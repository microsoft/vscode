{
	"extends": "./tsconfig.base.json",
	"compilerOptions": {
		"removeComments": false,
		"preserveConstEnums": true,
		"sourceMap": false,
		"allowJs": true,
		"resolveJsonModule": true,
		"allowSyntheticDefaultImports": true,
		"outDir": "../out/vs",
		"module": "ESNext",
		"types": [
			"mocha",
			"semver",
			"sinon",
			"winreg",
			"trusted-types",
			"wicg-file-system-access"
		],
		"plugins": [
			{
				"name": "tsec",
				"exemptionConfig": "./tsec.exemptions.json"
			}
		]
	},
	"include": [
<<<<<<< HEAD
		"bootstrap.cjs",
		"bootstrap-amd.cjs",
=======
		"./bootstrap.js",
		"./bootstrap-amd.js",
		"./bootstrap-fork.js",
		"./bootstrap-node.js",
		"./bootstrap-window.js",
		"./cli.js",
		"./main.js",
>>>>>>> 3f2a0de2
		"./server-main.js",
		"./server-cli.js",
		"./typings",
		"./vs/**/*.ts",
		"vscode-dts/vscode.proposed.*.d.ts",
		"vscode-dts/vscode.d.ts"
	]
}<|MERGE_RESOLUTION|>--- conflicted
+++ resolved
@@ -25,18 +25,13 @@
 		]
 	},
 	"include": [
-<<<<<<< HEAD
 		"bootstrap.cjs",
 		"bootstrap-amd.cjs",
-=======
-		"./bootstrap.js",
-		"./bootstrap-amd.js",
 		"./bootstrap-fork.js",
 		"./bootstrap-node.js",
 		"./bootstrap-window.js",
 		"./cli.js",
 		"./main.js",
->>>>>>> 3f2a0de2
 		"./server-main.js",
 		"./server-cli.js",
 		"./typings",
