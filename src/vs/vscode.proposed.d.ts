--- conflicted
+++ resolved
@@ -1121,7 +1121,6 @@
 	}
 	//#endregion
 
-<<<<<<< HEAD
 	//#region Tasks
 	export interface TaskPresentationOptions {
 		/**
@@ -1130,7 +1129,5 @@
 		terminalGroup?: string;
 	}
 	//#endregion
-=======
-
->>>>>>> 9969ff28
+
 }