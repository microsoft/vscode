/*---------------------------------------------------------------------------------------------
 *  Copyright (c) Microsoft Corporation. All rights reserved.
 *  Licensed under the MIT License. See License.txt in the project root for license information.
 *--------------------------------------------------------------------------------------------*/

import * as DOM from 'vs/base/browser/dom';
import { Separator } from 'vs/base/browser/ui/actionbar/actionbar';
import { Button } from 'vs/base/browser/ui/button/button';
import { ToolBar } from 'vs/base/browser/ui/toolbar/toolbar';
import { Action } from 'vs/base/common/actions';
import * as arrays from 'vs/base/common/arrays';
import { Delayer, ThrottledDelayer } from 'vs/base/common/async';
import { CancellationToken, CancellationTokenSource } from 'vs/base/common/cancellation';
import * as collections from 'vs/base/common/collections';
import { getErrorMessage, isPromiseCanceledError } from 'vs/base/common/errors';
import URI from 'vs/base/common/uri';
import { TPromise } from 'vs/base/common/winjs.base';
import { Tree } from 'vs/base/parts/tree/browser/treeImpl';
import { collapseAll, expandAll } from 'vs/base/parts/tree/browser/treeUtils';
import 'vs/css!./media/settingsEditor2';
import { localize } from 'vs/nls';
import { ConfigurationTarget, IConfigurationOverrides, IConfigurationService } from 'vs/platform/configuration/common/configuration';
import { IContextKey, IContextKeyService } from 'vs/platform/contextkey/common/contextkey';
import { IContextMenuService } from 'vs/platform/contextview/browser/contextView';
import { IEnvironmentService } from 'vs/platform/environment/common/environment';
import { IInstantiationService } from 'vs/platform/instantiation/common/instantiation';
import { WorkbenchTree } from 'vs/platform/list/browser/listService';
import { ILogService } from 'vs/platform/log/common/log';
import { ITelemetryService } from 'vs/platform/telemetry/common/telemetry';
import { attachButtonStyler, attachStylerCallback } from 'vs/platform/theme/common/styler';
import { IThemeService } from 'vs/platform/theme/common/themeService';
import { BaseEditor } from 'vs/workbench/browser/parts/editor/baseEditor';
import { EditorOptions, IEditor } from 'vs/workbench/common/editor';
import { SuggestEnabledInput } from 'vs/workbench/parts/codeEditor/browser/suggestEnabledInput';
import { PreferencesEditor } from 'vs/workbench/parts/preferences/browser/preferencesEditor';
import { SettingsTarget, SettingsTargetsWidget } from 'vs/workbench/parts/preferences/browser/preferencesWidgets';
import { commonlyUsedData, tocData } from 'vs/workbench/parts/preferences/browser/settingsLayout';
import { resolveExtensionsSettings, resolveSettingsTree, SettingsRenderer, SettingsTree } from 'vs/workbench/parts/preferences/browser/settingsTree';
import { ISettingsEditorViewState, MODIFIED_SETTING_TAG, ONLINE_SERVICES_SETTING_TAG, SearchResultIdx, SearchResultModel, SettingsTreeGroupElement, SettingsTreeModel, SettingsTreeSettingElement } from 'vs/workbench/parts/preferences/browser/settingsTreeModels';
import { TOCRenderer, TOCTree, TOCTreeModel } from 'vs/workbench/parts/preferences/browser/tocTree';
import { CONTEXT_SETTINGS_EDITOR, CONTEXT_SETTINGS_SEARCH_FOCUS, CONTEXT_TOC_ROW_FOCUS, IPreferencesSearchService, ISearchProvider } from 'vs/workbench/parts/preferences/common/preferences';
import { IEditorGroup } from 'vs/workbench/services/group/common/editorGroupsService';
import { IPreferencesService, ISearchResult, ISettingsEditorModel } from 'vs/workbench/services/preferences/common/preferences';
import { SettingsEditor2Input } from 'vs/workbench/services/preferences/common/preferencesEditorInput';
import { DefaultSettingsEditorModel } from 'vs/workbench/services/preferences/common/preferencesModels';
import { ResourceEditorModel } from 'vs/workbench/common/editor/resourceEditorModel';
import { badgeBackground, contrastBorder, badgeForeground, errorForeground } from 'vs/platform/theme/common/colorRegistry';

const $ = DOM.$;

export class SettingsEditor2 extends BaseEditor {

	public static readonly ID: string = 'workbench.editor.settings2';
	private static NUM_INSTANCES: number = 0;

	private static readonly SUGGESTIONS: string[] = [
		'@modified', '@tag:usesOnlineServices'
	];

	private defaultSettingsEditorModel: DefaultSettingsEditorModel;

	private rootElement: HTMLElement;
	private headerContainer: HTMLElement;
	private searchWidget: SuggestEnabledInput;
	private countElement: HTMLElement;
	private settingsTargetsWidget: SettingsTargetsWidget;
	private toolbar: ToolBar;

	private settingsTreeContainer: HTMLElement;
	private settingsTree: Tree;
	private settingsTreeRenderer: SettingsRenderer;
	private tocTreeModel: TOCTreeModel;
	private settingsTreeModel: SettingsTreeModel;
	private noResultsMessage: HTMLElement;

	private tocTreeContainer: HTMLElement;
	private tocTree: WorkbenchTree;

	private delayedFilterLogging: Delayer<void>;
	private localSearchDelayer: Delayer<void>;
	private remoteSearchThrottle: ThrottledDelayer<void>;
	private searchInProgress: CancellationTokenSource;

	private delayRefreshOnLayout: Delayer<void>;
	private lastLayedoutWidth: number;

	private settingUpdateDelayer: Delayer<void>;
	private pendingSettingUpdate: { key: string, value: any };

	private viewState: ISettingsEditorViewState;
	private searchResultModel: SearchResultModel;

	private tocRowFocused: IContextKey<boolean>;
	private inSettingsEditorContextKey: IContextKey<boolean>;
	private searchFocusContextKey: IContextKey<boolean>;

	private scheduledRefreshes: Map<string, DOM.IFocusTracker>;

	private tagRegex = /(^|\s)@tag:("([^"]*)"|[^"]\S*)/g;

	/** Don't spam warnings */
	private hasWarnedMissingSettings: boolean;

	constructor(
		@ITelemetryService telemetryService: ITelemetryService,
		@IConfigurationService private configurationService: IConfigurationService,
		@IThemeService themeService: IThemeService,
		@IPreferencesService private preferencesService: IPreferencesService,
		@IInstantiationService private instantiationService: IInstantiationService,
		@IPreferencesSearchService private preferencesSearchService: IPreferencesSearchService,
		@ILogService private logService: ILogService,
		@IEnvironmentService private environmentService: IEnvironmentService,
		@IContextKeyService contextKeyService: IContextKeyService,
		@IContextMenuService private contextMenuService: IContextMenuService
	) {
		super(SettingsEditor2.ID, telemetryService, themeService);
		this.delayedFilterLogging = new Delayer<void>(1000);
		this.localSearchDelayer = new Delayer(300);
		this.remoteSearchThrottle = new ThrottledDelayer(200);
		this.viewState = { settingsTarget: ConfigurationTarget.USER };
		this.delayRefreshOnLayout = new Delayer(100);

		this.settingUpdateDelayer = new Delayer<void>(200);

		this.inSettingsEditorContextKey = CONTEXT_SETTINGS_EDITOR.bindTo(contextKeyService);
		this.searchFocusContextKey = CONTEXT_SETTINGS_SEARCH_FOCUS.bindTo(contextKeyService);
		this.tocRowFocused = CONTEXT_TOC_ROW_FOCUS.bindTo(contextKeyService);

		this.scheduledRefreshes = new Map<string, DOM.IFocusTracker>();

		this._register(configurationService.onDidChangeConfiguration(e => {
			this.onConfigUpdate(e.affectedKeys);
		}));
	}

	private get currentSettingsModel() {
		return this.searchResultModel || this.settingsTreeModel;
	}

	createEditor(parent: HTMLElement): void {
		parent.setAttribute('tabindex', '-1');
		this.rootElement = DOM.append(parent, $('.settings-editor'));

		this.createHeader(this.rootElement);
		this.createBody(this.rootElement);
		this.updateStyles();
	}

	setInput(input: SettingsEditor2Input, options: EditorOptions, token: CancellationToken): Thenable<void> {
		this.inSettingsEditorContextKey.set(true);
		return super.setInput(input, options, token)
			.then(() => new Promise(process.nextTick)) // Force setInput to be async
			.then(() => this.render(token))
			.then(() => {
				// Init TOC selection
				this.updateTreeScrollSync();
			});
	}

	clearInput(): void {
		this.inSettingsEditorContextKey.set(false);
		super.clearInput();
	}

	layout(dimension: DOM.Dimension): void {
		this.layoutTrees(dimension);

		let innerWidth = dimension.width - 24 * 2; // 24px padding on left and right
		let monacoWidth = (innerWidth > 1000 ? 1000 : innerWidth) - 10;
		this.searchWidget.layout({ height: 20, width: monacoWidth });

		DOM.toggleClass(this.rootElement, 'narrow', dimension.width < 600);

		// #56185
		if (dimension.width !== this.lastLayedoutWidth) {
			this.lastLayedoutWidth = dimension.width;
			this.delayRefreshOnLayout.trigger(() => this.renderTree());
		}
	}

	focus(): void {
		this.focusSearch();
	}

	focusSettings(): void {
		const firstFocusable = this.settingsTree.getHTMLElement().querySelector(SettingsRenderer.CONTROL_SELECTOR);
		if (firstFocusable) {
			(<HTMLElement>firstFocusable).focus();
		}
	}

	showContextMenu(): void {
		const settingDOMElement = this.settingsTreeRenderer.getSettingDOMElementForDOMElement(<HTMLElement>document.activeElement);
		if (!settingDOMElement) {
			return;
		}

		const focusedKey = this.settingsTreeRenderer.getKeyForDOMElementInSetting(settingDOMElement);
		if (!focusedKey) {
			return;
		}

		const elements = this.currentSettingsModel.getElementsByName(focusedKey);
		if (elements && elements[0]) {
			this.settingsTreeRenderer.showContextMenu(elements[0], settingDOMElement);
		}
	}

	focusSearch(): void {
		this.searchWidget.focus();
	}

	clearSearchResults(): void {
		this.searchWidget.setValue('');
	}

	search(text: string): void {
		if (this.searchWidget) {
			this.searchWidget.focus();
			this.searchWidget.setValue(text);
		}
	}

	private createHeader(parent: HTMLElement): void {
		this.headerContainer = DOM.append(parent, $('.settings-header'));

		const previewHeader = DOM.append(this.headerContainer, $('.settings-preview-header'));

		const previewAlert = DOM.append(previewHeader, $('span.settings-preview-warning'));
		previewAlert.textContent = localize('previewWarning', "Preview");

		const previewTextLabel = DOM.append(previewHeader, $('span.settings-preview-label'));
		previewTextLabel.textContent = localize('previewLabel', "This is a preview of our new settings editor");

		const searchContainer = DOM.append(this.headerContainer, $('.search-container'));

		let searchBoxLabel = localize('SearchSettings.AriaLabel', "Search settings");
		this.searchWidget = this._register(this.instantiationService.createInstance(SuggestEnabledInput, `${SettingsEditor2.ID}.searchbox`, searchContainer, {
			triggerCharacters: ['@'],
			provideResults: (query: string) => {
				return SettingsEditor2.SUGGESTIONS.filter(tag => query.indexOf(tag) === -1).map(tag => tag + ' ');
			}
		}, searchBoxLabel, 'settingseditor:searchinput' + SettingsEditor2.NUM_INSTANCES++, {
				placeholderText: searchBoxLabel,
				focusContextKey: this.searchFocusContextKey,
				// TODO: Aria-live
			}));

		this.countElement = DOM.append(searchContainer, DOM.$('.settings-count-widget'));
		this._register(attachStylerCallback(this.themeService, { badgeBackground, contrastBorder, badgeForeground }, colors => {
			const background = colors.badgeBackground ? colors.badgeBackground.toString() : null;
			const border = colors.contrastBorder ? colors.contrastBorder.toString() : null;

			this.countElement.style.backgroundColor = background;
			this.countElement.style.color = colors.badgeForeground.toString();

			this.countElement.style.borderWidth = border ? '1px' : null;
			this.countElement.style.borderStyle = border ? 'solid' : null;
			this.countElement.style.borderColor = border;
		}));

		this._register(this.searchWidget.onInputDidChange(() => this.onSearchInputChanged()));

		const headerControlsContainer = DOM.append(this.headerContainer, $('.settings-header-controls'));
		const targetWidgetContainer = DOM.append(headerControlsContainer, $('.settings-target-container'));
		this.settingsTargetsWidget = this._register(this.instantiationService.createInstance(SettingsTargetsWidget, targetWidgetContainer));
		this.settingsTargetsWidget.settingsTarget = ConfigurationTarget.USER;
		this.settingsTargetsWidget.onDidTargetChange(target => {
			this.viewState.settingsTarget = target;
			if (target === ConfigurationTarget.USER) {
				this.preferencesService.openGlobalSettings();
			} else if (target === ConfigurationTarget.WORKSPACE) {
				this.preferencesService.switchSettings(ConfigurationTarget.WORKSPACE, this.preferencesService.workspaceSettingsResource);
			} else if (target instanceof URI) {
				this.preferencesService.switchSettings(ConfigurationTarget.WORKSPACE_FOLDER, target);
			}
		});

		this.createHeaderControls(headerControlsContainer);
	}

	private createHeaderControls(parent: HTMLElement): void {
		const headerControlsContainerRight = DOM.append(parent, $('.settings-header-controls-right'));

		this.toolbar = this._register(new ToolBar(headerControlsContainerRight, this.contextMenuService, {
			ariaLabel: localize('settingsToolbarLabel', "Settings Editor Actions"),
			actionRunner: this.actionRunner
		}));

		const actions: Action[] = [
			this.instantiationService.createInstance(FilterByTagAction,
				localize('filterModifiedLabel', "Show modified settings"),
				MODIFIED_SETTING_TAG,
				this)
		];
		if (this.environmentService.appQuality !== 'stable') {
			actions.push(
				this.instantiationService.createInstance(
					FilterByTagAction,
					localize('filterOnlineServicesLabel', "Show settings for online services"),
					ONLINE_SERVICES_SETTING_TAG,
					this));
			actions.push(new Separator());
		}
		actions.push(new Action('settings.openSettingsJson', localize('openSettingsJsonLabel', "Open settings.json"), undefined, undefined, () => {
			return this.openSettingsFile().then(editor => {
				const currentSearch = this.searchWidget.getValue();
				if (editor instanceof PreferencesEditor && currentSearch) {
					editor.focusSearch(currentSearch);
				}
			});
		}));

		this.toolbar.setActions([], actions)();
		this.toolbar.context = <ISettingsToolbarContext>{ target: this.settingsTargetsWidget.settingsTarget };
	}

	private revealSettingByKey(settingKey: string): void {
		const elements = this.currentSettingsModel.getElementsByName(settingKey);
		if (elements && elements[0]) {
			this.settingsTree.reveal(elements[0]);

			const domElements = this.settingsTreeRenderer.getDOMElementsForSettingKey(this.settingsTree.getHTMLElement(), settingKey);
			if (domElements && domElements[0]) {
				const control = domElements[0].querySelector(SettingsRenderer.CONTROL_SELECTOR);
				if (control) {
					(<HTMLElement>control).focus();
				}
			}
		}
	}

	private openSettingsFile(): TPromise<IEditor> {
		const currentSettingsTarget = this.settingsTargetsWidget.settingsTarget;

		if (currentSettingsTarget === ConfigurationTarget.USER) {
			return this.preferencesService.openGlobalSettings(true);
		} else if (currentSettingsTarget === ConfigurationTarget.WORKSPACE) {
			return this.preferencesService.openWorkspaceSettings(true);
		} else {
			return this.preferencesService.openFolderSettings(currentSettingsTarget, true);
		}
	}

	private createBody(parent: HTMLElement): void {
		const bodyContainer = DOM.append(parent, $('.settings-body'));

		this.noResultsMessage = DOM.append(bodyContainer, $('.no-results'));
		this.noResultsMessage.innerText = localize('noResults', "No Settings Found");
		this._register(attachStylerCallback(this.themeService, { errorForeground }, colors => {
			this.noResultsMessage.style.color = colors.errorForeground ? colors.errorForeground.toString() : null;
		}));

		this.createFocusSink(
			bodyContainer,
			e => {
				if (DOM.findParentWithClass(e.relatedTarget, 'settings-editor-tree')) {
					if (this.settingsTree.getScrollPosition() > 0) {
						const firstElement = this.settingsTree.getFirstVisibleElement();
						this.settingsTree.reveal(firstElement, 0.1);
						return true;
					}
				} else {
					const firstControl = this.settingsTree.getHTMLElement().querySelector(SettingsRenderer.CONTROL_SELECTOR);
					if (firstControl) {
						(<HTMLElement>firstControl).focus();
					}
				}

				return false;
			},
			'settings list focus helper');

		this.createSettingsTree(bodyContainer);

		this.createFocusSink(
			bodyContainer,
			e => {
				if (DOM.findParentWithClass(e.relatedTarget, 'settings-editor-tree')) {
					if (this.settingsTree.getScrollPosition() < 1) {
						const lastElement = this.settingsTree.getLastVisibleElement();
						this.settingsTree.reveal(lastElement, 0.9);
						return true;
					}
				}

				return false;
			},
			'settings list focus helper'
		);

		this.createTOC(bodyContainer);

		if (this.environmentService.appQuality !== 'stable') {
			this.createFeedbackButton(bodyContainer);
		}
	}

	private createFocusSink(container: HTMLElement, callback: (e: any) => boolean, label: string): HTMLElement {
		const listFocusSink = DOM.append(container, $('.settings-tree-focus-sink'));
		listFocusSink.setAttribute('aria-label', label);
		listFocusSink.tabIndex = 0;
		this._register(DOM.addDisposableListener(listFocusSink, 'focus', (e: any) => {
			if (e.relatedTarget && callback(e)) {
				e.relatedTarget.focus();
			}
		}));

		return listFocusSink;
	}

	private createTOC(parent: HTMLElement): void {
		this.tocTreeModel = new TOCTreeModel(this.viewState);
		this.tocTreeContainer = DOM.append(parent, $('.settings-toc-container'));

		const tocRenderer = this.instantiationService.createInstance(TOCRenderer);

		this.tocTree = this._register(this.instantiationService.createInstance(TOCTree, this.tocTreeContainer,
			this.viewState,
			{
				renderer: tocRenderer
			}));

		this._register(this.tocTree.onDidChangeFocus(e => {
			const element = e.focus;
			if (this.searchResultModel) {
				this.viewState.filterToCategory = element;
				this.renderTree();
			}

			if (element && (!e.payload || !e.payload.fromScroll)) {
				this.settingsTree.reveal(element, 0);
			}
		}));

		this._register(this.tocTree.onDidFocus(() => {
			this.tocRowFocused.set(true);
		}));

		this._register(this.tocTree.onDidBlur(() => {
			this.tocRowFocused.set(false);
		}));
	}

	private createSettingsTree(parent: HTMLElement): void {
		this.settingsTreeContainer = DOM.append(parent, $('.settings-tree-container'));

		this.settingsTreeRenderer = this.instantiationService.createInstance(SettingsRenderer, this.settingsTreeContainer);
		this._register(this.settingsTreeRenderer.onDidChangeSetting(e => this.onDidChangeSetting(e.key, e.value)));
		this._register(this.settingsTreeRenderer.onDidOpenSettings(settingKey => {
			this.openSettingsFile().then(editor => {
				if (editor instanceof PreferencesEditor && settingKey) {
					editor.focusSearch(settingKey);
				}
			});
		}));
		this._register(this.settingsTreeRenderer.onDidClickSettingLink(settingName => this.revealSettingByKey(settingName)));
		this._register(this.settingsTreeRenderer.onDidFocusSetting(element => {
			this.settingsTree.reveal(element);
		}));

		this.settingsTree = this._register(this.instantiationService.createInstance(SettingsTree,
			this.settingsTreeContainer,
			this.viewState,
			{
				renderer: this.settingsTreeRenderer
			}));
		this.settingsTree.getHTMLElement().attributes.removeNamedItem('tabindex');

		this._register(this.settingsTree.onDidScroll(() => {
			this.updateTreeScrollSync();
		}));
	}

	private createFeedbackButton(parent: HTMLElement): void {
		const feedbackButton = this._register(new Button(parent));
		feedbackButton.label = localize('feedbackButtonLabel', "Provide Feedback");
		feedbackButton.element.classList.add('settings-feedback-button');

		this._register(attachButtonStyler(feedbackButton, this.themeService));
		this._register(feedbackButton.onDidClick(() => {
			// Github master issue
			window.open('https://go.microsoft.com/fwlink/?linkid=2000807');
		}));
	}

	private onDidChangeSetting(key: string, value: any): void {
		if (this.pendingSettingUpdate && this.pendingSettingUpdate.key !== key) {
			this.updateChangedSetting(key, value);
		}

		this.pendingSettingUpdate = { key, value };
		this.settingUpdateDelayer.trigger(() => this.updateChangedSetting(key, value));
	}

	private updateTreeScrollSync(): void {
		if (this.searchResultModel) {
			return;
		}

		if (!this.tocTree.getInput()) {
			return;
		}

		const elementToSync = this.settingsTree.getFirstVisibleElement();
		const element = elementToSync instanceof SettingsTreeSettingElement ? elementToSync.parent :
			elementToSync instanceof SettingsTreeGroupElement ? elementToSync :
				null;

		if (element && this.tocTree.getSelection()[0] !== element) {
			this.tocTree.reveal(element);
			const elementTop = this.tocTree.getRelativeTop(element);
			collapseAll(this.tocTree, element);
			if (elementTop < 0 || elementTop > 1) {
				this.tocTree.reveal(element);
			} else {
				this.tocTree.reveal(element, elementTop);
			}

			this.tocTree.setSelection([element]);
			this.tocTree.setFocus(element, { fromScroll: true });
		}
	}

	private updateChangedSetting(key: string, value: any): TPromise<void> {
		// ConfigurationService displays the error if this fails.
		// Force a render afterwards because onDidConfigurationUpdate doesn't fire if the update doesn't result in an effective setting value change
		const settingsTarget = this.settingsTargetsWidget.settingsTarget;
		const resource = URI.isUri(settingsTarget) ? settingsTarget : undefined;
		const configurationTarget = <ConfigurationTarget>(resource ? ConfigurationTarget.WORKSPACE_FOLDER : settingsTarget);
		const overrides: IConfigurationOverrides = { resource };

		// If the user is changing the value back to the default, do a 'reset' instead
		const inspected = this.configurationService.inspect(key, overrides);
		if (inspected.default === value) {
			value = undefined;
		}

		return this.configurationService.updateValue(key, value, overrides, configurationTarget)
			.then(() => this.renderTree(key))
			.then(() => {
				const reportModifiedProps = {
					key,
					query: this.searchWidget.getValue(),
					searchResults: this.searchResultModel && this.searchResultModel.getUniqueResults(),
					rawResults: this.searchResultModel && this.searchResultModel.getRawResults(),
					showConfiguredOnly: this.viewState.tagFilters && this.viewState.tagFilters.has(MODIFIED_SETTING_TAG),
					isReset: typeof value === 'undefined',
					settingsTarget: this.settingsTargetsWidget.settingsTarget as SettingsTarget
				};

				return this.reportModifiedSetting(reportModifiedProps);
			});
	}

	private reportModifiedSetting(props: { key: string, query: string, searchResults: ISearchResult[], rawResults: ISearchResult[], showConfiguredOnly: boolean, isReset: boolean, settingsTarget: SettingsTarget }): void {
		this.pendingSettingUpdate = null;

		const remoteResult = props.searchResults && props.searchResults[SearchResultIdx.Remote];
		const localResult = props.searchResults && props.searchResults[SearchResultIdx.Local];

		let groupId = undefined;
		let nlpIndex = undefined;
		let displayIndex = undefined;
		if (props.searchResults) {
			const localIndex = arrays.firstIndex(localResult.filterMatches, m => m.setting.key === props.key);
			groupId = localIndex >= 0 ?
				'local' :
				'remote';

			displayIndex = localIndex >= 0 ?
				localIndex :
				remoteResult && (arrays.firstIndex(remoteResult.filterMatches, m => m.setting.key === props.key) + localResult.filterMatches.length);

			if (this.searchResultModel) {
				const rawResults = this.searchResultModel.getRawResults();
				if (rawResults[SearchResultIdx.Remote]) {
					const _nlpIndex = arrays.firstIndex(rawResults[SearchResultIdx.Remote].filterMatches, m => m.setting.key === props.key);
					nlpIndex = _nlpIndex >= 0 ? _nlpIndex : undefined;
				}
			}
		}

		const reportedTarget = props.settingsTarget === ConfigurationTarget.USER ? 'user' :
			props.settingsTarget === ConfigurationTarget.WORKSPACE ? 'workspace' :
				'folder';

		const data = {
			key: props.key,
			query: props.query,
			groupId,
			nlpIndex,
			displayIndex,
			showConfiguredOnly: props.showConfiguredOnly,
			isReset: props.isReset,
			target: reportedTarget
		};

		/* __GDPR__
			"settingsEditor.settingModified" : {
				"key" : { "classification": "SystemMetaData", "purpose": "FeatureInsight" },
				"query" : { "classification": "CustomerContent", "purpose": "FeatureInsight" },
				"groupId" : { "classification": "SystemMetaData", "purpose": "FeatureInsight" },
				"nlpIndex" : { "classification": "SystemMetaData", "purpose": "FeatureInsight", "isMeasurement": true },
				"displayIndex" : { "classification": "SystemMetaData", "purpose": "FeatureInsight", "isMeasurement": true },
				"showConfiguredOnly" : { "classification": "SystemMetaData", "purpose": "FeatureInsight" },
				"isReset" : { "classification": "SystemMetaData", "purpose": "FeatureInsight" },
				"target" : { "classification": "SystemMetaData", "purpose": "FeatureInsight" }
			}
		*/
		this.telemetryService.publicLog('settingsEditor.settingModified', data);
	}

	private render(token: CancellationToken): TPromise<any> {
		if (this.input) {
			return this.input.resolve()
				.then(model => {
					if (token.isCancellationRequested) {
						return void 0;
					}

					return this.preferencesService.createPreferencesEditorModel((<ResourceEditorModel>model).textEditorModel.uri);
				}).then((defaultSettingsEditorModel: DefaultSettingsEditorModel) => {
					this._register(defaultSettingsEditorModel.onDidChangeGroups(() => this.onConfigUpdate()));
					this.defaultSettingsEditorModel = defaultSettingsEditorModel;
					return this.onConfigUpdate();
				});
		}
		return TPromise.as(null);
	}

	private toggleSearchMode(): void {
		DOM.removeClass(this.rootElement, 'search-mode');
		if (this.configurationService.getValue('workbench.settings.settingsSearchTocBehavior') === 'hide') {
			DOM.toggleClass(this.rootElement, 'search-mode', !!this.searchResultModel);
		}
	}

	private scheduleRefresh(element: HTMLElement, key = ''): void {
		if (key && this.scheduledRefreshes.has(key)) {
			return;
		}

		if (!key) {
			this.scheduledRefreshes.forEach(r => r.dispose());
			this.scheduledRefreshes.clear();
		}

		const scheduledRefreshTracker = DOM.trackFocus(element);
		this.scheduledRefreshes.set(key, scheduledRefreshTracker);
		scheduledRefreshTracker.onDidBlur(() => {
			scheduledRefreshTracker.dispose();
			this.scheduledRefreshes.delete(key);
			this.onConfigUpdate([key]);
		});
	}

	private onConfigUpdate(keys?: string[]): TPromise<void> {
		if (keys) {
			return this.updateElementsByKey(keys);
		}

		const groups = this.defaultSettingsEditorModel.settingsGroups.slice(1); // Without commonlyUsed
		const dividedGroups = collections.groupBy(groups, g => g.contributedByExtension ? 'extension' : 'core');
		const settingsResult = resolveSettingsTree(tocData, dividedGroups.core);
		const resolvedSettingsRoot = settingsResult.tree;

		// Warn for settings not included in layout
		if (settingsResult.leftoverSettings.size && !this.hasWarnedMissingSettings) {
			let settingKeyList = [];
			settingsResult.leftoverSettings.forEach(s => {
				settingKeyList.push(s.key);
			});

			this.logService.warn(`SettingsEditor2: Settings not included in settingsLayout.ts: ${settingKeyList.join(', ')}`);
			this.hasWarnedMissingSettings = true;
		}

		const commonlyUsed = resolveSettingsTree(commonlyUsedData, dividedGroups.core);
		resolvedSettingsRoot.children.unshift(commonlyUsed.tree);

		resolvedSettingsRoot.children.push(resolveExtensionsSettings(dividedGroups.extension || []));

		if (this.searchResultModel) {
			this.searchResultModel.updateChildren();
		}

		if (this.settingsTreeModel) {
			this.settingsTreeModel.update(resolvedSettingsRoot);
			return this.renderTree();
		} else {
			this.settingsTreeModel = this.instantiationService.createInstance(SettingsTreeModel, this.viewState);
			this.settingsTreeModel.update(resolvedSettingsRoot);
			this.settingsTree.setInput(this.settingsTreeModel.root);

			this.tocTreeModel.settingsTreeRoot = this.settingsTreeModel.root as SettingsTreeGroupElement;
			if (this.tocTree.getInput()) {
				this.tocTree.refresh();
			} else {
				this.tocTree.setInput(this.tocTreeModel);
			}
		}

		return TPromise.wrap(null);
	}

	private updateElementsByKey(keys: string[]): TPromise<void> {
		if (keys.length) {
			keys.forEach(key => this.currentSettingsModel.updateElementsByName(key));
			return TPromise.join(
				keys.map(key => this.renderTree(key)))
				.then(() => { });
		} else {
			return this.renderTree();
		}
	}

	private renderTree(key?: string): TPromise<void> {
		if (key && this.scheduledRefreshes.has(key)) {
			this.updateModifiedLabelForKey(key);
			return TPromise.wrap(null);
		}

		// If a setting control is currently focused, schedule a refresh for later
		const focusedSetting = this.settingsTreeRenderer.getSettingDOMElementForDOMElement(<HTMLElement>document.activeElement);
		if (focusedSetting) {
			// If a single setting is being refreshed, it's ok to refresh now if that is not the focused setting
			if (key) {
				const focusedKey = focusedSetting.getAttribute(SettingsRenderer.SETTING_KEY_ATTR);
				if (focusedKey === key) {
					this.updateModifiedLabelForKey(key);
					this.scheduleRefresh(focusedSetting, key);
					return TPromise.wrap(null);
				}
			} else {
				this.scheduleRefresh(focusedSetting);
				return TPromise.wrap(null);
			}
		}

		let refreshP: TPromise<any>;
		if (key) {
			const elements = this.currentSettingsModel.getElementsByName(key);
			if (elements && elements.length) {
				refreshP = TPromise.join(elements.map(e => this.settingsTree.refresh(e)));
			} else {
				// Refresh requested for a key that we don't know about
				return TPromise.wrap(null);
			}
		} else {
			refreshP = this.settingsTree.refresh();
		}

		return refreshP.then(() => {
			this.tocTreeModel.update();
			return this.tocTree.refresh();
		}).then(() => { });
	}

	private updateModifiedLabelForKey(key: string): void {
		const dataElements = this.currentSettingsModel.getElementsByName(key);
		const isModified = dataElements && dataElements[0] && dataElements[0].isConfigured; // all elements are either configured or not
		const elements = this.settingsTreeRenderer.getDOMElementsForSettingKey(this.settingsTree.getHTMLElement(), key);
		if (elements && elements[0]) {
			DOM.toggleClass(elements[0], 'is-configured', isModified);
		}
	}

	private onSearchInputChanged(): void {
		const query = this.searchWidget.getValue().trim();
		if (query === '') { this.countElement.style.display = 'none'; this.noResultsMessage.style.display = 'none'; }
		this.delayedFilterLogging.cancel();
		this.triggerSearch(query).then(() => {
			if (query && this.searchResultModel) {
				this.delayedFilterLogging.trigger(() => this.reportFilteringUsed(query, this.searchResultModel.getUniqueResults()));
			}
		});
	}

	private parseSettingFromJSON(query: string): string {
		const match = query.match(/"([a-zA-Z.]+)": /);
		return match && match[1];
	}

	private triggerSearch(query: string): TPromise<void> {
		this.viewState.tagFilters = new Set<string>();
		if (query) {
			query = query.replace(this.tagRegex, (_, __, quotedTag, tag) => {
				this.viewState.tagFilters.add(tag || quotedTag);
				return '';
			});
			query = query.replace(`@${MODIFIED_SETTING_TAG}`, () => {
				this.viewState.tagFilters.add(MODIFIED_SETTING_TAG);
				return '';
			});
		}

		query = query.trim();
		if (query && query !== '@') {
			query = this.parseSettingFromJSON(query) || query;
			return this.triggerFilterPreferences(query);
		} else {
			if (this.viewState.tagFilters && this.viewState.tagFilters.size) {
				this.searchResultModel = this.createFilterModel();
			} else {
				this.searchResultModel = null;
			}

			this.localSearchDelayer.cancel();
			this.remoteSearchThrottle.cancel();
			if (this.searchInProgress) {
				this.searchInProgress.cancel();
				this.searchInProgress.dispose();
				this.searchInProgress = null;
			}

			this.viewState.filterToCategory = null;
			this.tocTreeModel.currentSearchModel = this.searchResultModel;
			this.tocTree.refresh();
			this.toggleSearchMode();
			collapseAll(this.tocTree);

			if (this.searchResultModel) {
				return this.settingsTree.setInput(this.searchResultModel.root);
			} else {
				return this.settingsTree.setInput(this.settingsTreeModel.root);
			}
		}
	}

	/**
	 * Return a fake SearchResultModel which can hold a flat list of all settings, to be filtered (@modified etc)
	 */
	private createFilterModel(): SearchResultModel {
		const filterModel = this.instantiationService.createInstance(SearchResultModel, this.viewState);

		const fullResult: ISearchResult = {
			filterMatches: []
		};
		for (let g of this.defaultSettingsEditorModel.settingsGroups.slice(1)) {
			for (let sect of g.sections) {
				for (let setting of sect.settings) {
					fullResult.filterMatches.push({ setting, matches: [], score: 0 });
				}
			}
		}

		filterModel.setResult(0, fullResult);

		return filterModel;
	}

	private reportFilteringUsed(query: string, results: ISearchResult[]): void {
		const nlpResult = results[SearchResultIdx.Remote];
		const nlpMetadata = nlpResult && nlpResult.metadata;

		const durations = {};
		durations['nlpResult'] = nlpMetadata && nlpMetadata.duration;

		// Count unique results
		const counts = {};
		const filterResult = results[SearchResultIdx.Local];
		if (filterResult) {
			counts['filterResult'] = filterResult.filterMatches.length;
		}

		if (nlpResult) {
			counts['nlpResult'] = nlpResult.filterMatches.length;
		}

		const requestCount = nlpMetadata && nlpMetadata.requestCount;

		const data = {
			query,
			durations,
			counts,
			requestCount
		};

		/* __GDPR__
			"settingsEditor.filter" : {
				"query": { "classification": "CustomerContent", "purpose": "FeatureInsight" },
				"durations.nlpResult" : { "classification": "SystemMetaData", "purpose": "FeatureInsight", "isMeasurement": true },
				"counts.nlpResult" : { "classification": "SystemMetaData", "purpose": "FeatureInsight", "isMeasurement": true },
				"counts.filterResult" : { "classification": "SystemMetaData", "purpose": "FeatureInsight", "isMeasurement": true },
				"requestCount" : { "classification": "SystemMetaData", "purpose": "FeatureInsight", "isMeasurement": true }
			}
		*/
		this.telemetryService.publicLog('settingsEditor.filter', data);
	}

	private triggerFilterPreferences(query: string): TPromise<void> {
		if (this.searchInProgress) {
			this.searchInProgress.cancel();
			this.searchInProgress = null;
		}

		// Trigger the local search. If it didn't find an exact match, trigger the remote search.
		const searchInProgress = this.searchInProgress = new CancellationTokenSource();
		return this.localSearchDelayer.trigger(() => {
			if (searchInProgress && !searchInProgress.token.isCancellationRequested) {
				return this.localFilterPreferences(query).then(result => {
					if (!result.exactMatch) {
						this.remoteSearchThrottle.trigger(() => {
							return searchInProgress && !searchInProgress.token.isCancellationRequested ?
								this.remoteSearchPreferences(query, this.searchInProgress.token) :
								TPromise.wrap(null);
						});
					}
				});
			} else {
				return TPromise.wrap(null);
			}
		});
	}

	private localFilterPreferences(query: string, token?: CancellationToken): TPromise<ISearchResult> {
		const localSearchProvider = this.preferencesSearchService.getLocalSearchProvider(query);
		return this.filterOrSearchPreferences(query, SearchResultIdx.Local, localSearchProvider, token);
	}

	private remoteSearchPreferences(query: string, token?: CancellationToken): TPromise<void> {
		const remoteSearchProvider = this.preferencesSearchService.getRemoteSearchProvider(query);
		const newExtSearchProvider = this.preferencesSearchService.getRemoteSearchProvider(query, true);

		return TPromise.join([
			this.filterOrSearchPreferences(query, SearchResultIdx.Remote, remoteSearchProvider, token),
			this.filterOrSearchPreferences(query, SearchResultIdx.NewExtensions, newExtSearchProvider, token)
		]).then(() => { });
	}

	private filterOrSearchPreferences(query: string, type: SearchResultIdx, searchProvider: ISearchProvider, token?: CancellationToken): TPromise<ISearchResult> {
		return this._filterOrSearchPreferencesModel(query, this.defaultSettingsEditorModel, searchProvider, token).then(result => {
			if (token && token.isCancellationRequested) {
				// Handle cancellation like this because cancellation is lost inside the search provider due to async/await
				return null;
			}

			if (!this.searchResultModel) {
				this.searchResultModel = this.instantiationService.createInstance(SearchResultModel, this.viewState);
				this.searchResultModel.setResult(type, result);
				this.tocTreeModel.currentSearchModel = this.searchResultModel;
				this.toggleSearchMode();
				this.settingsTree.setInput(this.searchResultModel.root);
			} else {
				this.tocTreeModel.update();
<<<<<<< HEAD
				expandAll(this.tocTree);
				let count = this.searchResultModel.getUniqueResults().map(result => result ? result.filterMatches.length : 0).reduce((a, b) => a + b);
				this.renderResultCountMessages(count);

=======
				this.searchResultModel.setResult(type, result);
			}
>>>>>>> 4c05804c

			this.tocTree.setSelection([]);
			expandAll(this.tocTree);

			return this.renderTree().then(() => result);
		});
	}

<<<<<<< HEAD
	private renderResultCountMessages(count: number) {
		switch (count) {
			case 0: this.countElement.innerText = localize('noResults', "No Settings Found"); break;
			case 1: this.countElement.innerText = localize('oneResult', "1 Setting Found"); break;
			default: this.countElement.innerText = localize('moreThanOneResult', "{0} Settings Found", count);
		}

		this.countElement.style.display = 'block';
		this.noResultsMessage.style.display = count === 0 ? 'block' : 'none';
	}

	private _filterOrSearchPreferencesModel(filter: string, model: ISettingsEditorModel, provider: ISearchProvider): TPromise<ISearchResult> {
		const searchP = provider ? provider.searchModel(model) : TPromise.wrap(null);
=======
	private _filterOrSearchPreferencesModel(filter: string, model: ISettingsEditorModel, provider: ISearchProvider, token?: CancellationToken): TPromise<ISearchResult> {
		const searchP = provider ? provider.searchModel(model, token) : TPromise.wrap(null);
>>>>>>> 4c05804c
		return searchP
			.then<ISearchResult>(null, err => {
				if (isPromiseCanceledError(err)) {
					return TPromise.wrapError(err);
				} else {
					/* __GDPR__
						"settingsEditor.searchError" : {
							"message": { "classification": "CallstackOrException", "purpose": "FeatureInsight" },
							"filter": { "classification": "SystemMetaData", "purpose": "FeatureInsight" }
						}
					*/
					const message = getErrorMessage(err).trim();
					if (message && message !== 'Error') {
						// "Error" = any generic network error
						this.telemetryService.publicLog('settingsEditor.searchError', { message, filter });
						this.logService.info('Setting search error: ' + message);
					}
					return null;
				}
			});
	}

	private layoutTrees(dimension: DOM.Dimension): void {
		const listHeight = dimension.height - (97 + 11 /* header height + padding*/);
		const settingsTreeHeight = listHeight - 14;
		this.settingsTreeContainer.style.height = `${settingsTreeHeight}px`;
		this.settingsTree.layout(settingsTreeHeight, 800);

		const tocTreeHeight = listHeight - 16;
		this.tocTreeContainer.style.height = `${tocTreeHeight}px`;
		this.tocTree.layout(tocTreeHeight, 175);

		this.settingsTreeRenderer.updateWidth(dimension.width);
	}

	public updateStyles(): void {
		super.updateStyles();
		this.searchWidget.updateStyles();
	}

	setVisible(visible: boolean, group?: IEditorGroup): TPromise<void> {
		if (visible) {
			this.searchWidget.focus();
			this.searchWidget.selectAll();
		}

		return TPromise.as(super.setVisible(visible, group));
	}
}

interface ISettingsToolbarContext {
	target: SettingsTarget;
}

class FilterByTagAction extends Action {
	static readonly ID = 'settings.filterByTag';

	constructor(
		label: string,
		private tag: string,
		private settingsEditor: SettingsEditor2
	) {
		super(FilterByTagAction.ID, label, 'toggle-filter-tag');
	}

	run(): TPromise<void> {
		this.settingsEditor.search(this.tag === MODIFIED_SETTING_TAG ? `@${this.tag} ` : `@tag:${this.tag} `);
		return TPromise.as(null);
	}
}<|MERGE_RESOLUTION|>--- conflicted
+++ resolved
@@ -944,15 +944,12 @@
 				this.settingsTree.setInput(this.searchResultModel.root);
 			} else {
 				this.tocTreeModel.update();
-<<<<<<< HEAD
 				expandAll(this.tocTree);
-				let count = this.searchResultModel.getUniqueResults().map(result => result ? result.filterMatches.length : 0).reduce((a, b) => a + b);
-				this.renderResultCountMessages(count);
-
-=======
 				this.searchResultModel.setResult(type, result);
 			}
->>>>>>> 4c05804c
+
+			let count = this.searchResultModel.getUniqueResults().map(result => result ? result.filterMatches.length : 0).reduce((a, b) => a + b);
+			this.renderResultCountMessages(count);
 
 			this.tocTree.setSelection([]);
 			expandAll(this.tocTree);
@@ -961,7 +958,6 @@
 		});
 	}
 
-<<<<<<< HEAD
 	private renderResultCountMessages(count: number) {
 		switch (count) {
 			case 0: this.countElement.innerText = localize('noResults', "No Settings Found"); break;
@@ -973,12 +969,8 @@
 		this.noResultsMessage.style.display = count === 0 ? 'block' : 'none';
 	}
 
-	private _filterOrSearchPreferencesModel(filter: string, model: ISettingsEditorModel, provider: ISearchProvider): TPromise<ISearchResult> {
-		const searchP = provider ? provider.searchModel(model) : TPromise.wrap(null);
-=======
 	private _filterOrSearchPreferencesModel(filter: string, model: ISettingsEditorModel, provider: ISearchProvider, token?: CancellationToken): TPromise<ISearchResult> {
 		const searchP = provider ? provider.searchModel(model, token) : TPromise.wrap(null);
->>>>>>> 4c05804c
 		return searchP
 			.then<ISearchResult>(null, err => {
 				if (isPromiseCanceledError(err)) {
