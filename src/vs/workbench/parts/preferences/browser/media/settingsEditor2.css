--- conflicted
+++ resolved
@@ -135,18 +135,12 @@
 	margin-left: 0px;
 }
 
-<<<<<<< HEAD
 .settings-editor > .settings-body .settings-tree-container .scrollbar.vertical{
 	position: fixed !important;
 }
 
-.settings-editor > .settings-body .settings-tree-container .monaco-tree-wrapper,
-.settings-editor > .settings-body > .settings-tree-container .setting-measure-container {
-	/** Match header padding, leave room for scrollbar on the outside */
-=======
 .settings-editor.narrow > .settings-body .settings-tree-container .monaco-tree-wrapper,
 .settings-editor.narrow > .settings-body > .settings-tree-container .setting-measure-container {
->>>>>>> a220dfe9
 	width: calc(100% - 11px);
 	margin-left: 0px;
 }
