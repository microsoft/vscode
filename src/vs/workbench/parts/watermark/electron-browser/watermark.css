--- conflicted
+++ resolved
@@ -50,32 +50,8 @@
 	text-align: left;
 }
 
-<<<<<<< HEAD
-.monaco-workbench .part.editor > .content.empty > .watermark dd > .shortcuts {
-	padding-left: 0.5em;
-	padding-right: 0.5em;
-}
-
-.mac > .monaco-workbench > .part.editor > .content.empty > .watermark dd > .shortcuts {
-	letter-spacing: 0.15em;
-	font-family: "Lucida Grande", sans-serif;
-}
-
-.monaco-workbench .part.editor > .content.empty > .watermark dd > .unbound {
-	padding-left: 0.5em;
-	padding-right: 0.5em;
-}
-
-.mac > .monaco-workbench > .part.editor > .content.empty > .watermark dd > .unbound {
-	font-family: "Lucida Grande", sans-serif;
-}
-
 .monaco-workbench .part.editor > .content.empty > .watermark dt,
 .monaco-workbench .part.editor > .content.empty > .watermark dd {
-=======
-.monaco-workbench > .part.editor > .content.empty > .watermark dt,
-.monaco-workbench > .part.editor > .content.empty > .watermark dd {
->>>>>>> 508f4316
 	display: table-cell;
 }
 
