--- conflicted
+++ resolved
@@ -190,15 +190,11 @@
 			cancelId: buttons.indexOf(cancel)
 		};
 
-<<<<<<< HEAD
 		if (isLinux) {
 			opts.defaultId = 2;
 		}
 
-		const choice = remote.dialog.showMessageBox(remote.getCurrentWindow(), opts);
-=======
 		const choice = this.windowService.getWindow().showMessageBox(opts);
->>>>>>> 67c1c812
 
 		return buttons[choice].result;
 	}
