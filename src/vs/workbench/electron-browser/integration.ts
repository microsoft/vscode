/*---------------------------------------------------------------------------------------------
 *  Copyright (c) Microsoft Corporation. All rights reserved.
 *  Licensed under the MIT License. See License.txt in the project root for license information.
 *--------------------------------------------------------------------------------------------*/

'use strict';

import nls = require('vs/nls');
import { Registry } from 'vs/platform/platform';
import { TPromise } from 'vs/base/common/winjs.base';
import { IWorkbenchActionRegistry, Extensions } from 'vs/workbench/common/actionRegistry';
import { SyncActionDescriptor } from 'vs/platform/actions/common/actions';
import errors = require('vs/base/common/errors');
import types = require('vs/base/common/types');
import arrays = require('vs/base/common/arrays');
import Severity from 'vs/base/common/severity';
import { Separator } from 'vs/base/browser/ui/actionbar/actionbar';
import { IAction, Action } from 'vs/base/common/actions';
import { IPartService } from 'vs/workbench/services/part/common/partService';
import { IMessageService } from 'vs/platform/message/common/message';
import { IInstantiationService } from 'vs/platform/instantiation/common/instantiation';
import { ITelemetryService } from 'vs/platform/telemetry/common/telemetry';
import { IContextMenuService } from 'vs/platform/contextview/browser/contextView';
import { ICommandService } from 'vs/platform/commands/common/commands';
import { IKeybindingService } from 'vs/platform/keybinding/common/keybinding';
import { IWorkspaceContextService } from 'vs/platform/workspace/common/workspace';
import { IWindowIPCService } from 'vs/workbench/services/window/electron-browser/windowService';
import { AutoSaveConfiguration } from 'vs/platform/files/common/files';
import { IConfigurationEditingService, ConfigurationTarget } from 'vs/workbench/services/configuration/common/configurationEditing';
import { IWorkspaceConfigurationService } from 'vs/workbench/services/configuration/common/configuration';
import { ElectronWindow } from 'vs/workbench/electron-browser/window';
import * as browser from 'vs/base/browser/browser';
import { DiffEditorInput, toDiffLabel } from 'vs/workbench/common/editor/diffEditorInput';
import { Position } from 'vs/platform/editor/common/editor';
import { EditorInput } from 'vs/workbench/common/editor';
import { IPath, IOpenFileRequest, IWindowConfiguration } from 'vs/workbench/electron-browser/common';
import { IResourceInput } from 'vs/platform/editor/common/editor';
import { IWorkbenchEditorService } from 'vs/workbench/services/editor/common/editorService';
import { IUntitledEditorService } from 'vs/workbench/services/untitled/common/untitledEditorService';
import URI from 'vs/base/common/uri';
import { ReloadWindowAction, ToggleDevToolsAction, ShowStartupPerformance } from 'vs/workbench/electron-browser/actions';
import { IEnvironmentService } from 'vs/platform/environment/common/environment';
import { KeyMod, KeyCode } from 'vs/base/common/keyCodes';

import { ipcRenderer as ipc, webFrame, remote } from 'electron';

const currentWindow = remote.getCurrentWindow();

const TextInputActions: IAction[] = [
	new Action('undo', nls.localize('undo', "Undo"), null, true, () => document.execCommand('undo') && TPromise.as(true)),
	new Action('redo', nls.localize('redo', "Redo"), null, true, () => document.execCommand('redo') && TPromise.as(true)),
	new Separator(),
	new Action('editor.action.clipboardCutAction', nls.localize('cut', "Cut"), null, true, () => document.execCommand('cut') && TPromise.as(true)),
	new Action('editor.action.clipboardCopyAction', nls.localize('copy', "Copy"), null, true, () => document.execCommand('copy') && TPromise.as(true)),
	new Action('editor.action.clipboardPasteAction', nls.localize('paste', "Paste"), null, true, () => document.execCommand('paste') && TPromise.as(true)),
	new Separator(),
	new Action('editor.action.selectAll', nls.localize('selectAll', "Select All"), null, true, () => document.execCommand('selectAll') && TPromise.as(true))
];

export class ElectronIntegration {

	private static AUTO_SAVE_SETTING = 'files.autoSave';

	constructor(
		@IInstantiationService private instantiationService: IInstantiationService,
		@IWindowIPCService private windowService: IWindowIPCService,
		@IPartService private partService: IPartService,
		@IWorkspaceContextService private contextService: IWorkspaceContextService,
		@ITelemetryService private telemetryService: ITelemetryService,
		@IWorkspaceConfigurationService private configurationService: IWorkspaceConfigurationService,
		@ICommandService private commandService: ICommandService,
		@IConfigurationEditingService private configurationEditingService: IConfigurationEditingService,
		@IKeybindingService private keybindingService: IKeybindingService,
		@IMessageService private messageService: IMessageService,
		@IContextMenuService private contextMenuService: IContextMenuService,
		@IWorkbenchEditorService private editorService: IWorkbenchEditorService,
		@IUntitledEditorService private untitledEditorService: IUntitledEditorService,
		@IEnvironmentService private environmentService: IEnvironmentService
	) {
	}

	public integrate(shellContainer: HTMLElement): void {

		// Register the active window
		const activeWindow = this.instantiationService.createInstance(ElectronWindow, currentWindow, shellContainer);
		this.windowService.registerWindow(activeWindow);

		// Support runAction event
		ipc.on('vscode:runAction', (event, actionId: string) => {
			this.commandService.executeCommand(actionId, { from: 'menu' }).done(undefined, err => this.messageService.show(Severity.Error, err));
		});

		// Support resolve keybindings event
		ipc.on('vscode:resolveKeybindings', (event, rawActionIds: string) => {
			let actionIds: string[] = [];
			try {
				actionIds = JSON.parse(rawActionIds);
			} catch (error) {
				// should not happen
			}

			// Resolve keys using the keybinding service and send back to browser process
			this.resolveKeybindings(actionIds).done((keybindings) => {
				if (keybindings.length) {
					ipc.send('vscode:keybindingsResolved', JSON.stringify(keybindings));
				}
			}, () => errors.onUnexpectedError);
		});

		ipc.on('vscode:telemetry', (event, { eventName, data }) => {
			this.telemetryService.publicLog(eventName, data);
		});

		ipc.on('vscode:reportError', (event, error) => {
			if (error) {
				const errorParsed = JSON.parse(error);
				errorParsed.mainProcess = true;
				errors.onUnexpectedError(errorParsed);
			}
		});

		// Support openFiles event for existing and new files
		ipc.on('vscode:openFiles', (event, request: IOpenFileRequest) => this.onOpenFiles(request));

		// Emit event when vscode has loaded
		this.partService.joinCreation().then(() => {
			ipc.send('vscode:workbenchLoaded', this.windowService.getWindowId());
		});

		// Message support
		ipc.on('vscode:showInfoMessage', (event, message: string) => {
			this.messageService.show(Severity.Info, message);
		});

		// Support toggling auto save
		ipc.on('vscode.toggleAutoSave', (event) => {
			this.toggleAutoSave();
		});

		// Fullscreen Events
		ipc.on('vscode:enterFullScreen', (event) => {
			this.partService.joinCreation().then(() => {
				this.partService.addClass('fullscreen');
				const windowConfig = this.configurationService.getConfiguration<IWindowConfiguration>();
				// Use the original width activity-bar when in full screen
				if (windowConfig && windowConfig.window.macOSTitlebarStyle === 'inline') {
					this.partService.layout();
				}
			});
		});

		ipc.on('vscode:leaveFullScreen', (event) => {
			this.partService.joinCreation().then(() => {
				this.partService.removeClass('fullscreen');
				const windowConfig = this.configurationService.getConfiguration<IWindowConfiguration>();
				// To revert back to wider activity-bar width used in window'd mode
				if (windowConfig && windowConfig.window.macOSTitlebarStyle === 'inline') {
					this.partService.layout();
				}
			});
		});

<<<<<<< HEAD
		// Ensure others can listen to zoom level changes
		browser.setZoomLevel(webFrame.getZoomLevel());
		browser.setZoomFactor(webFrame.getZoomFactor());

=======
>>>>>>> 44c88fa1
		// Configuration changes
		let previousConfiguredZoomLevel: number;
		this.configurationService.onDidUpdateConfiguration(e => {
			const windowConfig: IWindowConfiguration = e.config;

			let newZoomLevel = 0;
			if (windowConfig.window && typeof windowConfig.window.zoomLevel === 'number') {
				newZoomLevel = windowConfig.window.zoomLevel;

				// Leave early if the configured zoom level did not change (https://github.com/Microsoft/vscode/issues/1536)
				if (previousConfiguredZoomLevel === newZoomLevel) {
					return;
				}

				previousConfiguredZoomLevel = newZoomLevel;
			}

			if (webFrame.getZoomLevel() !== newZoomLevel) {
				webFrame.setZoomLevel(newZoomLevel);
				browser.setZoomLevel(webFrame.getZoomLevel()); // Ensure others can listen to zoom level changes
				browser.setZoomFactor(webFrame.getZoomFactor());
			}
		});

		// Context menu support in input/textarea
		window.document.addEventListener('contextmenu', (e) => {
			if (e.target instanceof HTMLElement) {
				const target = <HTMLElement>e.target;
				if (target.nodeName && (target.nodeName.toLowerCase() === 'input' || target.nodeName.toLowerCase() === 'textarea')) {
					e.preventDefault();
					e.stopPropagation();

					this.contextMenuService.showContextMenu({
						getAnchor: () => target,
						getActions: () => TPromise.as(TextInputActions),
						getKeyBinding: (action) => {
							const opts = this.keybindingService.lookupKeybindings(action.id);
							if (opts.length > 0) {
								return opts[0]; // only take the first one
							}

							return null;
						}
					});
				}
			}
		});

		// Developer related actions
		const developerCategory = nls.localize('developer', "Developer");
		const workbenchActionsRegistry = Registry.as<IWorkbenchActionRegistry>(Extensions.WorkbenchActions);
		const isDeveloping = !this.environmentService.isBuilt || !!this.environmentService.extensionDevelopmentPath;
		workbenchActionsRegistry.registerWorkbenchAction(new SyncActionDescriptor(ReloadWindowAction, ReloadWindowAction.ID, ReloadWindowAction.LABEL, isDeveloping ? { primary: KeyMod.CtrlCmd | KeyCode.KEY_R } : void 0), 'Reload Window');
		workbenchActionsRegistry.registerWorkbenchAction(new SyncActionDescriptor(ToggleDevToolsAction, ToggleDevToolsAction.ID, ToggleDevToolsAction.LABEL, isDeveloping ? { primary: KeyMod.CtrlCmd | KeyMod.Shift | KeyCode.KEY_I, mac: { primary: KeyMod.CtrlCmd | KeyMod.Alt | KeyCode.KEY_I } } : void 0), 'Developer: Toggle Developer Tools', developerCategory);
		if (this.environmentService.performance) {
			workbenchActionsRegistry.registerWorkbenchAction(new SyncActionDescriptor(ShowStartupPerformance, ShowStartupPerformance.ID, ShowStartupPerformance.LABEL), 'Developer: Startup Performance', developerCategory);
		}
	}

	private resolveKeybindings(actionIds: string[]): TPromise<{ id: string; binding: number; }[]> {
		return this.partService.joinCreation().then(() => {
			return arrays.coalesce(actionIds.map((id) => {
				const bindings = this.keybindingService.lookupKeybindings(id);

				// return the first binding that can be represented by electron
				for (let i = 0; i < bindings.length; i++) {
					const binding = bindings[i];
					const electronAccelerator = this.keybindingService.getElectronAcceleratorFor(binding);
					if (electronAccelerator) {
						return {
							id: id,
							binding: binding.value
						};
					}
				}

				return null;
			}));
		});
	}

	private onOpenFiles(request: IOpenFileRequest): void {
		let inputs: IResourceInput[] = [];
		let diffMode = (request.filesToDiff.length === 2);

		if (!diffMode && request.filesToOpen) {
			inputs.push(...this.toInputs(request.filesToOpen, false));
		}

		if (!diffMode && request.filesToCreate) {
			inputs.push(...this.toInputs(request.filesToCreate, true));
		}

		if (diffMode) {
			inputs.push(...this.toInputs(request.filesToDiff, false));
		}

		if (inputs.length) {
			this.openResources(inputs, diffMode).done(null, errors.onUnexpectedError);
		}
	}

	private openResources(resources: IResourceInput[], diffMode: boolean): TPromise<any> {
		return this.partService.joinCreation().then(() => {

			// In diffMode we open 2 resources as diff
			if (diffMode) {
				return TPromise.join(resources.map(f => this.editorService.createInput(f))).then((inputs: EditorInput[]) => {
					return this.editorService.openEditor(new DiffEditorInput(toDiffLabel(resources[0].resource, resources[1].resource, this.contextService), null, inputs[0], inputs[1]));
				});
			}

			// For one file, just put it into the current active editor
			if (resources.length === 1) {
				return this.editorService.openEditor(resources[0]);
			}

			// Otherwise open all
			const activeEditor = this.editorService.getActiveEditor();
			return this.editorService.openEditors(resources.map((r, index) => {
				return {
					input: r,
					position: activeEditor ? activeEditor.position : Position.ONE
				};
			}));
		});
	}

	private toInputs(paths: IPath[], isNew: boolean): IResourceInput[] {
		return paths.map(p => {
			let input = <IResourceInput>{
				resource: isNew ? this.untitledEditorService.createOrGet(URI.file(p.filePath)).getResource() : URI.file(p.filePath),
				options: {
					pinned: true
				}
			};

			if (!isNew && p.lineNumber) {
				input.options.selection = {
					startLineNumber: p.lineNumber,
					startColumn: p.columnNumber
				};
			}

			return input;
		});
	}

	private toggleAutoSave(): void {
		const setting = this.configurationService.lookup(ElectronIntegration.AUTO_SAVE_SETTING);
		let userAutoSaveConfig = setting.user;
		if (types.isUndefinedOrNull(userAutoSaveConfig)) {
			userAutoSaveConfig = setting.default; // use default if setting not defined
		}

		let newAutoSaveValue: string;
		if ([AutoSaveConfiguration.AFTER_DELAY, AutoSaveConfiguration.ON_FOCUS_CHANGE, AutoSaveConfiguration.ON_WINDOW_CHANGE].some(s => s === userAutoSaveConfig)) {
			newAutoSaveValue = AutoSaveConfiguration.OFF;
		} else {
			newAutoSaveValue = AutoSaveConfiguration.AFTER_DELAY;
		}

		this.configurationEditingService.writeConfiguration(ConfigurationTarget.USER, { key: ElectronIntegration.AUTO_SAVE_SETTING, value: newAutoSaveValue }).done(null, (error) => this.messageService.show(Severity.Error, error));
	}
}<|MERGE_RESOLUTION|>--- conflicted
+++ resolved
@@ -160,13 +160,10 @@
 			});
 		});
 
-<<<<<<< HEAD
 		// Ensure others can listen to zoom level changes
 		browser.setZoomLevel(webFrame.getZoomLevel());
 		browser.setZoomFactor(webFrame.getZoomFactor());
 
-=======
->>>>>>> 44c88fa1
 		// Configuration changes
 		let previousConfiguredZoomLevel: number;
 		this.configurationService.onDidUpdateConfiguration(e => {
