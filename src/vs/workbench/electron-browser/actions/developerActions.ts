--- conflicted
+++ resolved
@@ -195,19 +195,6 @@
 			const keybinding = this.keybindingService.resolveKeyboardEvent(event);
 			const label = keybinding.getLabel();
 
-<<<<<<< HEAD
-			if ((event.ctrlKey || event.shiftKey || event.altKey || event.metaKey || specialkeys.indexOf(event.keyCode) !== -1)) {
-				const lastToken = oldtext.substr(oldtext.lastIndexOf(' ') + 1);
-				keyboardMarker.textContent = (label.substring(0, lastToken.length) === lastToken) ? oldtext.substring(0, oldtext.lastIndexOf(' ')) + ' ' + label : keyboardMarker.textContent += ' ' + label;
-			}
-			else {
-				keyboardMarker.textContent += ' ' + label;
-			}
-
-<<<<<<< HEAD
-<<<<<<< HEAD
-=======
->>>>>>> cae9660a
 			if (event.ctrlKey || event.altKey || event.metaKey) {
 				if (isChord) {
 					keyboardMarker.textContent += ' ' + label;
@@ -230,29 +217,8 @@
 				keyboardMarker.textContent += ' ' + label;
 			}
 
-<<<<<<< HEAD
-<<<<<<< HEAD
-			if (keyboardMarker.textContent !== null && label !== null && keyboardMarker.scrollHeight > keyboardMarker.clientHeight) {
-				keyboardMarker.textContent = keyboardMarker.textContent.substring(label.length + 3);
-=======
-			keyboardMarker.textContent += ' ' + label;
-
-			if (keyboardMarker.scrollHeight > keyboardMarker.clientHeight || event.ctrlKey || event.altKey || event.metaKey || event.shiftKey || !this.keybindingService.mightProducePrintableCharacter(event) || !label) {
-				keyboardMarker.textContent = label;
->>>>>>> fixes overflow in screencast mode
-=======
-
-			if (keyboardMarker.scrollHeight > keyboardMarker.clientHeight) {
-				keyboardMarker.textContent = keyboardMarker.textContent.substring(label.length + 4);
->>>>>>> Added fixes for 68849, 66675, and 67965
-=======
 			while (keyboardMarker.textContent !== null && label !== null && keyboardMarker.scrollHeight > keyboardMarker.clientHeight) {
 				keyboardMarker.textContent = keyboardMarker.textContent.substring(1);
->>>>>>> corrected the variable full length bug
-=======
-			while (keyboardMarker.textContent !== null && label !== null && keyboardMarker.scrollHeight > keyboardMarker.clientHeight) {
-				keyboardMarker.textContent = keyboardMarker.textContent.substring(1);
->>>>>>> cae9660a
 			}
 
 			keyboardMarker.style.display = 'block';
