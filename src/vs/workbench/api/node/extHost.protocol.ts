--- conflicted
+++ resolved
@@ -1050,16 +1050,15 @@
 	$provideWorkspaceComments(handle: number): Thenable<modes.CommentThread[]>;
 }
 
-<<<<<<< HEAD
+export interface ExtHostStorageShape {
+	$acceptValue(shared: boolean, key: string, value: object): void;
+}
+
 export interface MainThreadFileIconThemeShape extends IDisposable {
 	$reloadFileIconTheme(): Thenable<void>;
 }
 
 export interface ExtHostFileIconThemeShape {
-=======
-export interface ExtHostStorageShape {
-	$acceptValue(shared: boolean, key: string, value: object): void;
->>>>>>> 2058bac9
 }
 
 // --- proxy identifiers
