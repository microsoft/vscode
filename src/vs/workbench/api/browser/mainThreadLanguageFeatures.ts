--- conflicted
+++ resolved
@@ -662,97 +662,10 @@
 	): void {
 		const providerId = new languages.ProviderId(extensionId, extensionVersion, groupId);
 
-<<<<<<< HEAD
-				if (supportsHandleEvents) {
-					await this._proxy.$handleInlineCompletionEndOfLifetime(handle, completions.pid, item.idx, mapReason(reason, i => ({ pid: completions.pid, idx: i.idx })));
-				}
-
-				if (reason.kind === languages.InlineCompletionEndOfLifeReasonKind.Accepted) {
-					if (item.suggestionId !== undefined) {
-						this._aiEditTelemetryService.handleCodeAccepted({
-							suggestionId: item.suggestionId,
-							feature: 'inlineSuggestion',
-							source: providerId,
-							languageId: completions.languageId,
-							editDeltaInfo: EditDeltaInfo.tryCreate(
-								lifetimeSummary.lineCountModified,
-								lifetimeSummary.lineCountOriginal,
-								lifetimeSummary.characterCountModified,
-								lifetimeSummary.characterCountOriginal,
-							),
-							modeId: undefined,
-							modelId: undefined,
-							presentation: item.isInlineEdit ? 'nextEditSuggestion' : 'inlineCompletion',
-							acceptanceMethod: 'accept',
-							applyCodeBlockSuggestionId: undefined,
-						});
-					}
-				}
-
-				const endOfLifeSummary: InlineCompletionEndOfLifeEvent = {
-					opportunityId: lifetimeSummary.requestUuid,
-					correlationId: lifetimeSummary.correlationId,
-					shown: lifetimeSummary.shown,
-					shownDuration: lifetimeSummary.shownDuration,
-					shownDurationUncollapsed: lifetimeSummary.shownDurationUncollapsed,
-					timeUntilShown: lifetimeSummary.timeUntilShown,
-					timeUntilProviderRequest: lifetimeSummary.timeUntilProviderRequest,
-					timeUntilProviderResponse: lifetimeSummary.timeUntilProviderResponse,
-					editorType: lifetimeSummary.editorType,
-					viewKind: lifetimeSummary.viewKind,
-					preceeded: lifetimeSummary.preceeded,
-					requestReason: lifetimeSummary.requestReason,
-					typingInterval: lifetimeSummary.typingInterval,
-					typingIntervalCharacterCount: lifetimeSummary.typingIntervalCharacterCount,
-					languageId: lifetimeSummary.languageId,
-					cursorColumnDistance: lifetimeSummary.cursorColumnDistance,
-					cursorLineDistance: lifetimeSummary.cursorLineDistance,
-					lineCountOriginal: lifetimeSummary.lineCountOriginal,
-					lineCountModified: lifetimeSummary.lineCountModified,
-					characterCountOriginal: lifetimeSummary.characterCountOriginal,
-					characterCountModified: lifetimeSummary.characterCountModified,
-					disjointReplacements: lifetimeSummary.disjointReplacements,
-					sameShapeReplacements: lifetimeSummary.sameShapeReplacements,
-					selectedSuggestionInfo: lifetimeSummary.selectedSuggestionInfo,
-					extensionId,
-					extensionVersion,
-					groupId,
-					sku: lifetimeSummary.sku,
-					availableProviders: lifetimeSummary.availableProviders,
-					partiallyAccepted: lifetimeSummary.partiallyAccepted,
-					partiallyAcceptedCountSinceOriginal: lifetimeSummary.partiallyAcceptedCountSinceOriginal,
-					partiallyAcceptedRatioSinceOriginal: lifetimeSummary.partiallyAcceptedRatioSinceOriginal,
-					partiallyAcceptedCharactersSinceOriginal: lifetimeSummary.partiallyAcceptedCharactersSinceOriginal,
-					superseded: reason.kind === InlineCompletionEndOfLifeReasonKind.Ignored && !!reason.supersededBy,
-					reason: reason.kind === InlineCompletionEndOfLifeReasonKind.Accepted ? 'accepted'
-						: reason.kind === InlineCompletionEndOfLifeReasonKind.Rejected ? 'rejected'
-							: reason.kind === InlineCompletionEndOfLifeReasonKind.Ignored ? 'ignored' : undefined,
-					noSuggestionReason: undefined,
-					notShownReason: lifetimeSummary.notShownReason,
-					renameCreated: lifetimeSummary.renameCreated,
-					renameDuration: lifetimeSummary.renameDuration,
-					renameTimedOut: lifetimeSummary.renameTimedOut,
-					...forwardToChannelIf(isCopilotLikeExtension(extensionId)),
-				};
-
-				const dataChannelForwardingTelemetryService = this._instantiationService.createInstance(DataChannelForwardingTelemetryService);
-				sendInlineCompletionsEndOfLifeTelemetry(dataChannelForwardingTelemetryService, endOfLifeSummary);
-			},
-			disposeInlineCompletions: (completions: IdentifiableInlineCompletions, reason: languages.InlineCompletionsDisposeReason): void => {
-				this._proxy.$freeInlineCompletionsList(handle, completions.pid, reason);
-			},
-			handleRejection: async (completions, item): Promise<void> => {
-				if (supportsHandleEvents) {
-					await this._proxy.$handleInlineCompletionRejection(handle, completions.pid, item.idx);
-				}
-			},
-			groupId: groupId ?? extensionId,
-=======
 		const provider = this._instantiationService.createInstance(
 			ExtensionBackedInlineCompletionsProvider,
 			handle,
 			groupId ?? extensionId,
->>>>>>> 04c0a8cc
 			providerId,
 			yieldsToExtensionIds,
 			excludesExtensionIds,
