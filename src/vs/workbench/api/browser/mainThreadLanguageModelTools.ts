/*---------------------------------------------------------------------------------------------
 *  Copyright (c) Microsoft Corporation. All rights reserved.
 *  Licensed under the MIT License. See License.txt in the project root for license information.
 *--------------------------------------------------------------------------------------------*/

<<<<<<< HEAD
import { CancellationToken } from '../../../base/common/cancellation.js';
import { Disposable, DisposableMap } from '../../../base/common/lifecycle.js';
import { ExtHostContext, ExtHostLanguageModelToolsShape, MainContext, MainThreadLanguageModelToolsShape } from '../common/extHost.protocol.js';
import { CountTokensCallback, ILanguageModelToolsService, IToolData, IToolInvocation, IToolResult } from '../../contrib/chat/common/languageModelToolsService.js';
import { IExtHostContext, extHostNamedCustomer } from '../../services/extensions/common/extHostCustomers.js';
=======
import { DeferredPromise } from 'vs/base/common/async';
import { CancellationToken } from 'vs/base/common/cancellation';
import { MarkdownString } from 'vs/base/common/htmlContent';
import { Disposable, DisposableMap } from 'vs/base/common/lifecycle';
import { localize } from 'vs/nls';
import { MainThreadChatTask } from 'vs/workbench/api/browser/mainThreadChatAgents2';
import { ExtHostContext, ExtHostLanguageModelToolsShape, ILanguageModelToolInvocationContext, MainContext, MainThreadLanguageModelToolsShape } from 'vs/workbench/api/common/extHost.protocol';
import { IChatAgentService } from 'vs/workbench/contrib/chat/common/chatAgents';
import { ChatModel } from 'vs/workbench/contrib/chat/common/chatModel';
import { chatAgentLeader } from 'vs/workbench/contrib/chat/common/chatParserTypes';
import { IChatService } from 'vs/workbench/contrib/chat/common/chatService';
import { ILanguageModelToolsService, IToolData, IToolResult } from 'vs/workbench/contrib/chat/common/languageModelToolsService';
import { IExtHostContext, extHostNamedCustomer } from 'vs/workbench/services/extensions/common/extHostCustomers';
>>>>>>> ec2951b3

@extHostNamedCustomer(MainContext.MainThreadLanguageModelTools)
export class MainThreadLanguageModelTools extends Disposable implements MainThreadLanguageModelToolsShape {

	private readonly _proxy: ExtHostLanguageModelToolsShape;
	private readonly _tools = this._register(new DisposableMap<string>());
	private readonly _countTokenCallbacks = new Map</* call ID */string, CountTokensCallback>();

	constructor(
		extHostContext: IExtHostContext,
		@ILanguageModelToolsService private readonly _languageModelToolsService: ILanguageModelToolsService,
		@IChatService private readonly _chatService: IChatService,
		@IChatAgentService private readonly _chatAgentService: IChatAgentService,
	) {
		super();
		this._proxy = extHostContext.getProxy(ExtHostContext.ExtHostLanguageModelTools);

		this._register(this._languageModelToolsService.onDidChangeTools(e => this._proxy.$onDidChangeTools([...this._languageModelToolsService.getTools()])));
	}

	async $getTools(): Promise<IToolData[]> {
		return Array.from(this._languageModelToolsService.getTools());
	}

<<<<<<< HEAD
	$invokeTool(dto: IToolInvocation, token: CancellationToken): Promise<IToolResult> {
		return this._languageModelToolsService.invokeTool(
			dto,
			(input, token) => this._proxy.$countTokensForInvocation(dto.callId, input, token),
			token,
		);
	}

	$countTokensForInvocation(callId: string, input: string, token: CancellationToken): Promise<number> {
		const fn = this._countTokenCallbacks.get(callId);
		if (!fn) {
			throw new Error(`Tool invocation call ${callId} not found`);
		}

		return fn(input, token);
=======
	async $invokeTool(name: string, parameters: any, context: ILanguageModelToolInvocationContext, token: CancellationToken): Promise<IToolResult> {
		// Does this participant have access to this tool?
		// if (!this._chatAgentsService.hasPermission(participantId, name)) {

		// Shortcut to write to the model directly here, but could call all the way back to use the real stream
		const agent = this._chatAgentService.getAgent(context.participantId);
		if (!agent) {
			throw new Error('Invalid tool call');
		}

		const model = this._chatService.getSession(context.sessionId) as ChatModel;
		const request = model.getRequests().at(-1)!;
		const onConfirmed = new DeferredPromise<string>();
		model.acceptResponseProgress(request, {
			kind: 'confirmationAwaitable',
			title: localize('toolConfirmationTitle', 'Allow tool call?'),
			message: localize('toolConfirmationMessage', 'Allow {0} to call {1}?', `${chatAgentLeader}${agent.name}`, name),
			buttons: ['Once', 'Always', 'No'],
			confirmed: onConfirmed
		});

		const selection = await onConfirmed.p;
		if (selection === 'No') {
			throw new Error('Disallowed');
		} else {
			const task = new MainThreadChatTask(new MarkdownString('Calling tool ' + name));
			model.acceptResponseProgress(request, task);
			try {
				return await this._languageModelToolsService.invokeTool(name, parameters, token);
			} finally {
				task.complete();
			}
		}
		// }
>>>>>>> ec2951b3
	}

	$registerTool(name: string): void {
		const disposable = this._languageModelToolsService.registerToolImplementation(
			name,
			{
<<<<<<< HEAD
				invoke: async (dto, countTokens, token) => {
					try {
						this._countTokenCallbacks.set(dto.callId, countTokens);
						return await this._proxy.$invokeTool(dto, token);
					} finally {
						this._countTokenCallbacks.delete(dto.callId);
					}
=======
				invoke: async (parameters, token) => {
					// Store somewhere
					// context.getPermission
					return await this._proxy.$invokeTool(name, parameters, token);
>>>>>>> ec2951b3
				},
			});
		this._tools.set(name, disposable);
	}

	$unregisterTool(name: string): void {
		this._tools.deleteAndDispose(name);
	}
}<|MERGE_RESOLUTION|>--- conflicted
+++ resolved
@@ -3,27 +3,15 @@
  *  Licensed under the MIT License. See License.txt in the project root for license information.
  *--------------------------------------------------------------------------------------------*/
 
-<<<<<<< HEAD
 import { CancellationToken } from '../../../base/common/cancellation.js';
+import { MarkdownString } from '../../../base/common/htmlContent.js';
 import { Disposable, DisposableMap } from '../../../base/common/lifecycle.js';
-import { ExtHostContext, ExtHostLanguageModelToolsShape, MainContext, MainThreadLanguageModelToolsShape } from '../common/extHost.protocol.js';
+import { ChatModel } from '../../contrib/chat/common/chatModel.js';
+import { IChatService, IChatTask } from '../../contrib/chat/common/chatService.js';
 import { CountTokensCallback, ILanguageModelToolsService, IToolData, IToolInvocation, IToolResult } from '../../contrib/chat/common/languageModelToolsService.js';
 import { IExtHostContext, extHostNamedCustomer } from '../../services/extensions/common/extHostCustomers.js';
-=======
-import { DeferredPromise } from 'vs/base/common/async';
-import { CancellationToken } from 'vs/base/common/cancellation';
-import { MarkdownString } from 'vs/base/common/htmlContent';
-import { Disposable, DisposableMap } from 'vs/base/common/lifecycle';
-import { localize } from 'vs/nls';
-import { MainThreadChatTask } from 'vs/workbench/api/browser/mainThreadChatAgents2';
-import { ExtHostContext, ExtHostLanguageModelToolsShape, ILanguageModelToolInvocationContext, MainContext, MainThreadLanguageModelToolsShape } from 'vs/workbench/api/common/extHost.protocol';
-import { IChatAgentService } from 'vs/workbench/contrib/chat/common/chatAgents';
-import { ChatModel } from 'vs/workbench/contrib/chat/common/chatModel';
-import { chatAgentLeader } from 'vs/workbench/contrib/chat/common/chatParserTypes';
-import { IChatService } from 'vs/workbench/contrib/chat/common/chatService';
-import { ILanguageModelToolsService, IToolData, IToolResult } from 'vs/workbench/contrib/chat/common/languageModelToolsService';
-import { IExtHostContext, extHostNamedCustomer } from 'vs/workbench/services/extensions/common/extHostCustomers';
->>>>>>> ec2951b3
+import { ExtHostContext, ExtHostLanguageModelToolsShape, MainContext, MainThreadLanguageModelToolsShape } from '../common/extHost.protocol.js';
+import { MainThreadChatTask } from './mainThreadChatAgents2.js';
 
 @extHostNamedCustomer(MainContext.MainThreadLanguageModelTools)
 export class MainThreadLanguageModelTools extends Disposable implements MainThreadLanguageModelToolsShape {
@@ -36,7 +24,6 @@
 		extHostContext: IExtHostContext,
 		@ILanguageModelToolsService private readonly _languageModelToolsService: ILanguageModelToolsService,
 		@IChatService private readonly _chatService: IChatService,
-		@IChatAgentService private readonly _chatAgentService: IChatAgentService,
 	) {
 		super();
 		this._proxy = extHostContext.getProxy(ExtHostContext.ExtHostLanguageModelTools);
@@ -48,13 +35,27 @@
 		return Array.from(this._languageModelToolsService.getTools());
 	}
 
-<<<<<<< HEAD
-	$invokeTool(dto: IToolInvocation, token: CancellationToken): Promise<IToolResult> {
-		return this._languageModelToolsService.invokeTool(
-			dto,
-			(input, token) => this._proxy.$countTokensForInvocation(dto.callId, input, token),
-			token,
-		);
+	async $invokeTool(dto: IToolInvocation, token: CancellationToken): Promise<IToolResult> {
+		// Shortcut to write to the model directly here, but could call all the way back to use the real stream.
+		// Maybe this should at least happen in the tools service?
+		let task: IChatTask | undefined;
+		if (dto.context) {
+			const model = this._chatService.getSession(dto.context?.sessionId) as ChatModel;
+			const request = model.getRequests().at(-1)!;
+			const tool = this._languageModelToolsService.getTool(dto.toolId);
+			task = new MainThreadChatTask(new MarkdownString(`Using ${tool?.displayName ?? dto.toolId}`));
+			model.acceptResponseProgress(request, task);
+		}
+
+		try {
+			return this._languageModelToolsService.invokeTool(
+				dto,
+				(input, token) => this._proxy.$countTokensForInvocation(dto.callId, input, token),
+				token,
+			);
+		} finally {
+			task?.complete();
+		}
 	}
 
 	$countTokensForInvocation(callId: string, input: string, token: CancellationToken): Promise<number> {
@@ -64,49 +65,12 @@
 		}
 
 		return fn(input, token);
-=======
-	async $invokeTool(name: string, parameters: any, context: ILanguageModelToolInvocationContext, token: CancellationToken): Promise<IToolResult> {
-		// Does this participant have access to this tool?
-		// if (!this._chatAgentsService.hasPermission(participantId, name)) {
-
-		// Shortcut to write to the model directly here, but could call all the way back to use the real stream
-		const agent = this._chatAgentService.getAgent(context.participantId);
-		if (!agent) {
-			throw new Error('Invalid tool call');
-		}
-
-		const model = this._chatService.getSession(context.sessionId) as ChatModel;
-		const request = model.getRequests().at(-1)!;
-		const onConfirmed = new DeferredPromise<string>();
-		model.acceptResponseProgress(request, {
-			kind: 'confirmationAwaitable',
-			title: localize('toolConfirmationTitle', 'Allow tool call?'),
-			message: localize('toolConfirmationMessage', 'Allow {0} to call {1}?', `${chatAgentLeader}${agent.name}`, name),
-			buttons: ['Once', 'Always', 'No'],
-			confirmed: onConfirmed
-		});
-
-		const selection = await onConfirmed.p;
-		if (selection === 'No') {
-			throw new Error('Disallowed');
-		} else {
-			const task = new MainThreadChatTask(new MarkdownString('Calling tool ' + name));
-			model.acceptResponseProgress(request, task);
-			try {
-				return await this._languageModelToolsService.invokeTool(name, parameters, token);
-			} finally {
-				task.complete();
-			}
-		}
-		// }
->>>>>>> ec2951b3
 	}
 
 	$registerTool(name: string): void {
 		const disposable = this._languageModelToolsService.registerToolImplementation(
 			name,
 			{
-<<<<<<< HEAD
 				invoke: async (dto, countTokens, token) => {
 					try {
 						this._countTokenCallbacks.set(dto.callId, countTokens);
@@ -114,12 +78,6 @@
 					} finally {
 						this._countTokenCallbacks.delete(dto.callId);
 					}
-=======
-				invoke: async (parameters, token) => {
-					// Store somewhere
-					// context.getPermission
-					return await this._proxy.$invokeTool(name, parameters, token);
->>>>>>> ec2951b3
 				},
 			});
 		this._tools.set(name, disposable);
