/*---------------------------------------------------------------------------------------------
 *  Copyright (c) Microsoft Corporation. All rights reserved.
 *  Licensed under the MIT License. See License.txt in the project root for license information.
 *--------------------------------------------------------------------------------------------*/

import type * as vscode from 'vscode';
import { asArray, coalesce, isNonEmptyArray } from '../../../base/common/arrays.js';
import { VSBuffer, encodeBase64 } from '../../../base/common/buffer.js';
import { IDataTransferFile, IDataTransferItem, UriList } from '../../../base/common/dataTransfer.js';
import { createSingleCallFunction } from '../../../base/common/functional.js';
import * as htmlContent from '../../../base/common/htmlContent.js';
import { DisposableStore } from '../../../base/common/lifecycle.js';
import { ResourceMap, ResourceSet } from '../../../base/common/map.js';
import * as marked from '../../../base/common/marked/marked.js';
import { parse, revive } from '../../../base/common/marshalling.js';
import { MarshalledId } from '../../../base/common/marshallingIds.js';
import { Mimes } from '../../../base/common/mime.js';
import { cloneAndChange } from '../../../base/common/objects.js';
import { IPrefixTreeNode, WellDefinedPrefixTree } from '../../../base/common/prefixTree.js';
import { basename } from '../../../base/common/resources.js';
import { ThemeIcon } from '../../../base/common/themables.js';
import { isDefined, isEmptyObject, isNumber, isString, isUndefinedOrNull } from '../../../base/common/types.js';
import { URI, UriComponents, isUriComponents } from '../../../base/common/uri.js';
import { IURITransformer } from '../../../base/common/uriIpc.js';
import { generateUuid } from '../../../base/common/uuid.js';
import { RenderLineNumbersType } from '../../../editor/common/config/editorOptions.js';
import { IPosition } from '../../../editor/common/core/position.js';
import * as editorRange from '../../../editor/common/core/range.js';
import { ISelection } from '../../../editor/common/core/selection.js';
import { IContentDecorationRenderOptions, IDecorationOptions, IDecorationRenderOptions, IThemeDecorationRenderOptions } from '../../../editor/common/editorCommon.js';
import * as encodedTokenAttributes from '../../../editor/common/encodedTokenAttributes.js';
import * as languageSelector from '../../../editor/common/languageSelector.js';
import * as languages from '../../../editor/common/languages.js';
import { EndOfLineSequence, TrackedRangeStickiness } from '../../../editor/common/model.js';
import { ITextEditorOptions } from '../../../platform/editor/common/editor.js';
import { IExtensionDescription, IRelaxedExtensionDescription } from '../../../platform/extensions/common/extensions.js';
import { IMarkerData, IRelatedInformation, MarkerSeverity, MarkerTag } from '../../../platform/markers/common/markers.js';
import { ProgressLocation as MainProgressLocation } from '../../../platform/progress/common/progress.js';
import { DEFAULT_EDITOR_ASSOCIATION, SaveReason } from '../../common/editor.js';
import { IViewBadge } from '../../common/views.js';
import { IChatAgentRequest, IChatAgentResult } from '../../contrib/chat/common/chatAgents.js';
import { IChatRequestDraft } from '../../contrib/chat/common/chatEditingService.js';
import { IChatRequestVariableEntry, isImageVariableEntry } from '../../contrib/chat/common/chatVariableEntries.js';
import { IChatAgentMarkdownContentWithVulnerability, IChatCodeCitation, IChatCommandButton, IChatConfirmation, IChatContentInlineReference, IChatContentReference, IChatExtensionsContent, IChatFollowup, IChatMarkdownContent, IChatMoveMessage, IChatPrepareToolInvocationPart, IChatProgressMessage, IChatPullRequestContent, IChatResponseCodeblockUriPart, IChatTaskDto, IChatTaskResult, IChatTextEdit, IChatTreeData, IChatUserActionEvent, IChatWarningMessage } from '../../contrib/chat/common/chatService.js';
import { IToolResult, IToolResultInputOutputDetails, IToolResultOutputDetails, ToolDataSource } from '../../contrib/chat/common/languageModelToolsService.js';
import * as chatProvider from '../../contrib/chat/common/languageModels.js';
import { IChatMessageDataPart, IChatResponseDataPart, IChatResponsePromptTsxPart, IChatResponseTextPart } from '../../contrib/chat/common/languageModels.js';
import { DebugTreeItemCollapsibleState, IDebugVisualizationTreeItem } from '../../contrib/debug/common/debug.js';
import * as notebooks from '../../contrib/notebook/common/notebookCommon.js';
import { CellEditType } from '../../contrib/notebook/common/notebookCommon.js';
import { ICellRange } from '../../contrib/notebook/common/notebookRange.js';
import * as search from '../../contrib/search/common/search.js';
import { TestId } from '../../contrib/testing/common/testId.js';
import { CoverageDetails, DetailType, ICoverageCount, IFileCoverage, ISerializedTestResults, ITestErrorMessage, ITestItem, ITestRunProfileReference, ITestTag, TestMessageType, TestResultItem, TestRunProfileBitset, denamespaceTestTag, namespaceTestTag } from '../../contrib/testing/common/testTypes.js';
import { EditorGroupColumn } from '../../services/editor/common/editorGroupColumn.js';
import { ACTIVE_GROUP, SIDE_GROUP } from '../../services/editor/common/editorService.js';
import { checkProposedApiEnabled, isProposedApiEnabled } from '../../services/extensions/common/extensions.js';
import { Dto, SerializableObjectWithBuffers } from '../../services/extensions/common/proxyIdentifier.js';
import * as extHostProtocol from './extHost.protocol.js';
import { CommandsConverter } from './extHostCommands.js';
import { getPrivateApiFor } from './extHostTestingPrivateApi.js';
import * as types from './extHostTypes.js';
import { LanguageModelDataPart, LanguageModelPromptTsxPart, LanguageModelTextPart } from './extHostTypes.js';
import { ChatAgentLocation } from '../../contrib/chat/common/constants.js';
import { AiSettingsSearchResult, AiSettingsSearchResultKind } from '../../services/aiSettingsSearch/common/aiSettingsSearch.js';
import { McpServerLaunch, McpServerTransportType } from '../../contrib/mcp/common/mcpTypes.js';
import { ILogService } from '../../../platform/log/common/log.js';

export namespace Command {

	export interface ICommandsConverter {
		fromInternal(command: extHostProtocol.ICommandDto): vscode.Command | undefined;
		toInternal(command: vscode.Command | undefined, disposables: DisposableStore): extHostProtocol.ICommandDto | undefined;
	}
}

export interface PositionLike {
	line: number;
	character: number;
}

export interface RangeLike {
	start: PositionLike;
	end: PositionLike;
}

export interface SelectionLike extends RangeLike {
	anchor: PositionLike;
	active: PositionLike;
}
export namespace Selection {

	export function to(selection: ISelection): types.Selection {
		const { selectionStartLineNumber, selectionStartColumn, positionLineNumber, positionColumn } = selection;
		const start = new types.Position(selectionStartLineNumber - 1, selectionStartColumn - 1);
		const end = new types.Position(positionLineNumber - 1, positionColumn - 1);
		return new types.Selection(start, end);
	}

	export function from(selection: SelectionLike): ISelection {
		const { anchor, active } = selection;
		return {
			selectionStartLineNumber: anchor.line + 1,
			selectionStartColumn: anchor.character + 1,
			positionLineNumber: active.line + 1,
			positionColumn: active.character + 1
		};
	}
}
export namespace Range {

	export function from(range: undefined): undefined;
	export function from(range: RangeLike): editorRange.IRange;
	export function from(range: RangeLike | undefined): editorRange.IRange | undefined;
	export function from(range: RangeLike | undefined): editorRange.IRange | undefined {
		if (!range) {
			return undefined;
		}
		const { start, end } = range;
		return {
			startLineNumber: start.line + 1,
			startColumn: start.character + 1,
			endLineNumber: end.line + 1,
			endColumn: end.character + 1
		};
	}

	export function to(range: undefined): types.Range;
	export function to(range: editorRange.IRange): types.Range;
	export function to(range: editorRange.IRange | undefined): types.Range | undefined;
	export function to(range: editorRange.IRange | undefined): types.Range | undefined {
		if (!range) {
			return undefined;
		}
		const { startLineNumber, startColumn, endLineNumber, endColumn } = range;
		return new types.Range(startLineNumber - 1, startColumn - 1, endLineNumber - 1, endColumn - 1);
	}
}

export namespace Location {

	export function from(location: vscode.Location): Dto<languages.Location> {
		return {
			uri: location.uri,
			range: Range.from(location.range)
		};
	}

	export function to(location: Dto<languages.Location>): vscode.Location {
		return new types.Location(URI.revive(location.uri), Range.to(location.range));
	}
}

export namespace TokenType {
	export function to(type: encodedTokenAttributes.StandardTokenType): types.StandardTokenType {
		switch (type) {
			case encodedTokenAttributes.StandardTokenType.Comment: return types.StandardTokenType.Comment;
			case encodedTokenAttributes.StandardTokenType.Other: return types.StandardTokenType.Other;
			case encodedTokenAttributes.StandardTokenType.RegEx: return types.StandardTokenType.RegEx;
			case encodedTokenAttributes.StandardTokenType.String: return types.StandardTokenType.String;
		}
	}
}

export namespace Position {
	export function to(position: IPosition): types.Position {
		return new types.Position(position.lineNumber - 1, position.column - 1);
	}
	export function from(position: types.Position | vscode.Position): IPosition {
		return { lineNumber: position.line + 1, column: position.character + 1 };
	}
}

export namespace DocumentSelector {

	export function from(value: vscode.DocumentSelector, uriTransformer?: IURITransformer, extension?: IExtensionDescription): extHostProtocol.IDocumentFilterDto[] {
		return coalesce(asArray(value).map(sel => _doTransformDocumentSelector(sel, uriTransformer, extension)));
	}

	function _doTransformDocumentSelector(selector: string | vscode.DocumentFilter, uriTransformer: IURITransformer | undefined, extension: IExtensionDescription | undefined): extHostProtocol.IDocumentFilterDto | undefined {
		if (typeof selector === 'string') {
			return {
				$serialized: true,
				language: selector,
				isBuiltin: extension?.isBuiltin,
			};
		}

		if (selector) {
			return {
				$serialized: true,
				language: selector.language,
				scheme: _transformScheme(selector.scheme, uriTransformer),
				pattern: GlobPattern.from(selector.pattern) ?? undefined,
				exclusive: selector.exclusive,
				notebookType: selector.notebookType,
				isBuiltin: extension?.isBuiltin
			};
		}

		return undefined;
	}

	function _transformScheme(scheme: string | undefined, uriTransformer: IURITransformer | undefined): string | undefined {
		if (uriTransformer && typeof scheme === 'string') {
			return uriTransformer.transformOutgoingScheme(scheme);
		}
		return scheme;
	}
}

export namespace DiagnosticTag {
	export function from(value: vscode.DiagnosticTag): MarkerTag | undefined {
		switch (value) {
			case types.DiagnosticTag.Unnecessary:
				return MarkerTag.Unnecessary;
			case types.DiagnosticTag.Deprecated:
				return MarkerTag.Deprecated;
		}
		return undefined;
	}
	export function to(value: MarkerTag): vscode.DiagnosticTag | undefined {
		switch (value) {
			case MarkerTag.Unnecessary:
				return types.DiagnosticTag.Unnecessary;
			case MarkerTag.Deprecated:
				return types.DiagnosticTag.Deprecated;
			default:
				return undefined;
		}
	}
}

export namespace Diagnostic {
	export function from(value: vscode.Diagnostic): IMarkerData {
		let code: string | { value: string; target: URI } | undefined;

		if (value.code) {
			if (isString(value.code) || isNumber(value.code)) {
				code = String(value.code);
			} else {
				code = {
					value: String(value.code.value),
					target: value.code.target,
				};
			}
		}

		return {
			...Range.from(value.range),
			message: value.message,
			source: value.source,
			code,
			severity: DiagnosticSeverity.from(value.severity),
			relatedInformation: value.relatedInformation && value.relatedInformation.map(DiagnosticRelatedInformation.from),
			tags: Array.isArray(value.tags) ? coalesce(value.tags.map(DiagnosticTag.from)) : undefined,
		};
	}

	export function to(value: IMarkerData): vscode.Diagnostic {
		const res = new types.Diagnostic(Range.to(value), value.message, DiagnosticSeverity.to(value.severity));
		res.source = value.source;
		res.code = isString(value.code) ? value.code : value.code?.value;
		res.relatedInformation = value.relatedInformation && value.relatedInformation.map(DiagnosticRelatedInformation.to);
		res.tags = value.tags && coalesce(value.tags.map(DiagnosticTag.to));
		return res;
	}
}

export namespace DiagnosticRelatedInformation {
	export function from(value: vscode.DiagnosticRelatedInformation): IRelatedInformation {
		return {
			...Range.from(value.location.range),
			message: value.message,
			resource: value.location.uri
		};
	}
	export function to(value: IRelatedInformation): types.DiagnosticRelatedInformation {
		return new types.DiagnosticRelatedInformation(new types.Location(value.resource, Range.to(value)), value.message);
	}
}
export namespace DiagnosticSeverity {

	export function from(value: number): MarkerSeverity {
		switch (value) {
			case types.DiagnosticSeverity.Error:
				return MarkerSeverity.Error;
			case types.DiagnosticSeverity.Warning:
				return MarkerSeverity.Warning;
			case types.DiagnosticSeverity.Information:
				return MarkerSeverity.Info;
			case types.DiagnosticSeverity.Hint:
				return MarkerSeverity.Hint;
		}
		return MarkerSeverity.Error;
	}

	export function to(value: MarkerSeverity): types.DiagnosticSeverity {
		switch (value) {
			case MarkerSeverity.Info:
				return types.DiagnosticSeverity.Information;
			case MarkerSeverity.Warning:
				return types.DiagnosticSeverity.Warning;
			case MarkerSeverity.Error:
				return types.DiagnosticSeverity.Error;
			case MarkerSeverity.Hint:
				return types.DiagnosticSeverity.Hint;
			default:
				return types.DiagnosticSeverity.Error;
		}
	}
}

export namespace ViewColumn {
	export function from(column?: vscode.ViewColumn): EditorGroupColumn {
		if (typeof column === 'number' && column >= types.ViewColumn.One) {
			return column - 1; // adjust zero index (ViewColumn.ONE => 0)
		}

		if (column === types.ViewColumn.Beside) {
			return SIDE_GROUP;
		}

		return ACTIVE_GROUP; // default is always the active group
	}

	export function to(position: EditorGroupColumn): vscode.ViewColumn {
		if (typeof position === 'number' && position >= 0) {
			return position + 1; // adjust to index (ViewColumn.ONE => 1)
		}

		throw new Error(`invalid 'EditorGroupColumn'`);
	}
}

function isDecorationOptions(something: any): something is vscode.DecorationOptions {
	return (typeof something.range !== 'undefined');
}

export function isDecorationOptionsArr(something: vscode.Range[] | vscode.DecorationOptions[]): something is vscode.DecorationOptions[] {
	if (something.length === 0) {
		return true;
	}
	return isDecorationOptions(something[0]) ? true : false;
}

export namespace MarkdownString {

	export function fromMany(markup: (vscode.MarkdownString | vscode.MarkedString)[]): htmlContent.IMarkdownString[] {
		return markup.map(MarkdownString.from);
	}

	interface Codeblock {
		language: string;
		value: string;
	}

	function isCodeblock(thing: any): thing is Codeblock {
		return thing && typeof thing === 'object'
			&& typeof (<Codeblock>thing).language === 'string'
			&& typeof (<Codeblock>thing).value === 'string';
	}

	export function from(markup: vscode.MarkdownString | vscode.MarkedString): htmlContent.IMarkdownString {
		let res: htmlContent.IMarkdownString;
		if (isCodeblock(markup)) {
			const { language, value } = markup;
			res = { value: '```' + language + '\n' + value + '\n```\n' };
		} else if (types.MarkdownString.isMarkdownString(markup)) {
			res = { value: markup.value, isTrusted: markup.isTrusted, supportThemeIcons: markup.supportThemeIcons, supportHtml: markup.supportHtml, baseUri: markup.baseUri };
		} else if (typeof markup === 'string') {
			res = { value: markup };
		} else {
			res = { value: '' };
		}

		// extract uris into a separate object
		const resUris: { [href: string]: UriComponents } = Object.create(null);
		res.uris = resUris;

		const collectUri = ({ href }: { href: string }): string => {
			try {
				let uri = URI.parse(href, true);
				uri = uri.with({ query: _uriMassage(uri.query, resUris) });
				resUris[href] = uri;
			} catch (e) {
				// ignore
			}
			return '';
		};

		marked.marked.walkTokens(marked.marked.lexer(res.value), token => {
			if (token.type === 'link') {
				collectUri({ href: token.href });
			} else if (token.type === 'image') {
				if (typeof token.href === 'string') {
					collectUri(htmlContent.parseHrefAndDimensions(token.href));
				}
			}
		});

		return res;
	}

	function _uriMassage(part: string, bucket: { [n: string]: UriComponents }): string {
		if (!part) {
			return part;
		}
		let data: unknown;
		try {
			data = parse(part);
		} catch (e) {
			// ignore
		}
		if (!data) {
			return part;
		}
		let changed = false;
		data = cloneAndChange(data, value => {
			if (URI.isUri(value)) {
				const key = `__uri_${Math.random().toString(16).slice(2, 8)}`;
				bucket[key] = value;
				changed = true;
				return key;
			} else {
				return undefined;
			}
		});

		if (!changed) {
			return part;
		}

		return JSON.stringify(data);
	}

	export function to(value: htmlContent.IMarkdownString): vscode.MarkdownString {
		const result = new types.MarkdownString(value.value, value.supportThemeIcons);
		result.isTrusted = value.isTrusted;
		result.supportHtml = value.supportHtml;
		result.baseUri = value.baseUri ? URI.from(value.baseUri) : undefined;
		return result;
	}

	export function fromStrict(value: string | vscode.MarkdownString | undefined | null): undefined | string | htmlContent.IMarkdownString {
		if (!value) {
			return undefined;
		}
		return typeof value === 'string' ? value : MarkdownString.from(value);
	}
}

export function fromRangeOrRangeWithMessage(ranges: vscode.Range[] | vscode.DecorationOptions[]): IDecorationOptions[] {
	if (isDecorationOptionsArr(ranges)) {
		return ranges.map((r): IDecorationOptions => {
			return {
				range: Range.from(r.range),
				hoverMessage: Array.isArray(r.hoverMessage)
					? MarkdownString.fromMany(r.hoverMessage)
					: (r.hoverMessage ? MarkdownString.from(r.hoverMessage) : undefined),
				renderOptions: <any> /* URI vs Uri */r.renderOptions
			};
		});
	} else {
		return ranges.map((r): IDecorationOptions => {
			return {
				range: Range.from(r)
			};
		});
	}
}

export function pathOrURIToURI(value: string | URI): URI {
	if (typeof value === 'undefined') {
		return value;
	}
	if (typeof value === 'string') {
		return URI.file(value);
	} else {
		return value;
	}
}

export namespace ThemableDecorationAttachmentRenderOptions {
	export function from(options: vscode.ThemableDecorationAttachmentRenderOptions): IContentDecorationRenderOptions {
		if (typeof options === 'undefined') {
			return options;
		}
		return {
			contentText: options.contentText,
			contentIconPath: options.contentIconPath ? pathOrURIToURI(options.contentIconPath) : undefined,
			border: options.border,
			borderColor: <string | types.ThemeColor>options.borderColor,
			fontStyle: options.fontStyle,
			fontWeight: options.fontWeight,
			textDecoration: options.textDecoration,
			color: <string | types.ThemeColor>options.color,
			backgroundColor: <string | types.ThemeColor>options.backgroundColor,
			margin: options.margin,
			width: options.width,
			height: options.height,
		};
	}
}

export namespace ThemableDecorationRenderOptions {
	export function from(options: vscode.ThemableDecorationRenderOptions): IThemeDecorationRenderOptions {
		if (typeof options === 'undefined') {
			return options;
		}
		return {
			backgroundColor: <string | types.ThemeColor>options.backgroundColor,
			outline: options.outline,
			outlineColor: <string | types.ThemeColor>options.outlineColor,
			outlineStyle: options.outlineStyle,
			outlineWidth: options.outlineWidth,
			border: options.border,
			borderColor: <string | types.ThemeColor>options.borderColor,
			borderRadius: options.borderRadius,
			borderSpacing: options.borderSpacing,
			borderStyle: options.borderStyle,
			borderWidth: options.borderWidth,
			fontStyle: options.fontStyle,
			fontWeight: options.fontWeight,
			textDecoration: options.textDecoration,
			cursor: options.cursor,
			color: <string | types.ThemeColor>options.color,
			opacity: options.opacity,
			letterSpacing: options.letterSpacing,
			gutterIconPath: options.gutterIconPath ? pathOrURIToURI(options.gutterIconPath) : undefined,
			gutterIconSize: options.gutterIconSize,
			overviewRulerColor: <string | types.ThemeColor>options.overviewRulerColor,
			before: options.before ? ThemableDecorationAttachmentRenderOptions.from(options.before) : undefined,
			after: options.after ? ThemableDecorationAttachmentRenderOptions.from(options.after) : undefined,
		};
	}
}

export namespace DecorationRangeBehavior {
	export function from(value: types.DecorationRangeBehavior): TrackedRangeStickiness {
		if (typeof value === 'undefined') {
			return value;
		}
		switch (value) {
			case types.DecorationRangeBehavior.OpenOpen:
				return TrackedRangeStickiness.AlwaysGrowsWhenTypingAtEdges;
			case types.DecorationRangeBehavior.ClosedClosed:
				return TrackedRangeStickiness.NeverGrowsWhenTypingAtEdges;
			case types.DecorationRangeBehavior.OpenClosed:
				return TrackedRangeStickiness.GrowsOnlyWhenTypingBefore;
			case types.DecorationRangeBehavior.ClosedOpen:
				return TrackedRangeStickiness.GrowsOnlyWhenTypingAfter;
		}
	}
}

export namespace DecorationRenderOptions {
	export function from(options: vscode.DecorationRenderOptions): IDecorationRenderOptions {
		return {
			isWholeLine: options.isWholeLine,
			rangeBehavior: options.rangeBehavior ? DecorationRangeBehavior.from(options.rangeBehavior) : undefined,
			overviewRulerLane: options.overviewRulerLane,
			light: options.light ? ThemableDecorationRenderOptions.from(options.light) : undefined,
			dark: options.dark ? ThemableDecorationRenderOptions.from(options.dark) : undefined,

			backgroundColor: <string | types.ThemeColor>options.backgroundColor,
			outline: options.outline,
			outlineColor: <string | types.ThemeColor>options.outlineColor,
			outlineStyle: options.outlineStyle,
			outlineWidth: options.outlineWidth,
			border: options.border,
			borderColor: <string | types.ThemeColor>options.borderColor,
			borderRadius: options.borderRadius,
			borderSpacing: options.borderSpacing,
			borderStyle: options.borderStyle,
			borderWidth: options.borderWidth,
			fontStyle: options.fontStyle,
			fontWeight: options.fontWeight,
			textDecoration: options.textDecoration,
			cursor: options.cursor,
			color: <string | types.ThemeColor>options.color,
			opacity: options.opacity,
			letterSpacing: options.letterSpacing,
			gutterIconPath: options.gutterIconPath ? pathOrURIToURI(options.gutterIconPath) : undefined,
			gutterIconSize: options.gutterIconSize,
			overviewRulerColor: <string | types.ThemeColor>options.overviewRulerColor,
			before: options.before ? ThemableDecorationAttachmentRenderOptions.from(options.before) : undefined,
			after: options.after ? ThemableDecorationAttachmentRenderOptions.from(options.after) : undefined,
		};
	}
}

export namespace TextEdit {

	export function from(edit: vscode.TextEdit): languages.TextEdit {
		return {
			text: edit.newText,
			eol: edit.newEol && EndOfLine.from(edit.newEol),
			range: Range.from(edit.range)
		};
	}

	export function to(edit: languages.TextEdit): types.TextEdit {
		const result = new types.TextEdit(Range.to(edit.range), edit.text);
		result.newEol = (typeof edit.eol === 'undefined' ? undefined : EndOfLine.to(edit.eol))!;
		return result;
	}
}

export namespace WorkspaceEdit {

	export interface IVersionInformationProvider {
		getTextDocumentVersion(uri: URI): number | undefined;
		getNotebookDocumentVersion(uri: URI): number | undefined;
	}

	export function from(value: vscode.WorkspaceEdit, versionInfo?: IVersionInformationProvider): extHostProtocol.IWorkspaceEditDto {
		const result: extHostProtocol.IWorkspaceEditDto = {
			edits: []
		};

		if (value instanceof types.WorkspaceEdit) {

			// collect all files that are to be created so that their version
			// information (in case they exist as text model already) can be ignored
			const toCreate = new ResourceSet();
			for (const entry of value._allEntries()) {
				if (entry._type === types.FileEditType.File && URI.isUri(entry.to) && entry.from === undefined) {
					toCreate.add(entry.to);
				}
			}

			for (const entry of value._allEntries()) {

				if (entry._type === types.FileEditType.File) {
					let contents: { type: 'base64'; value: string } | { type: 'dataTransferItem'; id: string } | undefined;
					if (entry.options?.contents) {
						if (ArrayBuffer.isView(entry.options.contents)) {
							contents = { type: 'base64', value: encodeBase64(VSBuffer.wrap(entry.options.contents)) };
						} else {
							contents = { type: 'dataTransferItem', id: (entry.options.contents as types.DataTransferFile)._itemId };
						}
					}

					// file operation
					result.edits.push({
						oldResource: entry.from,
						newResource: entry.to,
						options: { ...entry.options, contents },
						metadata: entry.metadata
					});

				} else if (entry._type === types.FileEditType.Text) {
					// text edits
					result.edits.push({
						resource: entry.uri,
						textEdit: TextEdit.from(entry.edit),
						versionId: !toCreate.has(entry.uri) ? versionInfo?.getTextDocumentVersion(entry.uri) : undefined,
						metadata: entry.metadata
					});
				} else if (entry._type === types.FileEditType.Snippet) {
					result.edits.push({
						resource: entry.uri,
						textEdit: {
							range: Range.from(entry.range),
							text: entry.edit.value,
							insertAsSnippet: true,
							keepWhitespace: entry.keepWhitespace
						},
						versionId: !toCreate.has(entry.uri) ? versionInfo?.getTextDocumentVersion(entry.uri) : undefined,
						metadata: entry.metadata
					});

				} else if (entry._type === types.FileEditType.Cell) {
					// cell edit
					result.edits.push({
						metadata: entry.metadata,
						resource: entry.uri,
						cellEdit: entry.edit,
						notebookVersionId: versionInfo?.getNotebookDocumentVersion(entry.uri)
					});

				} else if (entry._type === types.FileEditType.CellReplace) {
					// cell replace
					result.edits.push({
						metadata: entry.metadata,
						resource: entry.uri,
						notebookVersionId: versionInfo?.getNotebookDocumentVersion(entry.uri),
						cellEdit: {
							editType: notebooks.CellEditType.Replace,
							index: entry.index,
							count: entry.count,
							cells: entry.cells.map(NotebookCellData.from)
						}
					});
				}
			}
		}
		return result;
	}

	export function to(value: extHostProtocol.IWorkspaceEditDto) {
		const result = new types.WorkspaceEdit();
		const edits = new ResourceMap<(types.TextEdit | types.SnippetTextEdit)[]>();
		for (const edit of value.edits) {
			if ((<extHostProtocol.IWorkspaceTextEditDto>edit).textEdit) {

				const item = <extHostProtocol.IWorkspaceTextEditDto>edit;
				const uri = URI.revive(item.resource);
				const range = Range.to(item.textEdit.range);
				const text = item.textEdit.text;
				const isSnippet = item.textEdit.insertAsSnippet;

				let editOrSnippetTest: types.TextEdit | types.SnippetTextEdit;
				if (isSnippet) {
					editOrSnippetTest = types.SnippetTextEdit.replace(range, new types.SnippetString(text));
				} else {
					editOrSnippetTest = types.TextEdit.replace(range, text);
				}

				const array = edits.get(uri);
				if (!array) {
					edits.set(uri, [editOrSnippetTest]);
				} else {
					array.push(editOrSnippetTest);
				}

			} else {
				result.renameFile(
					URI.revive((<extHostProtocol.IWorkspaceFileEditDto>edit).oldResource!),
					URI.revive((<extHostProtocol.IWorkspaceFileEditDto>edit).newResource!),
					(<extHostProtocol.IWorkspaceFileEditDto>edit).options
				);
			}
		}

		for (const [uri, array] of edits) {
			result.set(uri, array);
		}
		return result;
	}
}


export namespace SymbolKind {

	const _fromMapping: { [kind: number]: languages.SymbolKind } = Object.create(null);
	_fromMapping[types.SymbolKind.File] = languages.SymbolKind.File;
	_fromMapping[types.SymbolKind.Module] = languages.SymbolKind.Module;
	_fromMapping[types.SymbolKind.Namespace] = languages.SymbolKind.Namespace;
	_fromMapping[types.SymbolKind.Package] = languages.SymbolKind.Package;
	_fromMapping[types.SymbolKind.Class] = languages.SymbolKind.Class;
	_fromMapping[types.SymbolKind.Method] = languages.SymbolKind.Method;
	_fromMapping[types.SymbolKind.Property] = languages.SymbolKind.Property;
	_fromMapping[types.SymbolKind.Field] = languages.SymbolKind.Field;
	_fromMapping[types.SymbolKind.Constructor] = languages.SymbolKind.Constructor;
	_fromMapping[types.SymbolKind.Enum] = languages.SymbolKind.Enum;
	_fromMapping[types.SymbolKind.Interface] = languages.SymbolKind.Interface;
	_fromMapping[types.SymbolKind.Function] = languages.SymbolKind.Function;
	_fromMapping[types.SymbolKind.Variable] = languages.SymbolKind.Variable;
	_fromMapping[types.SymbolKind.Constant] = languages.SymbolKind.Constant;
	_fromMapping[types.SymbolKind.String] = languages.SymbolKind.String;
	_fromMapping[types.SymbolKind.Number] = languages.SymbolKind.Number;
	_fromMapping[types.SymbolKind.Boolean] = languages.SymbolKind.Boolean;
	_fromMapping[types.SymbolKind.Array] = languages.SymbolKind.Array;
	_fromMapping[types.SymbolKind.Object] = languages.SymbolKind.Object;
	_fromMapping[types.SymbolKind.Key] = languages.SymbolKind.Key;
	_fromMapping[types.SymbolKind.Null] = languages.SymbolKind.Null;
	_fromMapping[types.SymbolKind.EnumMember] = languages.SymbolKind.EnumMember;
	_fromMapping[types.SymbolKind.Struct] = languages.SymbolKind.Struct;
	_fromMapping[types.SymbolKind.Event] = languages.SymbolKind.Event;
	_fromMapping[types.SymbolKind.Operator] = languages.SymbolKind.Operator;
	_fromMapping[types.SymbolKind.TypeParameter] = languages.SymbolKind.TypeParameter;

	export function from(kind: vscode.SymbolKind): languages.SymbolKind {
		return typeof _fromMapping[kind] === 'number' ? _fromMapping[kind] : languages.SymbolKind.Property;
	}

	export function to(kind: languages.SymbolKind): vscode.SymbolKind {
		for (const k in _fromMapping) {
			if (_fromMapping[k] === kind) {
				return Number(k);
			}
		}
		return types.SymbolKind.Property;
	}
}

export namespace SymbolTag {

	export function from(kind: types.SymbolTag): languages.SymbolTag {
		switch (kind) {
			case types.SymbolTag.Deprecated: return languages.SymbolTag.Deprecated;
		}
	}

	export function to(kind: languages.SymbolTag): types.SymbolTag {
		switch (kind) {
			case languages.SymbolTag.Deprecated: return types.SymbolTag.Deprecated;
		}
	}
}

export namespace WorkspaceSymbol {
	export function from(info: vscode.SymbolInformation): search.IWorkspaceSymbol {
		return {
			name: info.name,
			kind: SymbolKind.from(info.kind),
			tags: info.tags && info.tags.map(SymbolTag.from),
			containerName: info.containerName,
			location: location.from(info.location)
		};
	}
	export function to(info: search.IWorkspaceSymbol): types.SymbolInformation {
		const result = new types.SymbolInformation(
			info.name,
			SymbolKind.to(info.kind),
			info.containerName,
			location.to(info.location)
		);
		result.tags = info.tags && info.tags.map(SymbolTag.to);
		return result;
	}
}

export namespace DocumentSymbol {
	export function from(info: vscode.DocumentSymbol): languages.DocumentSymbol {
		const result: languages.DocumentSymbol = {
			name: info.name || '!!MISSING: name!!',
			detail: info.detail,
			range: Range.from(info.range),
			selectionRange: Range.from(info.selectionRange),
			kind: SymbolKind.from(info.kind),
			tags: info.tags?.map(SymbolTag.from) ?? []
		};
		if (info.children) {
			result.children = info.children.map(from);
		}
		return result;
	}
	export function to(info: languages.DocumentSymbol): vscode.DocumentSymbol {
		const result = new types.DocumentSymbol(
			info.name,
			info.detail,
			SymbolKind.to(info.kind),
			Range.to(info.range),
			Range.to(info.selectionRange),
		);
		if (isNonEmptyArray(info.tags)) {
			result.tags = info.tags.map(SymbolTag.to);
		}
		if (info.children) {
			result.children = info.children.map(to) as any;
		}
		return result;
	}
}

export namespace CallHierarchyItem {

	export function to(item: extHostProtocol.ICallHierarchyItemDto): types.CallHierarchyItem {
		const result = new types.CallHierarchyItem(
			SymbolKind.to(item.kind),
			item.name,
			item.detail || '',
			URI.revive(item.uri),
			Range.to(item.range),
			Range.to(item.selectionRange)
		);

		result._sessionId = item._sessionId;
		result._itemId = item._itemId;

		return result;
	}

	export function from(item: vscode.CallHierarchyItem, sessionId?: string, itemId?: string): extHostProtocol.ICallHierarchyItemDto {

		sessionId = sessionId ?? (<types.CallHierarchyItem>item)._sessionId;
		itemId = itemId ?? (<types.CallHierarchyItem>item)._itemId;

		if (sessionId === undefined || itemId === undefined) {
			throw new Error('invalid item');
		}

		return {
			_sessionId: sessionId,
			_itemId: itemId,
			name: item.name,
			detail: item.detail,
			kind: SymbolKind.from(item.kind),
			uri: item.uri,
			range: Range.from(item.range),
			selectionRange: Range.from(item.selectionRange),
			tags: item.tags?.map(SymbolTag.from)
		};
	}
}

export namespace CallHierarchyIncomingCall {

	export function to(item: extHostProtocol.IIncomingCallDto): types.CallHierarchyIncomingCall {
		return new types.CallHierarchyIncomingCall(
			CallHierarchyItem.to(item.from),
			item.fromRanges.map(r => Range.to(r))
		);
	}
}

export namespace CallHierarchyOutgoingCall {

	export function to(item: extHostProtocol.IOutgoingCallDto): types.CallHierarchyOutgoingCall {
		return new types.CallHierarchyOutgoingCall(
			CallHierarchyItem.to(item.to),
			item.fromRanges.map(r => Range.to(r))
		);
	}
}


export namespace location {
	export function from(value: vscode.Location): languages.Location {
		return {
			range: value.range && Range.from(value.range),
			uri: value.uri
		};
	}

	export function to(value: extHostProtocol.ILocationDto): types.Location {
		return new types.Location(URI.revive(value.uri), Range.to(value.range));
	}
}

export namespace DefinitionLink {
	export function from(value: vscode.Location | vscode.DefinitionLink): languages.LocationLink {
		const definitionLink = <vscode.DefinitionLink>value;
		const location = <vscode.Location>value;
		return {
			originSelectionRange: definitionLink.originSelectionRange
				? Range.from(definitionLink.originSelectionRange)
				: undefined,
			uri: definitionLink.targetUri ? definitionLink.targetUri : location.uri,
			range: Range.from(definitionLink.targetRange ? definitionLink.targetRange : location.range),
			targetSelectionRange: definitionLink.targetSelectionRange
				? Range.from(definitionLink.targetSelectionRange)
				: undefined,
		};
	}
	export function to(value: extHostProtocol.ILocationLinkDto): vscode.LocationLink {
		return {
			targetUri: URI.revive(value.uri),
			targetRange: Range.to(value.range),
			targetSelectionRange: value.targetSelectionRange
				? Range.to(value.targetSelectionRange)
				: undefined,
			originSelectionRange: value.originSelectionRange
				? Range.to(value.originSelectionRange)
				: undefined
		};
	}
}

export namespace Hover {
	export function from(hover: vscode.VerboseHover): languages.Hover {
		const convertedHover: languages.Hover = {
			range: Range.from(hover.range),
			contents: MarkdownString.fromMany(hover.contents),
			canIncreaseVerbosity: hover.canIncreaseVerbosity,
			canDecreaseVerbosity: hover.canDecreaseVerbosity,
		};
		return convertedHover;
	}

	export function to(info: languages.Hover): types.VerboseHover {
		const contents = info.contents.map(MarkdownString.to);
		const range = Range.to(info.range);
		const canIncreaseVerbosity = info.canIncreaseVerbosity;
		const canDecreaseVerbosity = info.canDecreaseVerbosity;
		return new types.VerboseHover(contents, range, canIncreaseVerbosity, canDecreaseVerbosity);
	}
}

export namespace EvaluatableExpression {
	export function from(expression: vscode.EvaluatableExpression): languages.EvaluatableExpression {
		return {
			range: Range.from(expression.range),
			expression: expression.expression
		};
	}

	export function to(info: languages.EvaluatableExpression): types.EvaluatableExpression {
		return new types.EvaluatableExpression(Range.to(info.range), info.expression);
	}
}

export namespace InlineValue {
	export function from(inlineValue: vscode.InlineValue): languages.InlineValue {
		if (inlineValue instanceof types.InlineValueText) {
			return {
				type: 'text',
				range: Range.from(inlineValue.range),
				text: inlineValue.text
			} satisfies languages.InlineValueText;
		} else if (inlineValue instanceof types.InlineValueVariableLookup) {
			return {
				type: 'variable',
				range: Range.from(inlineValue.range),
				variableName: inlineValue.variableName,
				caseSensitiveLookup: inlineValue.caseSensitiveLookup
			} satisfies languages.InlineValueVariableLookup;
		} else if (inlineValue instanceof types.InlineValueEvaluatableExpression) {
			return {
				type: 'expression',
				range: Range.from(inlineValue.range),
				expression: inlineValue.expression
			} satisfies languages.InlineValueExpression;
		} else {
			throw new Error(`Unknown 'InlineValue' type`);
		}
	}

	export function to(inlineValue: languages.InlineValue): vscode.InlineValue {
		switch (inlineValue.type) {
			case 'text':
				return {
					range: Range.to(inlineValue.range),
					text: inlineValue.text
				} satisfies vscode.InlineValueText;
			case 'variable':
				return {
					range: Range.to(inlineValue.range),
					variableName: inlineValue.variableName,
					caseSensitiveLookup: inlineValue.caseSensitiveLookup
				} satisfies vscode.InlineValueVariableLookup;
			case 'expression':
				return {
					range: Range.to(inlineValue.range),
					expression: inlineValue.expression
				} satisfies vscode.InlineValueEvaluatableExpression;
		}
	}
}

export namespace InlineValueContext {
	export function from(inlineValueContext: vscode.InlineValueContext): extHostProtocol.IInlineValueContextDto {
		return {
			frameId: inlineValueContext.frameId,
			stoppedLocation: Range.from(inlineValueContext.stoppedLocation)
		};
	}

	export function to(inlineValueContext: extHostProtocol.IInlineValueContextDto): types.InlineValueContext {
		return new types.InlineValueContext(inlineValueContext.frameId, Range.to(inlineValueContext.stoppedLocation));
	}
}

export namespace DocumentHighlight {
	export function from(documentHighlight: vscode.DocumentHighlight): languages.DocumentHighlight {
		return {
			range: Range.from(documentHighlight.range),
			kind: documentHighlight.kind
		};
	}
	export function to(occurrence: languages.DocumentHighlight): types.DocumentHighlight {
		return new types.DocumentHighlight(Range.to(occurrence.range), occurrence.kind);
	}
}

export namespace MultiDocumentHighlight {
	export function from(multiDocumentHighlight: vscode.MultiDocumentHighlight): languages.MultiDocumentHighlight {
		return {
			uri: multiDocumentHighlight.uri,
			highlights: multiDocumentHighlight.highlights.map(DocumentHighlight.from)
		};
	}

	export function to(multiDocumentHighlight: languages.MultiDocumentHighlight): types.MultiDocumentHighlight {
		return new types.MultiDocumentHighlight(URI.revive(multiDocumentHighlight.uri), multiDocumentHighlight.highlights.map(DocumentHighlight.to));
	}
}

export namespace CompletionTriggerKind {
	export function to(kind: languages.CompletionTriggerKind) {
		switch (kind) {
			case languages.CompletionTriggerKind.TriggerCharacter:
				return types.CompletionTriggerKind.TriggerCharacter;
			case languages.CompletionTriggerKind.TriggerForIncompleteCompletions:
				return types.CompletionTriggerKind.TriggerForIncompleteCompletions;
			case languages.CompletionTriggerKind.Invoke:
			default:
				return types.CompletionTriggerKind.Invoke;
		}
	}
}

export namespace CompletionContext {
	export function to(context: languages.CompletionContext): types.CompletionContext {
		return {
			triggerKind: CompletionTriggerKind.to(context.triggerKind),
			triggerCharacter: context.triggerCharacter
		};
	}
}

export namespace CompletionItemTag {

	export function from(kind: types.CompletionItemTag): languages.CompletionItemTag {
		switch (kind) {
			case types.CompletionItemTag.Deprecated: return languages.CompletionItemTag.Deprecated;
		}
	}

	export function to(kind: languages.CompletionItemTag): types.CompletionItemTag {
		switch (kind) {
			case languages.CompletionItemTag.Deprecated: return types.CompletionItemTag.Deprecated;
		}
	}
}

export namespace CompletionCommand {
	export function from(c: vscode.Command | { command: vscode.Command; icon: vscode.ThemeIcon }, converter: CommandsConverter, disposables: DisposableStore): { command: extHostProtocol.ICommandDto; icon?: languages.IconPath } {
		if ('icon' in c && 'command' in c) {
			return {
				command: converter.toInternal(c.command, disposables),
				icon: IconPath.fromThemeIcon(c.icon)
			};
		}
		return { command: converter.toInternal(c, disposables) };
	}
}

export namespace CompletionItemKind {

	const _from = new Map<types.CompletionItemKind, languages.CompletionItemKind>([
		[types.CompletionItemKind.Method, languages.CompletionItemKind.Method],
		[types.CompletionItemKind.Function, languages.CompletionItemKind.Function],
		[types.CompletionItemKind.Constructor, languages.CompletionItemKind.Constructor],
		[types.CompletionItemKind.Field, languages.CompletionItemKind.Field],
		[types.CompletionItemKind.Variable, languages.CompletionItemKind.Variable],
		[types.CompletionItemKind.Class, languages.CompletionItemKind.Class],
		[types.CompletionItemKind.Interface, languages.CompletionItemKind.Interface],
		[types.CompletionItemKind.Struct, languages.CompletionItemKind.Struct],
		[types.CompletionItemKind.Module, languages.CompletionItemKind.Module],
		[types.CompletionItemKind.Property, languages.CompletionItemKind.Property],
		[types.CompletionItemKind.Unit, languages.CompletionItemKind.Unit],
		[types.CompletionItemKind.Value, languages.CompletionItemKind.Value],
		[types.CompletionItemKind.Constant, languages.CompletionItemKind.Constant],
		[types.CompletionItemKind.Enum, languages.CompletionItemKind.Enum],
		[types.CompletionItemKind.EnumMember, languages.CompletionItemKind.EnumMember],
		[types.CompletionItemKind.Keyword, languages.CompletionItemKind.Keyword],
		[types.CompletionItemKind.Snippet, languages.CompletionItemKind.Snippet],
		[types.CompletionItemKind.Text, languages.CompletionItemKind.Text],
		[types.CompletionItemKind.Color, languages.CompletionItemKind.Color],
		[types.CompletionItemKind.File, languages.CompletionItemKind.File],
		[types.CompletionItemKind.Reference, languages.CompletionItemKind.Reference],
		[types.CompletionItemKind.Folder, languages.CompletionItemKind.Folder],
		[types.CompletionItemKind.Event, languages.CompletionItemKind.Event],
		[types.CompletionItemKind.Operator, languages.CompletionItemKind.Operator],
		[types.CompletionItemKind.TypeParameter, languages.CompletionItemKind.TypeParameter],
		[types.CompletionItemKind.Issue, languages.CompletionItemKind.Issue],
		[types.CompletionItemKind.User, languages.CompletionItemKind.User],
	]);

	export function from(kind: types.CompletionItemKind): languages.CompletionItemKind {
		return _from.get(kind) ?? languages.CompletionItemKind.Property;
	}

	const _to = new Map<languages.CompletionItemKind, types.CompletionItemKind>([
		[languages.CompletionItemKind.Method, types.CompletionItemKind.Method],
		[languages.CompletionItemKind.Function, types.CompletionItemKind.Function],
		[languages.CompletionItemKind.Constructor, types.CompletionItemKind.Constructor],
		[languages.CompletionItemKind.Field, types.CompletionItemKind.Field],
		[languages.CompletionItemKind.Variable, types.CompletionItemKind.Variable],
		[languages.CompletionItemKind.Class, types.CompletionItemKind.Class],
		[languages.CompletionItemKind.Interface, types.CompletionItemKind.Interface],
		[languages.CompletionItemKind.Struct, types.CompletionItemKind.Struct],
		[languages.CompletionItemKind.Module, types.CompletionItemKind.Module],
		[languages.CompletionItemKind.Property, types.CompletionItemKind.Property],
		[languages.CompletionItemKind.Unit, types.CompletionItemKind.Unit],
		[languages.CompletionItemKind.Value, types.CompletionItemKind.Value],
		[languages.CompletionItemKind.Constant, types.CompletionItemKind.Constant],
		[languages.CompletionItemKind.Enum, types.CompletionItemKind.Enum],
		[languages.CompletionItemKind.EnumMember, types.CompletionItemKind.EnumMember],
		[languages.CompletionItemKind.Keyword, types.CompletionItemKind.Keyword],
		[languages.CompletionItemKind.Snippet, types.CompletionItemKind.Snippet],
		[languages.CompletionItemKind.Text, types.CompletionItemKind.Text],
		[languages.CompletionItemKind.Color, types.CompletionItemKind.Color],
		[languages.CompletionItemKind.File, types.CompletionItemKind.File],
		[languages.CompletionItemKind.Reference, types.CompletionItemKind.Reference],
		[languages.CompletionItemKind.Folder, types.CompletionItemKind.Folder],
		[languages.CompletionItemKind.Event, types.CompletionItemKind.Event],
		[languages.CompletionItemKind.Operator, types.CompletionItemKind.Operator],
		[languages.CompletionItemKind.TypeParameter, types.CompletionItemKind.TypeParameter],
		[languages.CompletionItemKind.User, types.CompletionItemKind.User],
		[languages.CompletionItemKind.Issue, types.CompletionItemKind.Issue],
	]);

	export function to(kind: languages.CompletionItemKind): types.CompletionItemKind {
		return _to.get(kind) ?? types.CompletionItemKind.Property;
	}
}

export namespace CompletionItem {

	export function to(suggestion: languages.CompletionItem, converter?: Command.ICommandsConverter): types.CompletionItem {

		const result = new types.CompletionItem(suggestion.label);
		result.insertText = suggestion.insertText;
		result.kind = CompletionItemKind.to(suggestion.kind);
		result.tags = suggestion.tags?.map(CompletionItemTag.to);
		result.detail = suggestion.detail;
		result.documentation = htmlContent.isMarkdownString(suggestion.documentation) ? MarkdownString.to(suggestion.documentation) : suggestion.documentation;
		result.sortText = suggestion.sortText;
		result.filterText = suggestion.filterText;
		result.preselect = suggestion.preselect;
		result.commitCharacters = suggestion.commitCharacters;

		// range
		if (editorRange.Range.isIRange(suggestion.range)) {
			result.range = Range.to(suggestion.range);
		} else if (typeof suggestion.range === 'object') {
			result.range = { inserting: Range.to(suggestion.range.insert), replacing: Range.to(suggestion.range.replace) };
		}

		result.keepWhitespace = typeof suggestion.insertTextRules === 'undefined' ? false : Boolean(suggestion.insertTextRules & languages.CompletionItemInsertTextRule.KeepWhitespace);
		// 'insertText'-logic
		if (typeof suggestion.insertTextRules !== 'undefined' && suggestion.insertTextRules & languages.CompletionItemInsertTextRule.InsertAsSnippet) {
			result.insertText = new types.SnippetString(suggestion.insertText);
		} else {
			result.insertText = suggestion.insertText;
			result.textEdit = result.range instanceof types.Range ? new types.TextEdit(result.range, result.insertText) : undefined;
		}
		if (suggestion.additionalTextEdits && suggestion.additionalTextEdits.length > 0) {
			result.additionalTextEdits = suggestion.additionalTextEdits.map(e => TextEdit.to(e as languages.TextEdit));
		}
		result.command = converter && suggestion.command ? converter.fromInternal(suggestion.command) : undefined;

		return result;
	}
}

export namespace ParameterInformation {
	export function from(info: types.ParameterInformation): languages.ParameterInformation {
		if (typeof info.label !== 'string' && !Array.isArray(info.label)) {
			throw new TypeError('Invalid label');
		}

		return {
			label: info.label,
			documentation: MarkdownString.fromStrict(info.documentation)
		};
	}
	export function to(info: languages.ParameterInformation): types.ParameterInformation {
		return {
			label: info.label,
			documentation: htmlContent.isMarkdownString(info.documentation) ? MarkdownString.to(info.documentation) : info.documentation
		};
	}
}

export namespace SignatureInformation {

	export function from(info: types.SignatureInformation): languages.SignatureInformation {
		return {
			label: info.label,
			documentation: MarkdownString.fromStrict(info.documentation),
			parameters: Array.isArray(info.parameters) ? info.parameters.map(ParameterInformation.from) : [],
			activeParameter: info.activeParameter,
		};
	}

	export function to(info: languages.SignatureInformation): types.SignatureInformation {
		return {
			label: info.label,
			documentation: htmlContent.isMarkdownString(info.documentation) ? MarkdownString.to(info.documentation) : info.documentation,
			parameters: Array.isArray(info.parameters) ? info.parameters.map(ParameterInformation.to) : [],
			activeParameter: info.activeParameter,
		};
	}
}

export namespace SignatureHelp {

	export function from(help: types.SignatureHelp): languages.SignatureHelp {
		return {
			activeSignature: help.activeSignature,
			activeParameter: help.activeParameter,
			signatures: Array.isArray(help.signatures) ? help.signatures.map(SignatureInformation.from) : [],
		};
	}

	export function to(help: languages.SignatureHelp): types.SignatureHelp {
		return {
			activeSignature: help.activeSignature,
			activeParameter: help.activeParameter,
			signatures: Array.isArray(help.signatures) ? help.signatures.map(SignatureInformation.to) : [],
		};
	}
}

export namespace InlayHint {

	export function to(converter: Command.ICommandsConverter, hint: languages.InlayHint): vscode.InlayHint {
		const res = new types.InlayHint(
			Position.to(hint.position),
			typeof hint.label === 'string' ? hint.label : hint.label.map(InlayHintLabelPart.to.bind(undefined, converter)),
			hint.kind && InlayHintKind.to(hint.kind)
		);
		res.textEdits = hint.textEdits && hint.textEdits.map(TextEdit.to);
		res.tooltip = htmlContent.isMarkdownString(hint.tooltip) ? MarkdownString.to(hint.tooltip) : hint.tooltip;
		res.paddingLeft = hint.paddingLeft;
		res.paddingRight = hint.paddingRight;
		return res;
	}
}

export namespace InlayHintLabelPart {

	export function to(converter: Command.ICommandsConverter, part: languages.InlayHintLabelPart): types.InlayHintLabelPart {
		const result = new types.InlayHintLabelPart(part.label);
		result.tooltip = htmlContent.isMarkdownString(part.tooltip)
			? MarkdownString.to(part.tooltip)
			: part.tooltip;
		if (languages.Command.is(part.command)) {
			result.command = converter.fromInternal(part.command);
		}
		if (part.location) {
			result.location = location.to(part.location);
		}
		return result;
	}
}

export namespace InlayHintKind {
	export function from(kind: vscode.InlayHintKind): languages.InlayHintKind {
		return kind;
	}
	export function to(kind: languages.InlayHintKind): vscode.InlayHintKind {
		return kind;
	}
}

export namespace DocumentLink {

	export function from(link: vscode.DocumentLink): languages.ILink {
		return {
			range: Range.from(link.range),
			url: link.target,
			tooltip: link.tooltip
		};
	}

	export function to(link: languages.ILink): vscode.DocumentLink {
		let target: URI | undefined = undefined;
		if (link.url) {
			try {
				target = typeof link.url === 'string' ? URI.parse(link.url, true) : URI.revive(link.url);
			} catch (err) {
				// ignore
			}
		}
		const result = new types.DocumentLink(Range.to(link.range), target);
		result.tooltip = link.tooltip;
		return result;
	}
}

export namespace ColorPresentation {
	export function to(colorPresentation: languages.IColorPresentation): types.ColorPresentation {
		const cp = new types.ColorPresentation(colorPresentation.label);
		if (colorPresentation.textEdit) {
			cp.textEdit = TextEdit.to(colorPresentation.textEdit);
		}
		if (colorPresentation.additionalTextEdits) {
			cp.additionalTextEdits = colorPresentation.additionalTextEdits.map(value => TextEdit.to(value));
		}
		return cp;
	}

	export function from(colorPresentation: vscode.ColorPresentation): languages.IColorPresentation {
		return {
			label: colorPresentation.label,
			textEdit: colorPresentation.textEdit ? TextEdit.from(colorPresentation.textEdit) : undefined,
			additionalTextEdits: colorPresentation.additionalTextEdits ? colorPresentation.additionalTextEdits.map(value => TextEdit.from(value)) : undefined
		};
	}
}

export namespace Color {
	export function to(c: [number, number, number, number]): types.Color {
		return new types.Color(c[0], c[1], c[2], c[3]);
	}
	export function from(color: types.Color): [number, number, number, number] {
		return [color.red, color.green, color.blue, color.alpha];
	}
}


export namespace SelectionRange {
	export function from(obj: vscode.SelectionRange): languages.SelectionRange {
		return { range: Range.from(obj.range) };
	}

	export function to(obj: languages.SelectionRange): vscode.SelectionRange {
		return new types.SelectionRange(Range.to(obj.range));
	}
}

export namespace TextDocumentSaveReason {

	export function to(reason: SaveReason): vscode.TextDocumentSaveReason {
		switch (reason) {
			case SaveReason.AUTO:
				return types.TextDocumentSaveReason.AfterDelay;
			case SaveReason.EXPLICIT:
				return types.TextDocumentSaveReason.Manual;
			case SaveReason.FOCUS_CHANGE:
			case SaveReason.WINDOW_CHANGE:
				return types.TextDocumentSaveReason.FocusOut;
		}
	}
}

export namespace TextEditorLineNumbersStyle {
	export function from(style: vscode.TextEditorLineNumbersStyle): RenderLineNumbersType {
		switch (style) {
			case types.TextEditorLineNumbersStyle.Off:
				return RenderLineNumbersType.Off;
			case types.TextEditorLineNumbersStyle.Relative:
				return RenderLineNumbersType.Relative;
			case types.TextEditorLineNumbersStyle.Interval:
				return RenderLineNumbersType.Interval;
			case types.TextEditorLineNumbersStyle.On:
			default:
				return RenderLineNumbersType.On;
		}
	}
	export function to(style: RenderLineNumbersType): vscode.TextEditorLineNumbersStyle {
		switch (style) {
			case RenderLineNumbersType.Off:
				return types.TextEditorLineNumbersStyle.Off;
			case RenderLineNumbersType.Relative:
				return types.TextEditorLineNumbersStyle.Relative;
			case RenderLineNumbersType.Interval:
				return types.TextEditorLineNumbersStyle.Interval;
			case RenderLineNumbersType.On:
			default:
				return types.TextEditorLineNumbersStyle.On;
		}
	}
}

export namespace EndOfLine {

	export function from(eol: vscode.EndOfLine): EndOfLineSequence | undefined {
		if (eol === types.EndOfLine.CRLF) {
			return EndOfLineSequence.CRLF;
		} else if (eol === types.EndOfLine.LF) {
			return EndOfLineSequence.LF;
		}
		return undefined;
	}

	export function to(eol: EndOfLineSequence): vscode.EndOfLine | undefined {
		if (eol === EndOfLineSequence.CRLF) {
			return types.EndOfLine.CRLF;
		} else if (eol === EndOfLineSequence.LF) {
			return types.EndOfLine.LF;
		}
		return undefined;
	}
}

export namespace ProgressLocation {
	export function from(loc: vscode.ProgressLocation | { viewId: string }): MainProgressLocation | string {
		if (typeof loc === 'object') {
			return loc.viewId;
		}

		switch (loc) {
			case types.ProgressLocation.SourceControl: return MainProgressLocation.Scm;
			case types.ProgressLocation.Window: return MainProgressLocation.Window;
			case types.ProgressLocation.Notification: return MainProgressLocation.Notification;
		}
		throw new Error(`Unknown 'ProgressLocation'`);
	}
}

export namespace FoldingRange {
	export function from(r: vscode.FoldingRange): languages.FoldingRange {
		const range: languages.FoldingRange = { start: r.start + 1, end: r.end + 1 };
		if (r.kind) {
			range.kind = FoldingRangeKind.from(r.kind);
		}
		return range;
	}
	export function to(r: languages.FoldingRange): vscode.FoldingRange {
		const range: vscode.FoldingRange = { start: r.start - 1, end: r.end - 1 };
		if (r.kind) {
			range.kind = FoldingRangeKind.to(r.kind);
		}
		return range;
	}
}

export namespace FoldingRangeKind {
	export function from(kind: vscode.FoldingRangeKind | undefined): languages.FoldingRangeKind | undefined {
		if (kind) {
			switch (kind) {
				case types.FoldingRangeKind.Comment:
					return languages.FoldingRangeKind.Comment;
				case types.FoldingRangeKind.Imports:
					return languages.FoldingRangeKind.Imports;
				case types.FoldingRangeKind.Region:
					return languages.FoldingRangeKind.Region;
			}
		}
		return undefined;
	}
	export function to(kind: languages.FoldingRangeKind | undefined): vscode.FoldingRangeKind | undefined {
		if (kind) {
			switch (kind.value) {
				case languages.FoldingRangeKind.Comment.value:
					return types.FoldingRangeKind.Comment;
				case languages.FoldingRangeKind.Imports.value:
					return types.FoldingRangeKind.Imports;
				case languages.FoldingRangeKind.Region.value:
					return types.FoldingRangeKind.Region;
			}
		}
		return undefined;
	}
}

export interface TextEditorOpenOptions extends vscode.TextDocumentShowOptions {
	background?: boolean;
	override?: boolean;
}

export namespace TextEditorOpenOptions {

	export function from(options?: TextEditorOpenOptions): ITextEditorOptions | undefined {
		if (options) {
			return {
				pinned: typeof options.preview === 'boolean' ? !options.preview : undefined,
				inactive: options.background,
				preserveFocus: options.preserveFocus,
				selection: typeof options.selection === 'object' ? Range.from(options.selection) : undefined,
				override: typeof options.override === 'boolean' ? DEFAULT_EDITOR_ASSOCIATION.id : undefined
			};
		}

		return undefined;
	}

}

export namespace GlobPattern {

	export function from(pattern: vscode.GlobPattern): string | extHostProtocol.IRelativePatternDto;
	export function from(pattern: undefined): undefined;
	export function from(pattern: null): null;
	export function from(pattern: vscode.GlobPattern | undefined | null): string | extHostProtocol.IRelativePatternDto | undefined | null;
	export function from(pattern: vscode.GlobPattern | undefined | null): string | extHostProtocol.IRelativePatternDto | undefined | null {
		if (pattern instanceof types.RelativePattern) {
			return pattern.toJSON();
		}

		if (typeof pattern === 'string') {
			return pattern;
		}

		// This is slightly bogus because we declare this method to accept
		// `vscode.GlobPattern` which can be `vscode.RelativePattern` class,
		// but given we cannot enforce classes from our vscode.d.ts, we have
		// to probe for objects too
		// Refs: https://github.com/microsoft/vscode/issues/140771
		if (isRelativePatternShape(pattern) || isLegacyRelativePatternShape(pattern)) {
			return new types.RelativePattern(pattern.baseUri ?? pattern.base, pattern.pattern).toJSON();
		}

		return pattern; // preserve `undefined` and `null`
	}

	function isRelativePatternShape(obj: unknown): obj is { base: string; baseUri: URI; pattern: string } {
		const rp = obj as { base: string; baseUri: URI; pattern: string } | undefined | null;
		if (!rp) {
			return false;
		}

		return URI.isUri(rp.baseUri) && typeof rp.pattern === 'string';
	}

	function isLegacyRelativePatternShape(obj: unknown): obj is { base: string; pattern: string } {

		// Before 1.64.x, `RelativePattern` did not have any `baseUri: Uri`
		// property. To preserve backwards compatibility with older extensions
		// we allow this old format when creating the `vscode.RelativePattern`.

		const rp = obj as { base: string; pattern: string } | undefined | null;
		if (!rp) {
			return false;
		}

		return typeof rp.base === 'string' && typeof rp.pattern === 'string';
	}

	export function to(pattern: string | extHostProtocol.IRelativePatternDto): vscode.GlobPattern {
		if (typeof pattern === 'string') {
			return pattern;
		}

		return new types.RelativePattern(URI.revive(pattern.baseUri), pattern.pattern);
	}
}

export namespace LanguageSelector {

	export function from(selector: undefined): undefined;
	export function from(selector: vscode.DocumentSelector): languageSelector.LanguageSelector;
	export function from(selector: vscode.DocumentSelector | undefined): languageSelector.LanguageSelector | undefined;
	export function from(selector: vscode.DocumentSelector | undefined): languageSelector.LanguageSelector | undefined {
		if (!selector) {
			return undefined;
		} else if (Array.isArray(selector)) {
			return <languageSelector.LanguageSelector>selector.map(from);
		} else if (typeof selector === 'string') {
			return selector;
		} else {
			const filter = selector as vscode.DocumentFilter; // TODO: microsoft/TypeScript#42768
			return {
				language: filter.language,
				scheme: filter.scheme,
				pattern: GlobPattern.from(filter.pattern) ?? undefined,
				exclusive: filter.exclusive,
				notebookType: filter.notebookType
			};
		}
	}
}

export namespace NotebookRange {

	export function from(range: vscode.NotebookRange): ICellRange {
		return { start: range.start, end: range.end };
	}

	export function to(range: ICellRange): types.NotebookRange {
		return new types.NotebookRange(range.start, range.end);
	}
}

export namespace NotebookCellExecutionSummary {
	export function to(data: notebooks.NotebookCellInternalMetadata): vscode.NotebookCellExecutionSummary {
		return {
			timing: typeof data.runStartTime === 'number' && typeof data.runEndTime === 'number' ? { startTime: data.runStartTime, endTime: data.runEndTime } : undefined,
			executionOrder: data.executionOrder,
			success: data.lastRunSuccess
		};
	}

	export function from(data: vscode.NotebookCellExecutionSummary): Partial<notebooks.NotebookCellInternalMetadata> {
		return {
			lastRunSuccess: data.success,
			runStartTime: data.timing?.startTime,
			runEndTime: data.timing?.endTime,
			executionOrder: data.executionOrder
		};
	}
}

export namespace NotebookCellKind {
	export function from(data: vscode.NotebookCellKind): notebooks.CellKind {
		switch (data) {
			case types.NotebookCellKind.Markup:
				return notebooks.CellKind.Markup;
			case types.NotebookCellKind.Code:
			default:
				return notebooks.CellKind.Code;
		}
	}

	export function to(data: notebooks.CellKind): vscode.NotebookCellKind {
		switch (data) {
			case notebooks.CellKind.Markup:
				return types.NotebookCellKind.Markup;
			case notebooks.CellKind.Code:
			default:
				return types.NotebookCellKind.Code;
		}
	}
}

export namespace NotebookData {

	export function from(data: vscode.NotebookData): extHostProtocol.NotebookDataDto {
		const res: extHostProtocol.NotebookDataDto = {
			metadata: data.metadata ?? Object.create(null),
			cells: [],
		};
		for (const cell of data.cells) {
			types.NotebookCellData.validate(cell);
			res.cells.push(NotebookCellData.from(cell));
		}
		return res;
	}

	export function to(data: extHostProtocol.NotebookDataDto): vscode.NotebookData {
		const res = new types.NotebookData(
			data.cells.map(NotebookCellData.to),
		);
		if (!isEmptyObject(data.metadata)) {
			res.metadata = data.metadata;
		}
		return res;
	}
}

export namespace NotebookCellData {

	export function from(data: vscode.NotebookCellData): extHostProtocol.NotebookCellDataDto {
		return {
			cellKind: NotebookCellKind.from(data.kind),
			language: data.languageId,
			mime: data.mime,
			source: data.value,
			metadata: data.metadata,
			internalMetadata: NotebookCellExecutionSummary.from(data.executionSummary ?? {}),
			outputs: data.outputs ? data.outputs.map(NotebookCellOutput.from) : []
		};
	}

	export function to(data: extHostProtocol.NotebookCellDataDto): vscode.NotebookCellData {
		return new types.NotebookCellData(
			NotebookCellKind.to(data.cellKind),
			data.source,
			data.language,
			data.mime,
			data.outputs ? data.outputs.map(NotebookCellOutput.to) : undefined,
			data.metadata,
			data.internalMetadata ? NotebookCellExecutionSummary.to(data.internalMetadata) : undefined
		);
	}
}

export namespace NotebookCellOutputItem {
	export function from(item: types.NotebookCellOutputItem): extHostProtocol.NotebookOutputItemDto {
		return {
			mime: item.mime,
			valueBytes: VSBuffer.wrap(item.data),
		};
	}

	export function to(item: extHostProtocol.NotebookOutputItemDto): types.NotebookCellOutputItem {
		return new types.NotebookCellOutputItem(item.valueBytes.buffer, item.mime);
	}
}

export namespace NotebookCellOutput {
	export function from(output: vscode.NotebookCellOutput): extHostProtocol.NotebookOutputDto {
		return {
			outputId: output.id,
			items: output.items.map(NotebookCellOutputItem.from),
			metadata: output.metadata
		};
	}

	export function to(output: extHostProtocol.NotebookOutputDto): vscode.NotebookCellOutput {
		const items = output.items.map(NotebookCellOutputItem.to);
		return new types.NotebookCellOutput(items, output.outputId, output.metadata);
	}
}


export namespace NotebookExclusiveDocumentPattern {
	export function from(pattern: { include: vscode.GlobPattern | undefined; exclude: vscode.GlobPattern | undefined }): { include: string | extHostProtocol.IRelativePatternDto | undefined; exclude: string | extHostProtocol.IRelativePatternDto | undefined };
	export function from(pattern: vscode.GlobPattern): string | extHostProtocol.IRelativePatternDto;
	export function from(pattern: undefined): undefined;
	export function from(pattern: { include: vscode.GlobPattern | undefined | null; exclude: vscode.GlobPattern | undefined } | vscode.GlobPattern | undefined): string | extHostProtocol.IRelativePatternDto | { include: string | extHostProtocol.IRelativePatternDto | undefined; exclude: string | extHostProtocol.IRelativePatternDto | undefined } | undefined;
	export function from(pattern: { include: vscode.GlobPattern | undefined | null; exclude: vscode.GlobPattern | undefined } | vscode.GlobPattern | undefined): string | extHostProtocol.IRelativePatternDto | { include: string | extHostProtocol.IRelativePatternDto | undefined; exclude: string | extHostProtocol.IRelativePatternDto | undefined } | undefined {
		if (isExclusivePattern(pattern)) {
			return {
				include: GlobPattern.from(pattern.include) ?? undefined,
				exclude: GlobPattern.from(pattern.exclude) ?? undefined,
			};
		}

		return GlobPattern.from(pattern) ?? undefined;
	}

	export function to(pattern: string | extHostProtocol.IRelativePatternDto | { include: string | extHostProtocol.IRelativePatternDto; exclude: string | extHostProtocol.IRelativePatternDto }): { include: vscode.GlobPattern; exclude: vscode.GlobPattern } | vscode.GlobPattern {
		if (isExclusivePattern(pattern)) {
			return {
				include: GlobPattern.to(pattern.include),
				exclude: GlobPattern.to(pattern.exclude)
			};
		}

		return GlobPattern.to(pattern);
	}

	function isExclusivePattern<T>(obj: any): obj is { include?: T; exclude?: T } {
		const ep = obj as { include?: T; exclude?: T } | undefined | null;
		if (!ep) {
			return false;
		}
		return !isUndefinedOrNull(ep.include) && !isUndefinedOrNull(ep.exclude);
	}
}

export namespace NotebookStatusBarItem {
	export function from(item: vscode.NotebookCellStatusBarItem, commandsConverter: Command.ICommandsConverter, disposables: DisposableStore): notebooks.INotebookCellStatusBarItem {
		const command = typeof item.command === 'string' ? { title: '', command: item.command } : item.command;
		return {
			alignment: item.alignment === types.NotebookCellStatusBarAlignment.Left ? notebooks.CellStatusbarAlignment.Left : notebooks.CellStatusbarAlignment.Right,
			command: commandsConverter.toInternal(command, disposables), // TODO@roblou
			text: item.text,
			tooltip: item.tooltip,
			accessibilityInformation: item.accessibilityInformation,
			priority: item.priority
		};
	}
}

export namespace NotebookKernelSourceAction {
	export function from(item: vscode.NotebookKernelSourceAction, commandsConverter: Command.ICommandsConverter, disposables: DisposableStore): notebooks.INotebookKernelSourceAction {
		const command = typeof item.command === 'string' ? { title: '', command: item.command } : item.command;

		return {
			command: commandsConverter.toInternal(command, disposables),
			label: item.label,
			description: item.description,
			detail: item.detail,
			documentation: item.documentation
		};
	}
}

export namespace NotebookDocumentContentOptions {
	export function from(options: vscode.NotebookDocumentContentOptions | undefined): notebooks.TransientOptions {
		return {
			transientOutputs: options?.transientOutputs ?? false,
			transientCellMetadata: options?.transientCellMetadata ?? {},
			transientDocumentMetadata: options?.transientDocumentMetadata ?? {},
			cellContentMetadata: options?.cellContentMetadata ?? {}
		};
	}
}

export namespace NotebookRendererScript {
	export function from(preload: vscode.NotebookRendererScript): { uri: UriComponents; provides: readonly string[] } {
		return {
			uri: preload.uri,
			provides: preload.provides
		};
	}

	export function to(preload: { uri: UriComponents; provides: readonly string[] }): vscode.NotebookRendererScript {
		return new types.NotebookRendererScript(URI.revive(preload.uri), preload.provides);
	}
}

export namespace TestMessage {
	export function from(message: vscode.TestMessage): ITestErrorMessage.Serialized {
		return {
			message: MarkdownString.fromStrict(message.message) || '',
			type: TestMessageType.Error,
			expected: message.expectedOutput,
			actual: message.actualOutput,
			contextValue: message.contextValue,
			location: message.location && ({ range: Range.from(message.location.range), uri: message.location.uri }),
			stackTrace: message.stackTrace?.map(s => ({
				label: s.label,
				position: s.position && Position.from(s.position),
				uri: s.uri && URI.revive(s.uri).toJSON(),
			})),
		};
	}

	export function to(item: ITestErrorMessage.Serialized): vscode.TestMessage {
		const message = new types.TestMessage(typeof item.message === 'string' ? item.message : MarkdownString.to(item.message));
		message.actualOutput = item.actual;
		message.expectedOutput = item.expected;
		message.contextValue = item.contextValue;
		message.location = item.location ? location.to(item.location) : undefined;
		return message;
	}
}

export namespace TestTag {
	export const namespace = namespaceTestTag;

	export const denamespace = denamespaceTestTag;
}

export namespace TestRunProfile {
	export function from(item: types.TestRunProfileBase): ITestRunProfileReference {
		return {
			controllerId: item.controllerId,
			profileId: item.profileId,
			group: TestRunProfileKind.from(item.kind),
		};
	}
}

export namespace TestRunProfileKind {
	const profileGroupToBitset: { [K in vscode.TestRunProfileKind]: TestRunProfileBitset } = {
		[types.TestRunProfileKind.Coverage]: TestRunProfileBitset.Coverage,
		[types.TestRunProfileKind.Debug]: TestRunProfileBitset.Debug,
		[types.TestRunProfileKind.Run]: TestRunProfileBitset.Run,
	};

	export function from(kind: types.TestRunProfileKind): TestRunProfileBitset {
		return profileGroupToBitset.hasOwnProperty(kind) ? profileGroupToBitset[kind] : TestRunProfileBitset.Run;
	}
}

export namespace TestItem {
	export type Raw = vscode.TestItem;

	export function from(item: vscode.TestItem): ITestItem {
		const ctrlId = getPrivateApiFor(item).controllerId;
		return {
			extId: TestId.fromExtHostTestItem(item, ctrlId).toString(),
			label: item.label,
			uri: URI.revive(item.uri),
			busy: item.busy,
			tags: item.tags.map(t => TestTag.namespace(ctrlId, t.id)),
			range: editorRange.Range.lift(Range.from(item.range)),
			description: item.description || null,
			sortText: item.sortText || null,
			error: item.error ? (MarkdownString.fromStrict(item.error) || null) : null,
		};
	}

	export function toPlain(item: ITestItem.Serialized): vscode.TestItem {
		return {
			parent: undefined,
			error: undefined,
			id: TestId.fromString(item.extId).localId,
			label: item.label,
			uri: URI.revive(item.uri),
			tags: (item.tags || []).map(t => {
				const { tagId } = TestTag.denamespace(t);
				return new types.TestTag(tagId);
			}),
			children: {
				add: () => { },
				delete: () => { },
				forEach: () => { },
				*[Symbol.iterator]() { },
				get: () => undefined,
				replace: () => { },
				size: 0,
			},
			range: Range.to(item.range || undefined),
			canResolveChildren: false,
			busy: item.busy,
			description: item.description || undefined,
			sortText: item.sortText || undefined,
		};
	}
}

export namespace TestTag {
	export function from(tag: vscode.TestTag): ITestTag {
		return { id: tag.id };
	}

	export function to(tag: ITestTag): vscode.TestTag {
		return new types.TestTag(tag.id);
	}
}

export namespace TestResults {
	const convertTestResultItem = (node: IPrefixTreeNode<TestResultItem.Serialized>, parent?: vscode.TestResultSnapshot): vscode.TestResultSnapshot | undefined => {
		const item = node.value;
		if (!item) {
			return undefined; // should be unreachable
		}

		const snapshot: vscode.TestResultSnapshot = ({
			...TestItem.toPlain(item.item),
			parent,
			taskStates: item.tasks.map(t => ({
				state: t.state as number as types.TestResultState,
				duration: t.duration,
				messages: t.messages
					.filter((m): m is ITestErrorMessage.Serialized => m.type === TestMessageType.Error)
					.map(TestMessage.to),
			})),
			children: [],
		});

		if (node.children) {
			for (const child of node.children.values()) {
				const c = convertTestResultItem(child, snapshot);
				if (c) {
					snapshot.children.push(c);
				}
			}
		}

		return snapshot;
	};

	export function to(serialized: ISerializedTestResults): vscode.TestRunResult {
		const tree = new WellDefinedPrefixTree<TestResultItem.Serialized>();
		for (const item of serialized.items) {
			tree.insert(TestId.fromString(item.item.extId).path, item);
		}

		// Get the first node with a value in each subtree of IDs.
		const queue = [tree.nodes];
		const roots: IPrefixTreeNode<TestResultItem.Serialized>[] = [];
		while (queue.length) {
			for (const node of queue.pop()!) {
				if (node.value) {
					roots.push(node);
				} else if (node.children) {
					queue.push(node.children.values());
				}
			}
		}

		return {
			completedAt: serialized.completedAt,
			results: roots.map(r => convertTestResultItem(r)).filter(isDefined),
		};
	}
}

export namespace TestCoverage {
	function fromCoverageCount(count: vscode.TestCoverageCount): ICoverageCount {
		return { covered: count.covered, total: count.total };
	}

	function fromLocation(location: vscode.Range | vscode.Position) {
		return 'line' in location ? Position.from(location) : Range.from(location);
	}

	function toLocation(location: IPosition | editorRange.IRange): types.Position | types.Range;
	function toLocation(location: IPosition | editorRange.IRange | undefined): types.Position | types.Range | undefined;
	function toLocation(location: IPosition | editorRange.IRange | undefined): types.Position | types.Range | undefined {
		if (!location) { return undefined; }
		return 'endLineNumber' in location ? Range.to(location) : Position.to(location);
	}

	export function to(serialized: CoverageDetails.Serialized): vscode.FileCoverageDetail {
		if (serialized.type === DetailType.Statement) {
			const branches: vscode.BranchCoverage[] = [];
			if (serialized.branches) {
				for (const branch of serialized.branches) {
					branches.push({
						executed: branch.count,
						location: toLocation(branch.location),
						label: branch.label
					});
				}
			}
			return new types.StatementCoverage(
				serialized.count,
				toLocation(serialized.location),
				serialized.branches?.map(b => new types.BranchCoverage(
					b.count,
					toLocation(b.location)!,
					b.label,
				))
			);
		} else {
			return new types.DeclarationCoverage(
				serialized.name,
				serialized.count,
				toLocation(serialized.location),
			);
		}
	}

	export function fromDetails(coverage: vscode.FileCoverageDetail): CoverageDetails.Serialized {
		if (typeof coverage.executed === 'number' && coverage.executed < 0) {
			throw new Error(`Invalid coverage count ${coverage.executed}`);
		}

		if ('branches' in coverage) {
			return {
				count: coverage.executed,
				location: fromLocation(coverage.location),
				type: DetailType.Statement,
				branches: coverage.branches.length
					? coverage.branches.map(b => ({ count: b.executed, location: b.location && fromLocation(b.location), label: b.label }))
					: undefined,
			};
		} else {
			return {
				type: DetailType.Declaration,
				name: coverage.name,
				count: coverage.executed,
				location: fromLocation(coverage.location),
			};
		}
	}

	export function fromFile(controllerId: string, id: string, coverage: vscode.FileCoverage): IFileCoverage.Serialized {
		types.validateTestCoverageCount(coverage.statementCoverage);
		types.validateTestCoverageCount(coverage.branchCoverage);
		types.validateTestCoverageCount(coverage.declarationCoverage);

		return {
			id,
			uri: coverage.uri,
			statement: fromCoverageCount(coverage.statementCoverage),
			branch: coverage.branchCoverage && fromCoverageCount(coverage.branchCoverage),
			declaration: coverage.declarationCoverage && fromCoverageCount(coverage.declarationCoverage),
			testIds: coverage instanceof types.FileCoverage && coverage.includesTests.length ?
				coverage.includesTests.map(t => TestId.fromExtHostTestItem(t, controllerId).toString()) : undefined,
		};
	}
}

export namespace CodeActionTriggerKind {

	export function to(value: languages.CodeActionTriggerType): types.CodeActionTriggerKind {
		switch (value) {
			case languages.CodeActionTriggerType.Invoke:
				return types.CodeActionTriggerKind.Invoke;

			case languages.CodeActionTriggerType.Auto:
				return types.CodeActionTriggerKind.Automatic;
		}
	}
}

export namespace TypeHierarchyItem {

	export function to(item: extHostProtocol.ITypeHierarchyItemDto): types.TypeHierarchyItem {
		const result = new types.TypeHierarchyItem(
			SymbolKind.to(item.kind),
			item.name,
			item.detail || '',
			URI.revive(item.uri),
			Range.to(item.range),
			Range.to(item.selectionRange)
		);

		result._sessionId = item._sessionId;
		result._itemId = item._itemId;

		return result;
	}

	export function from(item: vscode.TypeHierarchyItem, sessionId?: string, itemId?: string): extHostProtocol.ITypeHierarchyItemDto {

		sessionId = sessionId ?? (<types.TypeHierarchyItem>item)._sessionId;
		itemId = itemId ?? (<types.TypeHierarchyItem>item)._itemId;

		if (sessionId === undefined || itemId === undefined) {
			throw new Error('invalid item');
		}

		return {
			_sessionId: sessionId,
			_itemId: itemId,
			kind: SymbolKind.from(item.kind),
			name: item.name,
			detail: item.detail ?? '',
			uri: item.uri,
			range: Range.from(item.range),
			selectionRange: Range.from(item.selectionRange),
			tags: item.tags?.map(SymbolTag.from)
		};
	}
}

export namespace ViewBadge {
	export function from(badge: vscode.ViewBadge | undefined): IViewBadge | undefined {
		if (!badge) {
			return undefined;
		}

		return {
			value: badge.value,
			tooltip: badge.tooltip
		};
	}
}

export namespace DataTransferItem {
	export function to(mime: string, item: extHostProtocol.DataTransferItemDTO, resolveFileData: (id: string) => Promise<Uint8Array>): types.DataTransferItem {
		const file = item.fileData;
		if (file) {
			return new types.InternalFileDataTransferItem(
				new types.DataTransferFile(file.name, URI.revive(file.uri), file.id, createSingleCallFunction(() => resolveFileData(file.id))));
		}

		if (mime === Mimes.uriList && item.uriListData) {
			return new types.InternalDataTransferItem(reviveUriList(item.uriListData));
		}

		return new types.InternalDataTransferItem(item.asString);
	}

	export async function from(mime: string, item: vscode.DataTransferItem | IDataTransferItem, id: string = generateUuid()): Promise<extHostProtocol.DataTransferItemDTO> {
		const stringValue = await item.asString();

		if (mime === Mimes.uriList) {
			return {
				id,
				asString: stringValue,
				fileData: undefined,
				uriListData: serializeUriList(stringValue),
			};
		}

		const fileValue = item.asFile();
		return {
			id,
			asString: stringValue,
			fileData: fileValue ? {
				name: fileValue.name,
				uri: fileValue.uri,
				id: (fileValue as types.DataTransferFile)._itemId ?? (fileValue as IDataTransferFile).id,
			} : undefined,
		};
	}

	function serializeUriList(stringValue: string): ReadonlyArray<string | URI> {
		return UriList.split(stringValue).map(part => {
			if (part.startsWith('#')) {
				return part;
			}

			try {
				return URI.parse(part);
			} catch {
				// noop
			}

			return part;
		});
	}

	function reviveUriList(parts: ReadonlyArray<string | UriComponents>): string {
		return UriList.create(parts.map(part => {
			return typeof part === 'string' ? part : URI.revive(part);
		}));
	}
}

export namespace DataTransfer {
	export function toDataTransfer(value: extHostProtocol.DataTransferDTO, resolveFileData: (itemId: string) => Promise<Uint8Array>): types.DataTransfer {
		const init = value.items.map(([type, item]) => {
			return [type, DataTransferItem.to(type, item, resolveFileData)] as const;
		});
		return new types.DataTransfer(init);
	}

	export async function from(dataTransfer: vscode.DataTransfer): Promise<extHostProtocol.DataTransferDTO> {
		const items = await Promise.all(Array.from(dataTransfer, async ([mime, value]) => {
			return [mime, await DataTransferItem.from(mime, value)] as const;
		}));

		return { items };
	}

	export async function fromList(dataTransfer: Iterable<readonly [string, IDataTransferItem]>): Promise<extHostProtocol.DataTransferDTO> {
		const items = await Promise.all(Array.from(dataTransfer, async ([mime, value]) => {
			return [mime, await DataTransferItem.from(mime, value, value.id)] as const;
		}));

		return { items };
	}
}

export namespace ChatFollowup {
	export function from(followup: vscode.ChatFollowup, request: IChatAgentRequest | undefined): IChatFollowup {
		return {
			kind: 'reply',
			agentId: followup.participant ?? request?.agentId ?? '',
			subCommand: followup.command ?? request?.command,
			message: followup.prompt,
			title: followup.label
		};
	}

	export function to(followup: IChatFollowup): vscode.ChatFollowup {
		return {
			prompt: followup.message,
			label: followup.title,
			participant: followup.agentId,
			command: followup.subCommand,
		};
	}
}

export namespace LanguageModelChatMessageRole {
	export function to(role: chatProvider.ChatMessageRole): vscode.LanguageModelChatMessageRole {
		switch (role) {
			case chatProvider.ChatMessageRole.System: return types.LanguageModelChatMessageRole.System;
			case chatProvider.ChatMessageRole.User: return types.LanguageModelChatMessageRole.User;
			case chatProvider.ChatMessageRole.Assistant: return types.LanguageModelChatMessageRole.Assistant;
		}
	}

	export function from(role: vscode.LanguageModelChatMessageRole): chatProvider.ChatMessageRole {
		switch (role) {
			case types.LanguageModelChatMessageRole.System: return chatProvider.ChatMessageRole.System;
			case types.LanguageModelChatMessageRole.User: return chatProvider.ChatMessageRole.User;
			case types.LanguageModelChatMessageRole.Assistant: return chatProvider.ChatMessageRole.Assistant;
		}
		return chatProvider.ChatMessageRole.User;
	}
}

export namespace LanguageModelChatMessage {

	export function to(message: chatProvider.IChatMessage): vscode.LanguageModelChatMessage {
		const content = message.content.map(c => {
			if (c.type === 'text') {
				return new LanguageModelTextPart(c.value, c.audience);
			} else if (c.type === 'tool_result') {
				const content: (LanguageModelTextPart | LanguageModelPromptTsxPart)[] = c.value.map(part => {
					if (part.type === 'text') {
						return new types.LanguageModelTextPart(part.value, part.audience);
					} else {
						return new types.LanguageModelPromptTsxPart(part.value);
					}
				});
				return new types.LanguageModelToolResultPart(c.toolCallId, content, c.isError);
			} else if (c.type === 'image_url') {
				// Non-stable types
				return undefined;
			} else if (c.type === 'tool_use') {
				return new types.LanguageModelToolCallPart(c.toolCallId, c.name, c.parameters);
			}

			return undefined;
		}).filter(c => c !== undefined);

		const role = LanguageModelChatMessageRole.to(message.role);
		const result = new types.LanguageModelChatMessage(role, content, message.name);
		return result;
	}

	export function from(message: vscode.LanguageModelChatMessage): chatProvider.IChatMessage {

		const role = LanguageModelChatMessageRole.from(message.role);
		const name = message.name;

		let messageContent = message.content;
		if (typeof messageContent === 'string') {
			messageContent = [new types.LanguageModelTextPart(messageContent)];
		}

		const content = messageContent.map((c): chatProvider.IChatMessagePart => {
			if (c instanceof types.LanguageModelToolResultPart) {
				return {
					type: 'tool_result',
					toolCallId: c.callId,
					value: coalesce(c.content.map(part => {
						if (part instanceof types.LanguageModelTextPart) {
							return {
								type: 'text',
								value: part.value,
								audience: part.audience,
							} satisfies IChatResponseTextPart;
						} else if (part instanceof types.LanguageModelPromptTsxPart) {
							return {
								type: 'prompt_tsx',
								value: part.value,
							} satisfies IChatResponsePromptTsxPart;
						} else {
							// Strip unknown parts
							return undefined;
						}
					})),
					isError: c.isError
				};
			} else if (c instanceof types.LanguageModelToolCallPart) {
				return {
					type: 'tool_use',
					toolCallId: c.callId,
					name: c.name,
					parameters: c.input
				};
			} else if (c instanceof types.LanguageModelTextPart) {
				return {
					type: 'text',
					value: c.value
				};
			} else {
				if (typeof c !== 'string') {
					throw new Error('Unexpected chat message content type');
				}

				return {
					type: 'text',
					value: c
				};
			}
		});

		return {
			role,
			name,
			content
		};
	}
}

export namespace LanguageModelChatMessage2 {

	export function to(message: chatProvider.IChatMessage): vscode.LanguageModelChatMessage2 {
		const content = message.content.map(c => {
			if (c.type === 'text') {
				return new LanguageModelTextPart(c.value, c.audience);
			} else if (c.type === 'tool_result') {
				const content: (LanguageModelTextPart | LanguageModelPromptTsxPart | LanguageModelDataPart)[] = c.value.map(part => {
					if (part.type === 'text') {
						return new types.LanguageModelTextPart(part.value, part.audience);
					} else if (part.type === 'data') {
						return new types.LanguageModelDataPart(part.value.data.buffer, part.value.mimeType);
					} else {
						return new types.LanguageModelPromptTsxPart(part.value);
					}
				});
				return new types.LanguageModelToolResultPart2(c.toolCallId, content, c.isError);
			} else if (c.type === 'image_url') {
				return new types.LanguageModelDataPart(c.value.data.buffer, c.value.mimeType);
			} else if (c.type === 'data') {
				return new types.LanguageModelDataPart(c.data.buffer, c.mimeType);
			} else {
				return new types.LanguageModelToolCallPart(c.toolCallId, c.name, c.parameters);
			}
		});
		const role = LanguageModelChatMessageRole.to(message.role);
		const result = new types.LanguageModelChatMessage2(role, content, message.name);
		return result;
	}

	export function from(message: vscode.LanguageModelChatMessage2): chatProvider.IChatMessage {

		const role = LanguageModelChatMessageRole.from(message.role);
		const name = message.name;

		let messageContent = message.content;
		if (typeof messageContent === 'string') {
			messageContent = [new types.LanguageModelTextPart(messageContent)];
		}

		const content = messageContent.map((c): chatProvider.IChatMessagePart => {
			if ((c instanceof types.LanguageModelToolResultPart2) || (c instanceof types.LanguageModelToolResultPart)) {
				return {
					type: 'tool_result',
					toolCallId: c.callId,
					value: coalesce(c.content.map(part => {
						if (part instanceof types.LanguageModelTextPart) {
							return {
								type: 'text',
								value: part.value,
								audience: part.audience,
							} satisfies IChatResponseTextPart;
						} else if (part instanceof types.LanguageModelPromptTsxPart) {
							return {
								type: 'prompt_tsx',
								value: part.value,
							} satisfies IChatResponsePromptTsxPart;
						} else if (part instanceof types.LanguageModelDataPart) {
							return {
								type: 'data',
								value: {
									mimeType: part.mimeType as chatProvider.ChatImageMimeType,
									data: VSBuffer.wrap(part.data)
								},
								audience: part.audience
							} satisfies IChatResponseDataPart;
						} else {
							// Strip unknown parts
							return undefined;
						}
					})),
					isError: c.isError
				};
			} else if (c instanceof types.LanguageModelDataPart) {
				if (isImageDataPart(c)) {
					const value: chatProvider.IChatImageURLPart = {
						mimeType: c.mimeType as chatProvider.ChatImageMimeType,
						data: VSBuffer.wrap(c.data),
					};

					return {
						type: 'image_url',
						value: value
					};
				} else {
					return {
						type: 'data',
						mimeType: c.mimeType,
						data: VSBuffer.wrap(c.data),
						audience: c.audience
					} satisfies IChatMessageDataPart;
				}
			} else if (c instanceof types.LanguageModelToolCallPart) {
				return {
					type: 'tool_use',
					toolCallId: c.callId,
					name: c.name,
					parameters: c.input
				};
			} else if (c instanceof types.LanguageModelTextPart) {
				return {
					type: 'text',
					value: c.value
				};
			} else {
				if (typeof c !== 'string') {
					throw new Error('Unexpected chat message content type llm 2');
				}

				return {
					type: 'text',
					value: c
				};
			}
		});

		return {
			role,
			name,
			content
		};
	}
}

function isImageDataPart(part: types.LanguageModelDataPart): boolean {
	switch (part.mimeType) {
		case types.ChatImageMimeType.PNG:
		case types.ChatImageMimeType.JPEG:
		case types.ChatImageMimeType.GIF:
		case types.ChatImageMimeType.WEBP:
		case types.ChatImageMimeType.BMP:
			return true;
		default:
			return false;
	}
}

export namespace ChatResponseMarkdownPart {
	export function from(part: vscode.ChatResponseMarkdownPart): Dto<IChatMarkdownContent> {
		return {
			kind: 'markdownContent',
			content: MarkdownString.from(part.value)
		};
	}
	export function to(part: Dto<IChatMarkdownContent>): vscode.ChatResponseMarkdownPart {
		return new types.ChatResponseMarkdownPart(MarkdownString.to(part.content));
	}
}

export namespace ChatResponseCodeblockUriPart {
	export function from(part: vscode.ChatResponseCodeblockUriPart): Dto<IChatResponseCodeblockUriPart> {
		return {
			kind: 'codeblockUri',
			uri: part.value,
			isEdit: part.isEdit,
		};
	}
	export function to(part: Dto<IChatResponseCodeblockUriPart>): vscode.ChatResponseCodeblockUriPart {
		return new types.ChatResponseCodeblockUriPart(URI.revive(part.uri), part.isEdit);
	}
}

export namespace ChatResponseMarkdownWithVulnerabilitiesPart {
	export function from(part: vscode.ChatResponseMarkdownWithVulnerabilitiesPart): Dto<IChatAgentMarkdownContentWithVulnerability> {
		return {
			kind: 'markdownVuln',
			content: MarkdownString.from(part.value),
			vulnerabilities: part.vulnerabilities,
		};
	}
	export function to(part: Dto<IChatAgentMarkdownContentWithVulnerability>): vscode.ChatResponseMarkdownWithVulnerabilitiesPart {
		return new types.ChatResponseMarkdownWithVulnerabilitiesPart(MarkdownString.to(part.content), part.vulnerabilities);
	}
}

export namespace ChatResponseConfirmationPart {
	export function from(part: vscode.ChatResponseConfirmationPart): Dto<IChatConfirmation> {
		return {
			kind: 'confirmation',
			title: part.title,
			message: MarkdownString.from(part.message),
			data: part.data,
			buttons: part.buttons
		};
	}
}

export namespace ChatResponseFilesPart {
	export function from(part: vscode.ChatResponseFileTreePart): IChatTreeData {
		const { value, baseUri } = part;
		function convert(items: vscode.ChatResponseFileTree[], baseUri: URI): extHostProtocol.IChatResponseProgressFileTreeData[] {
			return items.map(item => {
				const myUri = URI.joinPath(baseUri, item.name);
				return {
					label: item.name,
					uri: myUri,
					children: item.children && convert(item.children, myUri)
				};
			});
		}
		return {
			kind: 'treeData',
			treeData: {
				label: basename(baseUri),
				uri: baseUri,
				children: convert(value, baseUri)
			}
		};
	}
	export function to(part: Dto<IChatTreeData>): vscode.ChatResponseFileTreePart {
		const treeData = revive<extHostProtocol.IChatResponseProgressFileTreeData>(part.treeData);
		function convert(items: extHostProtocol.IChatResponseProgressFileTreeData[]): vscode.ChatResponseFileTree[] {
			return items.map(item => {
				return {
					name: item.label,
					children: item.children && convert(item.children)
				};
			});
		}

		const baseUri = treeData.uri;
		const items = treeData.children ? convert(treeData.children) : [];
		return new types.ChatResponseFileTreePart(items, baseUri);
	}
}

export namespace ChatResponseAnchorPart {
	export function from(part: vscode.ChatResponseAnchorPart): Dto<IChatContentInlineReference> {
		// Work around type-narrowing confusion between vscode.Uri and URI
		const isUri = (thing: unknown): thing is vscode.Uri => URI.isUri(thing);
		const isSymbolInformation = (thing: object): thing is vscode.SymbolInformation => 'name' in thing;

		return {
			kind: 'inlineReference',
			name: part.title,
			inlineReference: isUri(part.value)
				? part.value
				: isSymbolInformation(part.value)
					? WorkspaceSymbol.from(part.value)
					: Location.from(part.value)
		};
	}

	export function to(part: Dto<IChatContentInlineReference>): vscode.ChatResponseAnchorPart {
		const value = revive<IChatContentInlineReference>(part);
		return new types.ChatResponseAnchorPart(
			URI.isUri(value.inlineReference)
				? value.inlineReference
				: 'location' in value.inlineReference
					? WorkspaceSymbol.to(value.inlineReference) as vscode.SymbolInformation
					: Location.to(value.inlineReference),
			part.name
		);
	}
}

export namespace ChatResponseProgressPart {
	export function from(part: vscode.ChatResponseProgressPart): Dto<IChatProgressMessage> {
		return {
			kind: 'progressMessage',
			content: MarkdownString.from(part.value)
		};
	}
	export function to(part: Dto<IChatProgressMessage>): vscode.ChatResponseProgressPart {
		return new types.ChatResponseProgressPart(part.content.value);
	}
}

export namespace ChatResponseWarningPart {
	export function from(part: vscode.ChatResponseWarningPart): Dto<IChatWarningMessage> {
		return {
			kind: 'warning',
			content: MarkdownString.from(part.value)
		};
	}
	export function to(part: Dto<IChatWarningMessage>): vscode.ChatResponseWarningPart {
		return new types.ChatResponseWarningPart(part.content.value);
	}
}

export namespace ChatResponseExtensionsPart {
	export function from(part: vscode.ChatResponseExtensionsPart): Dto<IChatExtensionsContent> {
		return {
			kind: 'extensions',
			extensions: part.extensions
		};
	}
}

export namespace ChatResponsePullRequestPart {
	export function from(part: vscode.ChatResponsePullRequestPart): Dto<IChatPullRequestContent> {
		return {
			kind: 'pullRequest',
			author: part.author,
			title: part.title,
			description: part.description,
			uri: part.uri,
			linkTag: part.linkTag
		};
	}
}

export namespace ChatResponseMovePart {
	export function from(part: vscode.ChatResponseMovePart): Dto<IChatMoveMessage> {
		return {
			kind: 'move',
			uri: part.uri,
			range: Range.from(part.range),
		};
	}
	export function to(part: Dto<IChatMoveMessage>): vscode.ChatResponseMovePart {
		return new types.ChatResponseMovePart(URI.revive(part.uri), Range.to(part.range));
	}
}

export namespace ChatPrepareToolInvocationPart {
	export function from(part: vscode.ChatPrepareToolInvocationPart): IChatPrepareToolInvocationPart {
		return {
			kind: 'prepareToolInvocation',
			toolName: part.toolName,
		};
	}

	export function to(part: IChatPrepareToolInvocationPart): vscode.ChatPrepareToolInvocationPart {
		return new types.ChatPrepareToolInvocationPart(part.toolName);
	}
}

export namespace ChatToolInvocationPart {
	export function from(part: vscode.ChatToolInvocationPart): any {
		// Convert extension API ChatToolInvocationPart to internal serialized format
		return {
			kind: 'toolInvocationSerialized',
			toolCallId: part.toolCallId,
			toolId: part.toolName,
			invocationMessage: part.invocationMessage || part.toolName,
			originMessage: part.originMessage,
			pastTenseMessage: part.pastTenseMessage,
			isConfirmed: part.isConfirmed,
			isComplete: part.isComplete ?? true,
			isError: part.isError ?? false,
			resultDetails: undefined,
			toolSpecificData: part.toolSpecificData ? convertToolSpecificData(part.toolSpecificData) : undefined,
			presentation: undefined
		};
	}

	function convertToolSpecificData(data: any): any {
		// Convert extension API terminal tool data to internal format
		if ('command' in data && 'language' in data) {
			// ChatTerminalToolInvocationData
			return {
				kind: 'terminal',
				command: data.command,
				language: data.language
			};
		} else if ('commandLine' in data && 'language' in data) {
			// ChatTerminalToolInvocationData2
			return {
				kind: 'terminal2',
				commandLine: data.commandLine,
				language: data.language
			};
		}
		return data;
	}

	export function to(part: any): vscode.ChatToolInvocationPart {
		const toolInvocation = new types.ChatToolInvocationPart(
			part.toolId || part.toolName,
			part.toolCallId,
			part.isError
		);

		if (part.invocationMessage) {
			toolInvocation.invocationMessage = part.invocationMessage;
		}
		if (part.originMessage) {
			toolInvocation.originMessage = part.originMessage;
		}
		if (part.pastTenseMessage) {
			toolInvocation.pastTenseMessage = part.pastTenseMessage;
		}
		if (part.isConfirmed !== undefined) {
			toolInvocation.isConfirmed = part.isConfirmed;
		}
		if (part.isComplete !== undefined) {
			toolInvocation.isComplete = part.isComplete;
		}
		if (part.toolSpecificData) {
			toolInvocation.toolSpecificData = convertFromInternalToolSpecificData(part.toolSpecificData);
		}

		return toolInvocation;
	}

	function convertFromInternalToolSpecificData(data: any): any {
		// Convert internal terminal tool data to extension API format
		if (data.kind === 'terminal') {
			return {
				command: data.command,
				language: data.language
			};
		} else if (data.kind === 'terminal2') {
			return {
				commandLine: data.commandLine,
				language: data.language
			};
		}
		return data;
	}
}

export namespace ChatTask {
	export function from(part: vscode.ChatResponseProgressPart2): IChatTaskDto {
		return {
			kind: 'progressTask',
			content: MarkdownString.from(part.value),
		};
	}
}

export namespace ChatTaskResult {
	export function from(part: string | void): Dto<IChatTaskResult> {
		return {
			kind: 'progressTaskResult',
			content: typeof part === 'string' ? MarkdownString.from(part) : undefined
		};
	}
}

export namespace ChatResponseCommandButtonPart {
	export function from(part: vscode.ChatResponseCommandButtonPart, commandsConverter: CommandsConverter, commandDisposables: DisposableStore): Dto<IChatCommandButton> {
		// If the command isn't in the converter, then this session may have been restored, and the command args don't exist anymore
		const command = commandsConverter.toInternal(part.value, commandDisposables) ?? { command: part.value.command, title: part.value.title };
		return {
			kind: 'command',
			command
		};
	}
	export function to(part: Dto<IChatCommandButton>, commandsConverter: CommandsConverter): vscode.ChatResponseCommandButtonPart {
		// If the command isn't in the converter, then this session may have been restored, and the command args don't exist anymore
		return new types.ChatResponseCommandButtonPart(commandsConverter.fromInternal(part.command) ?? { command: part.command.id, title: part.command.title });
	}
}

export namespace ChatResponseTextEditPart {
	export function from(part: vscode.ChatResponseTextEditPart): Dto<IChatTextEdit> {
		return {
			kind: 'textEdit',
			uri: part.uri,
			edits: part.edits.map(e => TextEdit.from(e)),
			done: part.isDone
		};
	}
	export function to(part: Dto<IChatTextEdit>): vscode.ChatResponseTextEditPart {
		const result = new types.ChatResponseTextEditPart(URI.revive(part.uri), part.edits.map(e => TextEdit.to(e)));
		result.isDone = part.done;
		return result;
	}

}

export namespace NotebookEdit {
	export function from(edit: vscode.NotebookEdit): extHostProtocol.ICellEditOperationDto {
		if (edit.newCellMetadata) {
			return {
				editType: CellEditType.Metadata,
				index: edit.range.start,
				metadata: edit.newCellMetadata
			};
		} else if (edit.newNotebookMetadata) {
			return {
				editType: CellEditType.DocumentMetadata,
				metadata: edit.newNotebookMetadata
			};
		} else {
			return {
				editType: CellEditType.Replace,
				index: edit.range.start,
				count: edit.range.end - edit.range.start,
				cells: edit.newCells.map(NotebookCellData.from)
			};
		}
	}
}


export namespace ChatResponseNotebookEditPart {
	export function from(part: vscode.ChatResponseNotebookEditPart): extHostProtocol.IChatNotebookEditDto {
		return {
			kind: 'notebookEdit',
			uri: part.uri,
			edits: part.edits.map(NotebookEdit.from),
			done: part.isDone
		};
	}
}

export namespace ChatResponseReferencePart {
	export function from(part: types.ChatResponseReferencePart): Dto<IChatContentReference> {
		const iconPath = ThemeIcon.isThemeIcon(part.iconPath) ? part.iconPath
			: URI.isUri(part.iconPath) ? { light: URI.revive(part.iconPath) }
				: (part.iconPath && 'light' in part.iconPath && 'dark' in part.iconPath && URI.isUri(part.iconPath.light) && URI.isUri(part.iconPath.dark) ? { light: URI.revive(part.iconPath.light), dark: URI.revive(part.iconPath.dark) }
					: undefined);

		if (typeof part.value === 'object' && 'variableName' in part.value) {
			return {
				kind: 'reference',
				reference: {
					variableName: part.value.variableName,
					value: URI.isUri(part.value.value) || !part.value.value ?
						part.value.value :
						Location.from(part.value.value as vscode.Location)
				},
				iconPath,
				options: part.options
			};
		}

		return {
			kind: 'reference',
			reference: URI.isUri(part.value) || typeof part.value === 'string' ?
				part.value :
				Location.from(<vscode.Location>part.value),
			iconPath,
			options: part.options
		};
	}
	export function to(part: Dto<IChatContentReference>): vscode.ChatResponseReferencePart {
		const value = revive<IChatContentReference>(part);

		const mapValue = (value: URI | languages.Location): vscode.Uri | vscode.Location => URI.isUri(value) ?
			value :
			Location.to(value);

		return new types.ChatResponseReferencePart(
			typeof value.reference === 'string' ? value.reference : 'variableName' in value.reference ? {
				variableName: value.reference.variableName,
				value: value.reference.value && mapValue(value.reference.value)
			} :
				mapValue(value.reference)
		) as vscode.ChatResponseReferencePart; // 'value' is extended with variableName
	}
}

export namespace ChatResponseCodeCitationPart {
	export function from(part: vscode.ChatResponseCodeCitationPart): Dto<IChatCodeCitation> {
		return {
			kind: 'codeCitation',
			value: part.value,
			license: part.license,
			snippet: part.snippet
		};
	}
}

export namespace ChatResponsePart {

	export function from(part: vscode.ExtendedChatResponsePart, commandsConverter: CommandsConverter, commandDisposables: DisposableStore): extHostProtocol.IChatProgressDto {
		if (part instanceof types.ChatResponseMarkdownPart) {
			return ChatResponseMarkdownPart.from(part);
		} else if (part instanceof types.ChatResponseAnchorPart) {
			return ChatResponseAnchorPart.from(part);
		} else if (part instanceof types.ChatResponseReferencePart) {
			return ChatResponseReferencePart.from(part);
		} else if (part instanceof types.ChatResponseProgressPart) {
			return ChatResponseProgressPart.from(part);
		} else if (part instanceof types.ChatResponseFileTreePart) {
			return ChatResponseFilesPart.from(part);
		} else if (part instanceof types.ChatResponseCommandButtonPart) {
			return ChatResponseCommandButtonPart.from(part, commandsConverter, commandDisposables);
		} else if (part instanceof types.ChatResponseTextEditPart) {
			return ChatResponseTextEditPart.from(part);
		} else if (part instanceof types.ChatResponseNotebookEditPart) {
			return ChatResponseNotebookEditPart.from(part);
		} else if (part instanceof types.ChatResponseMarkdownWithVulnerabilitiesPart) {
			return ChatResponseMarkdownWithVulnerabilitiesPart.from(part);
		} else if (part instanceof types.ChatResponseCodeblockUriPart) {
			return ChatResponseCodeblockUriPart.from(part);
		} else if (part instanceof types.ChatResponseWarningPart) {
			return ChatResponseWarningPart.from(part);
		} else if (part instanceof types.ChatResponseConfirmationPart) {
			return ChatResponseConfirmationPart.from(part);
		} else if (part instanceof types.ChatResponseCodeCitationPart) {
			return ChatResponseCodeCitationPart.from(part);
		} else if (part instanceof types.ChatResponseMovePart) {
			return ChatResponseMovePart.from(part);
		} else if (part instanceof types.ChatResponseExtensionsPart) {
			return ChatResponseExtensionsPart.from(part);
		} else if (part instanceof types.ChatPrepareToolInvocationPart) {
			return ChatPrepareToolInvocationPart.from(part);
<<<<<<< HEAD
		} else if (part instanceof types.ChatResponsePullRequestPart) {
			return ChatResponsePullRequestPart.from(part);
=======
		} else if (part instanceof types.ChatToolInvocationPart) {
			return ChatToolInvocationPart.from(part);
>>>>>>> 76ef361a
		}

		return {
			kind: 'markdownContent',
			content: MarkdownString.from('')
		};
	}

	export function to(part: extHostProtocol.IChatProgressDto, commandsConverter: CommandsConverter): vscode.ChatResponsePart | undefined {
		switch (part.kind) {
			case 'reference': return ChatResponseReferencePart.to(part);
			case 'markdownContent':
			case 'inlineReference':
			case 'progressMessage':
			case 'treeData':
			case 'command':
				return toContent(part, commandsConverter);
		}
		return undefined;
	}

	export function toContent(part: extHostProtocol.IChatContentProgressDto, commandsConverter: CommandsConverter): vscode.ChatResponseMarkdownPart | vscode.ChatResponseFileTreePart | vscode.ChatResponseAnchorPart | vscode.ChatResponseCommandButtonPart | undefined {
		switch (part.kind) {
			case 'markdownContent': return ChatResponseMarkdownPart.to(part);
			case 'inlineReference': return ChatResponseAnchorPart.to(part);
			case 'progressMessage': return undefined;
			case 'treeData': return ChatResponseFilesPart.to(part);
			case 'command': return ChatResponseCommandButtonPart.to(part, commandsConverter);
		}

		return undefined;
	}
}

export namespace ChatAgentRequest {
	export function to(request: IChatAgentRequest, location2: vscode.ChatRequestEditorData | vscode.ChatRequestNotebookData | undefined, model: vscode.LanguageModelChat, diagnostics: readonly [vscode.Uri, readonly vscode.Diagnostic[]][], tools: Map<string, boolean>, extension: IRelaxedExtensionDescription, logService: ILogService): vscode.ChatRequest {

		const toolReferences: typeof request.variables.variables = [];
		const variableReferences: typeof request.variables.variables = [];
		for (const v of request.variables.variables) {
			if (v.kind === 'tool') {
				toolReferences.push(v);
			} else if (v.kind === 'toolset') {
				toolReferences.push(...v.value);
			} else {
				variableReferences.push(v);
			}
		}

		const requestWithAllProps: vscode.ChatRequest = {
			id: request.requestId,
			prompt: request.message,
			command: request.command,
			attempt: request.attempt ?? 0,
			enableCommandDetection: request.enableCommandDetection ?? true,
			isParticipantDetected: request.isParticipantDetected ?? false,
			references: variableReferences
				.map(v => ChatPromptReference.to(v, diagnostics, logService))
				.filter(isDefined),
			toolReferences: toolReferences.map(ChatLanguageModelToolReference.to),
			location: ChatLocation.to(request.location),
			acceptedConfirmationData: request.acceptedConfirmationData,
			rejectedConfirmationData: request.rejectedConfirmationData,
			location2,
			toolInvocationToken: Object.freeze({ sessionId: request.sessionId }) as never,
			tools,
			model,
			editedFileEvents: request.editedFileEvents,
			modeInstructions: request.modeInstructions,
		};

		if (!isProposedApiEnabled(extension, 'chatParticipantPrivate')) {
			delete (requestWithAllProps as any).id;
			delete (requestWithAllProps as any).attempt;
			delete (requestWithAllProps as any).enableCommandDetection;
			delete (requestWithAllProps as any).isParticipantDetected;
			delete (requestWithAllProps as any).location;
			delete (requestWithAllProps as any).location2;
			delete (requestWithAllProps as any).editedFileEvents;
		}

		if (!isProposedApiEnabled(extension, 'chatParticipantAdditions')) {
			delete requestWithAllProps.acceptedConfirmationData;
			delete requestWithAllProps.rejectedConfirmationData;
			delete (requestWithAllProps as any).tools;
		}


		return requestWithAllProps;
	}
}

export namespace ChatRequestDraft {
	export function to(request: IChatRequestDraft): vscode.ChatRequestDraft {
		return {
			prompt: request.prompt,
			files: request.files.map((uri) => URI.revive(uri))
		};
	}
}

export namespace ChatLocation {
	export function to(loc: ChatAgentLocation): types.ChatLocation {
		switch (loc) {
			case ChatAgentLocation.Notebook: return types.ChatLocation.Notebook;
			case ChatAgentLocation.Terminal: return types.ChatLocation.Terminal;
			case ChatAgentLocation.Panel: return types.ChatLocation.Panel;
			case ChatAgentLocation.Editor: return types.ChatLocation.Editor;
		}
	}

	export function from(loc: types.ChatLocation): ChatAgentLocation {
		switch (loc) {
			case types.ChatLocation.Notebook: return ChatAgentLocation.Notebook;
			case types.ChatLocation.Terminal: return ChatAgentLocation.Terminal;
			case types.ChatLocation.Panel: return ChatAgentLocation.Panel;
			case types.ChatLocation.Editor: return ChatAgentLocation.Editor;
		}
	}
}

export namespace ChatPromptReference {
	export function to(variable: IChatRequestVariableEntry, diagnostics: readonly [vscode.Uri, readonly vscode.Diagnostic[]][], logService: ILogService): vscode.ChatPromptReference | undefined {
		let value: vscode.ChatPromptReference['value'] = variable.value;
		if (!value) {
			let varStr: string;
			try {
				varStr = JSON.stringify(variable);
			} catch {
				varStr = `kind=${variable.kind}, id=${variable.id}, name=${variable.name}`;
			}

			logService.error(`[ChatPromptReference] Ignoring invalid reference in variable: ${varStr}`);
			return undefined;
		}

		if (isUriComponents(value)) {
			value = URI.revive(value);
		} else if (value && typeof value === 'object' && 'uri' in value && 'range' in value && isUriComponents(value.uri)) {
			value = Location.to(revive(value));
		} else if (isImageVariableEntry(variable)) {
			const ref = variable.references?.[0]?.reference;
			value = new types.ChatReferenceBinaryData(
				variable.mimeType ?? 'image/png',
				() => Promise.resolve(new Uint8Array(Object.values(variable.value as number[]))),
				ref && URI.isUri(ref) ? ref : undefined
			);
		} else if (variable.kind === 'diagnostic') {
			const filterSeverity = variable.filterSeverity && DiagnosticSeverity.to(variable.filterSeverity);
			const filterUri = variable.filterUri && URI.revive(variable.filterUri).toString();
			value = new types.ChatReferenceDiagnostic(diagnostics.map(([uri, d]): [vscode.Uri, vscode.Diagnostic[]] => {
				if (variable.filterUri && uri.toString() !== filterUri) {
					return [uri, []];
				}

				return [uri, d.filter(d => {
					if (filterSeverity && d.severity > filterSeverity) {
						return false;
					}
					if (variable.filterRange && !editorRange.Range.areIntersectingOrTouching(variable.filterRange, Range.from(d.range))) {
						return false;
					}

					return true;
				})];
			}).filter(([, d]) => d.length > 0));
		}

		return {
			id: variable.id,
			name: variable.name,
			range: variable.range && [variable.range.start, variable.range.endExclusive],
			value,
			modelDescription: variable.modelDescription,
		};
	}
}

export namespace ChatLanguageModelToolReference {
	export function to(variable: IChatRequestVariableEntry): vscode.ChatLanguageModelToolReference {
		const value = variable.value;
		if (value) {
			throw new Error('Invalid tool reference');
		}

		return {
			name: variable.id,
			range: variable.range && [variable.range.start, variable.range.endExclusive],
		};
	}
}

export namespace ChatAgentCompletionItem {
	export function from(item: vscode.ChatCompletionItem, commandsConverter: CommandsConverter, disposables: DisposableStore): extHostProtocol.IChatAgentCompletionItem {
		return {
			id: item.id,
			label: item.label,
			fullName: item.fullName,
			icon: item.icon?.id,
			value: item.values[0].value,
			insertText: item.insertText,
			detail: item.detail,
			documentation: item.documentation,
			command: commandsConverter.toInternal(item.command, disposables),
		};
	}
}

export namespace ChatAgentResult {
	export function to(result: IChatAgentResult): vscode.ChatResult {
		return {
			errorDetails: result.errorDetails,
			metadata: reviveMetadata(result.metadata),
			nextQuestion: result.nextQuestion,
			details: result.details,
		};
	}
	export function from(result: vscode.ChatResult): Dto<IChatAgentResult> {
		return {
			errorDetails: result.errorDetails,
			metadata: result.metadata,
			nextQuestion: result.nextQuestion,
			details: result.details
		};
	}

	function reviveMetadata(metadata: IChatAgentResult['metadata']) {
		return cloneAndChange(metadata, value => {
			if (value.$mid === MarshalledId.LanguageModelToolResult) {
				return new types.LanguageModelToolResult(cloneAndChange(value.content, reviveMetadata));
			} else if (value.$mid === MarshalledId.LanguageModelTextPart) {
				return new types.LanguageModelTextPart(value.value, value.audience);
			} else if (value.$mid === MarshalledId.LanguageModelPromptTsxPart) {
				return new types.LanguageModelPromptTsxPart(value.value);
			}

			return undefined;
		});
	}
}

export namespace ChatAgentUserActionEvent {
	export function to(result: IChatAgentResult, event: IChatUserActionEvent, commandsConverter: CommandsConverter): vscode.ChatUserActionEvent | undefined {
		if (event.action.kind === 'vote') {
			// Is the "feedback" type
			return;
		}

		const ehResult = ChatAgentResult.to(result);
		if (event.action.kind === 'command') {
			const command = event.action.commandButton.command;
			const commandButton = {
				command: commandsConverter.fromInternal(command) ?? { command: command.id, title: command.title },
			};
			const commandAction: vscode.ChatCommandAction = { kind: 'command', commandButton };
			return { action: commandAction, result: ehResult };
		} else if (event.action.kind === 'followUp') {
			const followupAction: vscode.ChatFollowupAction = { kind: 'followUp', followup: ChatFollowup.to(event.action.followup) };
			return { action: followupAction, result: ehResult };
		} else if (event.action.kind === 'inlineChat') {
			return { action: { kind: 'editor', accepted: event.action.action === 'accepted' }, result: ehResult };
		} else if (event.action.kind === 'chatEditingSessionAction') {

			const outcomes = new Map([
				['accepted', types.ChatEditingSessionActionOutcome.Accepted],
				['rejected', types.ChatEditingSessionActionOutcome.Rejected],
				['saved', types.ChatEditingSessionActionOutcome.Saved],
			]);

			return {
				action: {
					kind: 'chatEditingSessionAction',
					outcome: outcomes.get(event.action.outcome) ?? types.ChatEditingSessionActionOutcome.Rejected,
					uri: URI.revive(event.action.uri),
					hasRemainingEdits: event.action.hasRemainingEdits
				}, result: ehResult
			};
		} else if (event.action.kind === 'chatEditingHunkAction') {
			const outcomes = new Map([
				['accepted', types.ChatEditingSessionActionOutcome.Accepted],
				['rejected', types.ChatEditingSessionActionOutcome.Rejected],
			]);

			return {
				action: {
					kind: 'chatEditingHunkAction',
					outcome: outcomes.get(event.action.outcome) ?? types.ChatEditingSessionActionOutcome.Rejected,
					uri: URI.revive(event.action.uri),
					hasRemainingEdits: event.action.hasRemainingEdits,
					lineCount: event.action.lineCount
				}, result: ehResult
			};
		} else {
			return { action: event.action, result: ehResult };
		}
	}
}

export namespace TerminalQuickFix {
	export function from(quickFix: vscode.TerminalQuickFixTerminalCommand | vscode.TerminalQuickFixOpener | vscode.Command, converter: Command.ICommandsConverter, disposables: DisposableStore): extHostProtocol.ITerminalQuickFixTerminalCommandDto | extHostProtocol.ITerminalQuickFixOpenerDto | extHostProtocol.ICommandDto | undefined {
		if ('terminalCommand' in quickFix) {
			return { terminalCommand: quickFix.terminalCommand, shouldExecute: quickFix.shouldExecute };
		}
		if ('uri' in quickFix) {
			return { uri: quickFix.uri };
		}
		return converter.toInternal(quickFix, disposables);
	}
}
export namespace TerminalCompletionItemDto {
	export function from(item: vscode.TerminalCompletionItem): extHostProtocol.ITerminalCompletionItemDto {
		return {
			...item,
			documentation: MarkdownString.fromStrict(item.documentation),
		};
	}
}

export namespace TerminalCompletionList {
	export function from(completions: vscode.TerminalCompletionList | vscode.TerminalCompletionItem[], pathSeparator: string): extHostProtocol.TerminalCompletionListDto {
		if (Array.isArray(completions)) {
			return {
				items: completions.map(i => TerminalCompletionItemDto.from(i)),
			};
		}
		return {
			items: completions.items.map(i => TerminalCompletionItemDto.from(i)),
			resourceRequestConfig: completions.resourceRequestConfig ? TerminalResourceRequestConfig.from(completions.resourceRequestConfig, pathSeparator) : undefined,
		};
	}
}

export namespace TerminalResourceRequestConfig {
	export function from(resourceRequestConfig: vscode.TerminalResourceRequestConfig, pathSeparator: string): extHostProtocol.TerminalResourceRequestConfigDto {
		return {
			...resourceRequestConfig,
			pathSeparator,
			cwd: resourceRequestConfig.cwd,
		};
	}
}

export namespace PartialAcceptInfo {
	export function to(info: languages.PartialAcceptInfo): types.PartialAcceptInfo {
		return {
			kind: PartialAcceptTriggerKind.to(info.kind),
			acceptedLength: info.acceptedLength,
		};
	}
}

export namespace PartialAcceptTriggerKind {
	export function to(kind: languages.PartialAcceptTriggerKind): types.PartialAcceptTriggerKind {
		switch (kind) {
			case languages.PartialAcceptTriggerKind.Word:
				return types.PartialAcceptTriggerKind.Word;
			case languages.PartialAcceptTriggerKind.Line:
				return types.PartialAcceptTriggerKind.Line;
			case languages.PartialAcceptTriggerKind.Suggest:
				return types.PartialAcceptTriggerKind.Suggest;
			default:
				return types.PartialAcceptTriggerKind.Unknown;
		}
	}
}

export namespace InlineCompletionEndOfLifeReason {
	export function to<T>(reason: languages.InlineCompletionEndOfLifeReason<T>, convertFn: (item: T) => vscode.InlineCompletionItem | undefined): vscode.InlineCompletionEndOfLifeReason {
		if (reason.kind === languages.InlineCompletionEndOfLifeReasonKind.Ignored) {
			const supersededBy = reason.supersededBy ? convertFn(reason.supersededBy) : undefined;
			return {
				kind: types.InlineCompletionEndOfLifeReasonKind.Ignored,
				supersededBy: supersededBy,
				userTypingDisagreed: reason.userTypingDisagreed,
			};
		} else if (reason.kind === languages.InlineCompletionEndOfLifeReasonKind.Accepted) {
			return {
				kind: types.InlineCompletionEndOfLifeReasonKind.Accepted,
			};
		}
		return {
			kind: types.InlineCompletionEndOfLifeReasonKind.Rejected,
		};
	}
}

export namespace DebugTreeItem {
	export function from(item: vscode.DebugTreeItem, id: number): IDebugVisualizationTreeItem {
		return {
			id,
			label: item.label,
			description: item.description,
			canEdit: item.canEdit,
			collapsibleState: (item.collapsibleState || DebugTreeItemCollapsibleState.None) as DebugTreeItemCollapsibleState,
			contextValue: item.contextValue,
		};
	}
}

export namespace LanguageModelToolSource {
	export function to(source: Dto<ToolDataSource>): vscode.LanguageModelToolInformation['source'] {
		if (source.type === 'mcp') {
			return new types.LanguageModelToolMCPSource(source.label, source.serverLabel || source.label, source.instructions);
		} else if (source.type === 'extension') {
			return new types.LanguageModelToolExtensionSource(source.extensionId.value, source.label);
		} else {
			return undefined;
		}
	}
}

export namespace LanguageModelToolResult {
	export function to(result: IToolResult): vscode.LanguageModelToolResult {
		return new types.LanguageModelToolResult(result.content.map(item => {
			if (item.kind === 'text') {
				return new types.LanguageModelTextPart(item.value, item.audience);
			} else {
				return new types.LanguageModelPromptTsxPart(item.value);
			}
		}));
	}

	export function from(result: vscode.ExtendedLanguageModelToolResult, extension: IExtensionDescription): Dto<IToolResult> {
		if (result.toolResultMessage) {
			checkProposedApiEnabled(extension, 'chatParticipantPrivate');
		}

		const checkAudienceApi = (item: LanguageModelTextPart) => {
			if (item.audience) {
				checkProposedApiEnabled(extension, 'languageModelToolResultAudience');
			}
		};

		return {
			content: result.content.map(item => {
				if (item instanceof types.LanguageModelTextPart) {
					checkAudienceApi(item);
					return {
						kind: 'text',
						value: item.value,
						audience: item.audience
					};
				} else if (item instanceof types.LanguageModelPromptTsxPart) {
					return {
						kind: 'promptTsx',
						value: item.value,
					};
				} else {
					throw new Error('Unknown LanguageModelToolResult part type');
				}
			}),
			toolResultMessage: MarkdownString.fromStrict(result.toolResultMessage),
			toolResultDetails: result.toolResultDetails?.map(detail => URI.isUri(detail) ? detail : Location.from(detail as vscode.Location)),
		};
	}
}

export namespace LanguageModelToolResult2 {
	export function to(result: IToolResult): vscode.LanguageModelToolResult2 {
		return new types.LanguageModelToolResult2(result.content.map(item => {
			if (item.kind === 'text') {
				return new types.LanguageModelTextPart(item.value, item.audience);
			} else if (item.kind === 'data') {
				return new types.LanguageModelDataPart(item.value.data.buffer, item.value.mimeType, item.audience);
			} else {
				return new types.LanguageModelPromptTsxPart(item.value);
			}
		}));
	}

	export function from(result: vscode.ExtendedLanguageModelToolResult2, extension: IExtensionDescription): Dto<IToolResult> | SerializableObjectWithBuffers<Dto<IToolResult>> {
		if (result.toolResultMessage) {
			checkProposedApiEnabled(extension, 'chatParticipantPrivate');
		}

		const checkAudienceApi = (item: LanguageModelTextPart | LanguageModelDataPart) => {
			if (item.audience) {
				checkProposedApiEnabled(extension, 'languageModelToolResultAudience');
			}
		};

		let hasBuffers = false;
		let detailsDto: Dto<Array<URI | types.Location> | IToolResultInputOutputDetails | IToolResultOutputDetails | undefined> = undefined;
		if (Array.isArray(result.toolResultDetails)) {
			detailsDto = result.toolResultDetails?.map(detail => {
				return URI.isUri(detail) ? detail : Location.from(detail as vscode.Location);
			});
		} else {
			if (result.toolResultDetails2) {
				detailsDto = {
					output: {
						type: 'data',
						mimeType: (result.toolResultDetails2 as vscode.ToolResultDataOutput).mime,
						value: VSBuffer.wrap((result.toolResultDetails2 as vscode.ToolResultDataOutput).value),
					}
				} satisfies IToolResultOutputDetails;
				hasBuffers = true;
			}
		}

		const dto: Dto<IToolResult> = {
			content: result.content.map(item => {
				if (item instanceof types.LanguageModelTextPart) {
					checkAudienceApi(item);
					return {
						kind: 'text',
						value: item.value,
						audience: item.audience
					};
				} else if (item instanceof types.LanguageModelPromptTsxPart) {
					return {
						kind: 'promptTsx',
						value: item.value,
					};
				} else if (item instanceof types.LanguageModelDataPart) {
					checkAudienceApi(item);
					hasBuffers = true;
					return {
						kind: 'data',
						value: {
							mimeType: item.mimeType,
							data: VSBuffer.wrap(item.data)
						},
						audience: item.audience
					};
				} else {
					throw new Error('Unknown LanguageModelToolResult part type');
				}
			}),
			toolResultMessage: MarkdownString.fromStrict(result.toolResultMessage),
			toolResultDetails: detailsDto,
		};

		return hasBuffers ? new SerializableObjectWithBuffers(dto) : dto;
	}
}

export namespace IconPath {
	export function fromThemeIcon(iconPath: vscode.ThemeIcon): languages.IconPath {
		return iconPath;
	}
}

export namespace AiSettingsSearch {
	export function fromSettingsSearchResult(result: vscode.SettingsSearchResult): AiSettingsSearchResult {
		return {
			query: result.query,
			kind: fromSettingsSearchResultKind(result.kind),
			settings: result.settings
		};
	}

	function fromSettingsSearchResultKind(kind: number): AiSettingsSearchResultKind {
		switch (kind) {
			case AiSettingsSearchResultKind.EMBEDDED:
				return AiSettingsSearchResultKind.EMBEDDED;
			case AiSettingsSearchResultKind.LLM_RANKED:
				return AiSettingsSearchResultKind.LLM_RANKED;
			case AiSettingsSearchResultKind.CANCELED:
				return AiSettingsSearchResultKind.CANCELED;
			default:
				throw new Error('Unknown AiSettingsSearchResultKind');
		}
	}
}

export namespace McpServerDefinition {
	function isHttpConfig(candidate: vscode.McpServerDefinition): candidate is vscode.McpHttpServerDefinition {
		return !!(candidate as vscode.McpHttpServerDefinition).uri;
	}

	export function from(item: vscode.McpServerDefinition): McpServerLaunch.Serialized {
		return McpServerLaunch.toSerialized(
			isHttpConfig(item)
				? {
					type: McpServerTransportType.HTTP,
					uri: item.uri,
					headers: Object.entries(item.headers),
				}
				: {
					type: McpServerTransportType.Stdio,
					cwd: item.cwd?.fsPath,
					args: item.args,
					command: item.command,
					env: item.env,
					envFile: undefined,
				}
		);
	}
}<|MERGE_RESOLUTION|>--- conflicted
+++ resolved
@@ -2999,13 +2999,10 @@
 			return ChatResponseExtensionsPart.from(part);
 		} else if (part instanceof types.ChatPrepareToolInvocationPart) {
 			return ChatPrepareToolInvocationPart.from(part);
-<<<<<<< HEAD
 		} else if (part instanceof types.ChatResponsePullRequestPart) {
 			return ChatResponsePullRequestPart.from(part);
-=======
 		} else if (part instanceof types.ChatToolInvocationPart) {
 			return ChatToolInvocationPart.from(part);
->>>>>>> 76ef361a
 		}
 
 		return {
