--- conflicted
+++ resolved
@@ -99,13 +99,10 @@
 
 			let out: vscode.LanguageModelTextPart | vscode.LanguageModelThinkingPart | vscode.LanguageModelToolCallPart;
 			if (fragment.part.type === 'text') {
-<<<<<<< HEAD
 				out = new extHostTypes.LanguageModelTextPart(fragment.part.value);
 			} else if (fragment.part.type === 'thinking') {
 				out = new extHostTypes.LanguageModelThinkingPart(fragment.part.value, fragment.part.id, fragment.part.metadata);
-=======
-				out = new extHostTypes.LanguageModelTextPart(fragment.part.value, fragment.part.audience);
->>>>>>> 05201e60
+
 			} else if (fragment.part.type === 'data') {
 				out = new extHostTypes.LanguageModelTextPart('');
 			} else {
@@ -304,13 +301,10 @@
 			} else if (fragment.part instanceof extHostTypes.LanguageModelTextPart) {
 				part = { type: 'text', value: fragment.part.value, audience: fragment.part.audience };
 			} else if (fragment.part instanceof extHostTypes.LanguageModelDataPart) {
-<<<<<<< HEAD
 				part = { type: 'data', value: { mimeType: fragment.part.mimeType as ChatImageMimeType, data: VSBuffer.wrap(fragment.part.data) } };
 			} else if (fragment.part instanceof extHostTypes.LanguageModelThinkingPart) {
 				part = { type: 'thinking', value: fragment.part.value, id: fragment.part.id, metadata: fragment.part.metadata };
-=======
-				part = { type: 'data', value: { mimeType: fragment.part.mimeType as ChatImageMimeType, data: VSBuffer.wrap(fragment.part.data) }, audience: fragment.part.audience };
->>>>>>> 05201e60
+
 			}
 
 			if (!part) {
