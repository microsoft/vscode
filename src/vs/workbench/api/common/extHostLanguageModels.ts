--- conflicted
+++ resolved
@@ -38,19 +38,9 @@
 	readonly provider: vscode.LanguageModelChatProvider2;
 };
 
-type LMResponsePart = vscode.LanguageModelTextPart | vscode.LanguageModelToolCallPart | vscode.LanguageModelDataPart;
+type LMResponsePart = vscode.LanguageModelTextPart | vscode.LanguageModelToolCallPart | vscode.LanguageModelDataPart | vscode.LanguageModelThinkingPart;
 
 class LanguageModelResponseStream {
-
-<<<<<<< HEAD
-	readonly stream = new AsyncIterableSource<vscode.LanguageModelTextPart | vscode.LanguageModelThinkingPart | vscode.LanguageModelToolCallPart>();
-
-	constructor(
-		readonly option: number,
-		stream?: AsyncIterableSource<vscode.LanguageModelTextPart | vscode.LanguageModelThinkingPart | vscode.LanguageModelToolCallPart>
-	) {
-		this.stream = stream ?? new AsyncIterableSource<vscode.LanguageModelTextPart | vscode.LanguageModelThinkingPart | vscode.LanguageModelToolCallPart>();
-=======
 	readonly stream = new AsyncIterableSource<LMResponsePart>();
 
 	constructor(
@@ -58,7 +48,6 @@
 		stream?: AsyncIterableSource<LMResponsePart>
 	) {
 		this.stream = stream ?? new AsyncIterableSource<LMResponsePart>();
->>>>>>> e3231fea
 	}
 }
 
@@ -67,11 +56,7 @@
 	readonly apiObject: vscode.LanguageModelChatResponse;
 
 	private readonly _responseStreams = new Map<number, LanguageModelResponseStream>();
-<<<<<<< HEAD
-	private readonly _defaultStream = new AsyncIterableSource<vscode.LanguageModelTextPart | vscode.LanguageModelThinkingPart | vscode.LanguageModelToolCallPart>();
-=======
 	private readonly _defaultStream = new AsyncIterableSource<LMResponsePart>();
->>>>>>> e3231fea
 	private _isDone: boolean = false;
 
 	constructor() {
@@ -109,19 +94,11 @@
 			return;
 		}
 
-<<<<<<< HEAD
-		const partsByIndex = new Map<number, (vscode.LanguageModelTextPart | vscode.LanguageModelThinkingPart | vscode.LanguageModelToolCallPart)[]>();
+		const partsByIndex = new Map<number, LMResponsePart[]>();
 
 		for (const fragment of Iterable.wrap(fragments)) {
 
-			let out: vscode.LanguageModelTextPart | vscode.LanguageModelThinkingPart | vscode.LanguageModelToolCallPart;
-=======
-		const partsByIndex = new Map<number, LMResponsePart[]>();
-
-		for (const fragment of Iterable.wrap(fragments)) {
-
 			let out: LMResponsePart;
->>>>>>> e3231fea
 			if (fragment.part.type === 'text') {
 				out = new extHostTypes.LanguageModelTextPart(fragment.part.value);
 			} else if (fragment.part.type === 'thinking') {
@@ -325,14 +302,9 @@
 			} else if (fragment.part instanceof extHostTypes.LanguageModelTextPart) {
 				part = { type: 'text', value: fragment.part.value, audience: fragment.part.audience };
 			} else if (fragment.part instanceof extHostTypes.LanguageModelDataPart) {
-<<<<<<< HEAD
 				part = { type: 'data', value: { mimeType: fragment.part.mimeType as ChatImageMimeType, data: VSBuffer.wrap(fragment.part.data) } };
 			} else if (fragment.part instanceof extHostTypes.LanguageModelThinkingPart) {
 				part = { type: 'thinking', value: fragment.part.value, id: fragment.part.id, metadata: fragment.part.metadata };
-
-=======
-				part = { type: 'data', mimeType: fragment.part.mimeType, data: VSBuffer.wrap(fragment.part.data), audience: fragment.part.audience };
->>>>>>> e3231fea
 			}
 
 			if (!part) {
