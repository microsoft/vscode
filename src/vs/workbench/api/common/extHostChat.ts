--- conflicted
+++ resolved
@@ -236,10 +236,6 @@
 					this._proxy.$acceptResponseProgress(handle, sessionId, {
 						content: typeof progress.content === 'string' ? progress.content : typeConvert.MarkdownString.from(progress.content)
 					});
-<<<<<<< HEAD
-				} else if ('reference' in progress) {
-
-=======
 				} else if ('documents' in progress) {
 					this._proxy.$acceptResponseProgress(handle, sessionId, {
 						documents: progress.documents.map(d => ({
@@ -248,7 +244,8 @@
 							ranges: d.ranges.map(r => typeConvert.Range.from(r))
 						}))
 					});
->>>>>>> e8fa82b6
+				} else if ('reference' in progress) {
+
 				} else {
 					this._proxy.$acceptResponseProgress(handle, sessionId, progress);
 				}
