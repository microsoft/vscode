/*---------------------------------------------------------------------------------------------
 *  Copyright (c) Microsoft Corporation. All rights reserved.
 *  Licensed under the MIT License. See License.txt in the project root for license information.
 *--------------------------------------------------------------------------------------------*/

import type * as vscode from 'vscode';
import { coalesce } from '../../../base/common/arrays.js';
import { CancellationToken, CancellationTokenSource } from '../../../base/common/cancellation.js';
import { Disposable, DisposableStore } from '../../../base/common/lifecycle.js';
import { MarshalledId } from '../../../base/common/marshallingIds.js';
import { IExtensionDescription } from '../../../platform/extensions/common/extensions.js';
import { ILogService } from '../../../platform/log/common/log.js';
import { IChatAgentRequest, IChatAgentResult } from '../../contrib/chat/common/chatAgents.js';
import { ChatSessionStatus, IChatSessionItem } from '../../contrib/chat/common/chatSessionsService.js';
import { ChatAgentLocation } from '../../contrib/chat/common/constants.js';
import { Proxied } from '../../services/extensions/common/proxyIdentifier.js';
import { ChatSessionDto, ExtHostChatSessionsShape, IChatAgentProgressShape, MainContext, MainThreadChatSessionsShape } from './extHost.protocol.js';
import { ChatAgentResponseStream } from './extHostChatAgents2.js';
import { CommandsConverter, ExtHostCommands } from './extHostCommands.js';
import { ExtHostLanguageModels } from './extHostLanguageModels.js';
import { IExtHostRpcService } from './extHostRpcService.js';
import * as typeConvert from './extHostTypeConverters.js';
import * as extHostTypes from './extHostTypes.js';
import { revive } from '../../../base/common/marshalling.js';

class ExtHostChatSession {
	private _stream: ChatAgentResponseStream;

	constructor(
		public readonly session: vscode.ChatSession,
		public readonly extension: IExtensionDescription,
		request: IChatAgentRequest,
		public readonly proxy: IChatAgentProgressShape,
		public readonly commandsConverter: CommandsConverter,
		public readonly sessionDisposables: DisposableStore
	) {
		this._stream = new ChatAgentResponseStream(extension, request, proxy, commandsConverter, sessionDisposables);
	}

	get activeResponseStream() {
		return this._stream;
	}

	getActiveRequestStream(request: IChatAgentRequest) {
		return new ChatAgentResponseStream(this.extension, request, this.proxy, this.commandsConverter, this.sessionDisposables);
	}
}

export class ExtHostChatSessions extends Disposable implements ExtHostChatSessionsShape {
	private static _sessionHandlePool = 0;

	private readonly _proxy: Proxied<MainThreadChatSessionsShape>;
	private readonly _chatSessionItemProviders = new Map<number, {
		readonly provider: vscode.ChatSessionItemProvider;
		readonly extension: IExtensionDescription;
		readonly disposable: DisposableStore;
	}>();
	private readonly _chatSessionContentProviders = new Map<number, {
		readonly provider: vscode.ChatSessionContentProvider;
		readonly extension: IExtensionDescription;
		readonly capabilities?: vscode.ChatSessionCapabilities;
		readonly disposable: DisposableStore;
	}>();
	private _nextChatSessionItemProviderHandle = 0;
	private _nextChatSessionContentProviderHandle = 0;
	private readonly _sessionMap: Map<string, vscode.ChatSessionItem> = new Map();

	constructor(
		private readonly commands: ExtHostCommands,
		private readonly _languageModels: ExtHostLanguageModels,
		@IExtHostRpcService private readonly _extHostRpc: IExtHostRpcService,
		@ILogService private readonly _logService: ILogService,
	) {
		super();
		this._proxy = this._extHostRpc.getProxy(MainContext.MainThreadChatSessions);

		commands.registerArgumentProcessor({
			processArgument: (arg) => {
				if (arg && arg.$mid === MarshalledId.ChatSessionContext) {
					const id = arg.session.id;
					const sessionContent = this._sessionMap.get(id);
					if (sessionContent) {
						return sessionContent;
					} else {
						this._logService.warn(`No chat session found for ID: ${id}`);
						return arg;
					}
				}

				return arg;
			}
		});
	}

	registerChatSessionItemProvider(extension: IExtensionDescription, chatSessionType: string, provider: vscode.ChatSessionItemProvider): vscode.Disposable {
		const handle = this._nextChatSessionItemProviderHandle++;
		const disposables = new DisposableStore();

		this._chatSessionItemProviders.set(handle, { provider, extension, disposable: disposables });
		this._proxy.$registerChatSessionItemProvider(handle, chatSessionType);
		if (provider.onDidChangeChatSessionItems) {
			disposables.add(provider.onDidChangeChatSessionItems(() => {
				this._proxy.$onDidChangeChatSessionItems(handle);
			}));
		}
		return {
			dispose: () => {
				this._chatSessionItemProviders.delete(handle);
				disposables.dispose();
				this._proxy.$unregisterChatSessionItemProvider(handle);
			}
		};
	}

	registerChatSessionContentProvider(extension: IExtensionDescription, chatSessionType: string, provider: vscode.ChatSessionContentProvider, capabilities?: vscode.ChatSessionCapabilities): vscode.Disposable {
		const handle = this._nextChatSessionContentProviderHandle++;
		const disposables = new DisposableStore();

		this._chatSessionContentProviders.set(handle, { provider, extension, capabilities, disposable: disposables });
		this._proxy.$registerChatSessionContentProvider(handle, chatSessionType);

		return new extHostTypes.Disposable(() => {
			this._chatSessionContentProviders.delete(handle);
			disposables.dispose();
			this._proxy.$unregisterChatSessionContentProvider(handle);
		});
	}

	async showChatSession(_extension: IExtensionDescription, chatSessionType: string, sessionId: string, options: vscode.ChatSessionShowOptions | undefined): Promise<void> {
		await this._proxy.$showChatSession(chatSessionType, sessionId, typeConvert.ViewColumn.from(options?.viewColumn));
	}

	private convertChatSessionStatus(status: vscode.ChatSessionStatus | undefined): ChatSessionStatus | undefined {
		if (!status) {
			return undefined;
		}

		if (status instanceof extHostTypes.ChatSessionInProgressStatus) {
			return ChatSessionStatus.InProgress;
		} else if (status instanceof extHostTypes.ChatSessionCompletedStatus) {
			return ChatSessionStatus.Completed;
		} else if (status instanceof extHostTypes.ChatSessionFailedStatus) {
			return ChatSessionStatus.Failed;
		}
		return undefined;
	}

	private convertChatSessionItem(sessionContent: vscode.ChatSessionItem): IChatSessionItem {
		return {
			id: sessionContent.id,
			label: sessionContent.label,
			description: sessionContent.description ? typeConvert.MarkdownString.from(sessionContent.description) : undefined,
			status: this.convertChatSessionStatus(sessionContent.status),
			tooltip: typeConvert.MarkdownString.fromStrict(sessionContent.tooltip),
			timing: {
<<<<<<< HEAD
				startTime: sessionContent.status?.timing?.startTime ?? 0,
				endTime: sessionContent.status instanceof extHostTypes.ChatSessionCompletedStatus || sessionContent.status instanceof extHostTypes.ChatSessionFailedStatus
					? sessionContent.status?.timing?.endTime
					: undefined
			}
=======
				startTime: sessionContent.timing?.startTime ?? 0,
				endTime: sessionContent.timing?.endTime
			},
			statistics: sessionContent.statistics ? {
				insertions: sessionContent.statistics?.insertions ?? 0,
				deletions: sessionContent.statistics?.deletions ?? 0
			} : undefined
>>>>>>> 7da0b1bd
		};
	}

	async $provideNewChatSessionItem(handle: number, options: { request: IChatAgentRequest; prompt?: string; history: any[]; metadata?: any }, token: CancellationToken): Promise<IChatSessionItem> {
		const entry = this._chatSessionItemProviders.get(handle);
		if (!entry || !entry.provider.provideNewChatSessionItem) {
			throw new Error(`No provider registered for handle ${handle} or provider does not support creating sessions`);
		}

		try {
			const model = await this.getModelForRequest(options.request, entry.extension);
			const vscodeRequest = typeConvert.ChatAgentRequest.to(
				revive(options.request),
				undefined,
				model,
				[],
				new Map(),
				entry.extension,
				this._logService);

			const vscodeOptions = {
				request: vscodeRequest,
				prompt: options.prompt,
				history: options.history,
				metadata: options.metadata
			};

			const chatSessionItem = await entry.provider.provideNewChatSessionItem(vscodeOptions, token);
			if (!chatSessionItem || !chatSessionItem.id) {
				throw new Error('Provider did not create session');
			}
			this._sessionMap.set(
				chatSessionItem.id,
				chatSessionItem
			);
			return this.convertChatSessionItem(chatSessionItem);
		} catch (error) {
			this._logService.error(`Error creating chat session: ${error}`);
			throw error;
		}
	}

	async $provideChatSessionItems(handle: number, token: vscode.CancellationToken): Promise<IChatSessionItem[]> {
		const entry = this._chatSessionItemProviders.get(handle);
		if (!entry) {
			this._logService.error(`No provider registered for handle ${handle}`);
			return [];
		}

		const sessions = await entry.provider.provideChatSessionItems(token);
		if (!sessions) {
			return [];
		}

		const response: IChatSessionItem[] = [];
		for (const sessionContent of sessions) {
			if (sessionContent.id) {
				this._sessionMap.set(
					sessionContent.id,
					sessionContent
				);
				response.push(this.convertChatSessionItem(sessionContent));
			}
		}
		return response;
	}

	private readonly _extHostChatSessions = new Map<string, { readonly sessionObj: ExtHostChatSession; readonly disposeCts: CancellationTokenSource }>();

	async $provideChatSessionContent(handle: number, id: string, token: CancellationToken): Promise<ChatSessionDto> {
		const provider = this._chatSessionContentProviders.get(handle);
		if (!provider) {
			throw new Error(`No provider for handle ${handle}`);
		}

		const session = await provider.provider.provideChatSessionContent(id, token);

		const sessionDisposables = new DisposableStore();
		const sessionId = ExtHostChatSessions._sessionHandlePool++;
		const chatSession = new ExtHostChatSession(session, provider.extension, {
			sessionId: `${id}.${sessionId}`,
			requestId: 'ongoing',
			agentId: id,
			message: '',
			variables: { variables: [] },
			location: ChatAgentLocation.Panel,
		}, {
			$handleProgressChunk: (requestId, chunks) => {
				return this._proxy.$handleProgressChunk(handle, id, requestId, chunks);
			},
			$handleAnchorResolve: (requestId, requestHandle, anchor) => {
				this._proxy.$handleAnchorResolve(handle, id, requestId, requestHandle, anchor);
			},
		}, this.commands.converter, sessionDisposables);

		const disposeCts = sessionDisposables.add(new CancellationTokenSource());
		this._extHostChatSessions.set(`${handle}_${id}`, { sessionObj: chatSession, disposeCts });

		// Call activeResponseCallback immediately for best user experience
		if (session.activeResponseCallback) {
			Promise.resolve(session.activeResponseCallback(chatSession.activeResponseStream.apiObject, disposeCts.token)).finally(() => {
				// complete
				this._proxy.$handleProgressComplete(handle, id, 'ongoing');
			});
		}
		const { capabilities } = provider;
		return {
			id: sessionId + '',
			hasActiveResponseCallback: !!session.activeResponseCallback,
			hasRequestHandler: !!session.requestHandler,
			supportsInterruption: !!capabilities?.supportsInterruptions,
			history: session.history.map(turn => {
				if (turn instanceof extHostTypes.ChatRequestTurn) {
					return { type: 'request' as const, prompt: turn.prompt, participant: turn.participant };
				} else {
					const responseTurn = turn as extHostTypes.ChatResponseTurn2;
					const parts = coalesce(responseTurn.response.map(r => typeConvert.ChatResponsePart.from(r, this.commands.converter, sessionDisposables)));

					return {
						type: 'response' as const,
						parts,
						participant: responseTurn.participant
					};
				}
			})
		};
	}

	async $interruptChatSessionActiveResponse(providerHandle: number, sessionId: string, requestId: string): Promise<void> {
		const key = `${providerHandle}_${sessionId}`;
		const entry = this._extHostChatSessions.get(key);
		entry?.disposeCts.cancel();
	}

	async $disposeChatSessionContent(providerHandle: number, sessionId: string): Promise<void> {
		const key = `${providerHandle}_${sessionId}`;
		const entry = this._extHostChatSessions.get(key);
		if (!entry) {
			this._logService.warn(`No chat session found for ID: ${key}`);
			return;
		}

		entry.disposeCts.cancel();
		entry.sessionObj.sessionDisposables.dispose();
		this._extHostChatSessions.delete(key);
	}

	async $invokeChatSessionRequestHandler(handle: number, id: string, request: IChatAgentRequest, history: any[], token: CancellationToken): Promise<IChatAgentResult> {
		const entry = this._extHostChatSessions.get(`${handle}_${id}`);
		if (!entry || !entry.sessionObj.session.requestHandler) {
			return {};
		}

		const chatRequest = typeConvert.ChatAgentRequest.to(request, undefined, await this.getModelForRequest(request, entry.sessionObj.extension), [], new Map(), entry.sessionObj.extension, this._logService);

		const stream = entry.sessionObj.getActiveRequestStream(request);
		await entry.sessionObj.session.requestHandler(chatRequest, { history: history }, stream.apiObject, token);

		// TODO: do we need to dispose the stream object?
		return {};
	}

	private async getModelForRequest(request: IChatAgentRequest, extension: IExtensionDescription): Promise<vscode.LanguageModelChat> {
		let model: vscode.LanguageModelChat | undefined;
		if (request.userSelectedModelId) {
			model = await this._languageModels.getLanguageModelByIdentifier(extension, request.userSelectedModelId);
		}
		if (!model) {
			model = await this._languageModels.getDefaultLanguageModel(extension);
			if (!model) {
				throw new Error('Language model unavailable');
			}
		}

		return model;
	}
}<|MERGE_RESOLUTION|>--- conflicted
+++ resolved
@@ -153,21 +153,15 @@
 			status: this.convertChatSessionStatus(sessionContent.status),
 			tooltip: typeConvert.MarkdownString.fromStrict(sessionContent.tooltip),
 			timing: {
-<<<<<<< HEAD
 				startTime: sessionContent.status?.timing?.startTime ?? 0,
 				endTime: sessionContent.status instanceof extHostTypes.ChatSessionCompletedStatus || sessionContent.status instanceof extHostTypes.ChatSessionFailedStatus
 					? sessionContent.status?.timing?.endTime
 					: undefined
-			}
-=======
-				startTime: sessionContent.timing?.startTime ?? 0,
-				endTime: sessionContent.timing?.endTime
 			},
 			statistics: sessionContent.statistics ? {
 				insertions: sessionContent.statistics?.insertions ?? 0,
 				deletions: sessionContent.statistics?.deletions ?? 0
 			} : undefined
->>>>>>> 7da0b1bd
 		};
 	}
 
