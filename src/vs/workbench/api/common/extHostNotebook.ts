--- conflicted
+++ resolved
@@ -363,15 +363,12 @@
 			throw new Error('canceled');
 		}
 		const bytes = await serializer.serializer.serializeNotebook(data, token);
-<<<<<<< HEAD
 		if (token.isCancellationRequested) {
 			throw new Error('canceled');
 		}
 
 		// Don't accept any cancellation beyond this point, we need to report the result of the file write
-=======
 		this.trace(`serialized versionId: ${versionId} ${uri.toString()}`);
->>>>>>> 5328a3f1
 		await this._extHostFileSystem.value.writeFile(uri, bytes);
 		this.trace(`Finished write versionId: ${versionId} ${uri.toString()}`);
 		const providerExtUri = this._extHostFileSystem.getFileSystemProviderExtUri(uri.scheme);
