/*---------------------------------------------------------------------------------------------
 *  Copyright (c) Microsoft Corporation. All rights reserved.
 *  Licensed under the MIT License. See License.txt in the project root for license information.
 *--------------------------------------------------------------------------------------------*/

import { CancellationToken } from '../../../base/common/cancellation.js';
import { Emitter } from '../../../base/common/event.js';
import { dispose, IDisposable } from '../../../base/common/lifecycle.js';
import { ExtHostCommands } from './extHostCommands.js';
import { IExtHostWorkspaceProvider } from './extHostWorkspace.js';
import { InputBox, InputBoxOptions, InputBoxValidationMessage, QuickInput, QuickInputButton, QuickPick, QuickPickItem, QuickPickItemButtonEvent, QuickPickOptions, WorkspaceFolder, WorkspaceFolderPickOptions } from 'vscode';
import { ExtHostQuickOpenShape, IMainContext, MainContext, TransferQuickInput, TransferQuickInputButton, TransferQuickPickItemOrSeparator } from './extHost.protocol.js';
import { URI } from '../../../base/common/uri.js';
import { ThemeIcon, QuickInputButtons, QuickPickItemKind, InputBoxValidationSeverity } from './extHostTypes.js';
import { isCancellationError } from '../../../base/common/errors.js';
import { IExtensionDescription } from '../../../platform/extensions/common/extensions.js';
import { coalesce } from '../../../base/common/arrays.js';
import Severity from '../../../base/common/severity.js';
import { ThemeIcon as ThemeIconUtils } from '../../../base/common/themables.js';
import { checkProposedApiEnabled } from '../../services/extensions/common/extensions.js';
import { MarkdownString } from './extHostTypeConverters.js';

export type Item = string | QuickPickItem;

export interface ExtHostQuickOpen {
	showQuickPick(extension: IExtensionDescription, itemsOrItemsPromise: QuickPickItem[] | Promise<QuickPickItem[]>, options: QuickPickOptions & { canPickMany: true }, token?: CancellationToken): Promise<QuickPickItem[] | undefined>;
	showQuickPick(extension: IExtensionDescription, itemsOrItemsPromise: string[] | Promise<string[]>, options?: QuickPickOptions, token?: CancellationToken): Promise<string | undefined>;
	showQuickPick(extension: IExtensionDescription, itemsOrItemsPromise: QuickPickItem[] | Promise<QuickPickItem[]>, options?: QuickPickOptions, token?: CancellationToken): Promise<QuickPickItem | undefined>;
	showQuickPick(extension: IExtensionDescription, itemsOrItemsPromise: Item[] | Promise<Item[]>, options?: QuickPickOptions, token?: CancellationToken): Promise<Item | Item[] | undefined>;

	showInput(options?: InputBoxOptions, token?: CancellationToken): Promise<string | undefined>;

	showWorkspaceFolderPick(options?: WorkspaceFolderPickOptions, token?: CancellationToken): Promise<WorkspaceFolder | undefined>;

	createQuickPick<T extends QuickPickItem>(extension: IExtensionDescription): QuickPick<T>;

	createInputBox(extension: IExtensionDescription): InputBox;
}

export function createExtHostQuickOpen(mainContext: IMainContext, workspace: IExtHostWorkspaceProvider, commands: ExtHostCommands): ExtHostQuickOpenShape & ExtHostQuickOpen {
	const proxy = mainContext.getProxy(MainContext.MainThreadQuickOpen);

	class ExtHostQuickOpenImpl implements ExtHostQuickOpenShape {

		private _workspace: IExtHostWorkspaceProvider;
		private _commands: ExtHostCommands;

		private _onDidSelectItem?: (handle: number) => void;
		private _validateInput?: (input: string) => string | InputBoxValidationMessage | undefined | null | Thenable<string | InputBoxValidationMessage | undefined | null>;

		private _sessions = new Map<number, ExtHostQuickInput>();

		private _instances = 0;

		constructor(workspace: IExtHostWorkspaceProvider, commands: ExtHostCommands) {
			this._workspace = workspace;
			this._commands = commands;
		}

		showQuickPick(extension: IExtensionDescription, itemsOrItemsPromise: QuickPickItem[] | Promise<QuickPickItem[]>, options: QuickPickOptions & { canPickMany: true }, token?: CancellationToken): Promise<QuickPickItem[] | undefined>;
		showQuickPick(extension: IExtensionDescription, itemsOrItemsPromise: string[] | Promise<string[]>, options?: QuickPickOptions, token?: CancellationToken): Promise<string | undefined>;
		showQuickPick(extension: IExtensionDescription, itemsOrItemsPromise: QuickPickItem[] | Promise<QuickPickItem[]>, options?: QuickPickOptions, token?: CancellationToken): Promise<QuickPickItem | undefined>;
		showQuickPick(extension: IExtensionDescription, itemsOrItemsPromise: Item[] | Promise<Item[]>, options?: QuickPickOptions, token: CancellationToken = CancellationToken.None): Promise<Item | Item[] | undefined> {
			// clear state from last invocation
			this._onDidSelectItem = undefined;

			const itemsPromise = Promise.resolve(itemsOrItemsPromise);

			const instance = ++this._instances;

			if (options?.prompt) {
				checkProposedApiEnabled(extension, 'quickPickPrompt');
			}

			const quickPickWidget = proxy.$show(instance, {
				title: options?.title,
				placeHolder: options?.placeHolder,
				prompt: options?.prompt,
				matchOnDescription: options?.matchOnDescription,
				matchOnDetail: options?.matchOnDetail,
				ignoreFocusLost: options?.ignoreFocusOut,
				canPickMany: options?.canPickMany,
			}, token);

			const widgetClosedMarker = {};
			const widgetClosedPromise = quickPickWidget.then(() => widgetClosedMarker);

			return Promise.race([widgetClosedPromise, itemsPromise]).then(result => {
				if (result === widgetClosedMarker) {
					return undefined;
				}

				return itemsPromise.then(items => {

					const pickItems: TransferQuickPickItemOrSeparator[] = [];
					for (let handle = 0; handle < items.length; handle++) {
						const item = items[handle];
						if (typeof item === 'string') {
							pickItems.push({ label: item, handle });
						} else if (item.kind === QuickPickItemKind.Separator) {
							pickItems.push({ type: 'separator', label: item.label });
						} else {
							if (item.tooltip) {
								checkProposedApiEnabled(extension, 'quickPickItemTooltip');
							}

							if (item.resourceUri) {
								checkProposedApiEnabled(extension, 'quickPickItemResource');
							}

							const icon = (item.iconPath) ? getIconPathOrClass(item.iconPath) : undefined;
							pickItems.push({
								label: item.label,
								iconPath: icon?.iconPath,
								iconClass: icon?.iconClass,
								description: item.description,
								detail: item.detail,
								picked: item.picked,
								alwaysShow: item.alwaysShow,
								tooltip: MarkdownString.fromStrict(item.tooltip),
								resourceUri: item.resourceUri,
								handle
							});
						}
					}

					// handle selection changes
					if (options && typeof options.onDidSelectItem === 'function') {
						this._onDidSelectItem = (handle) => {
							options.onDidSelectItem!(items[handle]);
						};
					}

					// show items
					proxy.$setItems(instance, pickItems);

					return quickPickWidget.then(handle => {
						if (typeof handle === 'number') {
							return items[handle];
						} else if (Array.isArray(handle)) {
							return handle.map(h => items[h]);
						}
						return undefined;
					});
				});
			}).then(undefined, err => {
				if (isCancellationError(err)) {
					return undefined;
				}

				proxy.$setError(instance, err);

				return Promise.reject(err);
			});
		}

		$onItemSelected(handle: number): void {
			this._onDidSelectItem?.(handle);
		}

		// ---- input

		showInput(options?: InputBoxOptions, token: CancellationToken = CancellationToken.None): Promise<string | undefined> {

			// global validate fn used in callback below
			this._validateInput = options?.validateInput;

			return proxy.$input(options, typeof this._validateInput === 'function', token)
				.then(undefined, err => {
					if (isCancellationError(err)) {
						return undefined;
					}

					return Promise.reject(err);
				});
		}

		async $validateInput(input: string): Promise<string | { content: string; severity: Severity } | null | undefined> {
			if (!this._validateInput) {
				return;
			}

			const result = await this._validateInput(input);
			if (!result || typeof result === 'string') {
				return result;
			}

			let severity: Severity;
			switch (result.severity) {
				case InputBoxValidationSeverity.Info:
					severity = Severity.Info;
					break;
				case InputBoxValidationSeverity.Warning:
					severity = Severity.Warning;
					break;
				case InputBoxValidationSeverity.Error:
					severity = Severity.Error;
					break;
				default:
					severity = result.message ? Severity.Error : Severity.Ignore;
					break;
			}

			return {
				content: result.message,
				severity
			};
		}

		// ---- workspace folder picker

		async showWorkspaceFolderPick(options?: WorkspaceFolderPickOptions, token = CancellationToken.None): Promise<WorkspaceFolder | undefined> {
			const selectedFolder = await this._commands.executeCommand<WorkspaceFolder>('_workbench.pickWorkspaceFolder', [options]);
			if (!selectedFolder) {
				return undefined;
			}
			const workspaceFolders = await this._workspace.getWorkspaceFolders2();
			if (!workspaceFolders) {
				return undefined;
			}
			return workspaceFolders.find(folder => folder.uri.toString() === selectedFolder.uri.toString());
		}

		// ---- QuickInput

		createQuickPick<T extends QuickPickItem>(extension: IExtensionDescription): QuickPick<T> {
			const session: ExtHostQuickPick<T> = new ExtHostQuickPick(extension, () => this._sessions.delete(session._id));
			this._sessions.set(session._id, session);
			return session;
		}

		createInputBox(extension: IExtensionDescription): InputBox {
			const session: ExtHostInputBox = new ExtHostInputBox(extension, () => this._sessions.delete(session._id));
			this._sessions.set(session._id, session);
			return session;
		}

		$onDidChangeValue(sessionId: number, value: string): void {
			const session = this._sessions.get(sessionId);
			session?._fireDidChangeValue(value);
		}

		$onDidAccept(sessionId: number): void {
			const session = this._sessions.get(sessionId);
			session?._fireDidAccept();
		}

		$onDidChangeActive(sessionId: number, handles: number[]): void {
			const session = this._sessions.get(sessionId);
			if (session instanceof ExtHostQuickPick) {
				session._fireDidChangeActive(handles);
			}
		}

		$onDidChangeSelection(sessionId: number, handles: number[]): void {
			const session = this._sessions.get(sessionId);
			if (session instanceof ExtHostQuickPick) {
				session._fireDidChangeSelection(handles);
			}
		}

		$onDidTriggerButton(sessionId: number, handle: number): void {
			const session = this._sessions.get(sessionId);
			session?._fireDidTriggerButton(handle);
		}

		$onDidTriggerItemButton(sessionId: number, itemHandle: number, buttonHandle: number): void {
			const session = this._sessions.get(sessionId);
			if (session instanceof ExtHostQuickPick) {
				session._fireDidTriggerItemButton(itemHandle, buttonHandle);
			}
		}

		$onDidHide(sessionId: number): void {
			const session = this._sessions.get(sessionId);
			session?._fireDidHide();
		}
	}

	class ExtHostQuickInput implements QuickInput {

		private static _nextId = 1;
		_id = ExtHostQuickPick._nextId++;

		private _title: string | undefined;
		private _steps: number | undefined;
		private _totalSteps: number | undefined;
		private _visible = false;
		private _expectingHide = false;
		private _enabled = true;
		private _busy = false;
		private _ignoreFocusOut = true;
		private _value = '';
		private _valueSelection: readonly [number, number] | undefined = undefined;
		private _placeholder: string | undefined;
		private _buttons: QuickInputButton[] = [];
		private _handlesToButtons = new Map<number, QuickInputButton>();
		private readonly _onDidAcceptEmitter = new Emitter<void>();
		private readonly _onDidChangeValueEmitter = new Emitter<string>();
		private readonly _onDidTriggerButtonEmitter = new Emitter<QuickInputButton>();
		private readonly _onDidHideEmitter = new Emitter<void>();
		private _updateTimeout: Timeout | undefined;
		private _pendingUpdate: TransferQuickInput = { id: this._id };

		private _disposed = false;
		protected _disposables: IDisposable[] = [
			this._onDidTriggerButtonEmitter,
			this._onDidHideEmitter,
			this._onDidAcceptEmitter,
			this._onDidChangeValueEmitter,
		];

		constructor(protected _extension: IExtensionDescription, private _onDidDispose: () => void) {
		}

		get title() {
			return this._title;
		}

		set title(title: string | undefined) {
			this._title = title;
			this.update({ title });
		}

		get step() {
			return this._steps;
		}

		set step(step: number | undefined) {
			this._steps = step;
			this.update({ step });
		}

		get totalSteps() {
			return this._totalSteps;
		}

		set totalSteps(totalSteps: number | undefined) {
			this._totalSteps = totalSteps;
			this.update({ totalSteps });
		}

		get enabled() {
			return this._enabled;
		}

		set enabled(enabled: boolean) {
			this._enabled = enabled;
			this.update({ enabled });
		}

		get busy() {
			return this._busy;
		}

		set busy(busy: boolean) {
			this._busy = busy;
			this.update({ busy });
		}

		get ignoreFocusOut() {
			return this._ignoreFocusOut;
		}

		set ignoreFocusOut(ignoreFocusOut: boolean) {
			this._ignoreFocusOut = ignoreFocusOut;
			this.update({ ignoreFocusOut });
		}

		get value() {
			return this._value;
		}

		set value(value: string) {
			this._value = value;
			this.update({ value });
		}

		get valueSelection() {
			return this._valueSelection;
		}

		set valueSelection(valueSelection: readonly [number, number] | undefined) {
			this._valueSelection = valueSelection;
			this.update({ valueSelection });
		}

		get placeholder() {
			return this._placeholder;
		}

		set placeholder(placeholder: string | undefined) {
			this._placeholder = placeholder;
			this.update({ placeholder });
		}

		onDidChangeValue = this._onDidChangeValueEmitter.event;

		onDidAccept = this._onDidAcceptEmitter.event;

		get buttons() {
			return this._buttons;
		}

		set buttons(buttons: QuickInputButton[]) {
<<<<<<< HEAD
			if (buttons.some(button => button.location || button.checked !== undefined)) {
=======
			if (buttons.some(button => button.location)) {
>>>>>>> 42ee35ea
				checkProposedApiEnabled(this._extension, 'quickInputButtonLocation');
			}
			this._buttons = buttons.slice();
			this._handlesToButtons.clear();
			buttons.forEach((button, i) => {
				const handle = button === QuickInputButtons.Back ? -1 : i;
				this._handlesToButtons.set(handle, button);
			});
			this.update({
				buttons: buttons.map<TransferQuickInputButton>((button, i) => {
					return {
						...getIconPathOrClass(button.iconPath),
						tooltip: button.tooltip,
						handle: button === QuickInputButtons.Back ? -1 : i,
<<<<<<< HEAD
						location: button.location,
						checked: button.checked
=======
						location: button.location
>>>>>>> 42ee35ea
					};
				})
			});
		}

		onDidTriggerButton = this._onDidTriggerButtonEmitter.event;

		show(): void {
			this._visible = true;
			this._expectingHide = true;
			this.update({ visible: true });
		}

		hide(): void {
			this._visible = false;
			this.update({ visible: false });
		}

		onDidHide = this._onDidHideEmitter.event;

		_fireDidAccept() {
			this._onDidAcceptEmitter.fire();
		}

		_fireDidChangeValue(value: string) {
			this._value = value;
			this._onDidChangeValueEmitter.fire(value);
		}

		_fireDidTriggerButton(handle: number) {
			const button = this._handlesToButtons.get(handle);
			if (button) {
				this._onDidTriggerButtonEmitter.fire(button);
			}
		}

		_fireDidHide() {
			if (this._expectingHide) {
				// if this._visible is true, it means that .show() was called between
				// .hide() and .onDidHide. To ensure the correct number of onDidHide events
				// are emitted, we set this._expectingHide to this value so that
				// the next time .hide() is called, we can emit the event again.
				// Example:
				// .show() -> .hide() -> .show() -> .hide() should emit 2 onDidHide events.
				// .show() -> .hide() -> .hide() should emit 1 onDidHide event.
				// Fixes #135747
				this._expectingHide = this._visible;
				this._onDidHideEmitter.fire();
			}
		}

		dispose(): void {
			if (this._disposed) {
				return;
			}
			this._disposed = true;
			this._fireDidHide();
			this._disposables = dispose(this._disposables);
			if (this._updateTimeout) {
				clearTimeout(this._updateTimeout);
				this._updateTimeout = undefined;
			}
			this._onDidDispose();
			proxy.$dispose(this._id);
		}

		protected update(properties: Record<string, any>): void {
			if (this._disposed) {
				return;
			}
			for (const key of Object.keys(properties)) {
				const value = properties[key];
				this._pendingUpdate[key] = value === undefined ? null : value;
			}

			if ('visible' in this._pendingUpdate) {
				if (this._updateTimeout) {
					clearTimeout(this._updateTimeout);
					this._updateTimeout = undefined;
				}
				this.dispatchUpdate();
			} else if (this._visible && !this._updateTimeout) {
				// Defer the update so that multiple changes to setters don't cause a redraw each
				this._updateTimeout = setTimeout(() => {
					this._updateTimeout = undefined;
					this.dispatchUpdate();
				}, 0);
			}
		}

		private dispatchUpdate() {
			proxy.$createOrUpdate(this._pendingUpdate);
			this._pendingUpdate = { id: this._id };
		}
	}

	function getIconUris(iconPath: QuickInputButton['iconPath']): { dark: URI; light?: URI } | { id: string } {
		if (iconPath instanceof ThemeIcon) {
			return { id: iconPath.id };
		}
		const dark = getDarkIconUri(iconPath as URI | { light: URI; dark: URI });
		const light = getLightIconUri(iconPath as URI | { light: URI; dark: URI });
		// Tolerate strings: https://github.com/microsoft/vscode/issues/110432#issuecomment-726144556
		return {
			dark: typeof dark === 'string' ? URI.file(dark) : dark,
			light: typeof light === 'string' ? URI.file(light) : light
		};
	}

	function getLightIconUri(iconPath: URI | { light: URI; dark: URI }) {
		return typeof iconPath === 'object' && 'light' in iconPath ? iconPath.light : iconPath;
	}

	function getDarkIconUri(iconPath: URI | { light: URI; dark: URI }) {
		return typeof iconPath === 'object' && 'dark' in iconPath ? iconPath.dark : iconPath;
	}

	function getIconPathOrClass(icon: QuickInputButton['iconPath']) {
		const iconPathOrIconClass = getIconUris(icon);
		let iconPath: { dark: URI; light?: URI | undefined } | undefined;
		let iconClass: string | undefined;
		if ('id' in iconPathOrIconClass) {
			iconClass = ThemeIconUtils.asClassName(iconPathOrIconClass);
		} else {
			iconPath = iconPathOrIconClass;
		}

		return {
			iconPath,
			iconClass
		};
	}

	class ExtHostQuickPick<T extends QuickPickItem> extends ExtHostQuickInput implements QuickPick<T> {

		private _items: T[] = [];
		private _handlesToItems = new Map<number, T>();
		private _itemsToHandles = new Map<T, number>();
		private _canSelectMany = false;
		private _matchOnDescription = true;
		private _matchOnDetail = true;
		private _sortByLabel = true;
		private _keepScrollPosition = false;
		private _activeItems: T[] = [];
		private _prompt: string | undefined;
		private readonly _onDidChangeActiveEmitter = new Emitter<T[]>();
		private _selectedItems: T[] = [];
		private readonly _onDidChangeSelectionEmitter = new Emitter<T[]>();
		private readonly _onDidTriggerItemButtonEmitter = new Emitter<QuickPickItemButtonEvent<T>>();

		constructor(extension: IExtensionDescription, onDispose: () => void) {
			super(extension, onDispose);
			this._disposables.push(
				this._onDidChangeActiveEmitter,
				this._onDidChangeSelectionEmitter,
				this._onDidTriggerItemButtonEmitter
			);
			this.update({ type: 'quickPick' });
		}

		get items() {
			return this._items;
		}

		set items(items: T[]) {
			this._items = items.slice();
			this._handlesToItems.clear();
			this._itemsToHandles.clear();
			items.forEach((item, i) => {
				this._handlesToItems.set(i, item);
				this._itemsToHandles.set(item, i);
			});

			const pickItems: TransferQuickPickItemOrSeparator[] = [];
			for (let handle = 0; handle < items.length; handle++) {
				const item = items[handle];
				if (item.kind === QuickPickItemKind.Separator) {
					pickItems.push({ type: 'separator', label: item.label });
				} else {
					if (item.tooltip) {
						checkProposedApiEnabled(this._extension, 'quickPickItemTooltip');
					}

					if (item.resourceUri) {
						checkProposedApiEnabled(this._extension, 'quickPickItemResource');
					}

					const icon = (item.iconPath) ? getIconPathOrClass(item.iconPath) : undefined;
					pickItems.push({
						handle,
						label: item.label,
						iconPath: icon?.iconPath,
						iconClass: icon?.iconClass,
						description: item.description,
						detail: item.detail,
						picked: item.picked,
						alwaysShow: item.alwaysShow,
						tooltip: MarkdownString.fromStrict(item.tooltip),
						resourceUri: item.resourceUri,
						buttons: item.buttons?.map<TransferQuickInputButton>((button, i) => {
							return {
								...getIconPathOrClass(button.iconPath),
								tooltip: button.tooltip,
								handle: i
							};
						}),
					});
				}
			}

			this.update({
				items: pickItems,
			});
		}

		get canSelectMany() {
			return this._canSelectMany;
		}

		set canSelectMany(canSelectMany: boolean) {
			this._canSelectMany = canSelectMany;
			this.update({ canSelectMany });
		}

		get matchOnDescription() {
			return this._matchOnDescription;
		}

		set matchOnDescription(matchOnDescription: boolean) {
			this._matchOnDescription = matchOnDescription;
			this.update({ matchOnDescription });
		}

		get matchOnDetail() {
			return this._matchOnDetail;
		}

		set matchOnDetail(matchOnDetail: boolean) {
			this._matchOnDetail = matchOnDetail;
			this.update({ matchOnDetail });
		}

		get sortByLabel() {
			return this._sortByLabel;
		}

		set sortByLabel(sortByLabel: boolean) {
			this._sortByLabel = sortByLabel;
			this.update({ sortByLabel });
		}

		get keepScrollPosition() {
			return this._keepScrollPosition;
		}

		set keepScrollPosition(keepScrollPosition: boolean) {
			this._keepScrollPosition = keepScrollPosition;
			this.update({ keepScrollPosition });
		}

		get prompt() {
			return this._prompt;
		}

		set prompt(prompt: string | undefined) {
			checkProposedApiEnabled(this._extension, 'quickPickPrompt');
			this._prompt = prompt;
			this.update({ prompt });
		}

		get activeItems() {
			return this._activeItems;
		}

		set activeItems(activeItems: T[]) {
			this._activeItems = activeItems.filter(item => this._itemsToHandles.has(item));
			this.update({ activeItems: this._activeItems.map(item => this._itemsToHandles.get(item)) });
		}

		onDidChangeActive = this._onDidChangeActiveEmitter.event;

		get selectedItems() {
			return this._selectedItems;
		}

		set selectedItems(selectedItems: T[]) {
			this._selectedItems = selectedItems.filter(item => this._itemsToHandles.has(item));
			this.update({ selectedItems: this._selectedItems.map(item => this._itemsToHandles.get(item)) });
		}

		onDidChangeSelection = this._onDidChangeSelectionEmitter.event;

		_fireDidChangeActive(handles: number[]) {
			const items = coalesce(handles.map(handle => this._handlesToItems.get(handle)));
			this._activeItems = items;
			this._onDidChangeActiveEmitter.fire(items);
		}

		_fireDidChangeSelection(handles: number[]) {
			const items = coalesce(handles.map(handle => this._handlesToItems.get(handle)));
			this._selectedItems = items;
			this._onDidChangeSelectionEmitter.fire(items);
		}

		onDidTriggerItemButton = this._onDidTriggerItemButtonEmitter.event;

		_fireDidTriggerItemButton(itemHandle: number, buttonHandle: number) {
			const item = this._handlesToItems.get(itemHandle)!;
			if (!item || !item.buttons || !item.buttons.length) {
				return;
			}
			const button = item.buttons[buttonHandle];
			if (button) {
				this._onDidTriggerItemButtonEmitter.fire({
					button,
					item
				});
			}
		}
	}

	class ExtHostInputBox extends ExtHostQuickInput implements InputBox {

		private _password = false;
		private _prompt: string | undefined;
		private _validationMessage: string | InputBoxValidationMessage | undefined;

		constructor(extension: IExtensionDescription, onDispose: () => void) {
			super(extension, onDispose);
			this.update({ type: 'inputBox' });
		}

		get password() {
			return this._password;
		}

		set password(password: boolean) {
			this._password = password;
			this.update({ password });
		}

		get prompt() {
			return this._prompt;
		}

		set prompt(prompt: string | undefined) {
			this._prompt = prompt;
			this.update({ prompt });
		}

		get validationMessage() {
			return this._validationMessage;
		}

		set validationMessage(validationMessage: string | InputBoxValidationMessage | undefined) {
			this._validationMessage = validationMessage;
			if (!validationMessage) {
				this.update({ validationMessage: undefined, severity: Severity.Ignore });
			} else if (typeof validationMessage === 'string') {
				this.update({ validationMessage, severity: Severity.Error });
			} else {
				this.update({ validationMessage: validationMessage.message, severity: validationMessage.severity ?? Severity.Error });
			}
		}
	}

	return new ExtHostQuickOpenImpl(workspace, commands);
}<|MERGE_RESOLUTION|>--- conflicted
+++ resolved
@@ -403,11 +403,7 @@
 		}
 
 		set buttons(buttons: QuickInputButton[]) {
-<<<<<<< HEAD
 			if (buttons.some(button => button.location || button.checked !== undefined)) {
-=======
-			if (buttons.some(button => button.location)) {
->>>>>>> 42ee35ea
 				checkProposedApiEnabled(this._extension, 'quickInputButtonLocation');
 			}
 			this._buttons = buttons.slice();
@@ -422,12 +418,8 @@
 						...getIconPathOrClass(button.iconPath),
 						tooltip: button.tooltip,
 						handle: button === QuickInputButtons.Back ? -1 : i,
-<<<<<<< HEAD
 						location: button.location,
 						checked: button.checked
-=======
-						location: button.location
->>>>>>> 42ee35ea
 					};
 				})
 			});
