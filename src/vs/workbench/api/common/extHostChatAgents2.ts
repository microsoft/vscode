/*---------------------------------------------------------------------------------------------
 *  Copyright (c) Microsoft Corporation. All rights reserved.
 *  Licensed under the MIT License. See License.txt in the project root for license information.
 *--------------------------------------------------------------------------------------------*/

import { coalesce } from 'vs/base/common/arrays';
import { raceCancellation } from 'vs/base/common/async';
import { CancellationToken } from 'vs/base/common/cancellation';
import { toErrorMessage } from 'vs/base/common/errorMessage';
import { Emitter } from 'vs/base/common/event';
import { IMarkdownString } from 'vs/base/common/htmlContent';
import { Iterable } from 'vs/base/common/iterator';
import { Disposable, DisposableMap, DisposableStore } from 'vs/base/common/lifecycle';
import { StopWatch } from 'vs/base/common/stopwatch';
import { assertType } from 'vs/base/common/types';
import { URI } from 'vs/base/common/uri';
import { Location } from 'vs/editor/common/languages';
import { ExtensionIdentifier, IExtensionDescription } from 'vs/platform/extensions/common/extensions';
import { ILogService } from 'vs/platform/log/common/log';
import { ExtHostChatAgentsShape2, IChatAgentCompletionItem, IChatAgentHistoryEntryDto, IExtensionChatAgentMetadata, IMainContext, MainContext, MainThreadChatAgentsShape2 } from 'vs/workbench/api/common/extHost.protocol';
import { CommandsConverter, ExtHostCommands } from 'vs/workbench/api/common/extHostCommands';
import * as typeConvert from 'vs/workbench/api/common/extHostTypeConverters';
import * as extHostTypes from 'vs/workbench/api/common/extHostTypes';
import { ChatAgentLocation, IChatAgentRequest, IChatAgentResult } from 'vs/workbench/contrib/chat/common/chatAgents';
import { IChatContentReference, IChatFollowup, IChatProgress, IChatUserActionEvent, InteractiveSessionVoteDirection } from 'vs/workbench/contrib/chat/common/chatService';
import { checkProposedApiEnabled, isProposedApiEnabled } from 'vs/workbench/services/extensions/common/extensions';
import { Dto } from 'vs/workbench/services/extensions/common/proxyIdentifier';
import type * as vscode from 'vscode';

class ChatAgentResponseStream {

	private _stopWatch = StopWatch.create(false);
	private _isClosed: boolean = false;
	private _firstProgress: number | undefined;
	private _apiObject: vscode.ChatResponseStream | undefined;

	constructor(
		private readonly _extension: IExtensionDescription,
		private readonly _request: IChatAgentRequest,
		private readonly _proxy: MainThreadChatAgentsShape2,
		private readonly _commandsConverter: CommandsConverter,
		private readonly _sessionDisposables: DisposableStore
	) { }

	close() {
		this._isClosed = true;
	}

	get timings() {
		return {
			firstProgress: this._firstProgress,
			totalElapsed: this._stopWatch.elapsed()
		};
	}

	get apiObject() {

		if (!this._apiObject) {

			const that = this;
			this._stopWatch.reset();

			function throwIfDone(source: Function | undefined) {
				if (that._isClosed) {
					const err = new Error('Response stream has been closed');
					Error.captureStackTrace(err, source);
					throw err;
				}
			}

			const _report = (progress: Dto<IChatProgress>) => {
				// Measure the time to the first progress update with real markdown content
				if (typeof this._firstProgress === 'undefined' && 'content' in progress) {
					this._firstProgress = this._stopWatch.elapsed();
				}
				this._proxy.$handleProgressChunk(this._request.requestId, progress);
			};

			this._apiObject = {
				markdown(value) {
					throwIfDone(this.markdown);
					const part = new extHostTypes.ChatResponseMarkdownPart(value);
					const dto = typeConvert.ChatResponseMarkdownPart.from(part);
					_report(dto);
					return this;
				},
				markdownWithVulnerabilities(value, vulnerabilities) {
					throwIfDone(this.markdown);
					if (vulnerabilities) {
						checkProposedApiEnabled(that._extension, 'chatParticipantAdditions');
					}

					const part = new extHostTypes.ChatResponseMarkdownWithVulnerabilitiesPart(value, vulnerabilities);
					const dto = typeConvert.ChatResponseMarkdownWithVulnerabilitiesPart.from(part);
					_report(dto);
					return this;
				},
				filetree(value, baseUri) {
					throwIfDone(this.filetree);
					const part = new extHostTypes.ChatResponseFileTreePart(value, baseUri);
					const dto = typeConvert.ChatResponseFilesPart.from(part);
					_report(dto);
					return this;
				},
				anchor(value, title?: string) {
					throwIfDone(this.anchor);
					const part = new extHostTypes.ChatResponseAnchorPart(value, title);
					const dto = typeConvert.ChatResponseAnchorPart.from(part);
					_report(dto);
					return this;
				},
				button(value) {
					throwIfDone(this.anchor);
					const part = new extHostTypes.ChatResponseCommandButtonPart(value);
					const dto = typeConvert.ChatResponseCommandButtonPart.from(part, that._commandsConverter, that._sessionDisposables);
					_report(dto);
					return this;
				},
				progress(value) {
					throwIfDone(this.progress);
					const part = new extHostTypes.ChatResponseProgressPart(value);
					const dto = typeConvert.ChatResponseProgressPart.from(part);
					_report(dto);
					return this;
				},
				warning(value) {
					throwIfDone(this.progress);
					checkProposedApiEnabled(that._extension, 'chatParticipantAdditions');
					const part = new extHostTypes.ChatResponseWarningPart(value);
					const dto = typeConvert.ChatResponseWarningPart.from(part);
					_report(dto);
					return this;
				},
				reference(value, iconPath) {
					throwIfDone(this.reference);

					if ('variableName' in value && !value.value) {
						// The participant used this variable. Does that variable have any references to pull in?
						const matchingVarData = that._request.variables.variables.find(v => v.name === value.variableName);
						if (matchingVarData) {
							let references: Dto<IChatContentReference>[] | undefined;
							if (matchingVarData.references?.length) {
								references = matchingVarData.references.map(r => ({
									kind: 'reference',
									reference: { variableName: value.variableName, value: r.reference as URI | Location }
								} satisfies IChatContentReference));
							} else {
								// Participant sent a variableName reference but the variable produced no references. Show variable reference with no value
								const part = new extHostTypes.ChatResponseReferencePart(value, iconPath);
								const dto = typeConvert.ChatResponseReferencePart.from(part);
								references = [dto];
							}

							references.forEach(r => _report(r));
							return this;
						} else {
							// Something went wrong- that variable doesn't actually exist
						}
					} else {
						const part = new extHostTypes.ChatResponseReferencePart(value, iconPath);
						const dto = typeConvert.ChatResponseReferencePart.from(part);
						_report(dto);
					}

					return this;
				},
				textEdit(target, edits) {
					throwIfDone(this.textEdit);
					checkProposedApiEnabled(that._extension, 'chatParticipantAdditions');

					const part = new extHostTypes.ChatResponseTextEditPart(target, edits);
					const dto = typeConvert.ChatResponseTextEditPart.from(part);
					_report(dto);
					return this;
				},
				detectedParticipant(participant, command) {
					throwIfDone(this.detectedParticipant);
					checkProposedApiEnabled(that._extension, 'chatParticipantAdditions');

					const part = new extHostTypes.ChatResponseDetectedParticipantPart(participant, command);
					const dto = typeConvert.ChatResponseDetectedParticipantPart.from(part);
					_report(dto);
					return this;
				},
				confirmation(title, message, data) {
					throwIfDone(this.confirmation);
					checkProposedApiEnabled(that._extension, 'chatParticipantAdditions');

					const part = new extHostTypes.ChatResponseConfirmationPart(title, message, data);
					const dto = typeConvert.ChatResponseConfirmationPart.from(part);
					_report(dto);
					return this;
				},
				push(part) {
					throwIfDone(this.push);

					if (
						part instanceof extHostTypes.ChatResponseTextEditPart ||
						part instanceof extHostTypes.ChatResponseMarkdownWithVulnerabilitiesPart ||
						part instanceof extHostTypes.ChatResponseDetectedParticipantPart ||
<<<<<<< HEAD
						part instanceof extHostTypes.ChatResponseWarningPart ||
						part instanceof extHostTypes.ChatResponseConfirmationPart
=======
						part instanceof extHostTypes.ChatResponseWarningPart
>>>>>>> 26120e5b
					) {
						checkProposedApiEnabled(that._extension, 'chatParticipantAdditions');
					}

					if (part instanceof extHostTypes.ChatResponseReferencePart) {
						// Ensure variable reference values get fixed up
						this.reference(part.value, part.iconPath);
					} else {
						const dto = typeConvert.ChatResponsePart.from(part, that._commandsConverter, that._sessionDisposables);
						_report(dto);
					}

					return this;
				},
			};
		}

		return this._apiObject;
	}
}

export class ExtHostChatAgents2 extends Disposable implements ExtHostChatAgentsShape2 {

	private static _idPool = 0;

	private readonly _agents = new Map<number, ExtHostChatAgent>();
	private readonly _proxy: MainThreadChatAgentsShape2;

	private readonly _sessionDisposables: DisposableMap<string, DisposableStore> = this._register(new DisposableMap());
	private readonly _completionDisposables: DisposableMap<number, DisposableStore> = this._register(new DisposableMap());

	constructor(
		mainContext: IMainContext,
		private readonly _logService: ILogService,
		private readonly commands: ExtHostCommands,
	) {
		super();
		this._proxy = mainContext.getProxy(MainContext.MainThreadChatAgents2);
	}

	transferActiveChat(newWorkspace: vscode.Uri): void {
		this._proxy.$transferActiveChatSession(newWorkspace);
	}

	createChatAgent(extension: IExtensionDescription, id: string, handler: vscode.ChatExtendedRequestHandler): vscode.ChatParticipant {
		const handle = ExtHostChatAgents2._idPool++;
		const agent = new ExtHostChatAgent(extension, id, this._proxy, handle, handler);
		this._agents.set(handle, agent);

		this._proxy.$registerAgent(handle, extension.identifier, id, {}, undefined);
		return agent.apiAgent;
	}

	createDynamicChatAgent(extension: IExtensionDescription, id: string, name: string, publisherName: string, description: string, handler: vscode.ChatExtendedRequestHandler): vscode.ChatParticipant {
		const handle = ExtHostChatAgents2._idPool++;
		const agent = new ExtHostChatAgent(extension, id, this._proxy, handle, handler);
		this._agents.set(handle, agent);

		this._proxy.$registerAgent(handle, extension.identifier, id, { isSticky: true } satisfies IExtensionChatAgentMetadata, { name, description, publisherDisplayName: publisherName });
		return agent.apiAgent;
	}

	async $invokeAgent(handle: number, request: IChatAgentRequest, context: { history: IChatAgentHistoryEntryDto[] }, token: CancellationToken): Promise<IChatAgentResult | undefined> {
		const agent = this._agents.get(handle);
		if (!agent) {
			throw new Error(`[CHAT](${handle}) CANNOT invoke agent because the agent is not registered`);
		}

		// Init session disposables
		let sessionDisposables = this._sessionDisposables.get(request.sessionId);
		if (!sessionDisposables) {
			sessionDisposables = new DisposableStore();
			this._sessionDisposables.set(request.sessionId, sessionDisposables);
		}

		const stream = new ChatAgentResponseStream(agent.extension, request, this._proxy, this.commands.converter, sessionDisposables);
		try {
			const convertedHistory = await this.prepareHistoryTurns(request.agentId, context);
			const task = agent.invoke(
				typeConvert.ChatAgentRequest.to(request),
				{ history: convertedHistory },
				stream.apiObject,
				token
			);

			return await raceCancellation(Promise.resolve(task).then((result) => {
				if (result?.metadata) {
					try {
						JSON.stringify(result.metadata);
					} catch (err) {
						const msg = `result.metadata MUST be JSON.stringify-able. Got error: ${err.message}`;
						this._logService.error(`[${agent.extension.identifier.value}] [@${agent.id}] ${msg}`, agent.extension);
						return { errorDetails: { message: msg }, timings: stream.timings };
					}
				}
				return { errorDetails: result?.errorDetails, timings: stream.timings, metadata: result?.metadata };
			}), token);
		} catch (e) {
			this._logService.error(e, agent.extension);
			return { errorDetails: { message: toErrorMessage(e), responseIsIncomplete: true } };

		} finally {
			stream.close();
		}
	}

	private async prepareHistoryTurns(agentId: string, context: { history: IChatAgentHistoryEntryDto[] }): Promise<(vscode.ChatRequestTurn | vscode.ChatResponseTurn)[]> {

		const res: (vscode.ChatRequestTurn | vscode.ChatResponseTurn)[] = [];

		for (const h of context.history) {
			const ehResult = typeConvert.ChatAgentResult.to(h.result);
			const result: vscode.ChatResult = agentId === h.request.agentId ?
				ehResult :
				{ ...ehResult, metadata: undefined };

			// REQUEST turn
			res.push(new extHostTypes.ChatRequestTurn(h.request.message, h.request.command, h.request.variables.variables.map(typeConvert.ChatAgentValueReference.to), h.request.agentId));

			// RESPONSE turn
			const parts = coalesce(h.response.map(r => typeConvert.ChatResponsePart.toContent(r, this.commands.converter)));
			res.push(new extHostTypes.ChatResponseTurn(parts, result, h.request.agentId, h.request.command));
		}

		return res;
	}

	$releaseSession(sessionId: string): void {
		this._sessionDisposables.deleteAndDispose(sessionId);
	}

	async $provideFollowups(request: IChatAgentRequest, handle: number, result: IChatAgentResult, context: { history: IChatAgentHistoryEntryDto[] }, token: CancellationToken): Promise<IChatFollowup[]> {
		const agent = this._agents.get(handle);
		if (!agent) {
			return Promise.resolve([]);
		}

		const convertedHistory = await this.prepareHistoryTurns(agent.id, context);

		const ehResult = typeConvert.ChatAgentResult.to(result);
		return (await agent.provideFollowups(ehResult, { history: convertedHistory }, token))
			.filter(f => {
				// The followup must refer to a participant that exists from the same extension
				const isValid = !f.participant || Iterable.some(
					this._agents.values(),
					a => a.id === f.participant && ExtensionIdentifier.equals(a.extension.identifier, agent.extension.identifier));
				if (!isValid) {
					this._logService.warn(`[@${agent.id}] ChatFollowup refers to an unknown participant: ${f.participant}`);
				}
				return isValid;
			})
			.map(f => typeConvert.ChatFollowup.from(f, request));
	}

	$acceptFeedback(handle: number, result: IChatAgentResult, vote: InteractiveSessionVoteDirection, reportIssue?: boolean): void {
		const agent = this._agents.get(handle);
		if (!agent) {
			return;
		}

		const ehResult = typeConvert.ChatAgentResult.to(result);
		let kind: extHostTypes.ChatResultFeedbackKind;
		switch (vote) {
			case InteractiveSessionVoteDirection.Down:
				kind = extHostTypes.ChatResultFeedbackKind.Unhelpful;
				break;
			case InteractiveSessionVoteDirection.Up:
				kind = extHostTypes.ChatResultFeedbackKind.Helpful;
				break;
		}
		agent.acceptFeedback(reportIssue ?
			Object.freeze({ result: ehResult, kind, reportIssue }) :
			Object.freeze({ result: ehResult, kind }));
	}

	$acceptAction(handle: number, result: IChatAgentResult, event: IChatUserActionEvent): void {
		const agent = this._agents.get(handle);
		if (!agent) {
			return;
		}
		if (event.action.kind === 'vote') {
			// handled by $acceptFeedback
			return;
		}

		const ehAction = typeConvert.ChatAgentUserActionEvent.to(result, event, this.commands.converter);
		if (ehAction) {
			agent.acceptAction(Object.freeze(ehAction));
		}
	}

	async $invokeCompletionProvider(handle: number, query: string, token: CancellationToken): Promise<IChatAgentCompletionItem[]> {
		const agent = this._agents.get(handle);
		if (!agent) {
			return [];
		}

		let disposables = this._completionDisposables.get(handle);
		if (disposables) {
			// Clear any disposables from the last invocation of this completion provider
			disposables.clear();
		} else {
			disposables = new DisposableStore();
			this._completionDisposables.set(handle, disposables);
		}

		const items = await agent.invokeCompletionProvider(query, token);

		return items.map((i) => typeConvert.ChatAgentCompletionItem.from(i, this.commands.converter, disposables));
	}

	async $provideWelcomeMessage(handle: number, location: ChatAgentLocation, token: CancellationToken): Promise<(string | IMarkdownString)[] | undefined> {
		const agent = this._agents.get(handle);
		if (!agent) {
			return;
		}

		return await agent.provideWelcomeMessage(typeConvert.ChatLocation.to(location), token);
	}

	async $provideSampleQuestions(handle: number, location: ChatAgentLocation, token: CancellationToken): Promise<IChatFollowup[] | undefined> {
		const agent = this._agents.get(handle);
		if (!agent) {
			return;
		}

		return (await agent.provideSampleQuestions(typeConvert.ChatLocation.to(location), token))
			.map(f => typeConvert.ChatFollowup.from(f, undefined));
	}
}

class ExtHostChatAgent {

	private _followupProvider: vscode.ChatFollowupProvider | undefined;
	private _fullName: string | undefined;
	private _iconPath: vscode.Uri | { light: vscode.Uri; dark: vscode.Uri } | vscode.ThemeIcon | undefined;
	private _isDefault: boolean | undefined;
	private _helpTextPrefix: string | vscode.MarkdownString | undefined;
	private _helpTextVariablesPrefix: string | vscode.MarkdownString | undefined;
	private _helpTextPostfix: string | vscode.MarkdownString | undefined;
	private _isSecondary: boolean | undefined;
	private _onDidReceiveFeedback = new Emitter<vscode.ChatResultFeedback>();
	private _onDidPerformAction = new Emitter<vscode.ChatUserActionEvent>();
	private _supportIssueReporting: boolean | undefined;
	private _agentVariableProvider?: { provider: vscode.ChatParticipantCompletionItemProvider; triggerCharacters: string[] };
	private _welcomeMessageProvider?: vscode.ChatWelcomeMessageProvider | undefined;
	private _requester: vscode.ChatRequesterInformation | undefined;

	constructor(
		public readonly extension: IExtensionDescription,
		public readonly id: string,
		private readonly _proxy: MainThreadChatAgentsShape2,
		private readonly _handle: number,
		private _requestHandler: vscode.ChatExtendedRequestHandler,
	) { }

	acceptFeedback(feedback: vscode.ChatResultFeedback) {
		this._onDidReceiveFeedback.fire(feedback);
	}

	acceptAction(event: vscode.ChatUserActionEvent) {
		this._onDidPerformAction.fire(event);
	}

	async invokeCompletionProvider(query: string, token: CancellationToken): Promise<vscode.ChatCompletionItem[]> {
		if (!this._agentVariableProvider) {
			return [];
		}

		return await this._agentVariableProvider.provider.provideCompletionItems(query, token) ?? [];
	}

	async provideFollowups(result: vscode.ChatResult, context: vscode.ChatContext, token: CancellationToken): Promise<vscode.ChatFollowup[]> {
		if (!this._followupProvider) {
			return [];
		}

		const followups = await this._followupProvider.provideFollowups(result, context, token);
		if (!followups) {
			return [];
		}
		return followups
			// Filter out "command followups" from older providers
			.filter(f => !(f && 'commandId' in f))
			// Filter out followups from older providers before 'message' changed to 'prompt'
			.filter(f => !(f && 'message' in f));
	}

	async provideWelcomeMessage(location: vscode.ChatLocation, token: CancellationToken): Promise<(string | IMarkdownString)[] | undefined> {
		if (!this._welcomeMessageProvider) {
			return [];
		}
		const content = await this._welcomeMessageProvider.provideWelcomeMessage(location, token);
		if (!content) {
			return [];
		}
		return content.map(item => {
			if (typeof item === 'string') {
				return item;
			} else {
				return typeConvert.MarkdownString.from(item);
			}
		});
	}

	async provideSampleQuestions(location: vscode.ChatLocation, token: CancellationToken): Promise<vscode.ChatFollowup[]> {
		if (!this._welcomeMessageProvider || !this._welcomeMessageProvider.provideSampleQuestions) {
			return [];
		}
		const content = await this._welcomeMessageProvider.provideSampleQuestions(location, token);
		if (!content) {
			return [];
		}

		return content;
	}

	get apiAgent(): vscode.ChatParticipant {
		let disposed = false;
		let updateScheduled = false;
		const updateMetadataSoon = () => {
			if (disposed) {
				return;
			}
			if (updateScheduled) {
				return;
			}
			updateScheduled = true;
			queueMicrotask(() => {
				this._proxy.$updateAgent(this._handle, {
					fullName: this._fullName,
					icon: !this._iconPath ? undefined :
						this._iconPath instanceof URI ? this._iconPath :
							'light' in this._iconPath ? this._iconPath.light :
								undefined,
					iconDark: !this._iconPath ? undefined :
						'dark' in this._iconPath ? this._iconPath.dark :
							undefined,
					themeIcon: this._iconPath instanceof extHostTypes.ThemeIcon ? this._iconPath : undefined,
					hasFollowups: this._followupProvider !== undefined,
					isSecondary: this._isSecondary,
					helpTextPrefix: (!this._helpTextPrefix || typeof this._helpTextPrefix === 'string') ? this._helpTextPrefix : typeConvert.MarkdownString.from(this._helpTextPrefix),
					helpTextVariablesPrefix: (!this._helpTextVariablesPrefix || typeof this._helpTextVariablesPrefix === 'string') ? this._helpTextVariablesPrefix : typeConvert.MarkdownString.from(this._helpTextVariablesPrefix),
					helpTextPostfix: (!this._helpTextPostfix || typeof this._helpTextPostfix === 'string') ? this._helpTextPostfix : typeConvert.MarkdownString.from(this._helpTextPostfix),
					supportIssueReporting: this._supportIssueReporting,
					requester: this._requester
				});
				updateScheduled = false;
			});
		};

		const that = this;
		return {
			get id() {
				return that.id;
			},
			get fullName() {
				checkProposedApiEnabled(that.extension, 'defaultChatParticipant');
				return that._fullName ?? that.extension.displayName ?? that.extension.name;
			},
			set fullName(v) {
				checkProposedApiEnabled(that.extension, 'defaultChatParticipant');
				that._fullName = v;
				updateMetadataSoon();
			},
			get iconPath() {
				return that._iconPath;
			},
			set iconPath(v) {
				that._iconPath = v;
				updateMetadataSoon();
			},
			get requestHandler() {
				return that._requestHandler;
			},
			set requestHandler(v) {
				assertType(typeof v === 'function', 'Invalid request handler');
				that._requestHandler = v;
			},
			get followupProvider() {
				return that._followupProvider;
			},
			set followupProvider(v) {
				that._followupProvider = v;
				updateMetadataSoon();
			},
			get isDefault() {
				checkProposedApiEnabled(that.extension, 'defaultChatParticipant');
				return that._isDefault;
			},
			set isDefault(v) {
				checkProposedApiEnabled(that.extension, 'defaultChatParticipant');
				that._isDefault = v;
				updateMetadataSoon();
			},
			get helpTextPrefix() {
				checkProposedApiEnabled(that.extension, 'defaultChatParticipant');
				return that._helpTextPrefix;
			},
			set helpTextPrefix(v) {
				checkProposedApiEnabled(that.extension, 'defaultChatParticipant');
				that._helpTextPrefix = v;
				updateMetadataSoon();
			},
			get helpTextVariablesPrefix() {
				checkProposedApiEnabled(that.extension, 'defaultChatParticipant');
				return that._helpTextVariablesPrefix;
			},
			set helpTextVariablesPrefix(v) {
				checkProposedApiEnabled(that.extension, 'defaultChatParticipant');
				that._helpTextVariablesPrefix = v;
				updateMetadataSoon();
			},
			get helpTextPostfix() {
				checkProposedApiEnabled(that.extension, 'defaultChatParticipant');
				return that._helpTextPostfix;
			},
			set helpTextPostfix(v) {
				checkProposedApiEnabled(that.extension, 'defaultChatParticipant');
				that._helpTextPostfix = v;
				updateMetadataSoon();
			},
			get isSecondary() {
				checkProposedApiEnabled(that.extension, 'defaultChatParticipant');
				return that._isSecondary;
			},
			set isSecondary(v) {
				checkProposedApiEnabled(that.extension, 'defaultChatParticipant');
				that._isSecondary = v;
				updateMetadataSoon();
			},
			get supportIssueReporting() {
				checkProposedApiEnabled(that.extension, 'chatParticipantAdditions');
				return that._supportIssueReporting;
			},
			set supportIssueReporting(v) {
				checkProposedApiEnabled(that.extension, 'chatParticipantAdditions');
				that._supportIssueReporting = v;
				updateMetadataSoon();
			},
			get onDidReceiveFeedback() {
				return that._onDidReceiveFeedback.event;
			},
			set participantVariableProvider(v) {
				checkProposedApiEnabled(that.extension, 'chatParticipantAdditions');
				that._agentVariableProvider = v;
				if (v) {
					if (!v.triggerCharacters.length) {
						throw new Error('triggerCharacters are required');
					}

					that._proxy.$registerAgentCompletionsProvider(that._handle, v.triggerCharacters);
				} else {
					that._proxy.$unregisterAgentCompletionsProvider(that._handle);
				}
			},
			get participantVariableProvider() {
				checkProposedApiEnabled(that.extension, 'chatParticipantAdditions');
				return that._agentVariableProvider;
			},
			set welcomeMessageProvider(v) {
				checkProposedApiEnabled(that.extension, 'defaultChatParticipant');
				that._welcomeMessageProvider = v;
				updateMetadataSoon();
			},
			get welcomeMessageProvider() {
				checkProposedApiEnabled(that.extension, 'defaultChatParticipant');
				return that._welcomeMessageProvider;
			},
			onDidPerformAction: !isProposedApiEnabled(this.extension, 'chatParticipantAdditions')
				? undefined!
				: this._onDidPerformAction.event
			,
			set requester(v) {
				that._requester = v;
				updateMetadataSoon();
			},
			get requester() {
				return that._requester;
			},
			dispose() {
				disposed = true;
				that._followupProvider = undefined;
				that._onDidReceiveFeedback.dispose();
				that._proxy.$unregisterAgent(that._handle);
			},
		} satisfies vscode.ChatParticipant;
	}

	invoke(request: vscode.ChatRequest, context: vscode.ChatContext, response: vscode.ChatResponseStream, token: CancellationToken): vscode.ProviderResult<vscode.ChatResult | void> {
		return this._requestHandler(request, context, response, token);
	}
}<|MERGE_RESOLUTION|>--- conflicted
+++ resolved
@@ -198,12 +198,8 @@
 						part instanceof extHostTypes.ChatResponseTextEditPart ||
 						part instanceof extHostTypes.ChatResponseMarkdownWithVulnerabilitiesPart ||
 						part instanceof extHostTypes.ChatResponseDetectedParticipantPart ||
-<<<<<<< HEAD
 						part instanceof extHostTypes.ChatResponseWarningPart ||
 						part instanceof extHostTypes.ChatResponseConfirmationPart
-=======
-						part instanceof extHostTypes.ChatResponseWarningPart
->>>>>>> 26120e5b
 					) {
 						checkProposedApiEnabled(that._extension, 'chatParticipantAdditions');
 					}
