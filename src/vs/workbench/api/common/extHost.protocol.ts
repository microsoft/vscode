/*---------------------------------------------------------------------------------------------
 *  Copyright (c) Microsoft Corporation. All rights reserved.
 *  Licensed under the MIT License. See License.txt in the project root for license information.
 *--------------------------------------------------------------------------------------------*/

import { VSBuffer } from '../../../base/common/buffer.js';
import { CancellationToken } from '../../../base/common/cancellation.js';
import { IRemoteConsoleLog } from '../../../base/common/console.js';
import { SerializedError } from '../../../base/common/errors.js';
import { IRelativePattern } from '../../../base/common/glob.js';
import { IMarkdownString } from '../../../base/common/htmlContent.js';
import { IDisposable } from '../../../base/common/lifecycle.js';
import * as performance from '../../../base/common/performance.js';
import Severity from '../../../base/common/severity.js';
import { ThemeColor, ThemeIcon } from '../../../base/common/themables.js';
import { URI, UriComponents, UriDto } from '../../../base/common/uri.js';
import { RenderLineNumbersType, TextEditorCursorStyle } from '../../../editor/common/config/editorOptions.js';
import { ISingleEditOperation } from '../../../editor/common/core/editOperation.js';
import { IPosition } from '../../../editor/common/core/position.js';
import { IRange } from '../../../editor/common/core/range.js';
import { ISelection, Selection } from '../../../editor/common/core/selection.js';
import { IChange } from '../../../editor/common/diff/legacyLinesDiffComputer.js';
import * as editorCommon from '../../../editor/common/editorCommon.js';
import { StandardTokenType } from '../../../editor/common/encodedTokenAttributes.js';
import * as languages from '../../../editor/common/languages.js';
import { CompletionItemLabel } from '../../../editor/common/languages.js';
import { CharacterPair, CommentRule, EnterAction } from '../../../editor/common/languages/languageConfiguration.js';
import { EndOfLineSequence } from '../../../editor/common/model.js';
import { IModelChangedEvent } from '../../../editor/common/model/mirrorTextModel.js';
import { IAccessibilityInformation } from '../../../platform/accessibility/common/accessibility.js';
import { ILocalizedString } from '../../../platform/action/common/action.js';
import { ConfigurationTarget, IConfigurationChange, IConfigurationData, IConfigurationOverrides } from '../../../platform/configuration/common/configuration.js';
import { ConfigurationScope } from '../../../platform/configuration/common/configurationRegistry.js';
import { IExtensionIdWithVersion } from '../../../platform/extensionManagement/common/extensionStorage.js';
import { ExtensionIdentifier, IExtensionDescription } from '../../../platform/extensions/common/extensions.js';
import * as files from '../../../platform/files/common/files.js';
import { ResourceLabelFormatter } from '../../../platform/label/common/label.js';
import { ILoggerOptions, ILoggerResource, LogLevel } from '../../../platform/log/common/log.js';
import { IMarkerData } from '../../../platform/markers/common/markers.js';
import { IProgressOptions, IProgressStep } from '../../../platform/progress/common/progress.js';
import * as quickInput from '../../../platform/quickinput/common/quickInput.js';
import { IRemoteConnectionData, TunnelDescription } from '../../../platform/remote/common/remoteAuthorityResolver.js';
import { AuthInfo, Credentials } from '../../../platform/request/common/request.js';
import { ClassifiedEvent, IGDPRProperty, OmitMetadata, StrictPropertyCheck } from '../../../platform/telemetry/common/gdprTypings.js';
import { TelemetryLevel } from '../../../platform/telemetry/common/telemetry.js';
import { ISerializableEnvironmentDescriptionMap, ISerializableEnvironmentVariableCollection } from '../../../platform/terminal/common/environmentVariable.js';
import { ICreateContributedTerminalProfileOptions, IProcessProperty, IProcessReadyWindowsPty, IShellLaunchConfigDto, ITerminalEnvironment, ITerminalLaunchError, ITerminalProfile, TerminalExitReason, TerminalLocation, TerminalShellType } from '../../../platform/terminal/common/terminal.js';
import { ProvidedPortAttributes, TunnelCreationOptions, TunnelOptions, TunnelPrivacyId, TunnelProviderFeatures } from '../../../platform/tunnel/common/tunnel.js';
import { EditSessionIdentityMatch } from '../../../platform/workspace/common/editSessions.js';
import { WorkspaceTrustRequestOptions } from '../../../platform/workspace/common/workspaceTrust.js';
import { SaveReason } from '../../common/editor.js';
import { IRevealOptions, ITreeItem, IViewBadge } from '../../common/views.js';
import { CallHierarchyItem } from '../../contrib/callHierarchy/common/callHierarchy.js';
import { IChatAgentMetadata, IChatAgentRequest, IChatAgentResult } from '../../contrib/chat/common/chatAgents.js';
import { ICodeMapperRequest, ICodeMapperResult } from '../../contrib/chat/common/chatCodeMapperService.js';
import { IChatRelatedFile, IChatRelatedFileProviderMetadata as IChatRelatedFilesProviderMetadata, IChatRequestDraft } from '../../contrib/chat/common/chatEditingService.js';
import { IChatProgressHistoryResponseContent } from '../../contrib/chat/common/chatModel.js';
import { IChatContentInlineReference, IChatFollowup, IChatNotebookEdit, IChatProgress, IChatResponseErrorDetails, IChatTask, IChatTaskDto, IChatUserActionEvent, IChatVoteAction } from '../../contrib/chat/common/chatService.js';
import { IChatRequestVariableValue } from '../../contrib/chat/common/chatVariables.js';
import { ChatAgentLocation } from '../../contrib/chat/common/constants.js';
import { IChatMessage, IChatResponseFragment, ILanguageModelChatMetadata, ILanguageModelChatSelector, ILanguageModelsChangeEvent } from '../../contrib/chat/common/languageModels.js';
import { IPreparedToolInvocation, IToolData, IToolInvocation, IToolResult } from '../../contrib/chat/common/languageModelToolsService.js';
import { DebugConfigurationProviderTriggerKind, IAdapterDescriptor, IConfig, IDebugSessionReplMode, IDebugTestRunReference, IDebugVisualization, IDebugVisualizationContext, IDebugVisualizationTreeItem, MainThreadDebugVisualization } from '../../contrib/debug/common/debug.js';
import { McpCollectionDefinition, McpConnectionState, McpServerDefinition, McpServerLaunch } from '../../contrib/mcp/common/mcpTypes.js';
import * as notebookCommon from '../../contrib/notebook/common/notebookCommon.js';
import { CellExecutionUpdateType } from '../../contrib/notebook/common/notebookExecutionService.js';
import { ICellExecutionComplete, ICellExecutionStateUpdate } from '../../contrib/notebook/common/notebookExecutionStateService.js';
import { ICellRange } from '../../contrib/notebook/common/notebookRange.js';
import { InputValidationType } from '../../contrib/scm/common/scm.js';
import { IWorkspaceSymbol, NotebookPriorityInfo } from '../../contrib/search/common/search.js';
import { IRawClosedNotebookFileMatch } from '../../contrib/search/common/searchNotebookHelpers.js';
import { IKeywordRecognitionEvent, ISpeechProviderMetadata, ISpeechToTextEvent, ITextToSpeechEvent } from '../../contrib/speech/common/speechService.js';
import { CoverageDetails, ExtensionRunTestsRequest, ICallProfileRunHandler, IFileCoverage, ISerializedTestResults, IStartControllerTests, ITestItem, ITestMessage, ITestRunProfile, ITestRunTask, ResolvedTestRunRequest, TestControllerCapability, TestMessageFollowupRequest, TestMessageFollowupResponse, TestResultState, TestsDiffOp } from '../../contrib/testing/common/testTypes.js';
import { Timeline, TimelineChangeEvent, TimelineOptions, TimelineProviderDescriptor } from '../../contrib/timeline/common/timeline.js';
import { TypeHierarchyItem } from '../../contrib/typeHierarchy/common/typeHierarchy.js';
import { RelatedInformationResult, RelatedInformationType } from '../../services/aiRelatedInformation/common/aiRelatedInformation.js';
import { AuthenticationSession, AuthenticationSessionAccount, AuthenticationSessionsChangeEvent, IAuthenticationCreateSessionOptions, IAuthenticationProviderSessionOptions } from '../../services/authentication/common/authentication.js';
import { EditorGroupColumn } from '../../services/editor/common/editorGroupColumn.js';
import { IExtensionDescriptionDelta, IStaticWorkspaceData } from '../../services/extensions/common/extensionHostProtocol.js';
import { IResolveAuthorityResult } from '../../services/extensions/common/extensionHostProxy.js';
import { ActivationKind, ExtensionActivationReason, MissingExtensionDependency } from '../../services/extensions/common/extensions.js';
import { Dto, IRPCProtocol, SerializableObjectWithBuffers, createProxyIdentifier } from '../../services/extensions/common/proxyIdentifier.js';
import { ILanguageStatus } from '../../services/languageStatus/common/languageStatusService.js';
import { OutputChannelUpdateMode } from '../../services/output/common/output.js';
import { CandidatePort } from '../../services/remote/common/tunnelModel.js';
import { IFileQueryBuilderOptions, ITextQueryBuilderOptions } from '../../services/search/common/queryBuilder.js';
import * as search from '../../services/search/common/search.js';
import { TextSearchCompleteMessage } from '../../services/search/common/searchExtTypes.js';
import { ISaveProfileResult } from '../../services/userDataProfile/common/userDataProfile.js';
<<<<<<< HEAD
import type * as vscode from 'vscode';
=======
import { TerminalShellExecutionCommandLineConfidence } from './extHostTypes.js';
import * as tasks from './shared/tasks.js';
>>>>>>> a508d75b

export interface IWorkspaceData extends IStaticWorkspaceData {
	folders: { uri: UriComponents; name: string; index: number }[];
}

export interface IConfigurationInitData extends IConfigurationData {
	configurationScopes: [string, ConfigurationScope | undefined][];
}

export interface IMainContext extends IRPCProtocol {
}

// --- main thread

export interface MainThreadClipboardShape extends IDisposable {
	$readText(): Promise<string>;
	$writeText(value: string): Promise<void>;
}

export interface MainThreadCommandsShape extends IDisposable {
	$registerCommand(id: string): void;
	$unregisterCommand(id: string): void;
	$fireCommandActivationEvent(id: string): void;
	$executeCommand(id: string, args: any[] | SerializableObjectWithBuffers<any[]>, retry: boolean): Promise<unknown | undefined>;
	$getCommands(): Promise<string[]>;
}

export interface CommentProviderFeatures {
	reactionGroup?: languages.CommentReaction[];
	reactionHandler?: boolean;
	options?: languages.CommentOptions;
}

export interface CommentChanges {
	readonly uniqueIdInThread: number;
	readonly body: string | IMarkdownString;
	readonly userName: string;
	readonly userIconPath?: UriComponents;
	readonly contextValue?: string;
	readonly commentReactions?: languages.CommentReaction[];
	readonly label?: string;
	readonly mode?: languages.CommentMode;
	readonly state?: languages.CommentState;
	readonly timestamp?: string;
}

export type CommentThreadChanges<T = IRange> = Partial<{
	range: T | undefined;
	label: string;
	contextValue: string | null;
	comments: CommentChanges[];
	collapseState: languages.CommentThreadCollapsibleState;
	canReply: boolean;
	state: languages.CommentThreadState;
	applicability: languages.CommentThreadApplicability;
	isTemplate: boolean;
}>;

export interface MainThreadCommentsShape extends IDisposable {
	$registerCommentController(handle: number, id: string, label: string, extensionId: string): void;
	$unregisterCommentController(handle: number): void;
	$updateCommentControllerFeatures(handle: number, features: CommentProviderFeatures): void;
	$createCommentThread(handle: number, commentThreadHandle: number, threadId: string, resource: UriComponents, range: IRange | ICellRange | undefined, comments: languages.Comment[], extensionId: ExtensionIdentifier, isTemplate: boolean, editorId?: string): languages.CommentThread<IRange | ICellRange> | undefined;
	$updateCommentThread(handle: number, commentThreadHandle: number, threadId: string, resource: UriComponents, changes: CommentThreadChanges): void;
	$deleteCommentThread(handle: number, commentThreadHandle: number): void;
	$updateCommentingRanges(handle: number, resourceHints?: languages.CommentingRangeResourceHint): void;
	$revealCommentThread(handle: number, commentThreadHandle: number, commentUniqueIdInThread: number, options: languages.CommentThreadRevealOptions): Promise<void>;
	$hideCommentThread(handle: number, commentThreadHandle: number): void;
}

export interface AuthenticationForceNewSessionOptions {
	detail?: string;
	sessionToRecreate?: AuthenticationSession;
}

export interface AuthenticationInteractiveOptions {
	detail?: string;
	learnMore?: UriComponents;
	sessionToRecreate?: AuthenticationSession;
}

export interface AuthenticationGetSessionOptions {
	clearSessionPreference?: boolean;
	createIfNone?: boolean | AuthenticationInteractiveOptions;
	forceNewSession?: boolean | AuthenticationInteractiveOptions;
	silent?: boolean;
	account?: AuthenticationSessionAccount;
}

export interface MainThreadAuthenticationShape extends IDisposable {
	$registerAuthenticationProvider(id: string, label: string, supportsMultipleAccounts: boolean): void;
	$unregisterAuthenticationProvider(id: string): void;
	$ensureProvider(id: string): Promise<void>;
	$sendDidChangeSessions(providerId: string, event: AuthenticationSessionsChangeEvent): void;
	$getSession(providerId: string, scopes: readonly string[], extensionId: string, extensionName: string, options: AuthenticationGetSessionOptions): Promise<AuthenticationSession | undefined>;
	$getAccounts(providerId: string): Promise<ReadonlyArray<AuthenticationSessionAccount>>;
	$removeSession(providerId: string, sessionId: string): Promise<void>;
}

export interface MainThreadSecretStateShape extends IDisposable {
	$getPassword(extensionId: string, key: string): Promise<string | undefined>;
	$setPassword(extensionId: string, key: string, value: string): Promise<void>;
	$deletePassword(extensionId: string, key: string): Promise<void>;
}

export interface MainThreadConfigurationShape extends IDisposable {
	$updateConfigurationOption(target: ConfigurationTarget | null, key: string, value: any, overrides: IConfigurationOverrides | undefined, scopeToLanguage: boolean | undefined): Promise<void>;
	$removeConfigurationOption(target: ConfigurationTarget | null, key: string, overrides: IConfigurationOverrides | undefined, scopeToLanguage: boolean | undefined): Promise<void>;
}

export interface MainThreadDiagnosticsShape extends IDisposable {
	$changeMany(owner: string, entries: [UriComponents, IMarkerData[] | undefined][]): void;
	$clear(owner: string): void;
}

export interface MainThreadDialogOpenOptions {
	defaultUri?: UriComponents;
	openLabel?: string;
	canSelectFiles?: boolean;
	canSelectFolders?: boolean;
	canSelectMany?: boolean;
	filters?: { [name: string]: string[] };
	title?: string;
	allowUIResources?: boolean;
}

export interface MainThreadDialogSaveOptions {
	defaultUri?: UriComponents;
	saveLabel?: string;
	filters?: { [name: string]: string[] };
	title?: string;
}

export interface MainThreadDiaglogsShape extends IDisposable {
	$showOpenDialog(options?: MainThreadDialogOpenOptions): Promise<UriComponents[] | undefined>;
	$showSaveDialog(options?: MainThreadDialogSaveOptions): Promise<UriComponents | undefined>;
}

export interface MainThreadDecorationsShape extends IDisposable {
	$registerDecorationProvider(handle: number, label: string): void;
	$unregisterDecorationProvider(handle: number): void;
	$onDidChange(handle: number, resources: UriComponents[] | null): void;
}

export interface MainThreadDocumentContentProvidersShape extends IDisposable {
	$registerTextContentProvider(handle: number, scheme: string): void;
	$unregisterTextContentProvider(handle: number): void;
	$onVirtualDocumentChange(uri: UriComponents, value: string): Promise<void>;
}

export interface MainThreadDocumentsShape extends IDisposable {
	$tryCreateDocument(options?: { language?: string; content?: string; encoding?: string }): Promise<UriComponents>;
	$tryOpenDocument(uri: UriComponents, options?: { encoding?: string }): Promise<UriComponents>;
	$trySaveDocument(uri: UriComponents): Promise<boolean>;
}

export interface ITextEditorConfigurationUpdate {
	tabSize?: number | 'auto';
	indentSize?: number | 'tabSize';
	insertSpaces?: boolean | 'auto';
	cursorStyle?: TextEditorCursorStyle;
	lineNumbers?: RenderLineNumbersType;
}

export interface IResolvedTextEditorConfiguration {
	tabSize: number;
	indentSize: number;
	originalIndentSize: number | 'tabSize';
	insertSpaces: boolean;
	cursorStyle: TextEditorCursorStyle;
	lineNumbers: RenderLineNumbersType;
}

export enum TextEditorRevealType {
	Default = 0,
	InCenter = 1,
	InCenterIfOutsideViewport = 2,
	AtTop = 3
}

export interface IUndoStopOptions {
	undoStopBefore: boolean;
	undoStopAfter: boolean;
}

export interface IApplyEditsOptions extends IUndoStopOptions {
	setEndOfLine?: EndOfLineSequence;
}

export interface ISnippetOptions extends IUndoStopOptions {
	keepWhitespace?: boolean;
}
export interface ITextDocumentShowOptions {
	position?: EditorGroupColumn;
	preserveFocus?: boolean;
	pinned?: boolean;
	selection?: IRange;
}

export interface MainThreadBulkEditsShape extends IDisposable {
	$tryApplyWorkspaceEdit(workspaceEditDto: SerializableObjectWithBuffers<IWorkspaceEditDto>, undoRedoGroupId?: number, respectAutoSaveConfig?: boolean): Promise<boolean>;
}

export interface MainThreadTextEditorsShape extends IDisposable {
	$tryShowTextDocument(resource: UriComponents, options: ITextDocumentShowOptions): Promise<string | undefined>;
	$registerTextEditorDecorationType(extensionId: ExtensionIdentifier, key: string, options: editorCommon.IDecorationRenderOptions): void;
	$removeTextEditorDecorationType(key: string): void;
	$tryShowEditor(id: string, position: EditorGroupColumn): Promise<void>;
	$tryHideEditor(id: string): Promise<void>;
	$trySetOptions(id: string, options: ITextEditorConfigurationUpdate): Promise<void>;
	$trySetDecorations(id: string, key: string, ranges: editorCommon.IDecorationOptions[]): Promise<void>;
	$trySetDecorationsFast(id: string, key: string, ranges: number[]): Promise<void>;
	$tryRevealRange(id: string, range: IRange, revealType: TextEditorRevealType): Promise<void>;
	$trySetSelections(id: string, selections: ISelection[]): Promise<void>;
	$tryApplyEdits(id: string, modelVersionId: number, edits: ISingleEditOperation[], opts: IApplyEditsOptions): Promise<boolean>;
	$tryInsertSnippet(id: string, modelVersionId: number, template: string, selections: readonly IRange[], opts: IUndoStopOptions): Promise<boolean>;
	$getDiffInformation(id: string): Promise<IChange[]>;
}

export interface MainThreadTreeViewsShape extends IDisposable {
	$registerTreeViewDataProvider(treeViewId: string, options: { showCollapseAll: boolean; canSelectMany: boolean; dropMimeTypes: readonly string[]; dragMimeTypes: readonly string[]; hasHandleDrag: boolean; hasHandleDrop: boolean; manuallyManageCheckboxes: boolean }): Promise<void>;
	$refresh(treeViewId: string, itemsToRefresh?: { [treeItemHandle: string]: ITreeItem }): Promise<void>;
	$reveal(treeViewId: string, itemInfo: { item: ITreeItem; parentChain: ITreeItem[] } | undefined, options: IRevealOptions): Promise<void>;
	$setMessage(treeViewId: string, message: string | IMarkdownString): void;
	$setTitle(treeViewId: string, title: string, description: string | undefined): void;
	$setBadge(treeViewId: string, badge: IViewBadge | undefined): void;
	$resolveDropFileData(destinationViewId: string, requestId: number, dataItemId: string): Promise<VSBuffer>;
	$disposeTree(treeViewId: string): Promise<void>;
}

export interface MainThreadDownloadServiceShape extends IDisposable {
	$download(uri: UriComponents, to: UriComponents): Promise<void>;
}

export interface MainThreadErrorsShape extends IDisposable {
	$onUnexpectedError(err: any | SerializedError): void;
}

export interface MainThreadConsoleShape extends IDisposable {
	$logExtensionHostMessage(msg: IRemoteConsoleLog): void;
}

export interface IRegExpDto {
	pattern: string;
	flags?: string;
}
export interface IIndentationRuleDto {
	decreaseIndentPattern: IRegExpDto;
	increaseIndentPattern: IRegExpDto;
	indentNextLinePattern?: IRegExpDto;
	unIndentedLinePattern?: IRegExpDto;
}
export interface IOnEnterRuleDto {
	beforeText: IRegExpDto;
	afterText?: IRegExpDto;
	previousLineText?: IRegExpDto;
	action: EnterAction;
}
export interface ILanguageConfigurationDto {
	comments?: CommentRule;
	brackets?: CharacterPair[];
	wordPattern?: IRegExpDto;
	indentationRules?: IIndentationRuleDto;
	onEnterRules?: IOnEnterRuleDto[];
	__electricCharacterSupport?: {
		brackets?: any;
		docComment?: {
			scope: string;
			open: string;
			lineStart: string;
			close?: string;
		};
	};
	__characterPairSupport?: {
		autoClosingPairs: {
			open: string;
			close: string;
			notIn?: string[];
		}[];
	};
	autoClosingPairs?: {
		open: string;
		close: string;
		notIn?: string[];
	}[];
}

export type GlobPattern = string | IRelativePattern;

export interface IRelativePatternDto extends IRelativePattern {
	baseUri: UriComponents;
}

export interface IDocumentFilterDto {
	$serialized: true;
	language?: string;
	scheme?: string;
	pattern?: string | IRelativePattern;
	exclusive?: boolean;
	notebookType?: string;
	isBuiltin?: boolean;
}

export interface IShareableItemDto {
	resourceUri: UriComponents;
	selection?: IRange;
}

export interface IDocumentContextItemDto {
	readonly uri: UriComponents;
	readonly version: number;
	readonly ranges: IRange[];
}

export interface IConversationItemDto {
	readonly type: 'request' | 'response';
	readonly message: string;
	readonly references?: IDocumentContextItemDto[];
}

export interface IMappedEditsContextDto {
	documents: IDocumentContextItemDto[][];
	conversation?: IConversationItemDto[];
}

export interface ICodeBlockDto {
	code: string;
	resource: UriComponents;
}

export interface IMappedEditsRequestDto {
	readonly codeBlocks: ICodeBlockDto[];
	readonly conversation?: IConversationItemDto[];
}

export interface IMappedEditsResultDto {
	readonly errorMessage?: string;
}

export interface ISignatureHelpProviderMetadataDto {
	readonly triggerCharacters: readonly string[];
	readonly retriggerCharacters: readonly string[];
}

export interface IdentifiableInlineCompletions extends languages.InlineCompletions<IdentifiableInlineCompletion> {
	pid: number;
}

export interface IdentifiableInlineCompletion extends languages.InlineCompletion {
	idx: number;
}

export interface IdentifiableInlineEdit extends languages.IInlineEdit {
	pid: number;
}

export interface MainThreadLanguageFeaturesShape extends IDisposable {
	$unregister(handle: number): void;
	$registerDocumentSymbolProvider(handle: number, selector: IDocumentFilterDto[], label: string): void;
	$registerCodeLensSupport(handle: number, selector: IDocumentFilterDto[], eventHandle: number | undefined): void;
	$emitCodeLensEvent(eventHandle: number, event?: any): void;
	$registerDefinitionSupport(handle: number, selector: IDocumentFilterDto[]): void;
	$registerDeclarationSupport(handle: number, selector: IDocumentFilterDto[]): void;
	$registerImplementationSupport(handle: number, selector: IDocumentFilterDto[]): void;
	$registerTypeDefinitionSupport(handle: number, selector: IDocumentFilterDto[]): void;
	$registerHoverProvider(handle: number, selector: IDocumentFilterDto[]): void;
	$registerEvaluatableExpressionProvider(handle: number, selector: IDocumentFilterDto[]): void;
	$registerInlineValuesProvider(handle: number, selector: IDocumentFilterDto[], eventHandle: number | undefined): void;
	$emitInlineValuesEvent(eventHandle: number, event?: any): void;
	$registerDocumentHighlightProvider(handle: number, selector: IDocumentFilterDto[]): void;
	$registerMultiDocumentHighlightProvider(handle: number, selector: IDocumentFilterDto[]): void;
	$registerLinkedEditingRangeProvider(handle: number, selector: IDocumentFilterDto[]): void;
	$registerReferenceSupport(handle: number, selector: IDocumentFilterDto[]): void;
	$registerCodeActionSupport(handle: number, selector: IDocumentFilterDto[], metadata: ICodeActionProviderMetadataDto, displayName: string, extensionID: string, supportsResolve: boolean): void;
	$registerPasteEditProvider(handle: number, selector: IDocumentFilterDto[], metadata: IPasteEditProviderMetadataDto): void;
	$registerDocumentFormattingSupport(handle: number, selector: IDocumentFilterDto[], extensionId: ExtensionIdentifier, displayName: string): void;
	$registerRangeFormattingSupport(handle: number, selector: IDocumentFilterDto[], extensionId: ExtensionIdentifier, displayName: string, supportRanges: boolean): void;
	$registerOnTypeFormattingSupport(handle: number, selector: IDocumentFilterDto[], autoFormatTriggerCharacters: string[], extensionId: ExtensionIdentifier): void;
	$registerNavigateTypeSupport(handle: number, supportsResolve: boolean): void;
	$registerRenameSupport(handle: number, selector: IDocumentFilterDto[], supportsResolveInitialValues: boolean): void;
	$registerNewSymbolNamesProvider(handle: number, selector: IDocumentFilterDto[]): void;
	$registerDocumentSemanticTokensProvider(handle: number, selector: IDocumentFilterDto[], legend: languages.SemanticTokensLegend, eventHandle: number | undefined): void;
	$emitDocumentSemanticTokensEvent(eventHandle: number): void;
	$registerDocumentRangeSemanticTokensProvider(handle: number, selector: IDocumentFilterDto[], legend: languages.SemanticTokensLegend): void;
	$registerCompletionsProvider(handle: number, selector: IDocumentFilterDto[], triggerCharacters: string[], supportsResolveDetails: boolean, extensionId: ExtensionIdentifier): void;
	$registerInlineCompletionsSupport(handle: number, selector: IDocumentFilterDto[], supportsHandleDidShowCompletionItem: boolean, extensionId: string, yieldsToExtensionIds: string[], displayName: string | undefined, debounceDelayMs: number | undefined): void;
	$registerInlineEditProvider(handle: number, selector: IDocumentFilterDto[], extensionId: ExtensionIdentifier, displayName: string): void;
	$registerSignatureHelpProvider(handle: number, selector: IDocumentFilterDto[], metadata: ISignatureHelpProviderMetadataDto): void;
	$registerInlayHintsProvider(handle: number, selector: IDocumentFilterDto[], supportsResolve: boolean, eventHandle: number | undefined, displayName: string | undefined): void;
	$emitInlayHintsEvent(eventHandle: number): void;
	$registerDocumentLinkProvider(handle: number, selector: IDocumentFilterDto[], supportsResolve: boolean): void;
	$registerDocumentColorProvider(handle: number, selector: IDocumentFilterDto[]): void;
	$registerFoldingRangeProvider(handle: number, selector: IDocumentFilterDto[], extensionId: ExtensionIdentifier, eventHandle: number | undefined): void;
	$emitFoldingRangeEvent(eventHandle: number, event?: any): void;
	$registerSelectionRangeProvider(handle: number, selector: IDocumentFilterDto[]): void;
	$registerCallHierarchyProvider(handle: number, selector: IDocumentFilterDto[]): void;
	$registerTypeHierarchyProvider(handle: number, selector: IDocumentFilterDto[]): void;
	$registerDocumentOnDropEditProvider(handle: number, selector: IDocumentFilterDto[], metadata?: IDocumentDropEditProviderMetadata): void;
	$resolvePasteFileData(handle: number, requestId: number, dataId: string): Promise<VSBuffer>;
	$resolveDocumentOnDropFileData(handle: number, requestId: number, dataId: string): Promise<VSBuffer>;
	$setLanguageConfiguration(handle: number, languageId: string, configuration: ILanguageConfigurationDto): void;
}

export interface MainThreadLanguagesShape extends IDisposable {
	$changeLanguage(resource: UriComponents, languageId: string): Promise<void>;
	$tokensAtPosition(resource: UriComponents, position: IPosition): Promise<undefined | { type: StandardTokenType; range: IRange }>;
	$setLanguageStatus(handle: number, status: ILanguageStatus): void;
	$removeLanguageStatus(handle: number): void;
}

export interface MainThreadMessageOptions {
	source?: { identifier: ExtensionIdentifier; label: string };
	modal?: boolean;
	detail?: string;
	useCustom?: boolean;
}

export interface MainThreadMessageServiceShape extends IDisposable {
	$showMessage(severity: Severity, message: string, options: MainThreadMessageOptions, commands: { title: string; isCloseAffordance: boolean; handle: number }[]): Promise<number | undefined>;
}

export interface MainThreadOutputServiceShape extends IDisposable {
	$register(label: string, file: UriComponents, languageId: string | undefined, extensionId: string): Promise<string>;
	$update(channelId: string, mode: OutputChannelUpdateMode, till?: number): Promise<void>;
	$reveal(channelId: string, preserveFocus: boolean): Promise<void>;
	$close(channelId: string): Promise<void>;
	$dispose(channelId: string): Promise<void>;
}

export interface MainThreadProgressShape extends IDisposable {

	$startProgress(handle: number, options: IProgressOptions, extensionId?: string): Promise<void>;
	$progressReport(handle: number, message: IProgressStep): void;
	$progressEnd(handle: number): void;
}

/**
 * A terminal that is created on the extension host side is temporarily assigned
 * a UUID by the extension host that created it. Once the renderer side has assigned
 * a real numeric id, the numeric id will be used.
 *
 * All other terminals (that are not created on the extension host side) always
 * use the numeric id.
 */
export type ExtHostTerminalIdentifier = number | string;

export interface TerminalLaunchConfig {
	name?: string;
	shellPath?: string;
	shellArgs?: string[] | string;
	cwd?: string | UriComponents;
	env?: ITerminalEnvironment;
	icon?: URI | { light: URI; dark: URI } | ThemeIcon;
	color?: string;
	initialText?: string;
	waitOnExit?: boolean;
	strictEnv?: boolean;
	hideFromUser?: boolean;
	isExtensionCustomPtyTerminal?: boolean;
	forceShellIntegration?: boolean;
	isFeatureTerminal?: boolean;
	isExtensionOwnedTerminal?: boolean;
	useShellEnvironment?: boolean;
	location?: TerminalLocation | { viewColumn: number; preserveFocus?: boolean } | { parentTerminal: ExtHostTerminalIdentifier } | { splitActiveTerminal: boolean };
	isTransient?: boolean;
}


export interface MainThreadTerminalServiceShape extends IDisposable {
	$createTerminal(extHostTerminalId: string, config: TerminalLaunchConfig): Promise<void>;
	$dispose(id: ExtHostTerminalIdentifier): void;
	$hide(id: ExtHostTerminalIdentifier): void;
	$sendText(id: ExtHostTerminalIdentifier, text: string, shouldExecute: boolean): void;
	$show(id: ExtHostTerminalIdentifier, preserveFocus: boolean): void;
	$registerProcessSupport(isSupported: boolean): void;
	$registerProfileProvider(id: string, extensionIdentifier: string): void;
	$unregisterProfileProvider(id: string): void;
	$registerCompletionProvider(id: string, extensionIdentifier: string, ...triggerCharacters: string[]): void;
	$unregisterCompletionProvider(id: string): void;
	$registerQuickFixProvider(id: string, extensionIdentifier: string): void;
	$unregisterQuickFixProvider(id: string): void;
	$setEnvironmentVariableCollection(extensionIdentifier: string, persistent: boolean, collection: ISerializableEnvironmentVariableCollection | undefined, descriptionMap: ISerializableEnvironmentDescriptionMap): void;

	// Optional event toggles
	$startSendingDataEvents(): void;
	$stopSendingDataEvents(): void;
	$startSendingCommandEvents(): void;
	$stopSendingCommandEvents(): void;
	$startLinkProvider(): void;
	$stopLinkProvider(): void;

	// Process
	$sendProcessData(terminalId: number, data: string): void;
	$sendProcessReady(terminalId: number, pid: number, cwd: string, windowsPty: IProcessReadyWindowsPty | undefined): void;
	$sendProcessProperty(terminalId: number, property: IProcessProperty<any>): void;
	$sendProcessExit(terminalId: number, exitCode: number | undefined): void;
}

export interface MainThreadTerminalShellIntegrationShape extends IDisposable {
	$executeCommand(terminalId: number, commandLine: string): void;
}

export type TransferQuickPickItemOrSeparator = TransferQuickPickItem | quickInput.IQuickPickSeparator;
export interface TransferQuickPickItem {
	handle: number;

	// shared properties from IQuickPickItem
	type?: 'item';
	label: string;
	iconPath?: { light?: URI; dark: URI };
	iconClass?: string;
	description?: string;
	detail?: string;
	picked?: boolean;
	alwaysShow?: boolean;
	buttons?: TransferQuickInputButton[];
}

export interface TransferQuickInputButton extends quickInput.IQuickInputButton {
	handle: number;
}

export type TransferQuickInput = TransferQuickPick | TransferInputBox;

export interface BaseTransferQuickInput {

	[key: string]: any;

	id: number;

	title?: string;

	type?: 'quickPick' | 'inputBox';

	enabled?: boolean;

	busy?: boolean;

	visible?: boolean;
}

export interface TransferQuickPick extends BaseTransferQuickInput {

	type?: 'quickPick';

	value?: string;

	placeholder?: string;

	buttons?: TransferQuickInputButton[];

	items?: TransferQuickPickItemOrSeparator[];

	activeItems?: number[];

	selectedItems?: number[];

	canSelectMany?: boolean;

	ignoreFocusOut?: boolean;

	matchOnDescription?: boolean;

	matchOnDetail?: boolean;

	sortByLabel?: boolean;
}

export interface TransferInputBox extends BaseTransferQuickInput {

	type?: 'inputBox';

	value?: string;

	valueSelection?: Readonly<[number, number]>;

	placeholder?: string;

	password?: boolean;

	buttons?: TransferQuickInputButton[];

	prompt?: string;

	validationMessage?: string;
}

export interface IInputBoxOptions {
	title?: string;
	value?: string;
	valueSelection?: Readonly<[number, number]>;
	prompt?: string;
	placeHolder?: string;
	password?: boolean;
	ignoreFocusOut?: boolean;
}

export interface MainThreadQuickOpenShape extends IDisposable {
	$show(instance: number, options: quickInput.IPickOptions<TransferQuickPickItem>, token: CancellationToken): Promise<number | number[] | undefined>;
	$setItems(instance: number, items: TransferQuickPickItemOrSeparator[]): Promise<void>;
	$setError(instance: number, error: Error): Promise<void>;
	$input(options: IInputBoxOptions | undefined, validateInput: boolean, token: CancellationToken): Promise<string | undefined>;
	$createOrUpdate(params: TransferQuickInput): Promise<void>;
	$dispose(id: number): Promise<void>;
}

export interface MainThreadStatusBarShape extends IDisposable {
	$setEntry(id: string, statusId: string, extensionId: string | undefined, statusName: string, text: string, tooltip: IMarkdownString | string | undefined, hasTooltipProvider: boolean, command: ICommandDto | undefined, color: string | ThemeColor | undefined, backgroundColor: string | ThemeColor | undefined, alignLeft: boolean, priority: number | undefined, accessibilityInformation: IAccessibilityInformation | undefined): void;
	$disposeEntry(id: string): void;
}

export type StatusBarItemDto = {
	entryId: string;
	alignLeft: boolean;
	priority?: number;
	name: string;
	text: string;
	tooltip?: string;
	command?: string;
	accessibilityInformation?: IAccessibilityInformation;
};

export interface ExtHostStatusBarShape {
	$acceptStaticEntries(added?: StatusBarItemDto[]): void;
	$provideTooltip(entryId: string, cancellation: CancellationToken): Promise<string | IMarkdownString | undefined>;
}

export interface MainThreadStorageShape extends IDisposable {
	$initializeExtensionStorage(shared: boolean, extensionId: string): Promise<string | undefined>;
	$setValue(shared: boolean, extensionId: string, value: object): Promise<void>;
	$registerExtensionStorageKeysToSync(extension: IExtensionIdWithVersion, keys: string[]): void;
}

export interface MainThreadTelemetryShape extends IDisposable {
	$publicLog(eventName: string, data?: any): void;
	$publicLog2<E extends ClassifiedEvent<OmitMetadata<T>> = never, T extends IGDPRProperty = never>(eventName: string, data?: StrictPropertyCheck<T, E>): void;
}

export interface MainThreadEditorInsetsShape extends IDisposable {
	$createEditorInset(handle: number, id: string, uri: UriComponents, line: number, height: number, options: IWebviewContentOptions, extensionId: ExtensionIdentifier, extensionLocation: UriComponents): Promise<void>;
	$disposeEditorInset(handle: number): void;

	$setHtml(handle: number, value: string): void;
	$setOptions(handle: number, options: IWebviewContentOptions): void;
	$postMessage(handle: number, value: any): Promise<boolean>;
}

export interface ExtHostEditorInsetsShape {
	$onDidDispose(handle: number): void;
	$onDidReceiveMessage(handle: number, message: any): void;
}

//#region --- tabs model

export const enum TabInputKind {
	UnknownInput,
	TextInput,
	TextDiffInput,
	TextMergeInput,
	NotebookInput,
	NotebookDiffInput,
	CustomEditorInput,
	WebviewEditorInput,
	TerminalEditorInput,
	InteractiveEditorInput,
	ChatEditorInput,
	MultiDiffEditorInput
}

export const enum TabModelOperationKind {
	TAB_OPEN,
	TAB_CLOSE,
	TAB_UPDATE,
	TAB_MOVE
}

export interface UnknownInputDto {
	kind: TabInputKind.UnknownInput;
}

export interface TextInputDto {
	kind: TabInputKind.TextInput;
	uri: UriComponents;
}

export interface TextDiffInputDto {
	kind: TabInputKind.TextDiffInput;
	original: UriComponents;
	modified: UriComponents;
}

export interface TextMergeInputDto {
	kind: TabInputKind.TextMergeInput;
	base: UriComponents;
	input1: UriComponents;
	input2: UriComponents;
	result: UriComponents;
}

export interface NotebookInputDto {
	kind: TabInputKind.NotebookInput;
	notebookType: string;
	uri: UriComponents;
}

export interface NotebookDiffInputDto {
	kind: TabInputKind.NotebookDiffInput;
	notebookType: string;
	original: UriComponents;
	modified: UriComponents;
}

export interface CustomInputDto {
	kind: TabInputKind.CustomEditorInput;
	viewType: string;
	uri: UriComponents;
}

export interface WebviewInputDto {
	kind: TabInputKind.WebviewEditorInput;
	viewType: string;
}

export interface InteractiveEditorInputDto {
	kind: TabInputKind.InteractiveEditorInput;
	uri: UriComponents;
	inputBoxUri: UriComponents;
}

export interface ChatEditorInputDto {
	kind: TabInputKind.ChatEditorInput;
}

export interface MultiDiffEditorInputDto {
	kind: TabInputKind.MultiDiffEditorInput;
	diffEditors: TextDiffInputDto[];
}

export interface TabInputDto {
	kind: TabInputKind.TerminalEditorInput;
}

export type AnyInputDto = UnknownInputDto | TextInputDto | TextDiffInputDto | MultiDiffEditorInputDto | TextMergeInputDto | NotebookInputDto | NotebookDiffInputDto | CustomInputDto | WebviewInputDto | InteractiveEditorInputDto | ChatEditorInputDto | TabInputDto;

export interface MainThreadEditorTabsShape extends IDisposable {
	// manage tabs: move, close, rearrange etc
	$moveTab(tabId: string, index: number, viewColumn: EditorGroupColumn, preserveFocus?: boolean): void;
	$closeTab(tabIds: string[], preserveFocus?: boolean): Promise<boolean>;
	$closeGroup(groupIds: number[], preservceFocus?: boolean): Promise<boolean>;
}

export interface IEditorTabGroupDto {
	isActive: boolean;
	viewColumn: EditorGroupColumn;
	// Decided not to go with simple index here due to opening and closing causing index shifts
	// This allows us to patch the model without having to do full rebuilds
	tabs: IEditorTabDto[];
	groupId: number;
}

export interface TabOperation {
	readonly kind: TabModelOperationKind.TAB_OPEN | TabModelOperationKind.TAB_CLOSE | TabModelOperationKind.TAB_UPDATE | TabModelOperationKind.TAB_MOVE;
	// TODO @lramos15 Possibly get rid of index for tab update, it's only needed for open and close
	readonly index: number;
	readonly tabDto: IEditorTabDto;
	readonly groupId: number;
	readonly oldIndex?: number;
}

export interface IEditorTabDto {
	id: string;
	label: string;
	input: AnyInputDto;
	editorId?: string;
	isActive: boolean;
	isPinned: boolean;
	isPreview: boolean;
	isDirty: boolean;
}

export interface IExtHostEditorTabsShape {
	// Accepts a whole new model
	$acceptEditorTabModel(tabGroups: IEditorTabGroupDto[]): void;
	// Only when group property changes (not the tabs inside)
	$acceptTabGroupUpdate(groupDto: IEditorTabGroupDto): void;
	// When a tab is added, removed, or updated
	$acceptTabOperation(operation: TabOperation): void;
}

//#endregion

export type WebviewHandle = string;

export interface WebviewPanelShowOptions {
	readonly viewColumn?: EditorGroupColumn;
	readonly preserveFocus?: boolean;
}

export interface WebviewExtensionDescription {
	readonly id: ExtensionIdentifier;
	readonly location: UriComponents;
}

export enum WebviewEditorCapabilities {
	Editable,
	SupportsHotExit,
}

export interface IWebviewPortMapping {
	readonly webviewPort: number;
	readonly extensionHostPort: number;
}

export interface IWebviewContentOptions {
	readonly enableScripts?: boolean;
	readonly enableForms?: boolean;
	readonly enableCommandUris?: boolean | readonly string[];
	readonly localResourceRoots?: readonly UriComponents[];
	readonly portMapping?: readonly IWebviewPortMapping[];
}

export interface IWebviewPanelOptions {
	readonly enableFindWidget?: boolean;
	readonly retainContextWhenHidden?: boolean;
}

export interface CustomTextEditorCapabilities {
	readonly supportsMove?: boolean;
}

export const enum WebviewMessageArrayBufferViewType {
	Int8Array = 1,
	Uint8Array = 2,
	Uint8ClampedArray = 3,
	Int16Array = 4,
	Uint16Array = 5,
	Int32Array = 6,
	Uint32Array = 7,
	Float32Array = 8,
	Float64Array = 9,
	BigInt64Array = 10,
	BigUint64Array = 11,
}

export interface WebviewMessageArrayBufferReference {
	readonly $$vscode_array_buffer_reference$$: true;

	readonly index: number;

	/**
	 * Tracks if the reference is to a view instead of directly to an ArrayBuffer.
	 */
	readonly view?: {
		readonly type: WebviewMessageArrayBufferViewType;
		readonly byteLength: number;
		readonly byteOffset: number;
	};
}

export interface MainThreadWebviewsShape extends IDisposable {
	$setHtml(handle: WebviewHandle, value: string): void;
	$setOptions(handle: WebviewHandle, options: IWebviewContentOptions): void;
	$postMessage(handle: WebviewHandle, value: string, ...buffers: VSBuffer[]): Promise<boolean>;
}

export interface IWebviewIconPath {
	readonly light: UriComponents;
	readonly dark: UriComponents;
}

export interface IWebviewInitData {
	readonly title: string;
	readonly webviewOptions: IWebviewContentOptions;
	readonly panelOptions: IWebviewPanelOptions;
	readonly serializeBuffersForPostMessage: boolean;
}

export interface MainThreadWebviewPanelsShape extends IDisposable {
	$createWebviewPanel(
		extension: WebviewExtensionDescription,
		handle: WebviewHandle,
		viewType: string,
		initData: IWebviewInitData,
		showOptions: WebviewPanelShowOptions,
	): void;
	$disposeWebview(handle: WebviewHandle): void;
	$reveal(handle: WebviewHandle, showOptions: WebviewPanelShowOptions): void;
	$setTitle(handle: WebviewHandle, value: string): void;
	$setIconPath(handle: WebviewHandle, value: IWebviewIconPath | undefined): void;

	$registerSerializer(viewType: string, options: { serializeBuffersForPostMessage: boolean }): void;
	$unregisterSerializer(viewType: string): void;
}

export interface MainThreadCustomEditorsShape extends IDisposable {
	$registerTextEditorProvider(extension: WebviewExtensionDescription, viewType: string, options: IWebviewPanelOptions, capabilities: CustomTextEditorCapabilities, serializeBuffersForPostMessage: boolean): void;
	$registerCustomEditorProvider(extension: WebviewExtensionDescription, viewType: string, options: IWebviewPanelOptions, supportsMultipleEditorsPerDocument: boolean, serializeBuffersForPostMessage: boolean): void;
	$unregisterEditorProvider(viewType: string): void;

	$onDidEdit(resource: UriComponents, viewType: string, editId: number, label: string | undefined): void;
	$onContentChange(resource: UriComponents, viewType: string): void;
}

export interface MainThreadWebviewViewsShape extends IDisposable {
	$registerWebviewViewProvider(extension: WebviewExtensionDescription, viewType: string, options: { retainContextWhenHidden?: boolean; serializeBuffersForPostMessage: boolean }): void;
	$unregisterWebviewViewProvider(viewType: string): void;

	$setWebviewViewTitle(handle: WebviewHandle, value: string | undefined): void;
	$setWebviewViewDescription(handle: WebviewHandle, value: string | undefined): void;
	$setWebviewViewBadge(handle: WebviewHandle, badge: IViewBadge | undefined): void;

	$show(handle: WebviewHandle, preserveFocus: boolean): void;
}

export interface WebviewPanelViewStateData {
	[handle: string]: {
		readonly active: boolean;
		readonly visible: boolean;
		readonly position: EditorGroupColumn;
	};
}

export interface ExtHostWebviewsShape {
	$onMessage(handle: WebviewHandle, jsonSerializedMessage: string, buffers: SerializableObjectWithBuffers<VSBuffer[]>): void;
	$onMissingCsp(handle: WebviewHandle, extensionId: string): void;
}

export interface ExtHostWebviewPanelsShape {
	$onDidChangeWebviewPanelViewStates(newState: WebviewPanelViewStateData): void;
	$onDidDisposeWebviewPanel(handle: WebviewHandle): Promise<void>;
	$deserializeWebviewPanel(
		newWebviewHandle: WebviewHandle,
		viewType: string,
		initData: {
			title: string;
			state: any;
			webviewOptions: IWebviewContentOptions;
			panelOptions: IWebviewPanelOptions;
			active: boolean;
		},
		position: EditorGroupColumn,
	): Promise<void>;
}

export interface ExtHostCustomEditorsShape {
	$resolveCustomEditor(
		resource: UriComponents,
		newWebviewHandle: WebviewHandle,
		viewType: string,
		initData: {
			title: string;
			contentOptions: IWebviewContentOptions;
			options: IWebviewPanelOptions;
			active: boolean;
		},
		position: EditorGroupColumn,
		cancellation: CancellationToken
	): Promise<void>;
	$createCustomDocument(resource: UriComponents, viewType: string, backupId: string | undefined, untitledDocumentData: VSBuffer | undefined, cancellation: CancellationToken): Promise<{ editable: boolean }>;
	$disposeCustomDocument(resource: UriComponents, viewType: string): Promise<void>;

	$undo(resource: UriComponents, viewType: string, editId: number, isDirty: boolean): Promise<void>;
	$redo(resource: UriComponents, viewType: string, editId: number, isDirty: boolean): Promise<void>;
	$revert(resource: UriComponents, viewType: string, cancellation: CancellationToken): Promise<void>;
	$disposeEdits(resourceComponents: UriComponents, viewType: string, editIds: number[]): void;

	$onSave(resource: UriComponents, viewType: string, cancellation: CancellationToken): Promise<void>;
	$onSaveAs(resource: UriComponents, viewType: string, targetResource: UriComponents, cancellation: CancellationToken): Promise<void>;

	$backup(resource: UriComponents, viewType: string, cancellation: CancellationToken): Promise<string>;

	$onMoveCustomEditor(handle: WebviewHandle, newResource: UriComponents, viewType: string): Promise<void>;
}

export interface ExtHostWebviewViewsShape {
	$resolveWebviewView(webviewHandle: WebviewHandle, viewType: string, title: string | undefined, state: any, cancellation: CancellationToken): Promise<void>;

	$onDidChangeWebviewViewVisibility(webviewHandle: WebviewHandle, visible: boolean): void;

	$disposeWebviewView(webviewHandle: WebviewHandle): void;
}

export interface MainThreadManagedSocketsShape extends IDisposable {
	$registerSocketFactory(socketFactoryId: number): Promise<void>;
	$unregisterSocketFactory(socketFactoryId: number): Promise<void>;
	$onDidManagedSocketHaveData(socketId: number, data: VSBuffer): void;
	$onDidManagedSocketClose(socketId: number, error: string | undefined): void;
	$onDidManagedSocketEnd(socketId: number): void;
}

export interface ExtHostManagedSocketsShape {
	$openRemoteSocket(socketFactoryId: number): Promise<number>;
	$remoteSocketWrite(socketId: number, buffer: VSBuffer): void;
	$remoteSocketEnd(socketId: number): void;
	$remoteSocketDrain(socketId: number): Promise<void>;
}

export enum CellOutputKind {
	Text = 1,
	Error = 2,
	Rich = 3
}

export enum NotebookEditorRevealType {
	Default = 0,
	InCenter = 1,
	InCenterIfOutsideViewport = 2,
	AtTop = 3
}

export interface INotebookDocumentShowOptions {
	position?: EditorGroupColumn;
	preserveFocus?: boolean;
	pinned?: boolean;
	selections?: ICellRange[];
	label?: string;
}

export type INotebookCellStatusBarEntryDto = Dto<notebookCommon.INotebookCellStatusBarItem>;

export interface INotebookCellStatusBarListDto {
	items: INotebookCellStatusBarEntryDto[];
	cacheId: number;
}

export interface MainThreadNotebookShape extends IDisposable {
	$registerNotebookSerializer(handle: number, extension: notebookCommon.NotebookExtensionDescription, viewType: string, options: notebookCommon.TransientOptions, registration: notebookCommon.INotebookContributionData | undefined): void;
	$unregisterNotebookSerializer(handle: number): void;

	$registerNotebookCellStatusBarItemProvider(handle: number, eventHandle: number | undefined, viewType: string): Promise<void>;
	$unregisterNotebookCellStatusBarItemProvider(handle: number, eventHandle: number | undefined): Promise<void>;
	$emitCellStatusBarEvent(eventHandle: number): void;
}

export interface MainThreadNotebookEditorsShape extends IDisposable {
	$tryShowNotebookDocument(uriComponents: UriComponents, viewType: string, options: INotebookDocumentShowOptions): Promise<string>;
	$tryRevealRange(id: string, range: ICellRange, revealType: NotebookEditorRevealType): Promise<void>;
	$trySetSelections(id: string, range: ICellRange[]): void;
}

export interface MainThreadNotebookDocumentsShape extends IDisposable {
	$tryCreateNotebook(options: { viewType: string; content?: NotebookDataDto }): Promise<UriComponents>;
	$tryOpenNotebook(uriComponents: UriComponents): Promise<UriComponents>;
	$trySaveNotebook(uri: UriComponents): Promise<boolean>;
}

export interface INotebookKernelDto2 {
	id: string;
	notebookType: string;
	extensionId: ExtensionIdentifier;
	extensionLocation: UriComponents;
	label: string;
	detail?: string;
	description?: string;
	supportedLanguages?: string[];
	supportsInterrupt?: boolean;
	supportsExecutionOrder?: boolean;
	preloads?: { uri: UriComponents; provides: readonly string[] }[];
	hasVariableProvider?: boolean;
}

export interface INotebookProxyKernelDto {
	id: string;
	notebookType: string;
	extensionId: ExtensionIdentifier;
	extensionLocation: UriComponents;
	label: string;
	detail?: string;
	description?: string;
	kind?: string;
}

export interface ICellExecuteOutputEditDto {
	editType: CellExecutionUpdateType.Output;
	cellHandle: number;
	append?: boolean;
	outputs: NotebookOutputDto[];
}

export interface ICellExecuteOutputItemEditDto {
	editType: CellExecutionUpdateType.OutputItems;
	append?: boolean;
	outputId: string;
	items: NotebookOutputItemDto[];
}

export interface ICellExecutionStateUpdateDto extends ICellExecutionStateUpdate {
}

export interface ICellExecutionCompleteDto extends ICellExecutionComplete {
}

export type ICellExecuteUpdateDto = ICellExecuteOutputEditDto | ICellExecuteOutputItemEditDto | ICellExecutionStateUpdateDto;

export interface VariablesResult {
	id: number;
	name: string;
	value: string;
	type?: string;
	language?: string;
	expression?: string;
	hasNamedChildren: boolean;
	indexedChildrenCount: number;
	extensionId: string;
}

export interface MainThreadNotebookKernelsShape extends IDisposable {
	$postMessage(handle: number, editorId: string | undefined, message: any): Promise<boolean>;
	$addKernel(handle: number, data: INotebookKernelDto2): Promise<void>;
	$updateKernel(handle: number, data: Partial<INotebookKernelDto2>): void;
	$removeKernel(handle: number): void;
	$updateNotebookPriority(handle: number, uri: UriComponents, value: number | undefined): void;

	$createExecution(handle: number, controllerId: string, uri: UriComponents, cellHandle: number): void;
	$updateExecution(handle: number, data: SerializableObjectWithBuffers<ICellExecuteUpdateDto[]>): void;
	$completeExecution(handle: number, data: SerializableObjectWithBuffers<ICellExecutionCompleteDto>): void;

	$createNotebookExecution(handle: number, controllerId: string, uri: UriComponents): void;
	$beginNotebookExecution(handle: number,): void;
	$completeNotebookExecution(handle: number): void;

	$addKernelDetectionTask(handle: number, notebookType: string): Promise<void>;
	$removeKernelDetectionTask(handle: number): void;

	$addKernelSourceActionProvider(handle: number, eventHandle: number, notebookType: string): Promise<void>;
	$removeKernelSourceActionProvider(handle: number, eventHandle: number): void;
	$emitNotebookKernelSourceActionsChangeEvent(eventHandle: number): void;
	$receiveVariable(requestId: string, variable: VariablesResult): void;
	$variablesUpdated(notebookUri: UriComponents): void;
}

export interface MainThreadNotebookRenderersShape extends IDisposable {
	$postMessage(editorId: string | undefined, rendererId: string, message: unknown): Promise<boolean>;
}

export interface MainThreadInteractiveShape extends IDisposable {
}

export interface MainThreadSpeechShape extends IDisposable {
	$registerProvider(handle: number, identifier: string, metadata: ISpeechProviderMetadata): void;
	$unregisterProvider(handle: number): void;

	$emitSpeechToTextEvent(session: number, event: ISpeechToTextEvent): void;
	$emitTextToSpeechEvent(session: number, event: ITextToSpeechEvent): void;
	$emitKeywordRecognitionEvent(session: number, event: IKeywordRecognitionEvent): void;
}

export interface ExtHostSpeechShape {
	$createSpeechToTextSession(handle: number, session: number, language?: string): Promise<void>;
	$cancelSpeechToTextSession(session: number): Promise<void>;

	$createTextToSpeechSession(handle: number, session: number, language?: string): Promise<void>;
	$synthesizeSpeech(session: number, text: string): Promise<void>;
	$cancelTextToSpeechSession(session: number): Promise<void>;

	$createKeywordRecognitionSession(handle: number, session: number): Promise<void>;
	$cancelKeywordRecognitionSession(session: number): Promise<void>;
}

export interface MainThreadLanguageModelsShape extends IDisposable {
	$registerLanguageModelProvider(handle: number, identifier: string, metadata: ILanguageModelChatMetadata): void;
	$unregisterProvider(handle: number): void;
	$tryStartChatRequest(extension: ExtensionIdentifier, provider: string, requestId: number, messages: SerializableObjectWithBuffers<IChatMessage[]>, options: {}, token: CancellationToken): Promise<void>;
	$reportResponsePart(requestId: number, chunk: IChatResponseFragment): Promise<void>;
	$reportResponseDone(requestId: number, error: SerializedError | undefined): Promise<void>;
	$selectChatModels(selector: ILanguageModelChatSelector): Promise<string[]>;
	$whenLanguageModelChatRequestMade(identifier: string, extension: ExtensionIdentifier, participant?: string, tokenCount?: number): void;
	$countTokens(provider: string, value: string | IChatMessage, token: CancellationToken): Promise<number>;
	$fileIsIgnored(uri: UriComponents, token: CancellationToken): Promise<boolean>;
	$registerFileIgnoreProvider(handle: number): void;
	$unregisterFileIgnoreProvider(handle: number): void;
}

export interface ExtHostLanguageModelsShape {
	$acceptChatModelMetadata(data: ILanguageModelsChangeEvent): void;
	$updateModelAccesslist(data: { from: ExtensionIdentifier; to: ExtensionIdentifier; enabled: boolean }[]): void;
	$startChatRequest(handle: number, requestId: number, from: ExtensionIdentifier, messages: SerializableObjectWithBuffers<IChatMessage[]>, options: { [name: string]: any }, token: CancellationToken): Promise<void>;
	$acceptResponsePart(requestId: number, chunk: IChatResponseFragment): Promise<void>;
	$acceptResponseDone(requestId: number, error: SerializedError | undefined): Promise<void>;
	$provideTokenLength(handle: number, value: string | IChatMessage, token: CancellationToken): Promise<number>;
	$isFileIgnored(handle: number, uri: UriComponents, token: CancellationToken): Promise<boolean>;
}

export interface MainThreadEmbeddingsShape extends IDisposable {
	$registerEmbeddingProvider(handle: number, identifier: string): void;
	$unregisterEmbeddingProvider(handle: number): void;
	$computeEmbeddings(embeddingsModel: string, input: string[], token: CancellationToken): Promise<({ values: number[] }[])>;
}

export interface ExtHostEmbeddingsShape {
	$provideEmbeddings(handle: number, input: string[], token: CancellationToken): Promise<{ values: number[] }[]>;
	$acceptEmbeddingModels(models: string[]): void;
}

export interface IExtensionChatAgentMetadata extends Dto<IChatAgentMetadata> {
	hasFollowups?: boolean;
}

export interface IDynamicChatAgentProps {
	name: string;
	publisherName: string;
	description?: string;
	fullName?: string;
}

export interface MainThreadChatAgentsShape2 extends IDisposable {
	$registerAgent(handle: number, extension: ExtensionIdentifier, id: string, metadata: IExtensionChatAgentMetadata, dynamicProps: IDynamicChatAgentProps | undefined): void;
	$registerChatParticipantDetectionProvider(handle: number): void;
	$unregisterChatParticipantDetectionProvider(handle: number): void;
	$registerRelatedFilesProvider(handle: number, metadata: IChatRelatedFilesProviderMetadata): void;
	$unregisterRelatedFilesProvider(handle: number): void;
	$registerAgentCompletionsProvider(handle: number, id: string, triggerCharacters: string[]): void;
	$unregisterAgentCompletionsProvider(handle: number, id: string): void;
	$updateAgent(handle: number, metadataUpdate: IExtensionChatAgentMetadata): void;
	$unregisterAgent(handle: number): void;
	$handleProgressChunk(requestId: string, chunk: IChatProgressDto, handle?: number): Promise<number | void>;
	$handleAnchorResolve(requestId: string, handle: string, anchor: Dto<IChatContentInlineReference>): void;


	$transferActiveChatSession(toWorkspace: UriComponents): void;
}

export interface ICodeMapperTextEdit {
	uri: URI;
	edits: languages.TextEdit[];
}

export interface ICodeMapperNotebookEditDto {
	uri: URI;
	edits: ICellEditOperationDto[];
}

export type ICodeMapperProgressDto = Dto<ICodeMapperTextEdit> | Dto<ICodeMapperNotebookEditDto>;

export interface MainThreadCodeMapperShape extends IDisposable {
	$registerCodeMapperProvider(handle: number, displayName: string): void;
	$unregisterCodeMapperProvider(handle: number): void;
	$handleProgress(requestId: string, data: ICodeMapperProgressDto): Promise<void>;
}

export interface IChatAgentCompletionItem {
	id: string;
	fullName?: string;
	icon?: string;
	insertText?: string;
	label: string | languages.CompletionItemLabel;
	value: IChatRequestVariableValueDto;
	detail?: string;
	documentation?: string | IMarkdownString;
	command?: ICommandDto;
}

export type IChatContentProgressDto =
	| Dto<Exclude<IChatProgressHistoryResponseContent, IChatTask>>
	| IChatTaskDto;

export type IChatAgentHistoryEntryDto = {
	request: IChatAgentRequest;
	response: ReadonlyArray<IChatContentProgressDto>;
	result: IChatAgentResult;
};

export interface ExtHostChatAgentsShape2 {
	$invokeAgent(handle: number, request: Dto<IChatAgentRequest>, context: { history: IChatAgentHistoryEntryDto[] }, token: CancellationToken): Promise<IChatAgentResult | undefined>;
	$setRequestPaused(handle: number, requestId: string, isPaused: boolean): void;
	$provideFollowups(request: Dto<IChatAgentRequest>, handle: number, result: IChatAgentResult, context: { history: IChatAgentHistoryEntryDto[] }, token: CancellationToken): Promise<IChatFollowup[]>;
	$acceptFeedback(handle: number, result: IChatAgentResult, voteAction: IChatVoteAction): void;
	$acceptAction(handle: number, result: IChatAgentResult, action: IChatUserActionEvent): void;
	$invokeCompletionProvider(handle: number, query: string, token: CancellationToken): Promise<IChatAgentCompletionItem[]>;
	$provideChatTitle(handle: number, context: IChatAgentHistoryEntryDto[], token: CancellationToken): Promise<string | undefined>;
	$provideSampleQuestions(handle: number, location: ChatAgentLocation, token: CancellationToken): Promise<IChatFollowup[] | undefined>;
	$releaseSession(sessionId: string): void;
	$detectChatParticipant(handle: number, request: Dto<IChatAgentRequest>, context: { history: IChatAgentHistoryEntryDto[] }, options: { participants: IChatParticipantMetadata[]; location: ChatAgentLocation }, token: CancellationToken): Promise<IChatParticipantDetectionResult | null | undefined>;
	$provideRelatedFiles(handle: number, request: Dto<IChatRequestDraft>, token: CancellationToken): Promise<Dto<IChatRelatedFile>[] | undefined>;
}
export interface IChatParticipantMetadata {
	participant: string;
	command?: string;
	disambiguation: { category: string; description: string; examples: string[] }[];
}

export interface IChatParticipantDetectionResult {
	participant: string;
	command?: string;
}

export type IToolDataDto = Omit<IToolData, 'when'>;

export interface MainThreadLanguageModelToolsShape extends IDisposable {
	$getTools(): Promise<Dto<IToolDataDto>[]>;
	$invokeTool(dto: IToolInvocation, token?: CancellationToken): Promise<Dto<IToolResult>>;
	$countTokensForInvocation(callId: string, input: string, token: CancellationToken): Promise<number>;
	$registerTool(id: string): void;
	$unregisterTool(name: string): void;
}

export type IChatRequestVariableValueDto = Dto<IChatRequestVariableValue>;

export interface ExtHostLanguageModelToolsShape {
	$onDidChangeTools(tools: IToolDataDto[]): void;
	$invokeTool(dto: IToolInvocation, token: CancellationToken): Promise<Dto<IToolResult>>;
	$countTokensForInvocation(callId: string, input: string, token: CancellationToken): Promise<number>;

	$prepareToolInvocation(toolId: string, parameters: any, token: CancellationToken): Promise<IPreparedToolInvocation | undefined>;
}

export interface MainThreadUrlsShape extends IDisposable {
	$registerUriHandler(handle: number, extensionId: ExtensionIdentifier, extensionDisplayName: string): Promise<void>;
	$unregisterUriHandler(handle: number): Promise<void>;
	$createAppUri(uri: UriComponents): Promise<UriComponents>;
}

export interface IChatDto {
}

export interface IChatRequestDto {
	message: string;
	variables?: Record<string, IChatRequestVariableValue[]>;
}

export interface IChatResponseDto {
	errorDetails?: IChatResponseErrorDetails;
	timings: {
		firstProgress: number;
		totalElapsed: number;
	};
}

export interface IChatResponseProgressFileTreeData {
	label: string;
	uri: URI;
	children?: IChatResponseProgressFileTreeData[];
}

export type IDocumentContextDto = {
	uri: UriComponents;
	version: number;
	ranges: IRange[];
};

export type IChatProgressDto =
	| Dto<Exclude<IChatProgress, IChatTask | IChatNotebookEdit>>
	| IChatTaskDto
	| IChatNotebookEditDto;

export interface ExtHostUrlsShape {
	$handleExternalUri(handle: number, uri: UriComponents): Promise<void>;
}

export interface MainThreadUriOpenersShape extends IDisposable {
	$registerUriOpener(id: string, schemes: readonly string[], extensionId: ExtensionIdentifier, label: string): Promise<void>;
	$unregisterUriOpener(id: string): Promise<void>;
}

export interface ExtHostUriOpenersShape {
	$canOpenUri(id: string, uri: UriComponents, token: CancellationToken): Promise<languages.ExternalUriOpenerPriority>;
	$openUri(id: string, context: { resolvedUri: UriComponents; sourceUri: UriComponents }, token: CancellationToken): Promise<void>;
}

export interface MainThreadProfileContentHandlersShape {
	$registerProfileContentHandler(id: string, name: string, description: string | undefined, extensionId: string): Promise<void>;
	$unregisterProfileContentHandler(id: string): Promise<void>;
}

export interface ExtHostProfileContentHandlersShape {
	$saveProfile(id: string, name: string, content: string, token: CancellationToken): Promise<UriDto<ISaveProfileResult> | null>;
	$readProfile(id: string, idOrUri: string | UriComponents, token: CancellationToken): Promise<string | null>;
}

export interface ITextSearchComplete {
	limitHit?: boolean;
	message?: TextSearchCompleteMessage | TextSearchCompleteMessage[];
}

export interface MainThreadWorkspaceShape extends IDisposable {
	$startFileSearch(includeFolder: UriComponents | null, options: IFileQueryBuilderOptions, token: CancellationToken): Promise<UriComponents[] | null>;
	$startTextSearch(query: search.IPatternInfo, folder: UriComponents | null, options: ITextQueryBuilderOptions, requestId: number, token: CancellationToken): Promise<ITextSearchComplete | null>;
	$checkExists(folders: readonly UriComponents[], includes: string[], token: CancellationToken): Promise<boolean>;
	$save(uri: UriComponents, options: { saveAs: boolean }): Promise<UriComponents | undefined>;
	$saveAll(includeUntitled?: boolean): Promise<boolean>;
	$updateWorkspaceFolders(extensionName: string, index: number, deleteCount: number, workspaceFoldersToAdd: { uri: UriComponents; name?: string }[]): Promise<void>;
	$resolveProxy(url: string): Promise<string | undefined>;
	$lookupAuthorization(authInfo: AuthInfo): Promise<Credentials | undefined>;
	$lookupKerberosAuthorization(url: string): Promise<string | undefined>;
	$loadCertificates(): Promise<string[]>;
	$requestWorkspaceTrust(options?: WorkspaceTrustRequestOptions): Promise<boolean | undefined>;
	$registerEditSessionIdentityProvider(handle: number, scheme: string): void;
	$unregisterEditSessionIdentityProvider(handle: number): void;
	$registerCanonicalUriProvider(handle: number, scheme: string): void;
	$unregisterCanonicalUriProvider(handle: number): void;
	$decode(content: VSBuffer, resource: UriComponents | undefined, options?: { encoding?: string }): Promise<string>;
	$encode(content: string, resource: UriComponents | undefined, options?: { encoding?: string }): Promise<VSBuffer>;
}

export interface IFileChangeDto {
	resource: UriComponents;
	type: files.FileChangeType;
}

export interface MainThreadFileSystemShape extends IDisposable {
	$registerFileSystemProvider(handle: number, scheme: string, capabilities: files.FileSystemProviderCapabilities, readonlyMessage?: IMarkdownString): Promise<void>;
	$unregisterProvider(handle: number): void;
	$onFileSystemChange(handle: number, resource: IFileChangeDto[]): void;

	$stat(resource: UriComponents): Promise<files.IStat>;
	$readdir(resource: UriComponents): Promise<[string, files.FileType][]>;
	$readFile(resource: UriComponents): Promise<VSBuffer>;
	$writeFile(resource: UriComponents, content: VSBuffer): Promise<void>;
	$rename(resource: UriComponents, target: UriComponents, opts: files.IFileOverwriteOptions): Promise<void>;
	$copy(resource: UriComponents, target: UriComponents, opts: files.IFileOverwriteOptions): Promise<void>;
	$mkdir(resource: UriComponents): Promise<void>;
	$delete(resource: UriComponents, opts: files.IFileDeleteOptions): Promise<void>;

	$ensureActivation(scheme: string): Promise<void>;
}

export interface MainThreadFileSystemEventServiceShape extends IDisposable {
	$watch(extensionId: string, session: number, resource: UriComponents, opts: files.IWatchOptions, correlate: boolean): void;
	$unwatch(session: number): void;
}

export interface MainThreadLabelServiceShape extends IDisposable {
	$registerResourceLabelFormatter(handle: number, formatter: ResourceLabelFormatter): void;
	$unregisterResourceLabelFormatter(handle: number): void;
}

export interface MainThreadSearchShape extends IDisposable {
	$registerFileSearchProvider(handle: number, scheme: string): void;
	$registerAITextSearchProvider(handle: number, scheme: string): void;
	$registerTextSearchProvider(handle: number, scheme: string): void;
	$unregisterProvider(handle: number): void;
	$handleFileMatch(handle: number, session: number, data: UriComponents[]): void;
	$handleTextMatch(handle: number, session: number, data: search.IRawFileMatch2[]): void;
	$handleTelemetry(eventName: string, data: any): void;
}

export interface MainThreadShareShape extends IDisposable {
	$registerShareProvider(handle: number, selector: IDocumentFilterDto[], id: string, label: string, priority: number): void;
	$unregisterShareProvider(handle: number): void;
}

export interface MainThreadTaskShape extends IDisposable {
	$createTaskId(task: tasks.ITaskDTO): Promise<string>;
	$registerTaskProvider(handle: number, type: string): Promise<void>;
	$unregisterTaskProvider(handle: number): Promise<void>;
	$fetchTasks(filter?: tasks.ITaskFilterDTO): Promise<tasks.ITaskDTO[]>;
	$getTaskExecution(value: tasks.ITaskHandleDTO | tasks.ITaskDTO): Promise<tasks.ITaskExecutionDTO>;
	$executeTask(task: tasks.ITaskHandleDTO | tasks.ITaskDTO): Promise<tasks.ITaskExecutionDTO>;
	$terminateTask(id: string): Promise<void>;
	$registerTaskSystem(scheme: string, info: tasks.ITaskSystemInfoDTO): void;
	$customExecutionComplete(id: string, result?: number): Promise<void>;
	$registerSupportedExecutions(custom?: boolean, shell?: boolean, process?: boolean): Promise<void>;
}

export interface MainThreadExtensionServiceShape extends IDisposable {
	$getExtension(extensionId: string): Promise<Dto<IExtensionDescription> | undefined>;
	$activateExtension(extensionId: ExtensionIdentifier, reason: ExtensionActivationReason): Promise<void>;
	$onWillActivateExtension(extensionId: ExtensionIdentifier): Promise<void>;
	$onDidActivateExtension(extensionId: ExtensionIdentifier, codeLoadingTime: number, activateCallTime: number, activateResolvedTime: number, activationReason: ExtensionActivationReason): void;
	$onExtensionActivationError(extensionId: ExtensionIdentifier, error: SerializedError, missingExtensionDependency: MissingExtensionDependency | null): Promise<void>;
	$onExtensionRuntimeError(extensionId: ExtensionIdentifier, error: SerializedError): void;
	$setPerformanceMarks(marks: performance.PerformanceMark[]): Promise<void>;
	$asBrowserUri(uri: UriComponents): Promise<UriComponents>;
}

export interface SCMProviderFeatures {
	hasHistoryProvider?: boolean;
	hasQuickDiffProvider?: boolean;
	quickDiffLabel?: string;
	count?: number;
	commitTemplate?: string;
	acceptInputCommand?: languages.Command;
	actionButton?: SCMActionButtonDto | null;
	statusBarCommands?: ICommandDto[];
}

export interface SCMActionButtonDto {
	command: ICommandDto & { shortTitle?: string };
	secondaryCommands?: ICommandDto[][];
	enabled: boolean;
}

export interface SCMGroupFeatures {
	hideWhenEmpty?: boolean;
	contextValue?: string;
}

export type SCMRawResource = [
	number /*handle*/,
	UriComponents /*resourceUri*/,
	[UriComponents | ThemeIcon | undefined, UriComponents | ThemeIcon | undefined] /*icons: light, dark*/,
	string /*tooltip*/,
	boolean /*strike through*/,
	boolean /*faded*/,
	string /*context value*/,
	ICommandDto | undefined /*command*/,
	UriComponents | undefined /* multiFileDiffEditorOriginalUri */,
	UriComponents | undefined /* multiFileDiffEditorModifiedUri */,
];

export type SCMRawResourceSplice = [
	number /* start */,
	number /* delete count */,
	SCMRawResource[]
];

export type SCMRawResourceSplices = [
	number, /*handle*/
	SCMRawResourceSplice[]
];

export interface SCMHistoryItemRefDto {
	readonly id: string;
	readonly name: string;
	readonly revision?: string;
	readonly category?: string;
	readonly description?: string;
	readonly icon?: UriComponents | { light: UriComponents; dark: UriComponents } | ThemeIcon;
}

export interface SCMHistoryItemRefsChangeEventDto {
	readonly added: readonly SCMHistoryItemRefDto[];
	readonly modified: readonly SCMHistoryItemRefDto[];
	readonly removed: readonly SCMHistoryItemRefDto[];
	readonly silent: boolean;
}

export interface SCMHistoryItemDto {
	readonly id: string;
	readonly parentIds: string[];
	readonly subject: string;
	readonly message: string;
	readonly displayId?: string;
	readonly author?: string;
	readonly authorIcon?: UriComponents | { light: UriComponents; dark: UriComponents } | ThemeIcon;
	readonly authorEmail?: string;
	readonly timestamp?: number;
	readonly statistics?: {
		readonly files: number;
		readonly insertions: number;
		readonly deletions: number;
	};
	readonly references?: SCMHistoryItemRefDto[];
}

export interface SCMHistoryItemChangeDto {
	readonly uri: UriComponents;
	readonly originalUri: UriComponents | undefined;
	readonly modifiedUri: UriComponents | undefined;
}

export interface MainThreadSCMShape extends IDisposable {
	$registerSourceControl(handle: number, id: string, label: string, rootUri: UriComponents | undefined, inputBoxDocumentUri: UriComponents): Promise<void>;
	$updateSourceControl(handle: number, features: SCMProviderFeatures): Promise<void>;
	$unregisterSourceControl(handle: number): Promise<void>;

	$registerGroups(sourceControlHandle: number, groups: [number /*handle*/, string /*id*/, string /*label*/, SCMGroupFeatures, /* multiDiffEditorEnableViewChanges */ boolean][], splices: SCMRawResourceSplices[]): Promise<void>;
	$updateGroup(sourceControlHandle: number, handle: number, features: SCMGroupFeatures): Promise<void>;
	$updateGroupLabel(sourceControlHandle: number, handle: number, label: string): Promise<void>;
	$unregisterGroup(sourceControlHandle: number, handle: number): Promise<void>;

	$spliceResourceStates(sourceControlHandle: number, splices: SCMRawResourceSplices[]): Promise<void>;

	$setInputBoxValue(sourceControlHandle: number, value: string): Promise<void>;
	$setInputBoxPlaceholder(sourceControlHandle: number, placeholder: string): Promise<void>;
	$setInputBoxEnablement(sourceControlHandle: number, enabled: boolean): Promise<void>;
	$setInputBoxVisibility(sourceControlHandle: number, visible: boolean): Promise<void>;
	$showValidationMessage(sourceControlHandle: number, message: string | IMarkdownString, type: InputValidationType): Promise<void>;
	$setValidationProviderIsEnabled(sourceControlHandle: number, enabled: boolean): Promise<void>;

	$onDidChangeHistoryProviderCurrentHistoryItemRefs(sourceControlHandle: number, historyItemRef?: SCMHistoryItemRefDto, historyItemRemoteRef?: SCMHistoryItemRefDto, historyItemBaseRef?: SCMHistoryItemRefDto): Promise<void>;
	$onDidChangeHistoryProviderHistoryItemRefs(sourceControlHandle: number, historyItemRefs: SCMHistoryItemRefsChangeEventDto): Promise<void>;
}

export interface MainThreadQuickDiffShape extends IDisposable {
	$registerQuickDiffProvider(handle: number, selector: IDocumentFilterDto[], label: string, rootUri: UriComponents | undefined, visible: boolean): Promise<void>;
	$unregisterQuickDiffProvider(handle: number): Promise<void>;
}

export type DebugSessionUUID = string;

export interface IDebugConfiguration {
	type: string;
	name: string;
	request: string;
	[key: string]: any;
}

export interface IStartDebuggingOptions {
	parentSessionID?: DebugSessionUUID;
	lifecycleManagedByParent?: boolean;
	repl?: IDebugSessionReplMode;
	noDebug?: boolean;
	compact?: boolean;
	suppressDebugToolbar?: boolean;
	suppressDebugStatusbar?: boolean;
	suppressDebugView?: boolean;
	suppressSaveBeforeStart?: boolean;
	testRun?: IDebugTestRunReference;
}

export interface MainThreadDebugServiceShape extends IDisposable {
	$registerDebugTypes(debugTypes: string[]): void;
	$sessionCached(sessionID: string): void;
	$acceptDAMessage(handle: number, message: DebugProtocol.ProtocolMessage): void;
	$acceptDAError(handle: number, name: string, message: string, stack: string | undefined): void;
	$acceptDAExit(handle: number, code: number | undefined, signal: string | undefined): void;
	$registerDebugConfigurationProvider(type: string, triggerKind: DebugConfigurationProviderTriggerKind, hasProvideMethod: boolean, hasResolveMethod: boolean, hasResolve2Method: boolean, handle: number): Promise<void>;
	$registerDebugAdapterDescriptorFactory(type: string, handle: number): Promise<void>;
	$unregisterDebugConfigurationProvider(handle: number): void;
	$unregisterDebugAdapterDescriptorFactory(handle: number): void;
	$startDebugging(folder: UriComponents | undefined, nameOrConfig: string | IDebugConfiguration, options: IStartDebuggingOptions): Promise<boolean>;
	$stopDebugging(sessionId: DebugSessionUUID | undefined): Promise<void>;
	$setDebugSessionName(id: DebugSessionUUID, name: string): void;
	$customDebugAdapterRequest(id: DebugSessionUUID, command: string, args: any): Promise<any>;
	$getDebugProtocolBreakpoint(id: DebugSessionUUID, breakpoinId: string): Promise<DebugProtocol.Breakpoint | undefined>;
	$appendDebugConsole(value: string): void;
	$registerBreakpoints(breakpoints: Array<ISourceMultiBreakpointDto | IFunctionBreakpointDto | IDataBreakpointDto>): Promise<void>;
	$unregisterBreakpoints(breakpointIds: string[], functionBreakpointIds: string[], dataBreakpointIds: string[]): Promise<void>;
	$registerDebugVisualizer(extensionId: string, id: string): void;
	$unregisterDebugVisualizer(extensionId: string, id: string): void;
	$registerDebugVisualizerTree(treeId: string, canEdit: boolean): void;
	$unregisterDebugVisualizerTree(treeId: string): void;
}

export interface IOpenUriOptions {
	readonly allowTunneling?: boolean;
	readonly allowContributedOpeners?: boolean | string;
}

export interface MainThreadWindowShape extends IDisposable {
	$getInitialState(): Promise<{ isFocused: boolean; isActive: boolean }>;
	$openUri(uri: UriComponents, uriString: string | undefined, options: IOpenUriOptions): Promise<boolean>;
	$asExternalUri(uri: UriComponents, options: IOpenUriOptions): Promise<UriComponents>;
}

export enum CandidatePortSource {
	None = 0,
	Process = 1,
	Output = 2,
	Hybrid = 3
}

export interface PortAttributesSelector {
	portRange?: [number, number] | number;
	commandPattern?: RegExp;
}

export interface MainThreadTunnelServiceShape extends IDisposable {
	$openTunnel(tunnelOptions: TunnelOptions, source: string | undefined): Promise<TunnelDto | undefined>;
	$closeTunnel(remote: { host: string; port: number }): Promise<void>;
	$getTunnels(): Promise<TunnelDescription[]>;
	$setTunnelProvider(features: TunnelProviderFeatures | undefined, enablePortsView: boolean): Promise<void>;
	$setRemoteTunnelService(processId: number): Promise<void>;
	$setCandidateFilter(): Promise<void>;
	$onFoundNewCandidates(candidates: CandidatePort[]): Promise<void>;
	$setCandidatePortSource(source: CandidatePortSource): Promise<void>;
	$registerPortsAttributesProvider(selector: PortAttributesSelector, providerHandle: number): Promise<void>;
	$unregisterPortsAttributesProvider(providerHandle: number): Promise<void>;
}

export interface MainThreadTimelineShape extends IDisposable {
	$registerTimelineProvider(provider: TimelineProviderDescriptor): void;
	$unregisterTimelineProvider(source: string): void;
	$emitTimelineChangeEvent(e: TimelineChangeEvent | undefined): void;
}

export interface HoverWithId extends languages.Hover {
	/**
	 * Id of the hover
	 */
	id: number;
}

// -- extension host

export interface ICommandMetadataDto {
	/**
	 * NOTE: Please use an ILocalizedString. string is in the type for backcompat for now.
	 * A short summary of what the command does. This will be used in:
	 * - API commands
	 * - when showing keybindings that have no other UX
	 * - when searching for commands in the Command Palette
	 */
	readonly description: ILocalizedString | string;
	readonly args?: ReadonlyArray<{
		readonly name: string;
		readonly isOptional?: boolean;
		readonly description?: string;
	}>;
	readonly returns?: string;
}

export interface ICodeMapperRequestDto extends Dto<ICodeMapperRequest> {
	requestId: string;
}

export interface ExtHostCodeMapperShape {
	$mapCode(handle: number, request: ICodeMapperRequestDto, token: CancellationToken): Promise<ICodeMapperResult | null | undefined>;
}

export interface ExtHostCommandsShape {
	$executeContributedCommand(id: string, ...args: any[]): Promise<unknown>;
	$getContributedCommandMetadata(): Promise<{ [id: string]: string | ICommandMetadataDto }>;
}

export interface ExtHostConfigurationShape {
	$initializeConfiguration(data: IConfigurationInitData): void;
	$acceptConfigurationChanged(data: IConfigurationInitData, change: IConfigurationChange): void;
}

export interface ExtHostDiagnosticsShape {
	$acceptMarkersChange(data: [UriComponents, IMarkerData[]][]): void;
}

export interface ExtHostDocumentContentProvidersShape {
	$provideTextDocumentContent(handle: number, uri: UriComponents): Promise<string | null | undefined>;
}

export interface IModelAddedData {
	uri: UriComponents;
	versionId: number;
	lines: string[];
	EOL: string;
	languageId: string;
	isDirty: boolean;
	encoding: string;
}
export interface ExtHostDocumentsShape {
	$acceptModelLanguageChanged(strURL: UriComponents, newLanguageId: string): void;
	$acceptModelSaved(strURL: UriComponents): void;
	$acceptDirtyStateChanged(strURL: UriComponents, isDirty: boolean): void;
	$acceptEncodingChanged(strURL: UriComponents, encoding: string): void;
	$acceptModelChanged(strURL: UriComponents, e: IModelChangedEvent, isDirty: boolean): void;
}

export interface ExtHostDocumentSaveParticipantShape {
	$participateInSave(resource: UriComponents, reason: SaveReason): Promise<boolean[]>;
}

export interface ITextEditorAddData {
	id: string;
	documentUri: UriComponents;
	options: IResolvedTextEditorConfiguration;
	selections: ISelection[];
	visibleRanges: IRange[];
	editorPosition: EditorGroupColumn | undefined;
}
export interface ITextEditorPositionData {
	[id: string]: EditorGroupColumn;
}

export type ITextEditorChange = [
	originalStartLineNumber: number,
	originalEndLineNumberExclusive: number,
	modifiedStartLineNumber: number,
	modifiedEndLineNumberExclusive: number
];

export interface ITextEditorDiffInformation {
	readonly documentVersion: number;
	readonly original: UriComponents | undefined;
	readonly modified: UriComponents;
	readonly changes: readonly ITextEditorChange[];
}

export interface IEditorPropertiesChangeData {
	options: IResolvedTextEditorConfiguration | null;
	selections: ISelectionChangeEvent | null;
	visibleRanges: IRange[] | null;
}
export interface ISelectionChangeEvent {
	selections: Selection[];
	source?: string;
}

export interface ExtHostEditorsShape {
	$acceptEditorPropertiesChanged(id: string, props: IEditorPropertiesChangeData): void;
	$acceptEditorPositionData(data: ITextEditorPositionData): void;
	$acceptEditorDiffInformation(id: string, diffInformation: ITextEditorDiffInformation[] | undefined): void;
}

export interface IDocumentsAndEditorsDelta {
	removedDocuments?: UriComponents[];
	addedDocuments?: IModelAddedData[];
	removedEditors?: string[];
	addedEditors?: ITextEditorAddData[];
	newActiveEditor?: string | null;
}

export interface ExtHostDocumentsAndEditorsShape {
	$acceptDocumentsAndEditorsDelta(delta: IDocumentsAndEditorsDelta): void;
}

export interface IDataTransferFileDTO {
	readonly id: string;
	readonly name: string;
	readonly uri?: UriComponents;
}

export interface DataTransferItemDTO {
	id: string;
	readonly asString: string;
	readonly fileData: IDataTransferFileDTO | undefined;
	readonly uriListData?: ReadonlyArray<string | UriComponents>;
}

export interface DataTransferDTO {
	items: Array<readonly [/* type */string, DataTransferItemDTO]>;
}

export interface CheckboxUpdate {
	treeItemHandle: string;
	newState: boolean;
}

export interface ExtHostTreeViewsShape {
	/**
	 * To reduce what is sent on the wire:
	 * w
	 * 	x
	 *  y
	 *   z
	 *
	 * for [x,y] returns
	 * [[1,z]], where the inner array is [original index, ...children]
	 */
	$getChildren(treeViewId: string, treeItemHandles?: string[]): Promise<(number | ITreeItem)[][] | undefined>;
	$handleDrop(destinationViewId: string, requestId: number, treeDataTransfer: DataTransferDTO, targetHandle: string | undefined, token: CancellationToken, operationUuid?: string, sourceViewId?: string, sourceTreeItemHandles?: string[]): Promise<void>;
	$handleDrag(sourceViewId: string, sourceTreeItemHandles: string[], operationUuid: string, token: CancellationToken): Promise<DataTransferDTO | undefined>;
	$setExpanded(treeViewId: string, treeItemHandle: string, expanded: boolean): void;
	$setSelectionAndFocus(treeViewId: string, selectionHandles: string[], focusHandle: string): void;
	$setVisible(treeViewId: string, visible: boolean): void;
	$changeCheckboxState(treeViewId: string, checkboxUpdates: CheckboxUpdate[]): void;
	$hasResolve(treeViewId: string): Promise<boolean>;
	$resolve(treeViewId: string, treeItemHandle: string, token: CancellationToken): Promise<ITreeItem | undefined>;
}

export interface ExtHostWorkspaceShape {
	$initializeWorkspace(workspace: IWorkspaceData | null, trusted: boolean): void;
	$acceptWorkspaceData(workspace: IWorkspaceData | null): void;
	$handleTextSearchResult(result: search.IRawFileMatch2, requestId: number): void;
	$onDidGrantWorkspaceTrust(): void;
	$getEditSessionIdentifier(folder: UriComponents, token: CancellationToken): Promise<string | undefined>;
	$provideEditSessionIdentityMatch(folder: UriComponents, identity1: string, identity2: string, token: CancellationToken): Promise<EditSessionIdentityMatch | undefined>;
	$onWillCreateEditSessionIdentity(folder: UriComponents, token: CancellationToken, timeout: number): Promise<void>;
	$provideCanonicalUri(uri: UriComponents, targetScheme: string, token: CancellationToken): Promise<UriComponents | undefined>;
}

export interface ExtHostFileSystemInfoShape {
	$acceptProviderInfos(uri: UriComponents, capabilities: number | null): void;
}

export interface ExtHostFileSystemShape {
	$stat(handle: number, resource: UriComponents): Promise<files.IStat>;
	$readdir(handle: number, resource: UriComponents): Promise<[string, files.FileType][]>;
	$readFile(handle: number, resource: UriComponents): Promise<VSBuffer>;
	$writeFile(handle: number, resource: UriComponents, content: VSBuffer, opts: files.IFileWriteOptions): Promise<void>;
	$rename(handle: number, resource: UriComponents, target: UriComponents, opts: files.IFileOverwriteOptions): Promise<void>;
	$copy(handle: number, resource: UriComponents, target: UriComponents, opts: files.IFileOverwriteOptions): Promise<void>;
	$mkdir(handle: number, resource: UriComponents): Promise<void>;
	$delete(handle: number, resource: UriComponents, opts: files.IFileDeleteOptions): Promise<void>;
	$watch(handle: number, session: number, resource: UriComponents, opts: files.IWatchOptions): void;
	$unwatch(handle: number, session: number): void;
	$open(handle: number, resource: UriComponents, opts: files.IFileOpenOptions): Promise<number>;
	$close(handle: number, fd: number): Promise<void>;
	$read(handle: number, fd: number, pos: number, length: number): Promise<VSBuffer>;
	$write(handle: number, fd: number, pos: number, data: VSBuffer): Promise<number>;
}

export interface ExtHostLabelServiceShape {
	$registerResourceLabelFormatter(formatter: ResourceLabelFormatter): IDisposable;
}

export interface ExtHostAuthenticationShape {
	$getSessions(id: string, scopes: string[] | undefined, options: IAuthenticationProviderSessionOptions): Promise<ReadonlyArray<AuthenticationSession>>;
	$createSession(id: string, scopes: string[], options: IAuthenticationCreateSessionOptions): Promise<AuthenticationSession>;
	$removeSession(id: string, sessionId: string): Promise<void>;
	$onDidChangeAuthenticationSessions(id: string, label: string, extensionIdFilter?: string[]): Promise<void>;
}

export interface ExtHostAiRelatedInformationShape {
	$provideAiRelatedInformation(handle: number, query: string, token: CancellationToken): Promise<RelatedInformationResult[]>;
}

export interface MainThreadAiRelatedInformationShape {
	$getAiRelatedInformation(query: string, types: RelatedInformationType[]): Promise<RelatedInformationResult[]>;
	$registerAiRelatedInformationProvider(handle: number, type: RelatedInformationType): void;
	$unregisterAiRelatedInformationProvider(handle: number): void;
}

export interface ExtHostAiEmbeddingVectorShape {
	$provideAiEmbeddingVector(handle: number, strings: string[], token: CancellationToken): Promise<number[][]>;
}

export interface MainThreadAiEmbeddingVectorShape {
	$registerAiEmbeddingVectorProvider(model: string, handle: number): void;
	$unregisterAiEmbeddingVectorProvider(handle: number): void;
}

export interface ExtHostSecretStateShape {
	$onDidChangePassword(e: { extensionId: string; key: string }): Promise<void>;
}

export interface ExtHostSearchShape {
	$enableExtensionHostSearch(): void;
	$getAIName(handle: number): Promise<string | undefined>;
	$provideFileSearchResults(handle: number, session: number, query: search.IRawQuery, token: CancellationToken): Promise<search.ISearchCompleteStats>;
	$provideAITextSearchResults(handle: number, session: number, query: search.IRawAITextQuery, token: CancellationToken): Promise<search.ISearchCompleteStats>;
	$provideTextSearchResults(handle: number, session: number, query: search.IRawTextQuery, token: CancellationToken): Promise<search.ISearchCompleteStats>;
	$clearCache(cacheKey: string): Promise<void>;
}

export interface ExtHostExtensionServiceShape {
	$resolveAuthority(remoteAuthority: string, resolveAttempt: number): Promise<Dto<IResolveAuthorityResult>>;
	/**
	 * Returns `null` if no resolver for `remoteAuthority` is found.
	 */
	$getCanonicalURI(remoteAuthority: string, uri: UriComponents): Promise<UriComponents | null>;
	$startExtensionHost(extensionsDelta: IExtensionDescriptionDelta): Promise<void>;
	$extensionTestsExecute(): Promise<number>;
	$activateByEvent(activationEvent: string, activationKind: ActivationKind): Promise<void>;
	$activate(extensionId: ExtensionIdentifier, reason: ExtensionActivationReason): Promise<boolean>;
	$setRemoteEnvironment(env: { [key: string]: string | null }): Promise<void>;
	$updateRemoteConnectionData(connectionData: IRemoteConnectionData): Promise<void>;

	$deltaExtensions(extensionsDelta: IExtensionDescriptionDelta): Promise<void>;

	$test_latency(n: number): Promise<number>;
	$test_up(b: VSBuffer): Promise<number>;
	$test_down(size: number): Promise<VSBuffer>;
}

export interface FileSystemEvents {
	session?: number;
	created: UriComponents[];
	changed: UriComponents[];
	deleted: UriComponents[];
}

export interface SourceTargetPair {
	source?: UriComponents;
	target: UriComponents;
}

export interface IWillRunFileOperationParticipation {
	edit: IWorkspaceEditDto;
	extensionNames: string[];
}

export interface ExtHostFileSystemEventServiceShape {
	$onFileEvent(events: FileSystemEvents): void;
	$onWillRunFileOperation(operation: files.FileOperation, files: readonly SourceTargetPair[], timeout: number, token: CancellationToken): Promise<IWillRunFileOperationParticipation | undefined>;
	$onDidRunFileOperation(operation: files.FileOperation, files: readonly SourceTargetPair[]): void;
}

export interface ExtHostLanguagesShape {
	$acceptLanguageIds(ids: string[]): void;
}

export interface ExtHostHeapServiceShape {
	$onGarbageCollection(ids: number[]): void;
}
export interface IRawColorInfo {
	color: [number, number, number, number];
	range: IRange;
}

export class IdObject {
	_id?: number;
	private static _n = 0;
	static mixin<T extends object>(object: T): T & IdObject {
		(<any>object)._id = IdObject._n++;
		return <any>object;
	}
}

export const enum ISuggestDataDtoField {
	label = 'a',
	kind = 'b',
	detail = 'c',
	documentation = 'd',
	sortText = 'e',
	filterText = 'f',
	preselect = 'g',
	insertText = 'h',
	insertTextRules = 'i',
	range = 'j',
	commitCharacters = 'k',
	additionalTextEdits = 'l',
	kindModifier = 'm',
	commandIdent = 'n',
	commandId = 'o',
	commandArguments = 'p',
}

export interface ISuggestDataDto {
	[ISuggestDataDtoField.label]: string | languages.CompletionItemLabel;
	[ISuggestDataDtoField.kind]?: languages.CompletionItemKind;
	[ISuggestDataDtoField.detail]?: string;
	[ISuggestDataDtoField.documentation]?: string | IMarkdownString;
	[ISuggestDataDtoField.sortText]?: string;
	[ISuggestDataDtoField.filterText]?: string;
	[ISuggestDataDtoField.preselect]?: true;
	[ISuggestDataDtoField.insertText]?: string;
	[ISuggestDataDtoField.insertTextRules]?: languages.CompletionItemInsertTextRule;
	[ISuggestDataDtoField.range]?: IRange | { insert: IRange; replace: IRange };
	[ISuggestDataDtoField.commitCharacters]?: string;
	[ISuggestDataDtoField.additionalTextEdits]?: ISingleEditOperation[];
	[ISuggestDataDtoField.kindModifier]?: languages.CompletionItemTag[];
	// Command
	[ISuggestDataDtoField.commandIdent]?: string;
	[ISuggestDataDtoField.commandId]?: string;
	[ISuggestDataDtoField.commandArguments]?: any[];
	// not-standard
	x?: ChainedCacheId;
}

export const enum ISuggestResultDtoField {
	defaultRanges = 'a',
	completions = 'b',
	isIncomplete = 'c',
	duration = 'd',
}

export interface ISuggestResultDto {
	[ISuggestResultDtoField.defaultRanges]: { insert: IRange; replace: IRange };
	[ISuggestResultDtoField.completions]: ISuggestDataDto[];
	[ISuggestResultDtoField.isIncomplete]: undefined | true;
	[ISuggestResultDtoField.duration]: number;
	x?: number;
}

export interface ISignatureHelpDto {
	id: CacheId;
	signatures: languages.SignatureInformation[];
	activeSignature: number;
	activeParameter: number;
}

export interface ISignatureHelpContextDto {
	readonly triggerKind: languages.SignatureHelpTriggerKind;
	readonly triggerCharacter: string | undefined;
	readonly isRetrigger: boolean;
	readonly activeSignatureHelp: ISignatureHelpDto | undefined;
}

export type IInlayHintDto = CachedSessionItem<Dto<languages.InlayHint>>;

export type IInlayHintsDto = CachedSession<{ hints: IInlayHintDto[] }>;

export type ILocationDto = Dto<languages.Location>;
export type ILocationLinkDto = Dto<languages.LocationLink>;

export type IWorkspaceSymbolDto = CachedSessionItem<Dto<IWorkspaceSymbol>>;
export type IWorkspaceSymbolsDto = CachedSession<{ symbols: IWorkspaceSymbolDto[] }>;

export interface IWorkspaceEditEntryMetadataDto {
	needsConfirmation: boolean;
	label: string;
	description?: string;
	iconPath?: { id: string } | UriComponents | { light: UriComponents; dark: UriComponents };
}

export interface IChatNotebookEditDto {
	uri: URI;
	edits: ICellEditOperationDto[];
	kind: 'notebookEdit';
	done?: boolean;
}

export type ICellEditOperationDto =
	notebookCommon.ICellMetadataEdit
	| notebookCommon.IDocumentMetadataEdit
	| {
		editType: notebookCommon.CellEditType.Replace;
		index: number;
		count: number;
		cells: NotebookCellDataDto[];
	};

export type IWorkspaceCellEditDto = Dto<Omit<notebookCommon.IWorkspaceNotebookCellEdit, 'cellEdit'>> & { cellEdit: ICellEditOperationDto };

export type IWorkspaceFileEditDto = Dto<
	Omit<languages.IWorkspaceFileEdit, 'options'> & {
		options?: Omit<languages.WorkspaceFileEditOptions, 'contents'> & { contents?: { type: 'base64'; value: string } | { type: 'dataTransferItem'; id: string } };
	}>;

export type IWorkspaceTextEditDto = Dto<languages.IWorkspaceTextEdit>;

export interface IWorkspaceEditDto {
	edits: Array<IWorkspaceFileEditDto | IWorkspaceTextEditDto | IWorkspaceCellEditDto>;
}

export type ICommandDto = { $ident?: string } & languages.Command;

export interface ICodeActionDto {
	cacheId?: ChainedCacheId;
	title: string;
	edit?: IWorkspaceEditDto;
	diagnostics?: Dto<IMarkerData[]>;
	command?: ICommandDto;
	kind?: string;
	isPreferred?: boolean;
	isAI?: boolean;
	disabled?: string;
	ranges?: IRange[];
}

export interface ICodeActionListDto {
	cacheId: CacheId;
	actions: ReadonlyArray<ICodeActionDto>;
}

export interface ICodeActionProviderMetadataDto {
	readonly providedKinds?: readonly string[];
	readonly documentation?: ReadonlyArray<{ readonly kind: string; readonly command: ICommandDto }>;
}

export type CacheId = number;
export type ChainedCacheId = [CacheId, CacheId];

type CachedSessionItem<T> = T & { cacheId?: ChainedCacheId };
type CachedSession<T> = T & { cacheId?: CacheId };

export type ILinksListDto = CachedSession<{ links: ILinkDto[] }>;
export type ILinkDto = CachedSessionItem<Dto<languages.ILink>>;

export type ICodeLensListDto = CachedSession<{ lenses: ICodeLensDto[] }>;
export type ICodeLensDto = CachedSessionItem<Dto<languages.CodeLens>>;

export type ICallHierarchyItemDto = Dto<CallHierarchyItem>;

export interface IIncomingCallDto {
	from: ICallHierarchyItemDto;
	fromRanges: IRange[];
}

export interface IOutgoingCallDto {
	fromRanges: IRange[];
	to: ICallHierarchyItemDto;
}

export interface ILanguageWordDefinitionDto {
	languageId: string;
	regexSource: string;
	regexFlags: string;
}

export interface ILinkedEditingRangesDto {
	ranges: IRange[];
	wordPattern?: IRegExpDto;
}

export interface IInlineValueContextDto {
	frameId: number;
	stoppedLocation: IRange;
}

export type ITypeHierarchyItemDto = Dto<TypeHierarchyItem>;

export interface IPasteEditProviderMetadataDto {
	readonly supportsCopy: boolean;
	readonly supportsPaste: boolean;
	readonly supportsResolve: boolean;

	readonly providedPasteEditKinds?: readonly string[];
	readonly copyMimeTypes?: readonly string[];
	readonly pasteMimeTypes?: readonly string[];
}

export interface IDocumentPasteContextDto {
	readonly only: string | undefined;
	readonly triggerKind: languages.DocumentPasteTriggerKind;
}

export interface IPasteEditDto {
	_cacheId?: ChainedCacheId;
	title: string;
	kind: { value: string } | undefined;
	insertText: string | { snippet: string };
	additionalEdit?: IWorkspaceEditDto;
	yieldTo?: readonly string[];
}

export interface IDocumentDropEditProviderMetadata {
	readonly supportsResolve: boolean;

	readonly dropMimeTypes: readonly string[];
	readonly providedDropKinds?: readonly string[];
}

export interface IDocumentDropEditDto {
	_cacheId?: ChainedCacheId;
	title: string;
	kind: string | undefined;
	insertText: string | { snippet: string };
	additionalEdit?: IWorkspaceEditDto;
	yieldTo?: readonly string[];
}

export interface ExtHostLanguageFeaturesShape {
	$provideDocumentSymbols(handle: number, resource: UriComponents, token: CancellationToken): Promise<languages.DocumentSymbol[] | undefined>;
	$provideCodeLenses(handle: number, resource: UriComponents, token: CancellationToken): Promise<ICodeLensListDto | undefined>;
	$resolveCodeLens(handle: number, symbol: ICodeLensDto, token: CancellationToken): Promise<ICodeLensDto | undefined>;
	$releaseCodeLenses(handle: number, id: number): void;
	$provideDefinition(handle: number, resource: UriComponents, position: IPosition, token: CancellationToken): Promise<ILocationLinkDto[]>;
	$provideDeclaration(handle: number, resource: UriComponents, position: IPosition, token: CancellationToken): Promise<ILocationLinkDto[]>;
	$provideImplementation(handle: number, resource: UriComponents, position: IPosition, token: CancellationToken): Promise<ILocationLinkDto[]>;
	$provideTypeDefinition(handle: number, resource: UriComponents, position: IPosition, token: CancellationToken): Promise<ILocationLinkDto[]>;
	$provideHover(handle: number, resource: UriComponents, position: IPosition, context: languages.HoverContext<{ id: number }> | undefined, token: CancellationToken): Promise<HoverWithId | undefined>;
	$releaseHover(handle: number, id: number): void;
	$provideEvaluatableExpression(handle: number, resource: UriComponents, position: IPosition, token: CancellationToken): Promise<languages.EvaluatableExpression | undefined>;
	$provideInlineValues(handle: number, resource: UriComponents, range: IRange, context: languages.InlineValueContext, token: CancellationToken): Promise<languages.InlineValue[] | undefined>;
	$provideDocumentHighlights(handle: number, resource: UriComponents, position: IPosition, token: CancellationToken): Promise<languages.DocumentHighlight[] | undefined>;
	$provideMultiDocumentHighlights(handle: number, resource: UriComponents, position: IPosition, otherModels: UriComponents[], token: CancellationToken): Promise<Dto<languages.MultiDocumentHighlight[]> | undefined>;
	$provideLinkedEditingRanges(handle: number, resource: UriComponents, position: IPosition, token: CancellationToken): Promise<ILinkedEditingRangesDto | undefined>;
	$provideReferences(handle: number, resource: UriComponents, position: IPosition, context: languages.ReferenceContext, token: CancellationToken): Promise<ILocationDto[] | undefined>;
	$provideCodeActions(handle: number, resource: UriComponents, rangeOrSelection: IRange | ISelection, context: languages.CodeActionContext, token: CancellationToken): Promise<ICodeActionListDto | undefined>;
	$resolveCodeAction(handle: number, id: ChainedCacheId, token: CancellationToken): Promise<{ edit?: IWorkspaceEditDto; command?: ICommandDto }>;
	$releaseCodeActions(handle: number, cacheId: number): void;
	$prepareDocumentPaste(handle: number, uri: UriComponents, ranges: readonly IRange[], dataTransfer: DataTransferDTO, token: CancellationToken): Promise<DataTransferDTO | undefined>;
	$providePasteEdits(handle: number, requestId: number, uri: UriComponents, ranges: IRange[], dataTransfer: DataTransferDTO, context: IDocumentPasteContextDto, token: CancellationToken): Promise<IPasteEditDto[] | undefined>;
	$resolvePasteEdit(handle: number, id: ChainedCacheId, token: CancellationToken): Promise<{ insertText?: string; additionalEdit?: IWorkspaceEditDto }>;
	$releasePasteEdits(handle: number, cacheId: number): void;
	$provideDocumentFormattingEdits(handle: number, resource: UriComponents, options: languages.FormattingOptions, token: CancellationToken): Promise<languages.TextEdit[] | undefined>;
	$provideDocumentRangeFormattingEdits(handle: number, resource: UriComponents, range: IRange, options: languages.FormattingOptions, token: CancellationToken): Promise<languages.TextEdit[] | undefined>;
	$provideDocumentRangesFormattingEdits(handle: number, resource: UriComponents, range: IRange[], options: languages.FormattingOptions, token: CancellationToken): Promise<languages.TextEdit[] | undefined>;
	$provideOnTypeFormattingEdits(handle: number, resource: UriComponents, position: IPosition, ch: string, options: languages.FormattingOptions, token: CancellationToken): Promise<languages.TextEdit[] | undefined>;
	$provideWorkspaceSymbols(handle: number, search: string, token: CancellationToken): Promise<IWorkspaceSymbolsDto>;
	$resolveWorkspaceSymbol(handle: number, symbol: IWorkspaceSymbolDto, token: CancellationToken): Promise<IWorkspaceSymbolDto | undefined>;
	$releaseWorkspaceSymbols(handle: number, id: number): void;
	$provideRenameEdits(handle: number, resource: UriComponents, position: IPosition, newName: string, token: CancellationToken): Promise<IWorkspaceEditDto & { rejectReason?: string } | undefined>;
	$resolveRenameLocation(handle: number, resource: UriComponents, position: IPosition, token: CancellationToken): Promise<languages.RenameLocation | undefined>;
	$supportsAutomaticNewSymbolNamesTriggerKind(handle: number): Promise<boolean | undefined>;
	$provideNewSymbolNames(handle: number, resource: UriComponents, range: IRange, triggerKind: languages.NewSymbolNameTriggerKind, token: CancellationToken): Promise<languages.NewSymbolName[] | undefined>;
	$provideDocumentSemanticTokens(handle: number, resource: UriComponents, previousResultId: number, token: CancellationToken): Promise<VSBuffer | null>;
	$releaseDocumentSemanticTokens(handle: number, semanticColoringResultId: number): void;
	$provideDocumentRangeSemanticTokens(handle: number, resource: UriComponents, range: IRange, token: CancellationToken): Promise<VSBuffer | null>;
	$provideCompletionItems(handle: number, resource: UriComponents, position: IPosition, context: languages.CompletionContext, token: CancellationToken): Promise<ISuggestResultDto | undefined>;
	$resolveCompletionItem(handle: number, id: ChainedCacheId, token: CancellationToken): Promise<ISuggestDataDto | undefined>;
	$releaseCompletionItems(handle: number, id: number): void;
	$provideInlineCompletions(handle: number, resource: UriComponents, position: IPosition, context: languages.InlineCompletionContext, token: CancellationToken): Promise<IdentifiableInlineCompletions | undefined>;
	$provideInlineEditsForRange(handle: number, resource: UriComponents, range: IRange, context: languages.InlineCompletionContext, token: CancellationToken): Promise<IdentifiableInlineCompletions | undefined>;
	$handleInlineCompletionDidShow(handle: number, pid: number, idx: number, updatedInsertText: string): void;
	$handleInlineCompletionPartialAccept(handle: number, pid: number, idx: number, acceptedCharacters: number, info: languages.PartialAcceptInfo): void;
	$handleInlineCompletionRejection(handle: number, pid: number, idx: number): void;
	$freeInlineCompletionsList(handle: number, pid: number): void;
	$provideSignatureHelp(handle: number, resource: UriComponents, position: IPosition, context: languages.SignatureHelpContext, token: CancellationToken): Promise<ISignatureHelpDto | undefined>;
	$releaseSignatureHelp(handle: number, id: number): void;
	$provideInlayHints(handle: number, resource: UriComponents, range: IRange, token: CancellationToken): Promise<IInlayHintsDto | undefined>;
	$resolveInlayHint(handle: number, id: ChainedCacheId, token: CancellationToken): Promise<IInlayHintDto | undefined>;
	$releaseInlayHints(handle: number, id: number): void;
	$provideDocumentLinks(handle: number, resource: UriComponents, token: CancellationToken): Promise<ILinksListDto | undefined>;
	$resolveDocumentLink(handle: number, id: ChainedCacheId, token: CancellationToken): Promise<ILinkDto | undefined>;
	$releaseDocumentLinks(handle: number, id: number): void;
	$provideDocumentColors(handle: number, resource: UriComponents, token: CancellationToken): Promise<IRawColorInfo[]>;
	$provideColorPresentations(handle: number, resource: UriComponents, colorInfo: IRawColorInfo, token: CancellationToken): Promise<languages.IColorPresentation[] | undefined>;
	$provideFoldingRanges(handle: number, resource: UriComponents, context: languages.FoldingContext, token: CancellationToken): Promise<languages.FoldingRange[] | undefined>;
	$provideSelectionRanges(handle: number, resource: UriComponents, positions: IPosition[], token: CancellationToken): Promise<languages.SelectionRange[][]>;
	$prepareCallHierarchy(handle: number, resource: UriComponents, position: IPosition, token: CancellationToken): Promise<ICallHierarchyItemDto[] | undefined>;
	$provideCallHierarchyIncomingCalls(handle: number, sessionId: string, itemId: string, token: CancellationToken): Promise<IIncomingCallDto[] | undefined>;
	$provideCallHierarchyOutgoingCalls(handle: number, sessionId: string, itemId: string, token: CancellationToken): Promise<IOutgoingCallDto[] | undefined>;
	$releaseCallHierarchy(handle: number, sessionId: string): void;
	$setWordDefinitions(wordDefinitions: ILanguageWordDefinitionDto[]): void;
	$prepareTypeHierarchy(handle: number, resource: UriComponents, position: IPosition, token: CancellationToken): Promise<ITypeHierarchyItemDto[] | undefined>;
	$provideTypeHierarchySupertypes(handle: number, sessionId: string, itemId: string, token: CancellationToken): Promise<ITypeHierarchyItemDto[] | undefined>;
	$provideTypeHierarchySubtypes(handle: number, sessionId: string, itemId: string, token: CancellationToken): Promise<ITypeHierarchyItemDto[] | undefined>;
	$releaseTypeHierarchy(handle: number, sessionId: string): void;
	$provideDocumentOnDropEdits(handle: number, requestId: number, resource: UriComponents, position: IPosition, dataTransferDto: DataTransferDTO, token: CancellationToken): Promise<IDocumentDropEditDto[] | undefined>;
	$releaseDocumentOnDropEdits(handle: number, cacheId: number): void;
	$provideInlineEdit(handle: number, document: UriComponents, context: languages.IInlineEditContext, token: CancellationToken): Promise<IdentifiableInlineEdit | undefined>;
	$freeInlineEdit(handle: number, pid: number): void;
}

export interface ExtHostQuickOpenShape {
	$onItemSelected(handle: number): void;
	$validateInput(input: string): Promise<string | { content: string; severity: Severity } | null | undefined>;
	$onDidChangeActive(sessionId: number, handles: number[]): void;
	$onDidChangeSelection(sessionId: number, handles: number[]): void;
	$onDidAccept(sessionId: number): void;
	$onDidChangeValue(sessionId: number, value: string): void;
	$onDidTriggerButton(sessionId: number, handle: number): void;
	$onDidTriggerItemButton(sessionId: number, itemHandle: number, buttonHandle: number): void;
	$onDidHide(sessionId: number): void;
}

export interface ExtHostTelemetryShape {
	$initializeTelemetryLevel(level: TelemetryLevel, supportsTelemetry: boolean, productConfig?: { usage: boolean; error: boolean }): void;
	$onDidChangeTelemetryLevel(level: TelemetryLevel): void;
}

export interface ITerminalLinkDto {
	/** The ID of the link to enable activation and disposal. */
	id: number;
	/** The startIndex of the link in the line. */
	startIndex: number;
	/** The length of the link in the line. */
	length: number;
	/** The descriptive label for what the link does when activated. */
	label?: string;
}

export interface ITerminalDimensionsDto {
	columns: number;
	rows: number;
}

type SingleOrMany<T> = T[] | T;

export interface ITerminalQuickFixTerminalCommandDto {
	terminalCommand: string;
	shouldExecute?: boolean;
}

export interface ITerminalQuickFixOpenerDto {
	uri: UriComponents;
}

export type TerminalQuickFix = ITerminalQuickFixTerminalCommandDto | ITerminalQuickFixOpenerDto | ICommandDto;

export interface TerminalCommandMatchResultDto {
	commandLine: string;
	commandLineMatch: RegExpMatchArray;
	outputMatch?: {
		regexMatch: RegExpMatchArray;
		outputLines: string[];
	};
}

export interface ITerminalCommandDto {
	commandLine: string | undefined;
	cwd: URI | string | undefined;
	exitCode: number | undefined;
	output: string | undefined;
}

export interface ITerminalCompletionContextDto {
	commandLine: string;
	cursorPosition: number;
	allowFallbackCompletions: boolean;
}

export interface ITerminalCompletionItemDto {
	label: string | CompletionItemLabel;
	detail?: string;
	documentation?: string | IMarkdownString;
	icon?: ThemeIcon | undefined;
	isFile?: boolean | undefined;
	isDirectory?: boolean | undefined;
	isKeyword?: boolean | undefined;
	replacementIndex: number;
	replacementLength: number;
}

export interface ITerminalCompletionProvider {
	id: string;
	shellTypes?: TerminalShellType[];
	provideCompletions(value: string, cursorPosition: number, token: CancellationToken): Promise<TerminalCompletionListDto<ITerminalCompletionItemDto> | undefined>;
	triggerCharacters?: string[];
	isBuiltin?: boolean;
}
/**
 * Represents a collection of {@link CompletionItem completion items} to be presented
 * in the editor.
 */
export class TerminalCompletionListDto<T extends ITerminalCompletionItemDto = ITerminalCompletionItemDto> {

	/**
	 * Resources should be shown in the completions list
	 */
	resourceRequestConfig?: TerminalResourceRequestConfigDto;

	/**
	 * The completion items.
	 */
	items: T[];

	/**
	 * Creates a new completion list.
	 *
	 * @param items The completion items.
	 * @param isIncomplete The list is not complete.
	 */
	constructor(items?: T[], resourceRequestConfig?: TerminalResourceRequestConfigDto) {
		this.items = items ?? [];
		this.resourceRequestConfig = resourceRequestConfig;
	}
}

export interface TerminalResourceRequestConfigDto {
	filesRequested?: boolean;
	foldersRequested?: boolean;
	fileExtensions?: string[];
	cwd?: UriComponents;
	pathSeparator: string;
}

export interface ExtHostTerminalServiceShape {
	$acceptTerminalClosed(id: number, exitCode: number | undefined, exitReason: TerminalExitReason): void;
	$acceptTerminalOpened(id: number, extHostTerminalId: string | undefined, name: string, shellLaunchConfig: IShellLaunchConfigDto): void;
	$acceptActiveTerminalChanged(id: number | null): void;
	$acceptTerminalProcessId(id: number, processId: number): void;
	$acceptTerminalProcessData(id: number, data: string): void;
	$acceptDidExecuteCommand(id: number, command: ITerminalCommandDto): void;
	$acceptTerminalTitleChange(id: number, name: string): void;
	$acceptTerminalDimensions(id: number, cols: number, rows: number): void;
	$acceptTerminalMaximumDimensions(id: number, cols: number, rows: number): void;
	$acceptTerminalInteraction(id: number): void;
	$acceptTerminalSelection(id: number, selection: string | undefined): void;
	$acceptTerminalShellType(id: number, shellType: TerminalShellType | undefined): void;
	$startExtensionTerminal(id: number, initialDimensions: ITerminalDimensionsDto | undefined): Promise<ITerminalLaunchError | undefined>;
	$acceptProcessAckDataEvent(id: number, charCount: number): void;
	$acceptProcessInput(id: number, data: string): void;
	$acceptProcessResize(id: number, cols: number, rows: number): void;
	$acceptProcessShutdown(id: number, immediate: boolean): void;
	$acceptProcessRequestInitialCwd(id: number): void;
	$acceptProcessRequestCwd(id: number): void;
	$acceptProcessRequestLatency(id: number): Promise<number>;
	$provideLinks(id: number, line: string): Promise<ITerminalLinkDto[]>;
	$activateLink(id: number, linkId: number): void;
	$initEnvironmentVariableCollections(collections: [string, ISerializableEnvironmentVariableCollection][]): void;
	$acceptDefaultProfile(profile: ITerminalProfile, automationProfile: ITerminalProfile): void;
	$createContributedProfileTerminal(id: string, options: ICreateContributedTerminalProfileOptions): Promise<void>;
	$provideTerminalQuickFixes(id: string, matchResult: TerminalCommandMatchResultDto, token: CancellationToken): Promise<SingleOrMany<TerminalQuickFix> | undefined>;
	$provideTerminalCompletions(id: string, options: ITerminalCompletionContextDto, token: CancellationToken): Promise<TerminalCompletionListDto | undefined>;
}

export interface ExtHostTerminalShellIntegrationShape {
	$shellIntegrationChange(instanceId: number): void;
	$shellExecutionStart(instanceId: number, commandLineValue: string, commandLineConfidence: vscode.TerminalShellExecutionCommandLineConfidence, isTrusted: boolean, cwd: UriComponents | undefined): void;
	$shellExecutionEnd(instanceId: number, commandLineValue: string, commandLineConfidence: vscode.TerminalShellExecutionCommandLineConfidence, isTrusted: boolean, exitCode: number | undefined): void;
	$shellExecutionData(instanceId: number, data: string): void;
	$shellEnvChange(instanceId: number, shellEnvKeys: string[], shellEnvValues: string[], isTrusted: boolean): void;
	$cwdChange(instanceId: number, cwd: UriComponents | undefined): void;
	$closeTerminal(instanceId: number): void;
}

export interface ExtHostSCMShape {
	$provideOriginalResource(sourceControlHandle: number, uri: UriComponents, token: CancellationToken): Promise<UriComponents | null>;
	$onInputBoxValueChange(sourceControlHandle: number, value: string): void;
	$executeResourceCommand(sourceControlHandle: number, groupHandle: number, handle: number, preserveFocus: boolean): Promise<void>;
	$validateInput(sourceControlHandle: number, value: string, cursorPosition: number): Promise<[string | IMarkdownString, number] | undefined>;
	$setSelectedSourceControl(selectedSourceControlHandle: number | undefined): Promise<void>;
	$provideHistoryItemRefs(sourceControlHandle: number, historyItemRefs: string[] | undefined, token: CancellationToken): Promise<SCMHistoryItemRefDto[] | undefined>;
	$provideHistoryItems(sourceControlHandle: number, options: any, token: CancellationToken): Promise<SCMHistoryItemDto[] | undefined>;
	$provideHistoryItemChanges(sourceControlHandle: number, historyItemId: string, historyItemParentId: string | undefined, token: CancellationToken): Promise<SCMHistoryItemChangeDto[] | undefined>;
	$resolveHistoryItemRefsCommonAncestor(sourceControlHandle: number, historyItemRefs: string[], token: CancellationToken): Promise<string | undefined>;
}

export interface ExtHostQuickDiffShape {
	$provideOriginalResource(sourceControlHandle: number, uri: UriComponents, token: CancellationToken): Promise<UriComponents | null>;
}

export interface ExtHostShareShape {
	$provideShare(handle: number, shareableItem: IShareableItemDto, token: CancellationToken): Promise<UriComponents | string | undefined>;
}

export interface ExtHostTaskShape {
	$provideTasks(handle: number, validTypes: { [key: string]: boolean }): Promise<tasks.ITaskSetDTO>;
	$resolveTask(handle: number, taskDTO: tasks.ITaskDTO): Promise<tasks.ITaskDTO | undefined>;
	$onDidStartTask(execution: tasks.ITaskExecutionDTO, terminalId: number, resolvedDefinition: tasks.ITaskDefinitionDTO): void;
	$onDidStartTaskProcess(value: tasks.ITaskProcessStartedDTO): void;
	$onDidEndTaskProcess(value: tasks.ITaskProcessEndedDTO): void;
	$OnDidEndTask(execution: tasks.ITaskExecutionDTO): void;
	$onDidStartTaskProblemMatchers(status: tasks.ITaskProblemMatcherStartedDto): void;
	$onDidEndTaskProblemMatchers(status: tasks.ITaskProblemMatcherEndedDto): void;
	$resolveVariables(workspaceFolder: UriComponents, toResolve: { process?: { name: string; cwd?: string }; variables: string[] }): Promise<{ process?: string; variables: { [key: string]: string } }>;
	$jsonTasksSupported(): Promise<boolean>;
	$findExecutable(command: string, cwd?: string, paths?: string[]): Promise<string | undefined>;
}

export interface IBreakpointDto {
	type: string;
	id?: string;
	enabled: boolean;
	condition?: string;
	hitCondition?: string;
	logMessage?: string;
	mode?: string;
}

export interface IFunctionBreakpointDto extends IBreakpointDto {
	type: 'function';
	functionName: string;
	mode?: string;
}

export interface IDataBreakpointDto extends IBreakpointDto {
	type: 'data';
	source: vscode.DataBreakpointSource;
	resolution: vscode.DataBreakpointResolution;
	accessType: DebugProtocol.DataBreakpointAccessType;
	mode?: string;
}

export interface ISourceBreakpointDto extends IBreakpointDto {
	type: 'source';
	uri: UriComponents;
	line: number;
	character: number;
}

export interface IBreakpointsDeltaDto {
	added?: Array<ISourceBreakpointDto | IFunctionBreakpointDto | IDataBreakpointDto>;
	removed?: string[];
	changed?: Array<ISourceBreakpointDto | IFunctionBreakpointDto | IDataBreakpointDto>;
}

export interface ISourceMultiBreakpointDto {
	type: 'sourceMulti';
	uri: UriComponents;
	lines: {
		id: string;
		enabled: boolean;
		condition?: string;
		hitCondition?: string;
		logMessage?: string;
		line: number;
		character: number;
		mode?: string;
	}[];
}

export interface IDebugSessionFullDto {
	id: DebugSessionUUID;
	type: string;
	name: string;
	parent: DebugSessionUUID | undefined;
	folderUri: UriComponents | undefined;
	configuration: IConfig;
}

export type IDebugSessionDto = IDebugSessionFullDto | DebugSessionUUID;

export interface IThreadFocusDto {
	kind: 'thread';
	sessionId: string;
	threadId: number;
}

export interface IStackFrameFocusDto {
	kind: 'stackFrame';
	sessionId: string;
	threadId: number;
	frameId: number;
}


export interface ExtHostDebugServiceShape {
	$substituteVariables(folder: UriComponents | undefined, config: IConfig): Promise<IConfig>;
	$runInTerminal(args: DebugProtocol.RunInTerminalRequestArguments, sessionId: string): Promise<number | undefined>;
	$startDASession(handle: number, session: IDebugSessionDto): Promise<void>;
	$stopDASession(handle: number): Promise<void>;
	$sendDAMessage(handle: number, message: DebugProtocol.ProtocolMessage): void;
	$resolveDebugConfiguration(handle: number, folder: UriComponents | undefined, debugConfiguration: IConfig, token: CancellationToken): Promise<IConfig | null | undefined>;
	$resolveDebugConfigurationWithSubstitutedVariables(handle: number, folder: UriComponents | undefined, debugConfiguration: IConfig, token: CancellationToken): Promise<IConfig | null | undefined>;
	$provideDebugConfigurations(handle: number, folder: UriComponents | undefined, token: CancellationToken): Promise<IConfig[]>;
	$provideDebugAdapter(handle: number, session: IDebugSessionDto): Promise<Dto<IAdapterDescriptor>>;
	$acceptDebugSessionStarted(session: IDebugSessionDto): void;
	$acceptDebugSessionTerminated(session: IDebugSessionDto): void;
	$acceptDebugSessionActiveChanged(session: IDebugSessionDto | undefined): void;
	$acceptDebugSessionCustomEvent(session: IDebugSessionDto, event: any): void;
	$acceptBreakpointsDelta(delta: IBreakpointsDeltaDto): void;
	$acceptDebugSessionNameChanged(session: IDebugSessionDto, name: string): void;
	$acceptStackFrameFocus(focus: IThreadFocusDto | IStackFrameFocusDto | undefined): void;
	$provideDebugVisualizers(extensionId: string, id: string, context: IDebugVisualizationContext, token: CancellationToken): Promise<IDebugVisualization.Serialized[]>;
	$resolveDebugVisualizer(id: number, token: CancellationToken): Promise<MainThreadDebugVisualization>;
	$executeDebugVisualizerCommand(id: number): Promise<void>;
	$disposeDebugVisualizers(ids: number[]): void;
	$getVisualizerTreeItem(treeId: string, element: IDebugVisualizationContext): Promise<IDebugVisualizationTreeItem.Serialized | undefined>;
	$getVisualizerTreeItemChildren(treeId: string, element: number): Promise<IDebugVisualizationTreeItem.Serialized[]>;
	$editVisualizerTreeItem(element: number, value: string): Promise<IDebugVisualizationTreeItem.Serialized | undefined>;
	$disposeVisualizedTree(element: number): void;
}


export interface DecorationRequest {
	readonly id: number;
	readonly uri: UriComponents;
}

export type DecorationData = [boolean, string, string | ThemeIcon, ThemeColor];
export type DecorationReply = { [id: number]: DecorationData };

export interface ExtHostDecorationsShape {
	$provideDecorations(handle: number, requests: DecorationRequest[], token: CancellationToken): Promise<DecorationReply>;
}

export interface ExtHostWindowShape {
	$onDidChangeWindowFocus(value: boolean): void;
	$onDidChangeWindowActive(value: boolean): void;
	$onDidChangeActiveNativeWindowHandle(handle: string | undefined): void;
}

export interface ExtHostLogLevelServiceShape {
	$setLogLevel(level: LogLevel, resource?: UriComponents): void;
}

export interface MainThreadLoggerShape {
	$log(file: UriComponents, messages: [LogLevel, string][]): void;
	$flush(file: UriComponents): void;
	$createLogger(file: UriComponents, options?: ILoggerOptions): Promise<void>;
	$registerLogger(logger: UriDto<ILoggerResource>): Promise<void>;
	$deregisterLogger(resource: UriComponents): Promise<void>;
	$setVisibility(resource: UriComponents, visible: boolean): Promise<void>;
}

export interface ExtHostOutputServiceShape {
	$setVisibleChannel(channelId: string | null): void;
}

export interface ExtHostProgressShape {
	$acceptProgressCanceled(handle: number): void;
}

export interface ExtHostCommentsShape {
	$createCommentThreadTemplate(commentControllerHandle: number, uriComponents: UriComponents, range: IRange | undefined, editorId?: string): Promise<void>;
	$updateCommentThreadTemplate(commentControllerHandle: number, threadHandle: number, range: IRange): Promise<void>;
	$updateCommentThread(commentControllerHandle: number, threadHandle: number, changes: CommentThreadChanges): Promise<void>;
	$deleteCommentThread(commentControllerHandle: number, commentThreadHandle: number): void;
	$provideCommentingRanges(commentControllerHandle: number, uriComponents: UriComponents, token: CancellationToken): Promise<{ ranges: IRange[]; fileComments: boolean } | undefined>;
	$toggleReaction(commentControllerHandle: number, threadHandle: number, uri: UriComponents, comment: languages.Comment, reaction: languages.CommentReaction): Promise<void>;
	$setActiveComment(controllerHandle: number, commentInfo: { commentThreadHandle: number; uniqueIdInThread?: number } | undefined): Promise<void>;
}

export interface INotebookSelectionChangeEvent {
	selections: ICellRange[];
}

export interface INotebookVisibleRangesEvent {
	ranges: ICellRange[];
}

export interface INotebookEditorPropertiesChangeData {
	visibleRanges?: INotebookVisibleRangesEvent;
	selections?: INotebookSelectionChangeEvent;
}

export interface INotebookDocumentPropertiesChangeData {
	metadata?: notebookCommon.NotebookDocumentMetadata;
}

export interface INotebookModelAddedData {
	uri: UriComponents;
	versionId: number;
	cells: NotebookCellDto[];
	viewType: string;
	metadata?: notebookCommon.NotebookDocumentMetadata;
}

export interface INotebookEditorAddData {
	id: string;
	documentUri: UriComponents;
	selections: ICellRange[];
	visibleRanges: ICellRange[];
	viewColumn?: number;
	viewType: string;
}

export interface INotebookDocumentsAndEditorsDelta {
	removedDocuments?: UriComponents[];
	addedDocuments?: INotebookModelAddedData[];
	removedEditors?: string[];
	addedEditors?: INotebookEditorAddData[];
	newActiveEditor?: string | null;
	visibleEditors?: string[];
}

export interface NotebookOutputItemDto {
	readonly mime: string;
	readonly valueBytes: VSBuffer;
}

export interface NotebookOutputDto {
	items: NotebookOutputItemDto[];
	outputId: string;
	metadata?: Record<string, any>;
}

export interface NotebookCellDataDto {
	source: string;
	language: string;
	mime: string | undefined;
	cellKind: notebookCommon.CellKind;
	outputs: NotebookOutputDto[];
	metadata?: notebookCommon.NotebookCellMetadata;
	internalMetadata?: notebookCommon.NotebookCellInternalMetadata;
}

export interface NotebookDataDto {
	readonly cells: NotebookCellDataDto[];
	readonly metadata: notebookCommon.NotebookDocumentMetadata;
}

export interface NotebookCellDto {
	handle: number;
	uri: UriComponents;
	eol: string;
	source: string[];
	language: string;
	mime?: string;
	cellKind: notebookCommon.CellKind;
	outputs: NotebookOutputDto[];
	metadata?: notebookCommon.NotebookCellMetadata;
	internalMetadata?: notebookCommon.NotebookCellInternalMetadata;
}

export type INotebookPartialFileStatsWithMetadata = Omit<files.IFileStatWithMetadata, 'resource' | 'children'>;

export interface ExtHostNotebookShape extends ExtHostNotebookDocumentsAndEditorsShape {
	$provideNotebookCellStatusBarItems(handle: number, uri: UriComponents, index: number, token: CancellationToken): Promise<INotebookCellStatusBarListDto | undefined>;
	$releaseNotebookCellStatusBarItems(id: number): void;

	$dataToNotebook(handle: number, data: VSBuffer, token: CancellationToken): Promise<SerializableObjectWithBuffers<NotebookDataDto>>;
	$notebookToData(handle: number, data: SerializableObjectWithBuffers<NotebookDataDto>, token: CancellationToken): Promise<VSBuffer>;
	$saveNotebook(handle: number, uri: UriComponents, versionId: number, options: files.IWriteFileOptions, token: CancellationToken): Promise<INotebookPartialFileStatsWithMetadata>;

	$searchInNotebooks(handle: number, textQuery: search.ITextQuery, viewTypeFileTargets: NotebookPriorityInfo[], otherViewTypeFileTargets: NotebookPriorityInfo[], token: CancellationToken): Promise<{ results: IRawClosedNotebookFileMatch[]; limitHit: boolean }>;
}

export interface ExtHostNotebookDocumentSaveParticipantShape {
	$participateInSave(resource: UriComponents, reason: SaveReason, token: CancellationToken): Promise<boolean>;
}

export interface ExtHostNotebookRenderersShape {
	$postRendererMessage(editorId: string, rendererId: string, message: unknown): void;
}

export interface ExtHostNotebookDocumentsAndEditorsShape {
	$acceptDocumentAndEditorsDelta(delta: SerializableObjectWithBuffers<INotebookDocumentsAndEditorsDelta>): void;
}

export type NotebookRawContentEventDto =
	// notebookCommon.NotebookCellsInitializeEvent<NotebookCellDto>
	| {

		readonly kind: notebookCommon.NotebookCellsChangeType.ModelChange;
		readonly changes: notebookCommon.NotebookCellTextModelSplice<NotebookCellDto>[];
	}
	| {
		readonly kind: notebookCommon.NotebookCellsChangeType.Move;
		readonly index: number;
		readonly length: number;
		readonly newIdx: number;
	}
	| {
		readonly kind: notebookCommon.NotebookCellsChangeType.Output;
		readonly index: number;
		readonly outputs: NotebookOutputDto[];
	}
	| {
		readonly kind: notebookCommon.NotebookCellsChangeType.OutputItem;
		readonly index: number;
		readonly outputId: string;
		readonly outputItems: NotebookOutputItemDto[];
		readonly append: boolean;
	}
	| notebookCommon.NotebookCellsChangeLanguageEvent
	| notebookCommon.NotebookCellsChangeMimeEvent
	| notebookCommon.NotebookCellsChangeMetadataEvent
	| notebookCommon.NotebookCellsChangeInternalMetadataEvent
	// | notebookCommon.NotebookDocumentChangeMetadataEvent
	| notebookCommon.NotebookCellContentChangeEvent
	// | notebookCommon.NotebookDocumentUnknownChangeEvent
	;

export type NotebookCellsChangedEventDto = {
	readonly rawEvents: NotebookRawContentEventDto[];
	readonly versionId: number;
};

export interface ExtHostNotebookDocumentsShape {
	$acceptModelChanged(uriComponents: UriComponents, event: SerializableObjectWithBuffers<NotebookCellsChangedEventDto>, isDirty: boolean, newMetadata?: notebookCommon.NotebookDocumentMetadata): void;
	$acceptDirtyStateChanged(uriComponents: UriComponents, isDirty: boolean): void;
	$acceptModelSaved(uriComponents: UriComponents): void;
}

export type INotebookEditorViewColumnInfo = Record<string, number>;

export interface ExtHostNotebookEditorsShape {
	$acceptEditorPropertiesChanged(id: string, data: INotebookEditorPropertiesChangeData): void;
	$acceptEditorViewColumns(data: INotebookEditorViewColumnInfo): void;
}

export interface ExtHostNotebookKernelsShape {
	$acceptNotebookAssociation(handle: number, uri: UriComponents, value: boolean): void;
	$executeCells(handle: number, uri: UriComponents, handles: number[]): Promise<void>;
	$cancelCells(handle: number, uri: UriComponents, handles: number[]): Promise<void>;
	$acceptKernelMessageFromRenderer(handle: number, editorId: string, message: any): void;
	$cellExecutionChanged(uri: UriComponents, cellHandle: number, state: notebookCommon.NotebookCellExecutionState | undefined): void;
	$provideKernelSourceActions(handle: number, token: CancellationToken): Promise<notebookCommon.INotebookKernelSourceAction[]>;
	$provideVariables(handle: number, requestId: string, notebookUri: UriComponents, parentId: number | undefined, kind: 'named' | 'indexed', start: number, token: CancellationToken): Promise<void>;
}

export interface ExtHostInteractiveShape {
	$willAddInteractiveDocument(uri: UriComponents, eol: string, languageId: string, notebookUri: UriComponents): void;
	$willRemoveInteractiveDocument(uri: UriComponents, notebookUri: UriComponents): void;
}

export interface ExtHostStorageShape {
	$acceptValue(shared: boolean, extensionId: string, value: string): void;
}

export interface ExtHostThemingShape {
	$onColorThemeChange(themeType: string): void;
}

export interface MainThreadThemingShape extends IDisposable {
}

export interface MainThreadLocalizationShape extends IDisposable {
	$fetchBuiltInBundleUri(id: string, language: string): Promise<UriComponents | undefined>;
	$fetchBundleContents(uriComponents: UriComponents): Promise<string>;
}

export interface TunnelDto {
	remoteAddress: { port: number; host: string };
	localAddress: { port: number; host: string } | string;
	public: boolean;
	privacy: TunnelPrivacyId | string;
	protocol: string | undefined;
}


export interface ExtHostTunnelServiceShape {
	$forwardPort(tunnelOptions: TunnelOptions, tunnelCreationOptions: TunnelCreationOptions): Promise<TunnelDto | string | undefined>;
	$closeTunnel(remote: { host: string; port: number }, silent?: boolean): Promise<void>;
	$onDidTunnelsChange(): Promise<void>;
	$registerCandidateFinder(enable: boolean): Promise<void>;
	$applyCandidateFilter(candidates: CandidatePort[]): Promise<CandidatePort[]>;
	$providePortAttributes(handles: number[], ports: number[], pid: number | undefined, commandline: string | undefined, cancellationToken: CancellationToken): Promise<ProvidedPortAttributes[]>;
}

export interface ExtHostTimelineShape {
	$getTimeline(source: string, uri: UriComponents, options: TimelineOptions, token: CancellationToken): Promise<Dto<Timeline> | undefined>;
}

export const enum ExtHostTestingResource {
	Workspace,
	TextDocument
}

export interface ExtHostTestingShape {
	$runControllerTests(req: IStartControllerTests[], token: CancellationToken): Promise<{ error?: string }[]>;
	$startContinuousRun(req: ICallProfileRunHandler[], token: CancellationToken): Promise<{ error?: string }[]>;
	$cancelExtensionTestRun(runId: string | undefined, taskId: string | undefined): void;
	/** Handles a diff of tests, as a result of a subscribeToDiffs() call */
	$acceptDiff(diff: TestsDiffOp.Serialized[]): void;
	/** Expands a test item's children, by the given number of levels. */
	$expandTest(testId: string, levels: number): Promise<void>;
	/** Requests coverage details for a test run. Errors if not available. */
	$getCoverageDetails(coverageId: string, testId: string | undefined, token: CancellationToken): Promise<CoverageDetails.Serialized[]>;
	/** Disposes resources associated with a test run. */
	$disposeRun(runId: string): void;
	/** Configures a test run config. */
	$configureRunProfile(controllerId: string, configId: number): void;
	/** Asks the controller to refresh its tests */
	$refreshTests(controllerId: string, token: CancellationToken): Promise<void>;
	/** Ensures any pending test diffs are flushed */
	$syncTests(): Promise<void>;
	/** Sets the active test run profiles */
	$setDefaultRunProfiles(profiles: Record</* controller id */string, /* profile id */ number[]>): void;
	$getTestsRelatedToCode(uri: UriComponents, position: IPosition, token: CancellationToken): Promise<string[]>;
	$getCodeRelatedToTest(testId: string, token: CancellationToken): Promise<ILocationDto[]>;

	// --- test results:

	/** Publishes that a test run finished. */
	$publishTestResults(results: ISerializedTestResults[]): void;
	/** Requests followup actions for a test (failure) message */
	$provideTestFollowups(req: TestMessageFollowupRequest, token: CancellationToken): Promise<TestMessageFollowupResponse[]>;
	/** Actions a followup actions for a test (failure) message */
	$executeTestFollowup(id: number): Promise<void>;
	/** Disposes followup actions for a test (failure) message */
	$disposeTestFollowups(id: number[]): void;
}

export interface ExtHostMcpShape {
	$startMcp(id: number, launch: McpServerLaunch.Serialized): void;
	$stopMcp(id: number): void;
	$sendMessage(id: number, message: string): void;
	$waitForInitialCollectionProviders(): Promise<void>;
}

export interface MainThreadMcpShape {
	$onDidChangeState(id: number, state: McpConnectionState): void;
	$onDidPublishLog(id: number, level: LogLevel, log: string): void;
	$onDidReceiveMessage(id: number, message: string): void;
	$upsertMcpCollection(collection: McpCollectionDefinition.FromExtHost, servers: Dto<McpServerDefinition>[]): void;
	$deleteMcpCollection(collectionId: string): void;
}

export interface ExtHostLocalizationShape {
	getMessage(extensionId: string, details: IStringDetails): string;
	getBundle(extensionId: string): { [key: string]: string } | undefined;
	getBundleUri(extensionId: string): URI | undefined;
	initializeLocalizedMessages(extension: IExtensionDescription): Promise<void>;
}

export interface IStringDetails {
	message: string;
	args?: Record<string | number, any>;
	comment?: string | string[];
}

export interface ITestControllerPatch {
	label?: string;
	capabilities?: TestControllerCapability;
}

export interface MainThreadTestingShape {
	// --- test lifecycle:

	/** Registers that there's a test controller with the given ID */
	$registerTestController(controllerId: string, label: string, capability: TestControllerCapability): void;
	/** Updates the label of an existing test controller. */
	$updateController(controllerId: string, patch: ITestControllerPatch): void;
	/** Diposes of the test controller with the given ID */
	$unregisterTestController(controllerId: string): void;
	/** Requests tests published to VS Code. */
	$subscribeToDiffs(): void;
	/** Stops requesting tests published to VS Code. */
	$unsubscribeFromDiffs(): void;
	/** Publishes that new tests were available on the given source. */
	$publishDiff(controllerId: string, diff: TestsDiffOp.Serialized[]): void;
	/** Gets coverage details from a test result. */
	$getCoverageDetails(resultId: string, taskIndex: number, uri: UriComponents, token: CancellationToken): Promise<CoverageDetails.Serialized[]>;

	// --- test run configurations:

	/** Called when a new test run configuration is available */
	$publishTestRunProfile(config: ITestRunProfile): void;
	/** Updates an existing test run configuration */
	$updateTestRunConfig(controllerId: string, configId: number, update: Partial<ITestRunProfile>): void;
	/** Removes a previously-published test run config */
	$removeTestProfile(controllerId: string, configId: number): void;


	// --- test run handling:

	/** Request by an extension to run tests. */
	$runTests(req: ResolvedTestRunRequest, token: CancellationToken): Promise<string>;
	/**
	 * Adds tests to the run. The tests are given in descending depth. The first
	 * item will be a previously-known test, or a test root.
	 */
	$addTestsToRun(controllerId: string, runId: string, tests: ITestItem.Serialized[]): void;
	/** Updates the state of a test run in the given run. */
	$updateTestStateInRun(runId: string, taskId: string, testId: string, state: TestResultState, duration?: number): void;
	/** Appends a message to a test in the run. */
	$appendTestMessagesInRun(runId: string, taskId: string, testId: string, messages: ITestMessage.Serialized[]): void;
	/** Appends raw output to the test run.. */
	$appendOutputToRun(runId: string, taskId: string, output: VSBuffer, location?: ILocationDto, testId?: string): void;
	/** Triggered when coverage is added to test results. */
	$appendCoverage(runId: string, taskId: string, coverage: IFileCoverage.Serialized): void;
	/** Signals a task in a test run started. */
	$startedTestRunTask(runId: string, task: ITestRunTask): void;
	/** Signals a task in a test run ended. */
	$finishedTestRunTask(runId: string, taskId: string): void;
	/** Start a new extension-provided test run. */
	$startedExtensionTestRun(req: ExtensionRunTestsRequest): void;
	/** Signals that an extension-provided test run finished. */
	$finishedExtensionTestRun(runId: string): void;
	/** Marks a test (or controller) as retired in all results. */
	$markTestRetired(testIds: string[] | undefined): void;
}

export type ChatStatusItemDto = {
	id: string;
	title: string;
	description: string;
	detail: string | undefined;
};

export interface MainThreadChatStatusShape {
	$setEntry(id: string, entry: ChatStatusItemDto): void;
	$disposeEntry(id: string): void;
}

// --- proxy identifiers

export const MainContext = {
	MainThreadAuthentication: createProxyIdentifier<MainThreadAuthenticationShape>('MainThreadAuthentication'),
	MainThreadBulkEdits: createProxyIdentifier<MainThreadBulkEditsShape>('MainThreadBulkEdits'),
	MainThreadLanguageModels: createProxyIdentifier<MainThreadLanguageModelsShape>('MainThreadLanguageModels'),
	MainThreadEmbeddings: createProxyIdentifier<MainThreadEmbeddingsShape>('MainThreadEmbeddings'),
	MainThreadChatAgents2: createProxyIdentifier<MainThreadChatAgentsShape2>('MainThreadChatAgents2'),
	MainThreadCodeMapper: createProxyIdentifier<MainThreadCodeMapperShape>('MainThreadCodeMapper'),
	MainThreadLanguageModelTools: createProxyIdentifier<MainThreadLanguageModelToolsShape>('MainThreadChatSkills'),
	MainThreadClipboard: createProxyIdentifier<MainThreadClipboardShape>('MainThreadClipboard'),
	MainThreadCommands: createProxyIdentifier<MainThreadCommandsShape>('MainThreadCommands'),
	MainThreadComments: createProxyIdentifier<MainThreadCommentsShape>('MainThreadComments'),
	MainThreadConfiguration: createProxyIdentifier<MainThreadConfigurationShape>('MainThreadConfiguration'),
	MainThreadConsole: createProxyIdentifier<MainThreadConsoleShape>('MainThreadConsole'),
	MainThreadDebugService: createProxyIdentifier<MainThreadDebugServiceShape>('MainThreadDebugService'),
	MainThreadDecorations: createProxyIdentifier<MainThreadDecorationsShape>('MainThreadDecorations'),
	MainThreadDiagnostics: createProxyIdentifier<MainThreadDiagnosticsShape>('MainThreadDiagnostics'),
	MainThreadDialogs: createProxyIdentifier<MainThreadDiaglogsShape>('MainThreadDiaglogs'),
	MainThreadDocuments: createProxyIdentifier<MainThreadDocumentsShape>('MainThreadDocuments'),
	MainThreadDocumentContentProviders: createProxyIdentifier<MainThreadDocumentContentProvidersShape>('MainThreadDocumentContentProviders'),
	MainThreadTextEditors: createProxyIdentifier<MainThreadTextEditorsShape>('MainThreadTextEditors'),
	MainThreadEditorInsets: createProxyIdentifier<MainThreadEditorInsetsShape>('MainThreadEditorInsets'),
	MainThreadEditorTabs: createProxyIdentifier<MainThreadEditorTabsShape>('MainThreadEditorTabs'),
	MainThreadErrors: createProxyIdentifier<MainThreadErrorsShape>('MainThreadErrors'),
	MainThreadTreeViews: createProxyIdentifier<MainThreadTreeViewsShape>('MainThreadTreeViews'),
	MainThreadDownloadService: createProxyIdentifier<MainThreadDownloadServiceShape>('MainThreadDownloadService'),
	MainThreadLanguageFeatures: createProxyIdentifier<MainThreadLanguageFeaturesShape>('MainThreadLanguageFeatures'),
	MainThreadLanguages: createProxyIdentifier<MainThreadLanguagesShape>('MainThreadLanguages'),
	MainThreadLogger: createProxyIdentifier<MainThreadLoggerShape>('MainThreadLogger'),
	MainThreadMessageService: createProxyIdentifier<MainThreadMessageServiceShape>('MainThreadMessageService'),
	MainThreadOutputService: createProxyIdentifier<MainThreadOutputServiceShape>('MainThreadOutputService'),
	MainThreadProgress: createProxyIdentifier<MainThreadProgressShape>('MainThreadProgress'),
	MainThreadQuickDiff: createProxyIdentifier<MainThreadQuickDiffShape>('MainThreadQuickDiff'),
	MainThreadQuickOpen: createProxyIdentifier<MainThreadQuickOpenShape>('MainThreadQuickOpen'),
	MainThreadStatusBar: createProxyIdentifier<MainThreadStatusBarShape>('MainThreadStatusBar'),
	MainThreadSecretState: createProxyIdentifier<MainThreadSecretStateShape>('MainThreadSecretState'),
	MainThreadStorage: createProxyIdentifier<MainThreadStorageShape>('MainThreadStorage'),
	MainThreadSpeech: createProxyIdentifier<MainThreadSpeechShape>('MainThreadSpeechProvider'),
	MainThreadTelemetry: createProxyIdentifier<MainThreadTelemetryShape>('MainThreadTelemetry'),
	MainThreadTerminalService: createProxyIdentifier<MainThreadTerminalServiceShape>('MainThreadTerminalService'),
	MainThreadTerminalShellIntegration: createProxyIdentifier<MainThreadTerminalShellIntegrationShape>('MainThreadTerminalShellIntegration'),
	MainThreadWebviews: createProxyIdentifier<MainThreadWebviewsShape>('MainThreadWebviews'),
	MainThreadWebviewPanels: createProxyIdentifier<MainThreadWebviewPanelsShape>('MainThreadWebviewPanels'),
	MainThreadWebviewViews: createProxyIdentifier<MainThreadWebviewViewsShape>('MainThreadWebviewViews'),
	MainThreadCustomEditors: createProxyIdentifier<MainThreadCustomEditorsShape>('MainThreadCustomEditors'),
	MainThreadUrls: createProxyIdentifier<MainThreadUrlsShape>('MainThreadUrls'),
	MainThreadUriOpeners: createProxyIdentifier<MainThreadUriOpenersShape>('MainThreadUriOpeners'),
	MainThreadProfileContentHandlers: createProxyIdentifier<MainThreadProfileContentHandlersShape>('MainThreadProfileContentHandlers'),
	MainThreadWorkspace: createProxyIdentifier<MainThreadWorkspaceShape>('MainThreadWorkspace'),
	MainThreadFileSystem: createProxyIdentifier<MainThreadFileSystemShape>('MainThreadFileSystem'),
	MainThreadFileSystemEventService: createProxyIdentifier<MainThreadFileSystemEventServiceShape>('MainThreadFileSystemEventService'),
	MainThreadExtensionService: createProxyIdentifier<MainThreadExtensionServiceShape>('MainThreadExtensionService'),
	MainThreadSCM: createProxyIdentifier<MainThreadSCMShape>('MainThreadSCM'),
	MainThreadSearch: createProxyIdentifier<MainThreadSearchShape>('MainThreadSearch'),
	MainThreadShare: createProxyIdentifier<MainThreadShareShape>('MainThreadShare'),
	MainThreadTask: createProxyIdentifier<MainThreadTaskShape>('MainThreadTask'),
	MainThreadWindow: createProxyIdentifier<MainThreadWindowShape>('MainThreadWindow'),
	MainThreadLabelService: createProxyIdentifier<MainThreadLabelServiceShape>('MainThreadLabelService'),
	MainThreadNotebook: createProxyIdentifier<MainThreadNotebookShape>('MainThreadNotebook'),
	MainThreadNotebookDocuments: createProxyIdentifier<MainThreadNotebookDocumentsShape>('MainThreadNotebookDocumentsShape'),
	MainThreadNotebookEditors: createProxyIdentifier<MainThreadNotebookEditorsShape>('MainThreadNotebookEditorsShape'),
	MainThreadNotebookKernels: createProxyIdentifier<MainThreadNotebookKernelsShape>('MainThreadNotebookKernels'),
	MainThreadNotebookRenderers: createProxyIdentifier<MainThreadNotebookRenderersShape>('MainThreadNotebookRenderers'),
	MainThreadInteractive: createProxyIdentifier<MainThreadInteractiveShape>('MainThreadInteractive'),
	MainThreadTheming: createProxyIdentifier<MainThreadThemingShape>('MainThreadTheming'),
	MainThreadTunnelService: createProxyIdentifier<MainThreadTunnelServiceShape>('MainThreadTunnelService'),
	MainThreadManagedSockets: createProxyIdentifier<MainThreadManagedSocketsShape>('MainThreadManagedSockets'),
	MainThreadTimeline: createProxyIdentifier<MainThreadTimelineShape>('MainThreadTimeline'),
	MainThreadTesting: createProxyIdentifier<MainThreadTestingShape>('MainThreadTesting'),
	MainThreadLocalization: createProxyIdentifier<MainThreadLocalizationShape>('MainThreadLocalizationShape'),
	MainThreadMcp: createProxyIdentifier<MainThreadMcpShape>('MainThreadMcpShape'),
	MainThreadAiRelatedInformation: createProxyIdentifier<MainThreadAiRelatedInformationShape>('MainThreadAiRelatedInformation'),
	MainThreadAiEmbeddingVector: createProxyIdentifier<MainThreadAiEmbeddingVectorShape>('MainThreadAiEmbeddingVector'),
	MainThreadChatStatus: createProxyIdentifier<MainThreadChatStatusShape>('MainThreadChatStatus'),
};

export const ExtHostContext = {
	ExtHostCodeMapper: createProxyIdentifier<ExtHostCodeMapperShape>('ExtHostCodeMapper'),
	ExtHostCommands: createProxyIdentifier<ExtHostCommandsShape>('ExtHostCommands'),
	ExtHostConfiguration: createProxyIdentifier<ExtHostConfigurationShape>('ExtHostConfiguration'),
	ExtHostDiagnostics: createProxyIdentifier<ExtHostDiagnosticsShape>('ExtHostDiagnostics'),
	ExtHostDebugService: createProxyIdentifier<ExtHostDebugServiceShape>('ExtHostDebugService'),
	ExtHostDecorations: createProxyIdentifier<ExtHostDecorationsShape>('ExtHostDecorations'),
	ExtHostDocumentsAndEditors: createProxyIdentifier<ExtHostDocumentsAndEditorsShape>('ExtHostDocumentsAndEditors'),
	ExtHostDocuments: createProxyIdentifier<ExtHostDocumentsShape>('ExtHostDocuments'),
	ExtHostDocumentContentProviders: createProxyIdentifier<ExtHostDocumentContentProvidersShape>('ExtHostDocumentContentProviders'),
	ExtHostDocumentSaveParticipant: createProxyIdentifier<ExtHostDocumentSaveParticipantShape>('ExtHostDocumentSaveParticipant'),
	ExtHostEditors: createProxyIdentifier<ExtHostEditorsShape>('ExtHostEditors'),
	ExtHostTreeViews: createProxyIdentifier<ExtHostTreeViewsShape>('ExtHostTreeViews'),
	ExtHostFileSystem: createProxyIdentifier<ExtHostFileSystemShape>('ExtHostFileSystem'),
	ExtHostFileSystemInfo: createProxyIdentifier<ExtHostFileSystemInfoShape>('ExtHostFileSystemInfo'),
	ExtHostFileSystemEventService: createProxyIdentifier<ExtHostFileSystemEventServiceShape>('ExtHostFileSystemEventService'),
	ExtHostLanguages: createProxyIdentifier<ExtHostLanguagesShape>('ExtHostLanguages'),
	ExtHostLanguageFeatures: createProxyIdentifier<ExtHostLanguageFeaturesShape>('ExtHostLanguageFeatures'),
	ExtHostQuickOpen: createProxyIdentifier<ExtHostQuickOpenShape>('ExtHostQuickOpen'),
	ExtHostQuickDiff: createProxyIdentifier<ExtHostQuickDiffShape>('ExtHostQuickDiff'),
	ExtHostStatusBar: createProxyIdentifier<ExtHostStatusBarShape>('ExtHostStatusBar'),
	ExtHostShare: createProxyIdentifier<ExtHostShareShape>('ExtHostShare'),
	ExtHostExtensionService: createProxyIdentifier<ExtHostExtensionServiceShape>('ExtHostExtensionService'),
	ExtHostLogLevelServiceShape: createProxyIdentifier<ExtHostLogLevelServiceShape>('ExtHostLogLevelServiceShape'),
	ExtHostTerminalService: createProxyIdentifier<ExtHostTerminalServiceShape>('ExtHostTerminalService'),
	ExtHostTerminalShellIntegration: createProxyIdentifier<ExtHostTerminalShellIntegrationShape>('ExtHostTerminalShellIntegration'),
	ExtHostSCM: createProxyIdentifier<ExtHostSCMShape>('ExtHostSCM'),
	ExtHostSearch: createProxyIdentifier<ExtHostSearchShape>('ExtHostSearch'),
	ExtHostTask: createProxyIdentifier<ExtHostTaskShape>('ExtHostTask'),
	ExtHostWorkspace: createProxyIdentifier<ExtHostWorkspaceShape>('ExtHostWorkspace'),
	ExtHostWindow: createProxyIdentifier<ExtHostWindowShape>('ExtHostWindow'),
	ExtHostWebviews: createProxyIdentifier<ExtHostWebviewsShape>('ExtHostWebviews'),
	ExtHostWebviewPanels: createProxyIdentifier<ExtHostWebviewPanelsShape>('ExtHostWebviewPanels'),
	ExtHostCustomEditors: createProxyIdentifier<ExtHostCustomEditorsShape>('ExtHostCustomEditors'),
	ExtHostWebviewViews: createProxyIdentifier<ExtHostWebviewViewsShape>('ExtHostWebviewViews'),
	ExtHostEditorInsets: createProxyIdentifier<ExtHostEditorInsetsShape>('ExtHostEditorInsets'),
	ExtHostEditorTabs: createProxyIdentifier<IExtHostEditorTabsShape>('ExtHostEditorTabs'),
	ExtHostProgress: createProxyIdentifier<ExtHostProgressShape>('ExtHostProgress'),
	ExtHostComments: createProxyIdentifier<ExtHostCommentsShape>('ExtHostComments'),
	ExtHostSecretState: createProxyIdentifier<ExtHostSecretStateShape>('ExtHostSecretState'),
	ExtHostStorage: createProxyIdentifier<ExtHostStorageShape>('ExtHostStorage'),
	ExtHostUrls: createProxyIdentifier<ExtHostUrlsShape>('ExtHostUrls'),
	ExtHostUriOpeners: createProxyIdentifier<ExtHostUriOpenersShape>('ExtHostUriOpeners'),
	ExtHostProfileContentHandlers: createProxyIdentifier<ExtHostProfileContentHandlersShape>('ExtHostProfileContentHandlers'),
	ExtHostOutputService: createProxyIdentifier<ExtHostOutputServiceShape>('ExtHostOutputService'),
	ExtHostLabelService: createProxyIdentifier<ExtHostLabelServiceShape>('ExtHostLabelService'),
	ExtHostNotebook: createProxyIdentifier<ExtHostNotebookShape>('ExtHostNotebook'),
	ExtHostNotebookDocuments: createProxyIdentifier<ExtHostNotebookDocumentsShape>('ExtHostNotebookDocuments'),
	ExtHostNotebookEditors: createProxyIdentifier<ExtHostNotebookEditorsShape>('ExtHostNotebookEditors'),
	ExtHostNotebookKernels: createProxyIdentifier<ExtHostNotebookKernelsShape>('ExtHostNotebookKernels'),
	ExtHostNotebookRenderers: createProxyIdentifier<ExtHostNotebookRenderersShape>('ExtHostNotebookRenderers'),
	ExtHostNotebookDocumentSaveParticipant: createProxyIdentifier<ExtHostNotebookDocumentSaveParticipantShape>('ExtHostNotebookDocumentSaveParticipant'),
	ExtHostInteractive: createProxyIdentifier<ExtHostInteractiveShape>('ExtHostInteractive'),
	ExtHostChatAgents2: createProxyIdentifier<ExtHostChatAgentsShape2>('ExtHostChatAgents'),
	ExtHostLanguageModelTools: createProxyIdentifier<ExtHostLanguageModelToolsShape>('ExtHostChatSkills'),
	ExtHostChatProvider: createProxyIdentifier<ExtHostLanguageModelsShape>('ExtHostChatProvider'),
	ExtHostSpeech: createProxyIdentifier<ExtHostSpeechShape>('ExtHostSpeech'),
	ExtHostEmbeddings: createProxyIdentifier<ExtHostEmbeddingsShape>('ExtHostEmbeddings'),
	ExtHostAiRelatedInformation: createProxyIdentifier<ExtHostAiRelatedInformationShape>('ExtHostAiRelatedInformation'),
	ExtHostAiEmbeddingVector: createProxyIdentifier<ExtHostAiEmbeddingVectorShape>('ExtHostAiEmbeddingVector'),
	ExtHostTheming: createProxyIdentifier<ExtHostThemingShape>('ExtHostTheming'),
	ExtHostTunnelService: createProxyIdentifier<ExtHostTunnelServiceShape>('ExtHostTunnelService'),
	ExtHostManagedSockets: createProxyIdentifier<ExtHostManagedSocketsShape>('ExtHostManagedSockets'),
	ExtHostAuthentication: createProxyIdentifier<ExtHostAuthenticationShape>('ExtHostAuthentication'),
	ExtHostTimeline: createProxyIdentifier<ExtHostTimelineShape>('ExtHostTimeline'),
	ExtHostTesting: createProxyIdentifier<ExtHostTestingShape>('ExtHostTesting'),
	ExtHostTelemetry: createProxyIdentifier<ExtHostTelemetryShape>('ExtHostTelemetry'),
	ExtHostLocalization: createProxyIdentifier<ExtHostLocalizationShape>('ExtHostLocalization'),
	ExtHostMcp: createProxyIdentifier<ExtHostMcpShape>('ExtHostMcp'),
};<|MERGE_RESOLUTION|>--- conflicted
+++ resolved
@@ -3,6 +3,7 @@
  *  Licensed under the MIT License. See License.txt in the project root for license information.
  *--------------------------------------------------------------------------------------------*/
 
+import type * as vscode from 'vscode';
 import { VSBuffer } from '../../../base/common/buffer.js';
 import { CancellationToken } from '../../../base/common/cancellation.js';
 import { IRemoteConsoleLog } from '../../../base/common/console.js';
@@ -87,12 +88,7 @@
 import * as search from '../../services/search/common/search.js';
 import { TextSearchCompleteMessage } from '../../services/search/common/searchExtTypes.js';
 import { ISaveProfileResult } from '../../services/userDataProfile/common/userDataProfile.js';
-<<<<<<< HEAD
-import type * as vscode from 'vscode';
-=======
-import { TerminalShellExecutionCommandLineConfidence } from './extHostTypes.js';
 import * as tasks from './shared/tasks.js';
->>>>>>> a508d75b
 
 export interface IWorkspaceData extends IStaticWorkspaceData {
 	folders: { uri: UriComponents; name: string; index: number }[];
