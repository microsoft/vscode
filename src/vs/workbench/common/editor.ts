/*---------------------------------------------------------------------------------------------
 *  Copyright (c) Microsoft Corporation. All rights reserved.
 *  Licensed under the MIT License. See License.txt in the project root for license information.
 *--------------------------------------------------------------------------------------------*/

import { localize } from 'vs/nls';
import { Event } from 'vs/base/common/event';
import { assertIsDefined } from 'vs/base/common/types';
import { URI } from 'vs/base/common/uri';
import { Disposable, IDisposable, toDisposable } from 'vs/base/common/lifecycle';
import { IEditor, IEditorViewState, IDiffEditor } from 'vs/editor/common/editorCommon';
import { IEditorModel, IEditorOptions, ITextEditorOptions, IResourceEditorInput, ITextResourceEditorInput, IBaseTextResourceEditorInput, IBaseUntypedEditorInput } from 'vs/platform/editor/common/editor';
import { IInstantiationService, IConstructorSignature0, ServicesAccessor, BrandedService } from 'vs/platform/instantiation/common/instantiation';
import { IContextKeyService, RawContextKey } from 'vs/platform/contextkey/common/contextkey';
import { Registry } from 'vs/platform/registry/common/platform';
import { IEncodingSupport, IModeSupport } from 'vs/workbench/services/textfile/common/textfiles';
import { IEditorGroup } from 'vs/workbench/services/editor/common/editorGroupsService';
import { ICompositeControl, IComposite } from 'vs/workbench/common/composite';
import { IFileService } from 'vs/platform/files/common/files';
import { IPathData } from 'vs/platform/windows/common/windows';
import { coalesce } from 'vs/base/common/arrays';
import { IExtUri } from 'vs/base/common/resources';
import { Schemas } from 'vs/base/common/network';
import { ConfirmResult } from 'vs/platform/dialogs/common/dialogs';

// Static values for editor contributions
export const EditorExtensions = {
	EditorPane: 'workbench.contributions.editors',
	EditorFactory: 'workbench.contributions.editor.inputFactories'
};

// Static information regarding the text editor
export const DEFAULT_EDITOR_ASSOCIATION = {
	id: 'default',
	displayName: localize('promptOpenWith.defaultEditor.displayName', "Text Editor"),
	providerDisplayName: localize('builtinProviderDisplayName', "Built-in")
};

// Editor State Context Keys
export const ActiveEditorDirtyContext = new RawContextKey<boolean>('activeEditorIsDirty', false, localize('activeEditorIsDirty', "Whether the active editor is dirty"));
export const ActiveEditorPinnedContext = new RawContextKey<boolean>('activeEditorIsNotPreview', false, localize('activeEditorIsNotPreview', "Whether the active editor is not in preview mode"));
export const ActiveEditorStickyContext = new RawContextKey<boolean>('activeEditorIsPinned', false, localize('activeEditorIsPinned', "Whether the active editor is pinned"));
export const ActiveEditorReadonlyContext = new RawContextKey<boolean>('activeEditorIsReadonly', false, localize('activeEditorIsReadonly', "Whether the active editor is readonly"));
export const ActiveEditorCanRevertContext = new RawContextKey<boolean>('activeEditorCanRevert', false, localize('activeEditorCanRevert', "Whether the active editor can revert"));

// Editor Kind Context Keys
export const ActiveEditorContext = new RawContextKey<string | null>('activeEditor', null, { type: 'string', description: localize('activeEditor', "The identifier of the active editor") });
export const ActiveEditorAvailableEditorIdsContext = new RawContextKey<string>('activeEditorAvailableEditorIds', '', localize('activeEditorAvailableEditorIds', "The available editor identifiers that are usable for the active editor"));
export const TextCompareEditorVisibleContext = new RawContextKey<boolean>('textCompareEditorVisible', false, localize('textCompareEditorVisible', "Whether a text compare editor is visible"));
export const TextCompareEditorActiveContext = new RawContextKey<boolean>('textCompareEditorActive', false, localize('textCompareEditorActive', "Whether a text compare editor is active"));

// Editor Group Context Keys
export const EditorGroupEditorsCountContext = new RawContextKey<number>('groupEditorsCount', 0, localize('groupEditorsCount', "The number of opened editor groups"));
export const ActiveEditorGroupEmptyContext = new RawContextKey<boolean>('activeEditorGroupEmpty', false, localize('activeEditorGroupEmpty', "Whether the active editor group is empty"));
export const ActiveEditorGroupIndexContext = new RawContextKey<number>('activeEditorGroupIndex', 0, localize('activeEditorGroupIndex', "The index of the active editor group"));
export const ActiveEditorGroupLastContext = new RawContextKey<boolean>('activeEditorGroupLast', false, localize('activeEditorGroupLast', "Whether the active editor group is the last group"));
export const ActiveEditorGroupLockedContext = new RawContextKey<boolean>('activeEditorGroupLocked', false, localize('activeEditorGroupLocked', "Whether the active editor group is locked"));
export const MultipleEditorGroupsContext = new RawContextKey<boolean>('multipleEditorGroups', false, localize('multipleEditorGroups', "Whether there are multiple editor groups opened"));
export const SingleEditorGroupsContext = MultipleEditorGroupsContext.toNegated();

// Editor Layout Context Keys
export const EditorsVisibleContext = new RawContextKey<boolean>('editorIsOpen', false, localize('editorIsOpen', "Whether an editor is open"));
export const InEditorZenModeContext = new RawContextKey<boolean>('inZenMode', false, localize('inZenMode', "Whether Zen mode is enabled"));
export const IsCenteredLayoutContext = new RawContextKey<boolean>('isCenteredLayout', false, localize('isCenteredLayout', "Whether centered layout is enabled"));
export const SplitEditorsVertically = new RawContextKey<boolean>('splitEditorsVertically', false, localize('splitEditorsVertically', "Whether editors split vertically"));
export const EditorAreaVisibleContext = new RawContextKey<boolean>('editorAreaVisible', true, localize('editorAreaVisible', "Whether the editor area is visible"));

/**
 * Text diff editor id.
 */
export const TEXT_DIFF_EDITOR_ID = 'workbench.editors.textDiffEditor';

/**
 * Binary diff editor id.
 */
export const BINARY_DIFF_EDITOR_ID = 'workbench.editors.binaryResourceDiffEditor';

export interface IEditorDescriptor<T extends IEditorPane> {

	/**
	 * The unique type identifier of the editor. All instances
	 * of the same `IEditorPane` should have the same type
	 * identifier.
	 */
	readonly typeId: string;

	/**
	 * The display name of the editor.
	 */
	readonly name: string;

	/**
	 * Instantiates the editor pane using the provided services.
	 */
	instantiate(instantiationService: IInstantiationService): T;

	/**
	 * Whether the descriptor is for the provided editor pane.
	 */
	describes(editorPane: T): boolean;
}

/**
 * The editor pane is the container for workbench editors.
 */
export interface IEditorPane extends IComposite {

	/**
	 * The assigned input of this editor.
	 */
	readonly input: IEditorInput | undefined;

	/**
	 * The assigned options of the editor.
	 */
	readonly options: IEditorOptions | undefined;

	/**
	 * The assigned group this editor is showing in.
	 */
	readonly group: IEditorGroup | undefined;

	/**
	 * The minimum width of this editor.
	 */
	readonly minimumWidth: number;

	/**
	 * The maximum width of this editor.
	 */
	readonly maximumWidth: number;

	/**
	 * The minimum height of this editor.
	 */
	readonly minimumHeight: number;

	/**
	 * The maximum height of this editor.
	 */
	readonly maximumHeight: number;

	/**
	 * An event to notify whenever minimum/maximum width/height changes.
	 */
	readonly onDidChangeSizeConstraints: Event<{ width: number; height: number; } | undefined>;

	/**
	 * The context key service for this editor. Should be overridden by
	 * editors that have their own ScopedContextKeyService
	 */
	readonly scopedContextKeyService: IContextKeyService | undefined;

	/**
	 * Returns the underlying control of this editor. Callers need to cast
	 * the control to a specific instance as needed, e.g. by using the
	 * `isCodeEditor` helper method to access the text code editor.
	 */
	getControl(): IEditorControl | undefined;

	/**
	 * Finds out if this editor is visible or not.
	 */
	isVisible(): boolean;
}

/**
 * Overrides `IEditorPane` where `input` and `group` are known to be set.
 */
export interface IVisibleEditorPane extends IEditorPane {
	readonly input: IEditorInput;
	readonly group: IEditorGroup;
}

/**
 * The text editor pane is the container for workbench text editors.
 */
export interface ITextEditorPane extends IEditorPane {

	/**
	 * Returns the underlying text editor widget of this editor.
	 */
	getControl(): IEditor | undefined;

	/**
	 * Returns the current view state of the text editor if any.
	 */
	getViewState(): IEditorViewState | undefined;
}

export function isTextEditorPane(pane: IEditorPane | undefined): pane is ITextEditorPane {
	const candidate = pane as ITextEditorPane | undefined;

	return typeof candidate?.getViewState === 'function';
}

/**
 * The text editor pane is the container for workbench text diff editors.
 */
export interface ITextDiffEditorPane extends IEditorPane {

	/**
	 * Returns the underlying text editor widget of this editor.
	 */
	getControl(): IDiffEditor | undefined;
}

/**
 * Marker interface for the control inside an editor pane. Callers
 * have to cast the control to work with it, e.g. via methods
 * such as `isCodeEditor(control)`.
 */
export interface IEditorControl extends ICompositeControl { }

export interface IFileEditorFactory {

	/**
	 * The type identifier of the file editor.
	 */
	typeId: string;

	/**
	 * Creates new new editor capable of showing files.
	 */
	createFileEditor(resource: URI, preferredResource: URI | undefined, preferredName: string | undefined, preferredDescription: string | undefined, preferredEncoding: string | undefined, preferredMode: string | undefined, preferredContents: string | undefined, instantiationService: IInstantiationService): IFileEditorInput;

	/**
	 * Check if the provided object is a file editor.
	 */
	isFileEditor(obj: unknown): obj is IFileEditorInput;
}

export interface IEditorFactoryRegistry {

	/**
	 * Registers the file editor factory to use for file editors.
	 */
	registerFileEditorFactory(factory: IFileEditorFactory): void;

	/**
	 * Returns the file editor factory to use for file editors.
	 */
	getFileEditorFactory(): IFileEditorFactory;

	/**
	 * Registers a editor serializer for the given editor to the registry.
	 * An editor serializer is capable of serializing and deserializing editor
	 * from string data.
	 *
	 * @param editorTypeId the type identifier of the editor
	 * @param serializer the editor serializer for serialization/deserialization
	 */
	registerEditorSerializer<Services extends BrandedService[]>(editorTypeId: string, ctor: { new(...Services: Services): IEditorSerializer }): IDisposable;

	/**
	 * Returns the editor serializer for the given editor.
	 */
	getEditorSerializer(editor: IEditorInput): IEditorSerializer | undefined;
	getEditorSerializer(editorTypeId: string): IEditorSerializer | undefined;

	/**
	 * Starts the registry by providing the required services.
	 */
	start(accessor: ServicesAccessor): void;
}

export interface IEditorSerializer {

	/**
	 * Determines whether the given editor can be serialized by the serializer.
	 */
	canSerialize(editor: IEditorInput): boolean;

	/**
	 * Returns a string representation of the provided editor that contains enough information
	 * to deserialize back to the original editor from the deserialize() method.
	 */
	serialize(editor: IEditorInput): string | undefined;

	/**
	 * Returns an editor from the provided serialized form of the editor. This form matches
	 * the value returned from the serialize() method.
	 */
	deserialize(instantiationService: IInstantiationService, serializedEditor: string): IEditorInput | undefined;
}

export interface IUntitledTextResourceEditorInput extends IBaseTextResourceEditorInput {

	/**
	 * Optional resource for the untitled editor. Depending on the value, the editor:
	 * - should get a unique name if `undefined` (for example `Untitled-1`)
	 * - should use the resource directly if the scheme is `untitled:`
	 * - should change the scheme to `untitled:` otherwise and assume an associated path
	 *
	 * Untitled editors with associated path behave slightly different from other untitled
	 * editors:
	 * - they are dirty right when opening
	 * - they will not ask for a file path when saving but use the associated path
	 */
	readonly resource: URI | undefined;
}

export interface IResourceSideBySideEditorInput extends IBaseUntypedEditorInput {

	/**
	 * The left hand side editor to open inside a diff editor.
	 */
	readonly primary: IResourceEditorInput | ITextResourceEditorInput | IUntitledTextResourceEditorInput;

	/**
	 * The right hand side editor to open inside a diff editor.
	 */
	readonly secondary: IResourceEditorInput | ITextResourceEditorInput | IUntitledTextResourceEditorInput;
}

export interface IResourceDiffEditorInput extends IBaseUntypedEditorInput {

	/**
	 * The left hand side editor to open inside a diff editor.
	 */
	readonly original: IResourceEditorInput | ITextResourceEditorInput | IUntitledTextResourceEditorInput;

	/**
	 * The right hand side editor to open inside a diff editor.
	 */
	readonly modified: IResourceEditorInput | ITextResourceEditorInput | IUntitledTextResourceEditorInput;
}

export function isResourceEditorInput(editor: unknown): editor is IResourceEditorInput {
	if (isEditorInput(editor)) {
		return false; // make sure to not accidentally match on typed editor inputs
	}

	const candidate = editor as IResourceEditorInput | undefined;

	return URI.isUri(candidate?.resource);
}

export function isResourceDiffEditorInput(editor: unknown): editor is IResourceDiffEditorInput {
	if (isEditorInput(editor)) {
		return false; // make sure to not accidentally match on typed editor inputs
	}

	const candidate = editor as IResourceDiffEditorInput | undefined;

	return candidate?.original !== undefined && candidate.modified !== undefined;
}

export function isResourceSideBySideEditorInput(editor: unknown): editor is IResourceSideBySideEditorInput {
	if (isEditorInput(editor)) {
		return false; // make sure to not accidentally match on typed editor inputs
	}

	const candidate = editor as IResourceSideBySideEditorInput | undefined;

	return candidate?.primary !== undefined && candidate.secondary !== undefined;
}

export function isUntitledResourceEditorInput(editor: unknown): editor is IUntitledTextResourceEditorInput {
	if (isEditorInput(editor)) {
		return false; // make sure to not accidentally match on typed editor inputs
	}

	const candidate = editor as IUntitledTextResourceEditorInput | undefined;
	if (!candidate) {
		return false;
	}

	return candidate.resource === undefined || candidate.resource.scheme === Schemas.untitled || candidate.forceUntitled === true;
}

export const enum Verbosity {
	SHORT,
	MEDIUM,
	LONG
}

export const enum SaveReason {

	/**
	 * Explicit user gesture.
	 */
	EXPLICIT = 1,

	/**
	 * Auto save after a timeout.
	 */
	AUTO = 2,

	/**
	 * Auto save after editor focus change.
	 */
	FOCUS_CHANGE = 3,

	/**
	 * Auto save after window change.
	 */
	WINDOW_CHANGE = 4
}

export interface ISaveOptions {

	/**
	 * An indicator how the save operation was triggered.
	 */
	reason?: SaveReason;

	/**
	 * Forces to save the contents of the working copy
	 * again even if the working copy is not dirty.
	 */
	readonly force?: boolean;

	/**
	 * Instructs the save operation to skip any save participants.
	 */
	readonly skipSaveParticipants?: boolean;

	/**
	 * A hint as to which file systems should be available for saving.
	 */
	readonly availableFileSystems?: string[];
}

export interface IRevertOptions {

	/**
	 * Forces to load the contents of the working copy
	 * again even if the working copy is not dirty.
	 */
	readonly force?: boolean;

	/**
	 * A soft revert will clear dirty state of a working copy
	 * but will not attempt to load it from its persisted state.
	 *
	 * This option may be used in scenarios where an editor is
	 * closed and where we do not require to load the contents.
	 */
	readonly soft?: boolean;
}

export interface IMoveResult {
	editor: IEditorInput | IUntypedEditorInput;
	options?: IEditorOptions;
}

export const enum EditorInputCapabilities {

	/**
	 * Signals no specific capability for the input.
	 */
	None = 0,

	/**
	 * Signals that the input is readonly.
	 */
	Readonly = 1 << 1,

	/**
	 * Signals that the input is untitled.
	 */
	Untitled = 1 << 2,

	/**
	 * Signals that the input can only be shown in one group
	 * and not be split into multiple groups.
	 */
	Singleton = 1 << 3,

	/**
	 * Signals that the input requires workspace trust.
	 */
	RequiresTrust = 1 << 4,
}

export type IUntypedEditorInput = IResourceEditorInput | ITextResourceEditorInput | IUntitledTextResourceEditorInput | IResourceDiffEditorInput | IResourceSideBySideEditorInput;

export interface IEditorInput extends IDisposable {

	/**
	 * Triggered when this input is about to be disposed.
	 */
	readonly onWillDispose: Event<void>;

	/**
	 * Triggered when this input changes its dirty state.
	 */
	readonly onDidChangeDirty: Event<void>;

	/**
	 * Triggered when this input changes its label
	 */
	readonly onDidChangeLabel: Event<void>;

	/**
	 * Triggered when this input changes its capabilities.
	 */
	readonly onDidChangeCapabilities: Event<void>;

	/**
	 * Unique type identifier for this input. Every editor input of the
	 * same class should share the same type identifier. The type identifier
	 * is used for example for serialising/deserialising editor inputs
	 * via the serialisers of the `IEditorInputFactoryRegistry`.
	 */
	readonly typeId: string;

	/**
	 * Identifies the type of editor this input represents
	 * This ID is registered with the {@link EditorResolverService} to allow
	 * for resolving an untyped input to a typed one
	 */
	readonly editorId: string | undefined;

	/**
	 * Returns the optional associated resource of this input.
	 *
	 * This resource should be unique for all editors of the same
	 * kind and input and is often used to identify the editor input among
	 * others.
	 *
	 * **Note:** DO NOT use this property for anything but identity
	 * checks. DO NOT use this property to present as label to the user.
	 * Please refer to `EditorResourceAccessor` documentation in that case.
	 */
	readonly resource: URI | undefined;

	/**
	 * The capabilities of the input.
	 */
	readonly capabilities: EditorInputCapabilities;

	/**
	 * Figure out if the input has the provided capability.
	 */
	hasCapability(capability: EditorInputCapabilities): boolean;

	/**
	 * Returns the display name of this input.
	 */
	getName(): string;

	/**
	 * Returns the extra classes to apply to the label of this input.
	 */
	getLabelExtraClasses(): string[];

	/**
	 * Returns the display description of this input.
	 */
	getDescription(verbosity?: Verbosity): string | undefined;

	/**
	 * Returns the display title of this input.
	 */
	getTitle(verbosity?: Verbosity): string | undefined;

	/**
	 * Returns the aria label to be read out by a screen reader.
	 */
	getAriaLabel(): string;

	/**
	 * Returns a type of `IEditorModel` that represents the resolved input.
	 * Subclasses should override to provide a meaningful model or return
	 * `null` if the editor does not require a model.
	 */
	resolve(): Promise<IEditorModel | null>;

	/**
	 * Returns if this input is dirty or not.
	 */
	isDirty(): boolean;

	/**
	 * Returns if this input is currently being saved or soon to be
	 * saved. Based on this assumption the editor may for example
	 * decide to not signal the dirty state to the user assuming that
	 * the save is scheduled to happen anyway.
	 */
	isSaving(): boolean;

	/**
	 * Optional: if this method is implemented, allows an editor to
	 * control what should happen when the editor (or a list of editors
	 * of the same kind) is dirty and there is an intent to close it.
	 *
	 * By default a file specific dialog will open. If the editor is
	 * not dealing with files, this method should be implemented to
	 * show a different dialog.
	 *
	 * @param editors if more than one editor is closed, will pass in
	 * each editor of the same kind to be able to show a combined dialog.
	 */
	confirm?(editors?: ReadonlyArray<IEditorIdentifier>): Promise<ConfirmResult>;

	/**
	 * Saves the editor. The provided groupId helps implementors
	 * to e.g. preserve view state of the editor and re-open it
	 * in the correct group after saving.
	 *
	 * @returns the resulting editor input (typically the same) of
	 * this operation or `undefined` to indicate that the operation
	 * failed or was canceled.
	 */
	save(group: GroupIdentifier, options?: ISaveOptions): Promise<IEditorInput | undefined>;

	/**
	 * Saves the editor to a different location. The provided `group`
	 * helps implementors to e.g. preserve view state of the editor
	 * and re-open it in the correct group after saving.
	 *
	 * @returns the resulting editor input (typically a different one)
	 * of this operation or `undefined` to indicate that the operation
	 * failed or was canceled.
	 */
	saveAs(group: GroupIdentifier, options?: ISaveOptions): Promise<IEditorInput | undefined>;

	/**
	 * Reverts this input from the provided group.
	 */
	revert(group: GroupIdentifier, options?: IRevertOptions): Promise<void>;

	/**
	 * Called to determine how to handle a resource that is renamed that matches
	 * the editors resource (or is a child of).
	 *
	 * Implementors are free to not implement this method to signal no intent
	 * to participate. If an editor is returned though, it will replace the
	 * current one with that editor and optional options.
	 */
	rename(group: GroupIdentifier, target: URI): Promise<IMoveResult | undefined>;

	/**
	 * Returns a copy of the current editor input. Used when we can't just reuse the input
	 */
	copy(): IEditorInput;

	/**
	 * Returns a representation of this typed editor input as untyped
	 * resource editor input that e.g. can be used to serialize the
	 * editor input into a form that it can be restored.
	 *
	 * May return `undefined` if a untyped representatin is not supported.
	 *
	 * @param options additional configuration for the expected return type.
	 * When `preserveViewState` is provided, implementations should try to
	 * preserve as much view state as possible from the typed input based on
	 * the group the editor is opened.
	 */
	toUntyped(options?: { preserveViewState: GroupIdentifier }): IUntypedEditorInput | undefined;

	/**
	 * Returns if the other object matches this input.
	 */
	matches(other: IEditorInput | IUntypedEditorInput): boolean;

	/**
	 * Returns if this editor is disposed.
	 */
	isDisposed(): boolean;
}

export abstract class AbstractEditorInput extends Disposable {
	// Marker class for implementing `isEditorInput`
}

export function isEditorInput(editor: unknown): editor is IEditorInput {
	return editor instanceof AbstractEditorInput;
}

export interface IEditorInputWithPreferredResource {

	/**
	 * An editor may provide an additional preferred resource alongside
	 * the `resource` property. While the `resource` property serves as
	 * unique identifier of the editor that should be used whenever we
	 * compare to other editors, the `preferredResource` should be used
	 * in places where e.g. the resource is shown to the user.
	 *
	 * For example: on Windows and macOS, the same URI with different
	 * casing may point to the same file. The editor may chose to
	 * "normalize" the URIs so that only one editor opens for different
	 * URIs. But when displaying the editor label to the user, the
	 * preferred URI should be used.
	 *
	 * Not all editors have a `preferredResouce`. The `EditorResourceAccessor`
	 * utility can be used to always get the right resource without having
	 * to do instanceof checks.
	 */
	readonly preferredResource: URI;
}

function isEditorInputWithPreferredResource(editor: unknown): editor is IEditorInputWithPreferredResource {
	const candidate = editor as IEditorInputWithPreferredResource | undefined;

	return URI.isUri(candidate?.preferredResource);
}

export interface ISideBySideEditorInput extends IEditorInput {

	/**
	 * The primary editor input is shown on the right hand side.
	 */
	primary: IEditorInput;

	/**
	 * The secondary editor input is shown on the left hand side.
	 */
	secondary: IEditorInput;
}

export function isSideBySideEditorInput(editor: unknown): editor is ISideBySideEditorInput {
	const candidate = editor as ISideBySideEditorInput | undefined;

	return isEditorInput(candidate?.primary) && isEditorInput(candidate?.secondary);
}

<<<<<<< HEAD
export interface IDiffEditorInput extends IEditorInput {

	/**
	 * The modified (primary) editor input is shown on the right hand side.
	 */
	modified: IEditorInput;

	/**
	 * The original (secondary) editor input is shown on the left hand side.
	 */
	original: IEditorInput;
}

export function isDiffEditorInput(editor: unknown): editor is IDiffEditorInput {
	const candidate = editor as IDiffEditorInput | undefined;

	return isEditorInput(candidate?.modified) && isEditorInput(candidate?.original);
=======
export interface IUntypedFileEditorInput extends ITextResourceEditorInput {

	/**
	 * A marker to create a `IFileEditorInput` from this untyped input.
	 */
	forceFile: true;
>>>>>>> 3e50de30
}

/**
 * This is a tagging interface to declare an editor input being capable of dealing with files. It is only used in the editor registry
 * to register this kind of input to the platform.
 */
export interface IFileEditorInput extends IEditorInput, IEncodingSupport, IModeSupport, IEditorInputWithPreferredResource {

	/**
	 * Gets the resource this file input is about. This will always be the
	 * canonical form of the resource, so it may differ from the original
	 * resource that was provided to create the input. Use `preferredResource`
	 * for the form as it was created.
	 */
	readonly resource: URI;

	/**
	 * Sets the preferred resource to use for this file input.
	 */
	setPreferredResource(preferredResource: URI): void;

	/**
	 * Sets the preferred name to use for this file input.
	 *
	 * Note: for certain file schemes the input may decide to ignore this
	 * name and use our standard naming. Specifically for schemes we own,
	 * we do not let others override the name.
	 */
	setPreferredName(name: string): void;

	/**
	 * Sets the preferred description to use for this file input.
	 *
	 * Note: for certain file schemes the input may decide to ignore this
	 * description and use our standard naming. Specifically for schemes we own,
	 * we do not let others override the description.
	 */
	setPreferredDescription(description: string): void;

	/**
	 * Sets the preferred encoding to use for this file input.
	 */
	setPreferredEncoding(encoding: string): void;

	/**
	 * Sets the preferred language mode to use for this file input.
	 */
	setPreferredMode(mode: string): void;

	/**
	 * Sets the preferred contents to use for this file input.
	 */
	setPreferredContents(contents: string): void;

	/**
	 * Forces this file input to open as binary instead of text.
	 */
	setForceOpenAsBinary(): void;

	/**
	 * Figure out if the file input has been resolved or not.
	 */
	isResolved(): boolean;
}

export interface IEditorInputWithOptions {
	editor: IEditorInput;
	options?: IEditorOptions;
}

export interface IEditorInputWithOptionsAndGroup extends IEditorInputWithOptions {
	group: IEditorGroup;
}

export function isEditorInputWithOptions(editor: unknown): editor is IEditorInputWithOptions {
	const candidate = editor as IEditorInputWithOptions | undefined;

	return isEditorInput(candidate?.editor);
}

export function isEditorInputWithOptionsAndGroup(editor: unknown): editor is IEditorInputWithOptionsAndGroup {
	const candidate = editor as IEditorInputWithOptionsAndGroup | undefined;

	return isEditorInputWithOptions(editor) && candidate?.group !== undefined;
}

/**
 * Context passed into `EditorPane#setInput` to give additional
 * context information around why the editor was opened.
 */
export interface IEditorOpenContext {

	/**
	 * An indicator if the editor input is new for the group the editor is in.
	 * An editor is new for a group if it was not part of the group before and
	 * otherwise was already opened in the group and just became the active editor.
	 *
	 * This hint can e.g. be used to decide whether to restore view state or not.
	 */
	newInGroup?: boolean;
}

export interface IEditorIdentifier {
	groupId: GroupIdentifier;
	editor: IEditorInput;
}

export function isEditorIdentifier(identifier: unknown): identifier is IEditorIdentifier {
	const candidate = identifier as IEditorIdentifier | undefined;

	return typeof candidate?.groupId === 'number' && isEditorInput(candidate.editor);
}

/**
 * The editor commands context is used for editor commands (e.g. in the editor title)
 * and we must ensure that the context is serializable because it potentially travels
 * to the extension host!
 */
export interface IEditorCommandsContext {
	groupId: GroupIdentifier;
	editorIndex?: number;
}

export interface IEditorCloseEvent extends IEditorIdentifier {
	replaced: boolean;
	index: number;
	sticky: boolean;
}

export interface IEditorMoveEvent extends IEditorIdentifier {
	target: GroupIdentifier;
}

export interface IEditorOpenEvent extends IEditorIdentifier { }

export type GroupIdentifier = number;

export interface IWorkbenchEditorConfiguration {
	workbench?: {
		editor?: IEditorPartConfiguration,
		iconTheme?: string;
	};
}

interface IEditorPartConfiguration {
	showTabs?: boolean;
	wrapTabs?: boolean;
	scrollToSwitchTabs?: boolean;
	highlightModifiedTabs?: boolean;
	tabCloseButton?: 'left' | 'right' | 'off';
	tabSizing?: 'fit' | 'shrink';
	pinnedTabSizing?: 'normal' | 'compact' | 'shrink';
	titleScrollbarSizing?: 'default' | 'large';
	focusRecentEditorAfterClose?: boolean;
	showIcons?: boolean;
	enablePreview?: boolean;
	enablePreviewFromQuickOpen?: boolean;
	enablePreviewFromCodeNavigation?: boolean;
	closeOnFileDelete?: boolean;
	openPositioning?: 'left' | 'right' | 'first' | 'last';
	openSideBySideDirection?: 'right' | 'down';
	closeEmptyGroups?: boolean;
	experimentalAutoLockGroups?: Set<string>;
	revealIfOpen?: boolean;
	mouseBackForwardToNavigate?: boolean;
	labelFormat?: 'default' | 'short' | 'medium' | 'long';
	restoreViewState?: boolean;
	splitSizing?: 'split' | 'distribute';
	splitOnDragAndDrop?: boolean;
	limit?: {
		enabled?: boolean;
		value?: number;
		perEditorGroup?: boolean;
	};
	decorations?: {
		badges?: boolean;
		colors?: boolean;
	}
}

export interface IEditorPartOptions extends IEditorPartConfiguration {
	hasIcons?: boolean;
}

export interface IEditorPartOptionsChangeEvent {
	oldPartOptions: IEditorPartOptions;
	newPartOptions: IEditorPartOptions;
}

export enum SideBySideEditor {
	PRIMARY = 1,
	SECONDARY = 2,
	BOTH = 3
}

export interface IEditorResourceAccessorOptions {

	/**
	 * Allows to access the `resource(s)` of side by side editors. If not
	 * specified, a `resource` for a side by side editor will always be
	 * `undefined`.
	 */
	supportSideBySide?: SideBySideEditor;

	/**
	 * Allows to filter the scheme to consider. A resource scheme that does
	 * not match a filter will not be considered.
	 */
	filterByScheme?: string | string[];
}

class EditorResourceAccessorImpl {

	/**
	 * The original URI of an editor is the URI that was used originally to open
	 * the editor and should be used whenever the URI is presented to the user,
	 * e.g. as a label together with utility methods such as `ResourceLabel` or
	 * `ILabelService` that can turn this original URI into the best form for
	 * presenting.
	 *
	 * In contrast, the canonical URI (#getCanonicalUri) may be different and should
	 * be used whenever the URI is used to e.g. compare with other editors or when
	 * caching certain data based on the URI.
	 *
	 * For example: on Windows and macOS, the same file URI with different casing may
	 * point to the same file. The editor may chose to "normalize" the URI into a canonical
	 * form so that only one editor opens for same file URIs with different casing. As
	 * such, the original URI and the canonical URI can be different.
	 */
	getOriginalUri(editor: IEditorInput | IUntypedEditorInput | undefined | null): URI | undefined;
	getOriginalUri(editor: IEditorInput | IUntypedEditorInput | undefined | null, options: IEditorResourceAccessorOptions & { supportSideBySide?: SideBySideEditor.PRIMARY | SideBySideEditor.SECONDARY }): URI | undefined;
	getOriginalUri(editor: IEditorInput | IUntypedEditorInput | undefined | null, options: IEditorResourceAccessorOptions & { supportSideBySide: SideBySideEditor.BOTH }): URI | { primary?: URI, secondary?: URI } | undefined;
	getOriginalUri(editor: IEditorInput | IUntypedEditorInput | undefined | null, options?: IEditorResourceAccessorOptions): URI | { primary?: URI, secondary?: URI } | undefined {
		if (!editor) {
			return undefined;
		}

		// Optionally support side-by-side editors
		if (options?.supportSideBySide) {
			const { primary, secondary } = this.getSideEditors(editor);
			if (primary && secondary) {
				if (options?.supportSideBySide === SideBySideEditor.BOTH) {
					return {
						primary: this.getOriginalUri(primary, { filterByScheme: options.filterByScheme }),
						secondary: this.getOriginalUri(secondary, { filterByScheme: options.filterByScheme })
					};
				}

				editor = options.supportSideBySide === SideBySideEditor.PRIMARY ? primary : secondary;
			}
		}

		if (isResourceDiffEditorInput(editor) || isResourceSideBySideEditorInput(editor)) {
			return;
		}

		// Original URI is the `preferredResource` of an editor if any
		const originalResource = isEditorInputWithPreferredResource(editor) ? editor.preferredResource : editor.resource;
		if (!originalResource || !options || !options.filterByScheme) {
			return originalResource;
		}

		return this.filterUri(originalResource, options.filterByScheme);
	}

	private getSideEditors(editor: IEditorInput | IUntypedEditorInput): { primary: IEditorInput | IUntypedEditorInput | undefined, secondary: IEditorInput | IUntypedEditorInput | undefined } {
		if (isSideBySideEditorInput(editor) || isResourceSideBySideEditorInput(editor)) {
			return { primary: editor.primary, secondary: editor.secondary };
		}

		if (isDiffEditorInput(editor) || isResourceDiffEditorInput(editor)) {
			return { primary: editor.modified, secondary: editor.original };
		}

		return { primary: undefined, secondary: undefined };
	}

	/**
	 * The canonical URI of an editor is the true unique identifier of the editor
	 * and should be used whenever the URI is used e.g. to compare with other
	 * editors or when caching certain data based on the URI.
	 *
	 * In contrast, the original URI (#getOriginalUri) may be different and should
	 * be used whenever the URI is presented to the user, e.g. as a label.
	 *
	 * For example: on Windows and macOS, the same file URI with different casing may
	 * point to the same file. The editor may chose to "normalize" the URI into a canonical
	 * form so that only one editor opens for same file URIs with different casing. As
	 * such, the original URI and the canonical URI can be different.
	 */
	getCanonicalUri(editor: IEditorInput | IUntypedEditorInput | undefined | null): URI | undefined;
	getCanonicalUri(editor: IEditorInput | IUntypedEditorInput | undefined | null, options: IEditorResourceAccessorOptions & { supportSideBySide?: SideBySideEditor.PRIMARY | SideBySideEditor.SECONDARY }): URI | undefined;
	getCanonicalUri(editor: IEditorInput | IUntypedEditorInput | undefined | null, options: IEditorResourceAccessorOptions & { supportSideBySide: SideBySideEditor.BOTH }): URI | { primary?: URI, secondary?: URI } | undefined;
	getCanonicalUri(editor: IEditorInput | IUntypedEditorInput | undefined | null, options?: IEditorResourceAccessorOptions): URI | { primary?: URI, secondary?: URI } | undefined {
		if (!editor) {
			return undefined;
		}

		// Optionally support side-by-side editors
		if (options?.supportSideBySide) {
			const { primary, secondary } = this.getSideEditors(editor);
			if (primary && secondary) {
				if (options?.supportSideBySide === SideBySideEditor.BOTH) {
					return {
						primary: this.getCanonicalUri(primary, { filterByScheme: options.filterByScheme }),
						secondary: this.getCanonicalUri(secondary, { filterByScheme: options.filterByScheme })
					};
				}

				editor = options.supportSideBySide === SideBySideEditor.PRIMARY ? primary : secondary;
			}
		}

		if (isResourceDiffEditorInput(editor) || isResourceSideBySideEditorInput(editor)) {
			return;
		}

		// Canonical URI is the `resource` of an editor
		const canonicalResource = editor.resource;
		if (!canonicalResource || !options || !options.filterByScheme) {
			return canonicalResource;
		}

		return this.filterUri(canonicalResource, options.filterByScheme);
	}

	private filterUri(resource: URI, filter: string | string[]): URI | undefined {

		// Multiple scheme filter
		if (Array.isArray(filter)) {
			if (filter.some(scheme => resource.scheme === scheme)) {
				return resource;
			}
		}

		// Single scheme filter
		else {
			if (filter === resource.scheme) {
				return resource;
			}
		}

		return undefined;
	}
}

export const EditorResourceAccessor = new EditorResourceAccessorImpl();

export const enum CloseDirection {
	LEFT,
	RIGHT
}

export interface IEditorMemento<T> {

	saveEditorState(group: IEditorGroup, resource: URI, state: T): void;
	saveEditorState(group: IEditorGroup, editor: IEditorInput, state: T): void;

	loadEditorState(group: IEditorGroup, resource: URI): T | undefined;
	loadEditorState(group: IEditorGroup, editor: IEditorInput): T | undefined;

	clearEditorState(resource: URI, group?: IEditorGroup): void;
	clearEditorState(editor: IEditorInput, group?: IEditorGroup): void;

	clearEditorStateOnDispose(resource: URI, editor: IEditorInput): void;

	moveEditorState(source: URI, target: URI, comparer: IExtUri): void;
}

class EditorFactoryRegistry implements IEditorFactoryRegistry {
	private instantiationService: IInstantiationService | undefined;

	private fileEditorFactory: IFileEditorFactory | undefined;

	private readonly editorSerializerConstructors: Map<string /* Type ID */, IConstructorSignature0<IEditorSerializer>> = new Map();
	private readonly editorSerializerInstances: Map<string /* Type ID */, IEditorSerializer> = new Map();

	start(accessor: ServicesAccessor): void {
		const instantiationService = this.instantiationService = accessor.get(IInstantiationService);

		for (const [key, ctor] of this.editorSerializerConstructors) {
			this.createEditorSerializer(key, ctor, instantiationService);
		}

		this.editorSerializerConstructors.clear();
	}

	private createEditorSerializer(editorTypeId: string, ctor: IConstructorSignature0<IEditorSerializer>, instantiationService: IInstantiationService): void {
		const instance = instantiationService.createInstance(ctor);
		this.editorSerializerInstances.set(editorTypeId, instance);
	}

	registerFileEditorFactory(factory: IFileEditorFactory): void {
		if (this.fileEditorFactory) {
			throw new Error('Can only register one file editor factory.');
		}

		this.fileEditorFactory = factory;
	}

	getFileEditorFactory(): IFileEditorFactory {
		return assertIsDefined(this.fileEditorFactory);
	}

	registerEditorSerializer(editorTypeId: string, ctor: IConstructorSignature0<IEditorSerializer>): IDisposable {
		if (this.editorSerializerConstructors.has(editorTypeId) || this.editorSerializerInstances.has(editorTypeId)) {
			throw new Error(`A editor serializer with type ID '${editorTypeId}' was already registered.`);
		}

		if (!this.instantiationService) {
			this.editorSerializerConstructors.set(editorTypeId, ctor);
		} else {
			this.createEditorSerializer(editorTypeId, ctor, this.instantiationService);
		}

		return toDisposable(() => {
			this.editorSerializerConstructors.delete(editorTypeId);
			this.editorSerializerInstances.delete(editorTypeId);
		});
	}

	getEditorSerializer(editor: IEditorInput): IEditorSerializer | undefined;
	getEditorSerializer(editorTypeId: string): IEditorSerializer | undefined;
	getEditorSerializer(arg1: string | IEditorInput): IEditorSerializer | undefined {
		return this.editorSerializerInstances.get(typeof arg1 === 'string' ? arg1 : arg1.typeId);
	}
}

Registry.add(EditorExtensions.EditorFactory, new EditorFactoryRegistry());

export async function pathsToEditors(paths: IPathData[] | undefined, fileService: IFileService): Promise<(IResourceEditorInput | IUntitledTextResourceEditorInput)[]> {
	if (!paths || !paths.length) {
		return [];
	}

	const editors = await Promise.all(paths.map(async path => {
		const resource = URI.revive(path.fileUri);
		if (!resource) {
			return;
		}

		// Since we are possibly the first ones to use the file service
		// on the resource, we must ensure to activate the provider first
		// before asking whether the resource can be handled.
		await fileService.activateProvider(resource.scheme);

		if (!fileService.canHandleResource(resource)) {
			return;
		}

		const exists = (typeof path.exists === 'boolean') ? path.exists : await fileService.exists(resource);
		if (!exists && path.openOnlyIfExists) {
			return;
		}

		const options: ITextEditorOptions = {
			selection: exists ? path.selection : undefined,
			pinned: true,
			override: path.editorOverrideId
		};

		let input: IResourceEditorInput | IUntitledTextResourceEditorInput;
		if (!exists) {
			input = { resource, options, forceUntitled: true };
		} else {
			input = { resource, options };
		}

		return input;
	}));

	return coalesce(editors);
}

export const enum EditorsOrder {

	/**
	 * Editors sorted by most recent activity (most recent active first)
	 */
	MOST_RECENTLY_ACTIVE,

	/**
	 * Editors sorted by sequential order
	 */
	SEQUENTIAL
}<|MERGE_RESOLUTION|>--- conflicted
+++ resolved
@@ -717,7 +717,6 @@
 	return isEditorInput(candidate?.primary) && isEditorInput(candidate?.secondary);
 }
 
-<<<<<<< HEAD
 export interface IDiffEditorInput extends IEditorInput {
 
 	/**
@@ -735,14 +734,14 @@
 	const candidate = editor as IDiffEditorInput | undefined;
 
 	return isEditorInput(candidate?.modified) && isEditorInput(candidate?.original);
-=======
+}
+
 export interface IUntypedFileEditorInput extends ITextResourceEditorInput {
 
 	/**
 	 * A marker to create a `IFileEditorInput` from this untyped input.
 	 */
 	forceFile: true;
->>>>>>> 3e50de30
 }
 
 /**
