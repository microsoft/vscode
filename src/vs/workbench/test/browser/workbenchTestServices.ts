/*---------------------------------------------------------------------------------------------
 *  Copyright (c) Microsoft Corporation. All rights reserved.
 *  Licensed under the MIT License. See License.txt in the project root for license information.
 *--------------------------------------------------------------------------------------------*/

import { FileEditorInput } from 'vs/workbench/contrib/files/common/editors/fileEditorInput';
import { TestInstantiationService } from 'vs/platform/instantiation/test/common/instantiationServiceMock';
import { basename } from 'vs/base/common/resources';
import { URI } from 'vs/base/common/uri';
import { ITelemetryService } from 'vs/platform/telemetry/common/telemetry';
import { NullTelemetryService } from 'vs/platform/telemetry/common/telemetryUtils';
import { IEditorInputWithOptions, IEditorIdentifier, IUntitledTextResourceEditorInput, IResourceDiffEditorInput, IEditorInput, IEditorPane, IEditorCloseEvent, IEditorPartOptions, IRevertOptions, GroupIdentifier, EditorInput, EditorOptions, EditorsOrder, IFileEditorInput, IEditorInputFactoryRegistry, IEditorInputSerializer, EditorExtensions, ISaveOptions, IMoveResult, ITextEditorPane, ITextDiffEditorPane, IVisibleEditorPane, IEditorOpenContext, SideBySideEditorInput, IEditorMoveEvent, EditorExtensions as Extensions } from 'vs/workbench/common/editor';
import { EditorServiceImpl, IEditorGroupView, IEditorGroupsAccessor, IEditorGroupTitleHeight } from 'vs/workbench/browser/parts/editor/editor';
import { Event, Emitter } from 'vs/base/common/event';
import { IWorkingCopyBackupService } from 'vs/workbench/services/workingCopy/common/workingCopyBackup';
import { IConfigurationService, ConfigurationTarget } from 'vs/platform/configuration/common/configuration';
import { IWorkbenchLayoutService, Parts, Position as PartPosition } from 'vs/workbench/services/layout/browser/layoutService';
import { TextModelResolverService } from 'vs/workbench/services/textmodelResolver/common/textModelResolverService';
import { ITextModelService } from 'vs/editor/common/services/resolverService';
import { IEditorOptions, IResourceEditorInput, IEditorModel, ITextEditorOptions, IResourceEditorInputIdentifier } from 'vs/platform/editor/common/editor';
import { IUntitledTextEditorService, UntitledTextEditorService } from 'vs/workbench/services/untitled/common/untitledTextEditorService';
import { IWorkspaceContextService } from 'vs/platform/workspace/common/workspace';
import { ILifecycleService, BeforeShutdownEvent, ShutdownReason, StartupKind, LifecyclePhase, WillShutdownEvent } from 'vs/workbench/services/lifecycle/common/lifecycle';
import { ServiceCollection } from 'vs/platform/instantiation/common/serviceCollection';
import { FileOperationEvent, IFileService, IFileStat, IResolveFileResult, FileChangesEvent, IResolveFileOptions, ICreateFileOptions, IFileSystemProvider, FileSystemProviderCapabilities, IFileChange, IWatchOptions, IStat, FileType, FileDeleteOptions, FileOverwriteOptions, FileWriteOptions, FileOpenOptions, IFileStatWithMetadata, IResolveMetadataFileOptions, IWriteFileOptions, IReadFileOptions, IFileContent, IFileStreamContent, FileOperationError, IFileSystemProviderWithFileReadStreamCapability, FileReadStreamOptions, IReadFileStreamOptions } from 'vs/platform/files/common/files';
import { IModelService } from 'vs/editor/common/services/modelService';
import { ModeServiceImpl } from 'vs/editor/common/services/modeServiceImpl';
import { ModelServiceImpl } from 'vs/editor/common/services/modelServiceImpl';
import { IResourceEncoding, ITextFileService, IReadTextFileOptions, ITextFileStreamContent, IWriteTextFileOptions, ITextFileEditorModel } from 'vs/workbench/services/textfile/common/textfiles';
import { IModeService } from 'vs/editor/common/services/modeService';
import { IHistoryService } from 'vs/workbench/services/history/common/history';
import { IInstantiationService, ServiceIdentifier } from 'vs/platform/instantiation/common/instantiation';
import { TestConfigurationService } from 'vs/platform/configuration/test/common/testConfigurationService';
import { MenuBarVisibility, IWindowOpenable, IOpenWindowOptions, IOpenEmptyWindowOptions } from 'vs/platform/windows/common/windows';
import { TestWorkspace } from 'vs/platform/workspace/test/common/testWorkspace';
import { IEnvironmentService } from 'vs/platform/environment/common/environment';
import { IThemeService } from 'vs/platform/theme/common/themeService';
import { TestThemeService } from 'vs/platform/theme/test/common/testThemeService';
import { ITextResourceConfigurationService, ITextResourcePropertiesService } from 'vs/editor/common/services/textResourceConfigurationService';
import { IPosition, Position as EditorPosition } from 'vs/editor/common/core/position';
import { IMenuService, MenuId, IMenu } from 'vs/platform/actions/common/actions';
import { IContextKeyService } from 'vs/platform/contextkey/common/contextkey';
import { MockContextKeyService, MockKeybindingService } from 'vs/platform/keybinding/test/common/mockKeybindingService';
import { ITextBufferFactory, DefaultEndOfLine, EndOfLinePreference, ITextSnapshot } from 'vs/editor/common/model';
import { IRange, Range } from 'vs/editor/common/core/range';
import { IDialogService, IPickAndOpenOptions, ISaveDialogOptions, IOpenDialogOptions, IFileDialogService, ConfirmResult } from 'vs/platform/dialogs/common/dialogs';
import { INotificationService } from 'vs/platform/notification/common/notification';
import { TestNotificationService } from 'vs/platform/notification/test/common/testNotificationService';
import { IExtensionService } from 'vs/workbench/services/extensions/common/extensions';
import { IKeybindingService } from 'vs/platform/keybinding/common/keybinding';
import { IDecorationsService, IResourceDecorationChangeEvent, IDecoration, IDecorationData, IDecorationsProvider } from 'vs/workbench/services/decorations/browser/decorations';
import { IDisposable, toDisposable, Disposable, DisposableStore } from 'vs/base/common/lifecycle';
import { IEditorGroupsService, IEditorGroup, GroupsOrder, GroupsArrangement, GroupDirection, IAddGroupOptions, IMergeGroupOptions, IEditorReplacement, IGroupChangeEvent, IFindGroupScope, EditorGroupLayout, ICloseEditorOptions, GroupOrientation, ICloseAllEditorsOptions, ICloseEditorsFilter } from 'vs/workbench/services/editor/common/editorGroupsService';
import { IEditorService, IOpenEditorOverrideHandler, ISaveEditorsOptions, IRevertAllEditorsOptions, IResourceEditorInputType, SIDE_GROUP_TYPE, ACTIVE_GROUP_TYPE, IOpenEditorOverrideEntry } from 'vs/workbench/services/editor/common/editorService';
import { ICodeEditorService } from 'vs/editor/browser/services/codeEditorService';
import { IEditorRegistry, EditorDescriptor } from 'vs/workbench/browser/editor';
import { Dimension, IDimension } from 'vs/base/browser/dom';
import { ILogService, NullLogService } from 'vs/platform/log/common/log';
import { ILabelService } from 'vs/platform/label/common/label';
import { timeout } from 'vs/base/common/async';
import { IViewletService } from 'vs/workbench/services/viewlet/browser/viewlet';
import { ViewletDescriptor, Viewlet } from 'vs/workbench/browser/viewlet';
import { IViewlet } from 'vs/workbench/common/viewlet';
import { IStorageService, StorageScope, StorageTarget } from 'vs/platform/storage/common/storage';
import { IProcessEnvironment, isLinux, isWindows, OperatingSystem } from 'vs/base/common/platform';
import { LabelService } from 'vs/workbench/services/label/common/labelService';
import { Part } from 'vs/workbench/browser/part';
import { IPanelService } from 'vs/workbench/services/panel/common/panelService';
import { IPanel } from 'vs/workbench/common/panel';
import { IBadge } from 'vs/workbench/services/activity/common/activity';
import { bufferToStream, VSBuffer, VSBufferReadable, VSBufferReadableStream } from 'vs/base/common/buffer';
import { Schemas } from 'vs/base/common/network';
import { IProductService } from 'vs/platform/product/common/productService';
import product from 'vs/platform/product/common/product';
import { IHostService } from 'vs/workbench/services/host/browser/host';
import { IWorkingCopyService, WorkingCopyService } from 'vs/workbench/services/workingCopy/common/workingCopyService';
import { IWorkingCopyIdentifier } from 'vs/workbench/services/workingCopy/common/workingCopy';
import { IFilesConfigurationService, FilesConfigurationService } from 'vs/workbench/services/filesConfiguration/common/filesConfigurationService';
import { IAccessibilityService, AccessibilitySupport } from 'vs/platform/accessibility/common/accessibility';
import { BrowserWorkbenchEnvironmentService } from 'vs/workbench/services/environment/browser/environmentService';
import { BrowserTextFileService } from 'vs/workbench/services/textfile/browser/browserTextFileService';
import { IWorkbenchEnvironmentService } from 'vs/workbench/services/environment/common/environmentService';
import { createTextBufferFactoryFromStream } from 'vs/editor/common/model/textModel';
import { IPathService } from 'vs/workbench/services/path/common/pathService';
import { Direction } from 'vs/base/browser/ui/grid/grid';
import { IProgressService, IProgressOptions, IProgressWindowOptions, IProgressNotificationOptions, IProgressCompositeOptions, IProgress, IProgressStep, Progress } from 'vs/platform/progress/common/progress';
import { IWorkingCopyFileService, WorkingCopyFileService } from 'vs/workbench/services/workingCopy/common/workingCopyFileService';
import { UndoRedoService } from 'vs/platform/undoRedo/common/undoRedoService';
import { IUndoRedoService } from 'vs/platform/undoRedo/common/undoRedo';
import { TextFileEditorModel } from 'vs/workbench/services/textfile/common/textFileEditorModel';
import { Registry } from 'vs/platform/registry/common/platform';
import { EditorPane } from 'vs/workbench/browser/parts/editor/editorPane';
import { CancellationToken } from 'vs/base/common/cancellation';
import { SyncDescriptor } from 'vs/platform/instantiation/common/descriptors';
import { TestDialogService } from 'vs/platform/dialogs/test/common/testDialogService';
import { CodeEditorService } from 'vs/workbench/services/editor/browser/codeEditorService';
import { EditorPart } from 'vs/workbench/browser/parts/editor/editorPart';
import { ICodeEditor } from 'vs/editor/browser/editorBrowser';
import { IChange, IDiffEditor, IEditor } from 'vs/editor/common/editorCommon';
import { IInputBox, IInputOptions, IPickOptions, IQuickInputButton, IQuickInputService, IQuickNavigateConfiguration, IQuickPick, IQuickPickItem, QuickPickInput } from 'vs/platform/quickinput/common/quickInput';
import { QuickInputService } from 'vs/workbench/services/quickinput/browser/quickInputService';
import { IListService } from 'vs/platform/list/browser/listService';
import { win32, posix } from 'vs/base/common/path';
import { TestContextService, TestStorageService, TestTextResourcePropertiesService, TestExtensionService } from 'vs/workbench/test/common/workbenchTestServices';
import { IViewsService, IView, ViewContainer, ViewContainerLocation } from 'vs/workbench/common/views';
import { IPaneComposite } from 'vs/workbench/common/panecomposite';
import { IUriIdentityService } from 'vs/workbench/services/uriIdentity/common/uriIdentity';
import { UriIdentityService } from 'vs/workbench/services/uriIdentity/common/uriIdentityService';
import { TextFileEditorModelManager } from 'vs/workbench/services/textfile/common/textFileEditorModelManager';
import { InMemoryFileSystemProvider } from 'vs/platform/files/common/inMemoryFilesystemProvider';
import { newWriteableStream, ReadableStreamEvents } from 'vs/base/common/stream';
import { EncodingOracle, IEncodingOverride } from 'vs/workbench/services/textfile/browser/textFileService';
import { UTF16le, UTF16be, UTF8_with_bom } from 'vs/workbench/services/textfile/common/encoding';
import { ColorScheme } from 'vs/platform/theme/common/theme';
import { Iterable } from 'vs/base/common/iterator';
import { InMemoryWorkingCopyBackupService } from 'vs/workbench/services/workingCopy/common/workingCopyBackupService';
import { BrowserWorkingCopyBackupService } from 'vs/workbench/services/workingCopy/browser/workingCopyBackupService';
import { FileService } from 'vs/platform/files/common/fileService';
import { TextResourceEditor } from 'vs/workbench/browser/parts/editor/textResourceEditor';
import { TestCodeEditor } from 'vs/editor/test/browser/testCodeEditor';
import { TextFileEditor } from 'vs/workbench/contrib/files/browser/editors/textFileEditor';
import { ResourceEditorInput } from 'vs/workbench/common/editor/resourceEditorInput';
import { UntitledTextEditorInput } from 'vs/workbench/services/untitled/common/untitledTextEditorInput';
import { SideBySideEditor } from 'vs/workbench/browser/parts/editor/sideBySideEditor';
import { IEnterWorkspaceResult, IRecent, IRecentlyOpened, IWorkspaceFolderCreationData, IWorkspaceIdentifier, IWorkspacesService } from 'vs/platform/workspaces/common/workspaces';
import { IWorkspaceTrustManagementService } from 'vs/platform/workspace/common/workspaceTrust';
import { TestWorkspaceTrustManagementService } from 'vs/workbench/services/workspaces/test/common/testWorkspaceTrustService';
import { ILocalTerminalService, IShellLaunchConfig, ITerminalChildProcess, ITerminalsLayoutInfo, ITerminalsLayoutInfoById } from 'vs/platform/terminal/common/terminal';
import { IProcessDetails, ISetTerminalLayoutInfoArgs } from 'vs/platform/terminal/common/terminalProcess';
import { ITerminalInstanceService } from 'vs/workbench/contrib/terminal/browser/terminal';
import { isArray } from 'vs/base/common/types';
import { IShellLaunchConfigResolveOptions, ITerminalProfile, ITerminalProfileResolverService } from 'vs/workbench/contrib/terminal/common/terminal';
import { EditorOverrideService } from 'vs/workbench/services/editor/browser/editorOverrideService';
import { FILE_EDITOR_INPUT_ID } from 'vs/workbench/contrib/files/common/files';
import { IEditorOverrideService } from 'vs/workbench/services/editor/common/editorOverrideService';
import { IWorkingCopyEditorService, WorkingCopyEditorService } from 'vs/workbench/services/workingCopy/common/workingCopyEditorService';
import { IElevatedFileService } from 'vs/workbench/services/files/common/elevatedFileService';
import { BrowserElevatedFileService } from 'vs/workbench/services/files/browser/elevatedFileService';
import { TextDiffEditor } from 'vs/workbench/browser/parts/editor/textDiffEditor';
import { DiffEditorInput } from 'vs/workbench/common/editor/diffEditorInput';
import { IDiffComputationResult, IEditorWorkerService } from 'vs/editor/common/services/editorWorkerService';
import { TextEdit, IInplaceReplaceSupportResult } from 'vs/editor/common/modes';

export function createFileEditorInput(instantiationService: IInstantiationService, resource: URI): FileEditorInput {
	return instantiationService.createInstance(FileEditorInput, resource, undefined, undefined, undefined, undefined, undefined);
}

Registry.as<IEditorInputFactoryRegistry>(EditorExtensions.EditorInputFactories).registerFileEditorInputFactory({

	typeId: FILE_EDITOR_INPUT_ID,

	createFileEditorInput: (resource, preferredResource, preferredName, preferredDescription, preferredEncoding, preferredMode, instantiationService): IFileEditorInput => {
		return instantiationService.createInstance(FileEditorInput, resource, preferredResource, preferredName, preferredDescription, preferredEncoding, preferredMode);
	},

	isFileEditorInput: (obj): obj is IFileEditorInput => {
		return obj instanceof FileEditorInput;
	}
});

export class TestTextResourceEditor extends TextResourceEditor {

	protected override createEditorControl(parent: HTMLElement, configuration: any): IEditor {
		return this.instantiationService.createInstance(TestCodeEditor, parent, configuration, {});
	}
}

export class TestTextFileEditor extends TextFileEditor {

	protected override createEditorControl(parent: HTMLElement, configuration: any): IEditor {
		return this.instantiationService.createInstance(TestCodeEditor, parent, configuration, {});
	}
}

export interface ITestInstantiationService extends IInstantiationService {
	stub<T>(service: ServiceIdentifier<T>, ctor: any): T;
}

export function workbenchInstantiationService(
	overrides?: {
		textFileService?: (instantiationService: IInstantiationService) => ITextFileService;
		pathService?: (instantiationService: IInstantiationService) => IPathService,
		editorService?: (instantiationService: IInstantiationService) => IEditorService,
		contextKeyService?: (instantiationService: IInstantiationService) => IContextKeyService,
	},
	disposables: DisposableStore = new DisposableStore()
): ITestInstantiationService {
	const instantiationService = new TestInstantiationService(new ServiceCollection([ILifecycleService, new TestLifecycleService()]));

	instantiationService.stub(IEditorWorkerService, new TestEditorWorkerService());
	instantiationService.stub(IWorkingCopyService, disposables.add(new WorkingCopyService()));
	instantiationService.stub(IEnvironmentService, TestEnvironmentService);
	instantiationService.stub(IWorkbenchEnvironmentService, TestEnvironmentService);
	const contextKeyService = overrides?.contextKeyService ? overrides.contextKeyService(instantiationService) : instantiationService.createInstance(MockContextKeyService);
	instantiationService.stub(IContextKeyService, contextKeyService);
	instantiationService.stub(IProgressService, new TestProgressService());
	const workspaceContextService = new TestContextService(TestWorkspace);
	instantiationService.stub(IWorkspaceContextService, workspaceContextService);
	const configService = new TestConfigurationService();
	instantiationService.stub(IConfigurationService, configService);
	instantiationService.stub(IFilesConfigurationService, disposables.add(new TestFilesConfigurationService(contextKeyService, configService)));
	instantiationService.stub(ITextResourceConfigurationService, new TestTextResourceConfigurationService(configService));
	instantiationService.stub(IUntitledTextEditorService, disposables.add(instantiationService.createInstance(UntitledTextEditorService)));
	instantiationService.stub(IStorageService, disposables.add(new TestStorageService()));
	instantiationService.stub(IPathService, overrides?.pathService ? overrides.pathService(instantiationService) : new TestPathService());
	const layoutService = new TestLayoutService();
	instantiationService.stub(IWorkbenchLayoutService, layoutService);
	instantiationService.stub(IDialogService, new TestDialogService());
	const accessibilityService = new TestAccessibilityService();
	instantiationService.stub(IAccessibilityService, accessibilityService);
	instantiationService.stub(IFileDialogService, instantiationService.createInstance(TestFileDialogService));
	instantiationService.stub(IModeService, disposables.add(instantiationService.createInstance(ModeServiceImpl)));
	instantiationService.stub(IHistoryService, new TestHistoryService());
	instantiationService.stub(ITextResourcePropertiesService, new TestTextResourcePropertiesService(configService));
	instantiationService.stub(IUndoRedoService, instantiationService.createInstance(UndoRedoService));
	const themeService = new TestThemeService();
	instantiationService.stub(IThemeService, themeService);
	instantiationService.stub(IModelService, disposables.add(instantiationService.createInstance(ModelServiceImpl)));
	const fileService = new TestFileService();
	instantiationService.stub(IFileService, fileService);
	instantiationService.stub(IUriIdentityService, new UriIdentityService(fileService));
	instantiationService.stub(IWorkingCopyBackupService, new TestWorkingCopyBackupService());
	instantiationService.stub(ITelemetryService, NullTelemetryService);
	instantiationService.stub(INotificationService, new TestNotificationService());
	instantiationService.stub(IUntitledTextEditorService, disposables.add(instantiationService.createInstance(UntitledTextEditorService)));
	instantiationService.stub(IMenuService, new TestMenuService());
	const keybindingService = new MockKeybindingService();
	instantiationService.stub(IKeybindingService, keybindingService);
	instantiationService.stub(IDecorationsService, new TestDecorationsService());
	instantiationService.stub(IExtensionService, new TestExtensionService());
	instantiationService.stub(IWorkingCopyEditorService, disposables.add(instantiationService.createInstance(WorkingCopyEditorService)));
	instantiationService.stub(IWorkingCopyFileService, disposables.add(instantiationService.createInstance(WorkingCopyFileService)));
	instantiationService.stub(ITextFileService, overrides?.textFileService ? overrides.textFileService(instantiationService) : disposables.add(<ITextFileService>instantiationService.createInstance(TestTextFileService)));
	instantiationService.stub(IHostService, <IHostService>instantiationService.createInstance(TestHostService));
	instantiationService.stub(ITextModelService, <ITextModelService>disposables.add(instantiationService.createInstance(TextModelResolverService)));
	instantiationService.stub(ILogService, new NullLogService());
	const editorGroupService = new TestEditorGroupsService([new TestEditorGroupView(0)]);
	instantiationService.stub(IEditorGroupsService, editorGroupService);
	instantiationService.stub(ILabelService, <ILabelService>disposables.add(instantiationService.createInstance(LabelService)));
	const editorService = overrides?.editorService ? overrides.editorService(instantiationService) : new TestEditorService(editorGroupService);
	instantiationService.stub(IEditorService, editorService);
	instantiationService.stub(IEditorOverrideService, disposables.add(instantiationService.createInstance(EditorOverrideService)));
	instantiationService.stub(ICodeEditorService, disposables.add(new CodeEditorService(editorService, themeService, configService)));
	instantiationService.stub(IViewletService, new TestViewletService());
	instantiationService.stub(IListService, new TestListService());
	instantiationService.stub(IQuickInputService, disposables.add(new QuickInputService(configService, instantiationService, keybindingService, contextKeyService, themeService, accessibilityService, layoutService)));
	instantiationService.stub(IWorkspacesService, new TestWorkspacesService());
	instantiationService.stub(IWorkspaceTrustManagementService, new TestWorkspaceTrustManagementService());
	instantiationService.stub(ITerminalInstanceService, new TestTerminalInstanceService());
	instantiationService.stub(ILocalTerminalService, new TestLocalTerminalService());
	instantiationService.stub(IElevatedFileService, new BrowserElevatedFileService());

	return instantiationService;
}

export class TestServiceAccessor {
	constructor(
		@ILifecycleService public lifecycleService: TestLifecycleService,
		@ITextFileService public textFileService: TestTextFileService,
		@IWorkingCopyFileService public workingCopyFileService: IWorkingCopyFileService,
		@IFilesConfigurationService public filesConfigurationService: TestFilesConfigurationService,
		@IWorkspaceContextService public contextService: TestContextService,
		@IModelService public modelService: ModelServiceImpl,
		@IFileService public fileService: TestFileService,
		@IFileDialogService public fileDialogService: TestFileDialogService,
		@IWorkingCopyService public workingCopyService: IWorkingCopyService,
		@IEditorService public editorService: TestEditorService,
		@IEditorGroupsService public editorGroupService: IEditorGroupsService,
		@IModeService public modeService: IModeService,
		@ITextModelService public textModelResolverService: ITextModelService,
		@IUntitledTextEditorService public untitledTextEditorService: UntitledTextEditorService,
		@IConfigurationService public testConfigurationService: TestConfigurationService,
		@IWorkingCopyBackupService public workingCopyBackupService: TestWorkingCopyBackupService,
		@IHostService public hostService: TestHostService,
		@IQuickInputService public quickInputService: IQuickInputService,
		@ILabelService public labelService: ILabelService,
		@ILogService public logService: ILogService,
		@IUriIdentityService public uriIdentityService: IUriIdentityService,
		@IInstantiationService public instantitionService: IInstantiationService,
		@INotificationService public notificationService: INotificationService,
		@IWorkingCopyEditorService public workingCopyEditorService: IWorkingCopyEditorService,
		@IInstantiationService public instantiationService: IInstantiationService,
		@IElevatedFileService public elevatedFileService: IElevatedFileService
	) { }
}

export class TestTextFileService extends BrowserTextFileService {
	private readStreamError: FileOperationError | undefined = undefined;
	private writeError: FileOperationError | undefined = undefined;

	constructor(
		@IFileService fileService: IFileService,
		@IUntitledTextEditorService untitledTextEditorService: IUntitledTextEditorService,
		@ILifecycleService lifecycleService: ILifecycleService,
		@IInstantiationService instantiationService: IInstantiationService,
		@IModelService modelService: IModelService,
		@IWorkbenchEnvironmentService environmentService: IWorkbenchEnvironmentService,
		@IDialogService dialogService: IDialogService,
		@IFileDialogService fileDialogService: IFileDialogService,
		@ITextResourceConfigurationService textResourceConfigurationService: ITextResourceConfigurationService,
		@IProductService productService: IProductService,
		@IFilesConfigurationService filesConfigurationService: IFilesConfigurationService,
		@ITextModelService textModelService: ITextModelService,
		@ICodeEditorService codeEditorService: ICodeEditorService,
		@IPathService pathService: IPathService,
		@IWorkingCopyFileService workingCopyFileService: IWorkingCopyFileService,
		@IUriIdentityService uriIdentityService: IUriIdentityService,
		@IModeService modeService: IModeService,
		@ILogService logService: ILogService,
		@IElevatedFileService elevatedFileService: IElevatedFileService
	) {
		super(
			fileService,
			untitledTextEditorService,
			lifecycleService,
			instantiationService,
			modelService,
			environmentService,
			dialogService,
			fileDialogService,
			textResourceConfigurationService,
			filesConfigurationService,
			textModelService,
			codeEditorService,
			pathService,
			workingCopyFileService,
			uriIdentityService,
			modeService,
			logService,
			elevatedFileService
		);
	}

	setReadStreamErrorOnce(error: FileOperationError): void {
		this.readStreamError = error;
	}

	override async readStream(resource: URI, options?: IReadTextFileOptions): Promise<ITextFileStreamContent> {
		if (this.readStreamError) {
			const error = this.readStreamError;
			this.readStreamError = undefined;

			throw error;
		}

		const content = await this.fileService.readFileStream(resource, options);
		return {
			resource: content.resource,
			name: content.name,
			mtime: content.mtime,
			ctime: content.ctime,
			etag: content.etag,
			encoding: 'utf8',
			value: await createTextBufferFactoryFromStream(content.value),
			size: 10,
			readonly: false
		};
	}

	setWriteErrorOnce(error: FileOperationError): void {
		this.writeError = error;
	}

	override async write(resource: URI, value: string | ITextSnapshot, options?: IWriteTextFileOptions): Promise<IFileStatWithMetadata> {
		if (this.writeError) {
			const error = this.writeError;
			this.writeError = undefined;

			throw error;
		}

		return super.write(resource, value, options);
	}
}

export class TestBrowserTextFileServiceWithEncodingOverrides extends BrowserTextFileService {

	private _testEncoding: TestEncodingOracle | undefined;
	override get encoding(): TestEncodingOracle {
		if (!this._testEncoding) {
			this._testEncoding = this._register(this.instantiationService.createInstance(TestEncodingOracle));
		}

		return this._testEncoding;
	}
}

export class TestEncodingOracle extends EncodingOracle {

	protected override get encodingOverrides(): IEncodingOverride[] {
		return [
			{ extension: 'utf16le', encoding: UTF16le },
			{ extension: 'utf16be', encoding: UTF16be },
			{ extension: 'utf8bom', encoding: UTF8_with_bom }
		];
	}

	protected override set encodingOverrides(overrides: IEncodingOverride[]) { }
}

class TestEnvironmentServiceWithArgs extends BrowserWorkbenchEnvironmentService {
	args = [];
}

export const TestProductService = { _serviceBrand: undefined, ...product };

export const TestEnvironmentService = new TestEnvironmentServiceWithArgs(Object.create(null), TestProductService);

export class TestProgressService implements IProgressService {

	declare readonly _serviceBrand: undefined;

	withProgress(
		options: IProgressOptions | IProgressWindowOptions | IProgressNotificationOptions | IProgressCompositeOptions,
		task: (progress: IProgress<IProgressStep>) => Promise<any>,
		onDidCancel?: ((choice?: number | undefined) => void) | undefined
	): Promise<any> {
		return task(Progress.None);
	}
}

export class TestAccessibilityService implements IAccessibilityService {

	declare readonly _serviceBrand: undefined;

	onDidChangeScreenReaderOptimized = Event.None;

	isScreenReaderOptimized(): boolean { return false; }
	alwaysUnderlineAccessKeys(): Promise<boolean> { return Promise.resolve(false); }
	setAccessibilitySupport(accessibilitySupport: AccessibilitySupport): void { }
	getAccessibilitySupport(): AccessibilitySupport { return AccessibilitySupport.Unknown; }
}

export class TestDecorationsService implements IDecorationsService {

	declare readonly _serviceBrand: undefined;

	onDidChangeDecorations: Event<IResourceDecorationChangeEvent> = Event.None;

	registerDecorationsProvider(_provider: IDecorationsProvider): IDisposable { return Disposable.None; }
	getDecoration(_uri: URI, _includeChildren: boolean, _overwrite?: IDecorationData): IDecoration | undefined { return undefined; }
}

export class TestMenuService implements IMenuService {

	declare readonly _serviceBrand: undefined;

	createMenu(_id: MenuId, _scopedKeybindingService: IContextKeyService): IMenu {
		return {
			onDidChange: Event.None,
			dispose: () => undefined,
			getActions: () => []
		};
	}
}

export class TestHistoryService implements IHistoryService {

	declare readonly _serviceBrand: undefined;

	constructor(private root?: URI) { }

	reopenLastClosedEditor(): void { }
	forward(): void { }
	back(): void { }
	last(): void { }
	removeFromHistory(_input: IEditorInput | IResourceEditorInput): void { }
	clear(): void { }
	clearRecentlyOpened(): void { }
	getHistory(): readonly (IEditorInput | IResourceEditorInput)[] { return []; }
	openNextRecentlyUsedEditor(group?: GroupIdentifier): void { }
	openPreviouslyUsedEditor(group?: GroupIdentifier): void { }
	getLastActiveWorkspaceRoot(_schemeFilter: string): URI | undefined { return this.root; }
	getLastActiveFile(_schemeFilter: string): URI | undefined { return undefined; }
	openLastEditLocation(): void { }
}

export class TestFileDialogService implements IFileDialogService {

	declare readonly _serviceBrand: undefined;

	private confirmResult!: ConfirmResult;

	constructor(
		@IPathService private readonly pathService: IPathService
	) { }
	async defaultFilePath(_schemeFilter?: string): Promise<URI> { return this.pathService.userHome(); }
	async defaultFolderPath(_schemeFilter?: string): Promise<URI> { return this.pathService.userHome(); }
	async defaultWorkspacePath(_schemeFilter?: string): Promise<URI> { return this.pathService.userHome(); }
	pickFileFolderAndOpen(_options: IPickAndOpenOptions): Promise<any> { return Promise.resolve(0); }
	pickFileAndOpen(_options: IPickAndOpenOptions): Promise<any> { return Promise.resolve(0); }
	pickFolderAndOpen(_options: IPickAndOpenOptions): Promise<any> { return Promise.resolve(0); }
	pickWorkspaceAndOpen(_options: IPickAndOpenOptions): Promise<any> { return Promise.resolve(0); }

	private fileToSave!: URI;
	setPickFileToSave(path: URI): void { this.fileToSave = path; }
	pickFileToSave(defaultUri: URI, availableFileSystems?: string[]): Promise<URI | undefined> { return Promise.resolve(this.fileToSave); }

	showSaveDialog(_options: ISaveDialogOptions): Promise<URI | undefined> { return Promise.resolve(undefined); }
	showOpenDialog(_options: IOpenDialogOptions): Promise<URI[] | undefined> { return Promise.resolve(undefined); }

	setConfirmResult(result: ConfirmResult): void { this.confirmResult = result; }
	showSaveConfirm(fileNamesOrResources: (string | URI)[]): Promise<ConfirmResult> { return Promise.resolve(this.confirmResult); }
}

export class TestLayoutService implements IWorkbenchLayoutService {

	declare readonly _serviceBrand: undefined;

	openedDefaultEditors = false;

	dimension: IDimension = { width: 800, height: 600 };

	container: HTMLElement = window.document.body;

	onDidChangeZenMode: Event<boolean> = Event.None;
	onDidChangeCenteredLayout: Event<boolean> = Event.None;
	onDidChangeFullscreen: Event<boolean> = Event.None;
	onDidChangeWindowMaximized: Event<boolean> = Event.None;
	onDidChangePanelPosition: Event<string> = Event.None;
	onDidChangePartVisibility: Event<void> = Event.None;
	onDidLayout = Event.None;
	onDidChangeNotificationsVisibility = Event.None;

	layout(): void { }
	isRestored(): boolean { return true; }
	whenReady: Promise<void> = Promise.resolve(undefined);
	whenRestored: Promise<void> = Promise.resolve(undefined);
	hasFocus(_part: Parts): boolean { return false; }
	focusPart(_part: Parts): void { }
	hasWindowBorder(): boolean { return false; }
	getWindowBorderWidth(): number { return 0; }
	getWindowBorderRadius(): string | undefined { return undefined; }
	isVisible(_part: Parts): boolean { return true; }
	getDimension(_part: Parts): Dimension { return new Dimension(0, 0); }
	getContainer(_part: Parts): HTMLElement { return null!; }
	isTitleBarHidden(): boolean { return false; }
	isStatusBarHidden(): boolean { return false; }
	isActivityBarHidden(): boolean { return false; }
	setActivityBarHidden(_hidden: boolean): void { }
	isSideBarHidden(): boolean { return false; }
	async setEditorHidden(_hidden: boolean): Promise<void> { }
	async setSideBarHidden(_hidden: boolean): Promise<void> { }
	isPanelHidden(): boolean { return false; }
	async setPanelHidden(_hidden: boolean): Promise<void> { }
	toggleMaximizedPanel(): void { }
	isPanelMaximized(): boolean { return false; }
	getMenubarVisibility(): MenuBarVisibility { throw new Error('not implemented'); }
	toggleMenuBar(): void { }
	getSideBarPosition() { return 0; }
	getPanelPosition() { return 0; }
	async setPanelPosition(_position: PartPosition): Promise<void> { }
	addClass(_clazz: string): void { }
	removeClass(_clazz: string): void { }
	getMaximumEditorDimensions(): Dimension { throw new Error('not implemented'); }
	toggleZenMode(): void { }
	isEditorLayoutCentered(): boolean { return false; }
	centerEditorLayout(_active: boolean): void { }
	resizePart(_part: Parts, _sizeChangeWidth: number, _sizeChangeHeight: number): void { }
	registerPart(part: Part): void { }
	isWindowMaximized() { return false; }
	updateWindowMaximizedState(maximized: boolean): void { }
	getVisibleNeighborPart(part: Parts, direction: Direction): Parts | undefined { return undefined; }
	focus() { }
}

let activeViewlet: Viewlet = {} as any;

export class TestViewletService implements IViewletService {
	declare readonly _serviceBrand: undefined;

	onDidViewletRegisterEmitter = new Emitter<ViewletDescriptor>();
	onDidViewletDeregisterEmitter = new Emitter<ViewletDescriptor>();
	onDidViewletOpenEmitter = new Emitter<IViewlet>();
	onDidViewletCloseEmitter = new Emitter<IViewlet>();

	onDidViewletRegister = this.onDidViewletRegisterEmitter.event;
	onDidViewletDeregister = this.onDidViewletDeregisterEmitter.event;
	onDidViewletOpen = this.onDidViewletOpenEmitter.event;
	onDidViewletClose = this.onDidViewletCloseEmitter.event;

	openViewlet(id: string, focus?: boolean): Promise<IViewlet | undefined> { return Promise.resolve(undefined); }
	getViewlets(): ViewletDescriptor[] { return []; }
	getAllViewlets(): ViewletDescriptor[] { return []; }
	getActiveViewlet(): IViewlet { return activeViewlet; }
	getDefaultViewletId(): string { return 'workbench.view.explorer'; }
	getViewlet(id: string): ViewletDescriptor | undefined { return undefined; }
	getProgressIndicator(id: string) { return undefined; }
	hideActiveViewlet(): void { }
	getLastActiveViewletId(): string { return undefined!; }
	dispose() { }
}

export class TestPanelService implements IPanelService {
	declare readonly _serviceBrand: undefined;

	onDidPanelOpen = new Emitter<{ panel: IPanel, focus: boolean; }>().event;
	onDidPanelClose = new Emitter<IPanel>().event;

	async openPanel(id?: string, focus?: boolean): Promise<undefined> { return undefined; }
	getPanel(id: string): any { return activeViewlet; }
	getPanels() { return []; }
	getPinnedPanels() { return []; }
	getActivePanel(): IPanel { return activeViewlet; }
	setPanelEnablement(id: string, enabled: boolean): void { }
	dispose() { }
	showActivity(panelId: string, badge: IBadge, clazz?: string): IDisposable { throw new Error('Method not implemented.'); }
	getProgressIndicator(id: string) { return null!; }
	hideActivePanel(): void { }
	getLastActivePanelId(): string { return undefined!; }
}

export class TestViewsService implements IViewsService {
	declare readonly _serviceBrand: undefined;


	onDidChangeViewContainerVisibility = new Emitter<{ id: string; visible: boolean; location: ViewContainerLocation; }>().event;
	isViewContainerVisible(id: string): boolean { return true; }
	getVisibleViewContainer(): ViewContainer | null { return null; }
	openViewContainer(id: string, focus?: boolean): Promise<IPaneComposite | null> { return Promise.resolve(null); }
	closeViewContainer(id: string): void { }

	onDidChangeViewVisibilityEmitter = new Emitter<{ id: string; visible: boolean; }>();
	onDidChangeViewVisibility = this.onDidChangeViewVisibilityEmitter.event;
	isViewVisible(id: string): boolean { return true; }
	getActiveViewWithId<T extends IView>(id: string): T | null { return null; }
	getViewWithId<T extends IView>(id: string): T | null { return null; }
	openView<T extends IView>(id: string, focus?: boolean | undefined): Promise<T | null> { return Promise.resolve(null); }
	closeView(id: string): void { }
	getViewProgressIndicator(id: string) { return null!; }
	getActiveViewPaneContainerWithId(id: string) { return null; }
}

export class TestEditorGroupsService implements IEditorGroupsService {

	declare readonly _serviceBrand: undefined;

	constructor(public groups: TestEditorGroupView[] = []) { }

	onDidChangeActiveGroup: Event<IEditorGroup> = Event.None;
	onDidActivateGroup: Event<IEditorGroup> = Event.None;
	onDidAddGroup: Event<IEditorGroup> = Event.None;
	onDidRemoveGroup: Event<IEditorGroup> = Event.None;
	onDidMoveGroup: Event<IEditorGroup> = Event.None;
	onDidChangeGroupIndex: Event<IEditorGroup> = Event.None;
	onDidLayout: Event<IDimension> = Event.None;
	onDidChangeEditorPartOptions = Event.None;

	orientation = GroupOrientation.HORIZONTAL;
	whenReady: Promise<void> = Promise.resolve(undefined);
	whenRestored: Promise<void> = Promise.resolve(undefined);
	hasRestorableState = false;

	contentDimension = { width: 800, height: 600 };

	get activeGroup(): IEditorGroup { return this.groups[0]; }
	get count(): number { return this.groups.length; }

	isRestored(): boolean { return true; }
	getGroups(_order?: GroupsOrder): readonly IEditorGroup[] { return this.groups; }
	getGroup(identifier: number): IEditorGroup | undefined { return this.groups.find(group => group.id === identifier); }
	getLabel(_identifier: number): string { return 'Group 1'; }
	findGroup(_scope: IFindGroupScope, _source?: number | IEditorGroup, _wrap?: boolean): IEditorGroup { throw new Error('not implemented'); }
	activateGroup(_group: number | IEditorGroup): IEditorGroup { throw new Error('not implemented'); }
	restoreGroup(_group: number | IEditorGroup): IEditorGroup { throw new Error('not implemented'); }
	getSize(_group: number | IEditorGroup): { width: number, height: number; } { return { width: 100, height: 100 }; }
	setSize(_group: number | IEditorGroup, _size: { width: number, height: number; }): void { }
	arrangeGroups(_arrangement: GroupsArrangement): void { }
	applyLayout(_layout: EditorGroupLayout): void { }
	setGroupOrientation(_orientation: GroupOrientation): void { }
	addGroup(_location: number | IEditorGroup, _direction: GroupDirection, _options?: IAddGroupOptions): IEditorGroup { throw new Error('not implemented'); }
	removeGroup(_group: number | IEditorGroup): void { }
	moveGroup(_group: number | IEditorGroup, _location: number | IEditorGroup, _direction: GroupDirection): IEditorGroup { throw new Error('not implemented'); }
	mergeGroup(_group: number | IEditorGroup, _target: number | IEditorGroup, _options?: IMergeGroupOptions): IEditorGroup { throw new Error('not implemented'); }
	mergeAllGroups(): IEditorGroup { throw new Error('not implemented'); }
	copyGroup(_group: number | IEditorGroup, _location: number | IEditorGroup, _direction: GroupDirection): IEditorGroup { throw new Error('not implemented'); }
	centerLayout(active: boolean): void { }
	isLayoutCentered(): boolean { return false; }

	partOptions!: IEditorPartOptions;
	enforcePartOptions(options: IEditorPartOptions): IDisposable { return Disposable.None; }
}

export class TestEditorGroupView implements IEditorGroupView {

	constructor(public id: number) { }

	activeEditorPane!: IVisibleEditorPane;
	activeEditor!: IEditorInput;
	previewEditor!: IEditorInput;
	count!: number;
	stickyCount!: number;
	disposed!: boolean;
	editors: readonly IEditorInput[] = [];
	label!: string;
	ariaLabel!: string;
	index!: number;
	whenRestored: Promise<void> = Promise.resolve(undefined);
	element!: HTMLElement;
	minimumWidth!: number;
	maximumWidth!: number;
	minimumHeight!: number;
	maximumHeight!: number;

	titleHeight!: IEditorGroupTitleHeight;

	isEmpty = true;
	isMinimized = false;

	onWillDispose: Event<void> = Event.None;
	onDidGroupChange: Event<IGroupChangeEvent> = Event.None;
	onWillCloseEditor: Event<IEditorCloseEvent> = Event.None;
	onDidCloseEditor: Event<IEditorCloseEvent> = Event.None;
	onDidOpenEditorFail: Event<IEditorInput> = Event.None;
	onDidFocus: Event<void> = Event.None;
	onDidChange: Event<{ width: number; height: number; }> = Event.None;
	onWillMoveEditor: Event<IEditorMoveEvent> = Event.None;

	getEditors(_order?: EditorsOrder): readonly IEditorInput[] { return []; }
	findEditors(_resource: URI): readonly IEditorInput[] { return []; }
	getEditorByIndex(_index: number): IEditorInput { throw new Error('not implemented'); }
	getIndexOfEditor(_editor: IEditorInput): number { return -1; }
	openEditor(_editor: IEditorInput, _options?: IEditorOptions): Promise<IEditorPane> { throw new Error('not implemented'); }
	openEditors(_editors: IEditorInputWithOptions[]): Promise<IEditorPane> { throw new Error('not implemented'); }
	isPinned(_editor: IEditorInput): boolean { return false; }
	isSticky(_editor: IEditorInput): boolean { return false; }
	isActive(_editor: IEditorInput): boolean { return false; }
	contains(candidate: IEditorInput): boolean { return false; }
	moveEditor(_editor: IEditorInput, _target: IEditorGroup, _options?: IEditorOptions | ITextEditorOptions): void { }
	copyEditor(_editor: IEditorInput, _target: IEditorGroup, _options?: IEditorOptions | ITextEditorOptions): void { }
	async closeEditor(_editor?: IEditorInput, options?: ICloseEditorOptions): Promise<void> { }
	async closeEditors(_editors: IEditorInput[] | ICloseEditorsFilter, options?: ICloseEditorOptions): Promise<void> { }
	async closeAllEditors(options?: ICloseAllEditorsOptions): Promise<void> { }
	async replaceEditors(_editors: IEditorReplacement[]): Promise<void> { }
	pinEditor(_editor?: IEditorInput): void { }
	stickEditor(editor?: IEditorInput | undefined): void { }
	unstickEditor(editor?: IEditorInput | undefined): void { }
	focus(): void { }
	get scopedContextKeyService(): IContextKeyService { throw new Error('not implemented'); }
	setActive(_isActive: boolean): void { }
	notifyIndexChanged(_index: number): void { }
	dispose(): void { }
	toJSON(): object { return Object.create(null); }
	layout(_width: number, _height: number): void { }
	relayout() { }
}

export class TestEditorGroupAccessor implements IEditorGroupsAccessor {

	groups: IEditorGroupView[] = [];
	activeGroup!: IEditorGroupView;

	partOptions: IEditorPartOptions = {};

	onDidChangeEditorPartOptions = Event.None;
	onDidVisibilityChange = Event.None;

	getGroup(identifier: number): IEditorGroupView | undefined { throw new Error('Method not implemented.'); }
	getGroups(order: GroupsOrder): IEditorGroupView[] { throw new Error('Method not implemented.'); }
	activateGroup(identifier: number | IEditorGroupView): IEditorGroupView { throw new Error('Method not implemented.'); }
	restoreGroup(identifier: number | IEditorGroupView): IEditorGroupView { throw new Error('Method not implemented.'); }
	addGroup(location: number | IEditorGroupView, direction: GroupDirection, options?: IAddGroupOptions | undefined): IEditorGroupView { throw new Error('Method not implemented.'); }
	mergeGroup(group: number | IEditorGroupView, target: number | IEditorGroupView, options?: IMergeGroupOptions | undefined): IEditorGroupView { throw new Error('Method not implemented.'); }
	moveGroup(group: number | IEditorGroupView, location: number | IEditorGroupView, direction: GroupDirection): IEditorGroupView { throw new Error('Method not implemented.'); }
	copyGroup(group: number | IEditorGroupView, location: number | IEditorGroupView, direction: GroupDirection): IEditorGroupView { throw new Error('Method not implemented.'); }
	removeGroup(group: number | IEditorGroupView): void { throw new Error('Method not implemented.'); }
	arrangeGroups(arrangement: GroupsArrangement, target?: number | IEditorGroupView | undefined): void { throw new Error('Method not implemented.'); }
}

export class TestEditorService implements EditorServiceImpl {

	declare readonly _serviceBrand: undefined;

	onDidActiveEditorChange: Event<void> = Event.None;
	onDidVisibleEditorsChange: Event<void> = Event.None;
	onDidCloseEditor: Event<IEditorCloseEvent> = Event.None;
	onDidOpenEditorFail: Event<IEditorIdentifier> = Event.None;
	onDidMostRecentlyActiveEditorsChange: Event<void> = Event.None;

	private _activeTextEditorControl: ICodeEditor | IDiffEditor | undefined;
	public get activeTextEditorControl(): ICodeEditor | IDiffEditor | undefined { return this._activeTextEditorControl; }
	public set activeTextEditorControl(value: ICodeEditor | IDiffEditor | undefined) { this._activeTextEditorControl = value; }

	activeEditorPane: IVisibleEditorPane | undefined;
	activeTextEditorMode: string | undefined;

	private _activeEditor: IEditorInput | undefined;
	public get activeEditor(): IEditorInput | undefined { return this._activeEditor; }
	public set activeEditor(value: IEditorInput | undefined) { this._activeEditor = value; }

	editors: readonly IEditorInput[] = [];
	mostRecentlyActiveEditors: readonly IEditorIdentifier[] = [];
	visibleEditorPanes: readonly IVisibleEditorPane[] = [];
	visibleTextEditorControls = [];
	visibleEditors: readonly IEditorInput[] = [];
	count = this.editors.length;

	constructor(private editorGroupService?: IEditorGroupsService) { }
	getEditors() { return []; }
	findEditors() { return [] as any; }
	getEditorOverrides(resource: URI, options: IEditorOptions | undefined, group: IEditorGroup | undefined): [IOpenEditorOverrideHandler, IOpenEditorOverrideEntry][] { return []; }
	overrideOpenEditor(_handler: IOpenEditorOverrideHandler): IDisposable { return toDisposable(() => undefined); }
	openEditor(editor: IEditorInput, options?: IEditorOptions | ITextEditorOptions, group?: IEditorGroup | GroupIdentifier | SIDE_GROUP_TYPE | ACTIVE_GROUP_TYPE): Promise<IEditorPane | undefined>;
	openEditor(editor: IResourceEditorInput | IUntitledTextResourceEditorInput, group?: IEditorGroup | GroupIdentifier | SIDE_GROUP_TYPE | ACTIVE_GROUP_TYPE): Promise<ITextEditorPane | undefined>;
	openEditor(editor: IResourceDiffEditorInput, group?: IEditorGroup | GroupIdentifier | SIDE_GROUP_TYPE | ACTIVE_GROUP_TYPE): Promise<ITextDiffEditorPane | undefined>;
	async openEditor(editor: IEditorInput | IResourceEditorInputType, optionsOrGroup?: IEditorOptions | ITextEditorOptions | IEditorGroup | GroupIdentifier | SIDE_GROUP_TYPE | ACTIVE_GROUP_TYPE, group?: IEditorGroup | GroupIdentifier | SIDE_GROUP_TYPE | ACTIVE_GROUP_TYPE): Promise<IEditorPane | undefined> {
		throw new Error('not implemented');
	}
	doResolveEditorOpenRequest(editor: IEditorInput | IResourceEditorInputType): [IEditorGroup, EditorInput, EditorOptions | undefined] | undefined {
		if (!this.editorGroupService) {
			return undefined;
		}

		return [this.editorGroupService.activeGroup, editor as EditorInput, undefined];
	}
	openEditors(_editors: any, _group?: any): Promise<IEditorPane[]> { throw new Error('not implemented'); }
	isOpened(_editor: IResourceEditorInputIdentifier): boolean { return false; }
	replaceEditors(_editors: any, _group: any) { return Promise.resolve(undefined); }
	createEditorInput(_input: IResourceEditorInput | IUntitledTextResourceEditorInput | IResourceDiffEditorInput): EditorInput { throw new Error('not implemented'); }
	save(editors: IEditorIdentifier[], options?: ISaveEditorsOptions): Promise<boolean> { throw new Error('Method not implemented.'); }
	saveAll(options?: ISaveEditorsOptions): Promise<boolean> { throw new Error('Method not implemented.'); }
	revert(editors: IEditorIdentifier[], options?: IRevertOptions): Promise<boolean> { throw new Error('Method not implemented.'); }
	revertAll(options?: IRevertAllEditorsOptions): Promise<boolean> { throw new Error('Method not implemented.'); }
}

export class TestFileService implements IFileService {

	declare readonly _serviceBrand: undefined;

	private readonly _onDidFilesChange = new Emitter<FileChangesEvent>();
	private readonly _onDidRunOperation = new Emitter<FileOperationEvent>();

	readonly onWillActivateFileSystemProvider = Event.None;
	readonly onDidChangeFileSystemProviderCapabilities = Event.None;
	readonly onError: Event<Error> = Event.None;

	private content = 'Hello Html';
	private lastReadFileUri!: URI;

	setContent(content: string): void { this.content = content; }
	getContent(): string { return this.content; }
	getLastReadFileUri(): URI { return this.lastReadFileUri; }
	get onDidFilesChange(): Event<FileChangesEvent> { return this._onDidFilesChange.event; }
	fireFileChanges(event: FileChangesEvent): void { this._onDidFilesChange.fire(event); }
	get onDidRunOperation(): Event<FileOperationEvent> { return this._onDidRunOperation.event; }
	fireAfterOperation(event: FileOperationEvent): void { this._onDidRunOperation.fire(event); }
	resolve(resource: URI, _options?: IResolveFileOptions): Promise<IFileStat>;
	resolve(resource: URI, _options: IResolveMetadataFileOptions): Promise<IFileStatWithMetadata>;
	resolve(resource: URI, _options?: IResolveFileOptions): Promise<IFileStat> {
		return Promise.resolve({
			resource,
			etag: Date.now().toString(),
			encoding: 'utf8',
			mtime: Date.now(),
			size: 42,
			isFile: true,
			isDirectory: false,
			isSymbolicLink: false,
<<<<<<< HEAD
			name: resources.basename(resource),
			readonly: false
=======
			name: basename(resource)
>>>>>>> c8bd5b21
		});
	}

	async resolveAll(toResolve: { resource: URI, options?: IResolveFileOptions; }[]): Promise<IResolveFileResult[]> {
		const stats = await Promise.all(toResolve.map(resourceAndOption => this.resolve(resourceAndOption.resource, resourceAndOption.options)));

		return stats.map(stat => ({ stat, success: true }));
	}

	readonly notExistsSet = new Set<URI>();

	async exists(_resource: URI): Promise<boolean> { return !this.notExistsSet.has(_resource); }

	readShouldThrowError: Error | undefined = undefined;

	readFile(resource: URI, options?: IReadFileOptions | undefined): Promise<IFileContent> {
		if (this.readShouldThrowError) {
			throw this.readShouldThrowError;
		}

		this.lastReadFileUri = resource;

		return Promise.resolve({
			resource: resource,
			value: VSBuffer.fromString(this.content),
			etag: 'index.txt',
			encoding: 'utf8',
			mtime: Date.now(),
			ctime: Date.now(),
<<<<<<< HEAD
			name: resources.basename(resource),
			size: 1,
			readonly: false
=======
			name: basename(resource),
			size: 1
>>>>>>> c8bd5b21
		});
	}

	readFileStream(resource: URI, options?: IReadFileStreamOptions | undefined): Promise<IFileStreamContent> {
		if (this.readShouldThrowError) {
			throw this.readShouldThrowError;
		}

		this.lastReadFileUri = resource;

		return Promise.resolve({
			resource,
			value: bufferToStream(VSBuffer.fromString(this.content)),
			etag: 'index.txt',
			encoding: 'utf8',
			mtime: Date.now(),
			ctime: Date.now(),
			size: 1,
<<<<<<< HEAD
			name: resources.basename(resource),
			readonly: false
=======
			name: basename(resource)
>>>>>>> c8bd5b21
		});
	}

	writeShouldThrowError: Error | undefined = undefined;

	async writeFile(resource: URI, bufferOrReadable: VSBuffer | VSBufferReadable, options?: IWriteFileOptions): Promise<IFileStatWithMetadata> {
		await timeout(0);

		if (this.writeShouldThrowError) {
			throw this.writeShouldThrowError;
		}

		return ({
			resource,
			etag: 'index.txt',
			mtime: Date.now(),
			ctime: Date.now(),
			size: 42,
			isFile: true,
			isDirectory: false,
			isSymbolicLink: false,
<<<<<<< HEAD
			name: resources.basename(resource),
			readonly: false
=======
			name: basename(resource)
>>>>>>> c8bd5b21
		});
	}

	move(_source: URI, _target: URI, _overwrite?: boolean): Promise<IFileStatWithMetadata> { return Promise.resolve(null!); }
	copy(_source: URI, _target: URI, _overwrite?: boolean): Promise<IFileStatWithMetadata> { return Promise.resolve(null!); }
	createFile(_resource: URI, _content?: VSBuffer | VSBufferReadable, _options?: ICreateFileOptions): Promise<IFileStatWithMetadata> { return Promise.resolve(null!); }
	createFolder(_resource: URI): Promise<IFileStatWithMetadata> { return Promise.resolve(null!); }

	onDidChangeFileSystemProviderRegistrations = Event.None;

	private providers = new Map<string, IFileSystemProvider>();

	registerProvider(scheme: string, provider: IFileSystemProvider) {
		this.providers.set(scheme, provider);

		return toDisposable(() => this.providers.delete(scheme));
	}

	getProvider(scheme: string) {
		return this.providers.get(scheme);
	}

	activateProvider(_scheme: string): Promise<void> { throw new Error('not implemented'); }
	canHandleResource(resource: URI): boolean { return resource.scheme === Schemas.file || this.providers.has(resource.scheme); }
	listCapabilities() {
		return [
			{ scheme: Schemas.file, capabilities: FileSystemProviderCapabilities.FileOpenReadWriteClose },
			...Iterable.map(this.providers, ([scheme, p]) => { return { scheme, capabilities: p.capabilities }; })
		];
	}
	hasCapability(resource: URI, capability: FileSystemProviderCapabilities): boolean {
		if (capability === FileSystemProviderCapabilities.PathCaseSensitive && isLinux) {
			return true;
		}

		return false;
	}

	async del(_resource: URI, _options?: { useTrash?: boolean, recursive?: boolean; }): Promise<void> { }

	readonly watches: URI[] = [];
	watch(_resource: URI): IDisposable {
		this.watches.push(_resource);

		return toDisposable(() => this.watches.splice(this.watches.indexOf(_resource), 1));
	}

	getWriteEncoding(_resource: URI): IResourceEncoding { return { encoding: 'utf8', hasBOM: false }; }
	dispose(): void { }

	async canCreateFile(source: URI, options?: ICreateFileOptions): Promise<Error | true> { return true; }
	async canMove(source: URI, target: URI, overwrite?: boolean | undefined): Promise<Error | true> { return true; }
	async canCopy(source: URI, target: URI, overwrite?: boolean | undefined): Promise<Error | true> { return true; }
	async canDelete(resource: URI, options?: { useTrash?: boolean | undefined; recursive?: boolean | undefined; } | undefined): Promise<Error | true> { return true; }
}

export class TestWorkingCopyBackupService extends InMemoryWorkingCopyBackupService {

	constructor() {
		super();
	}

	parseBackupContent(textBufferFactory: ITextBufferFactory): string {
		const textBuffer = textBufferFactory.create(DefaultEndOfLine.LF).textBuffer;
		const lineCount = textBuffer.getLineCount();
		const range = new Range(1, 1, lineCount, textBuffer.getLineLength(lineCount) + 1);

		return textBuffer.getValueInRange(range, EndOfLinePreference.TextDefined);
	}
}

export function toUntypedWorkingCopyId(resource: URI): IWorkingCopyIdentifier {
	return toTypedWorkingCopyId(resource, '');
}

export function toTypedWorkingCopyId(resource: URI, typeId = 'testBackupTypeId'): IWorkingCopyIdentifier {
	return { typeId, resource };
}

export class InMemoryTestWorkingCopyBackupService extends BrowserWorkingCopyBackupService {

	override readonly fileService: IFileService;

	private backupResourceJoiners: Function[];
	private discardBackupJoiners: Function[];

	discardedBackups: IWorkingCopyIdentifier[];

	constructor() {
		const environmentService = TestEnvironmentService;
		const logService = new NullLogService();
		const fileService = new FileService(logService);
		fileService.registerProvider(Schemas.file, new InMemoryFileSystemProvider());
		fileService.registerProvider(Schemas.userData, new InMemoryFileSystemProvider());

		super(new TestContextService(TestWorkspace), environmentService, fileService, logService);

		this.fileService = fileService;
		this.backupResourceJoiners = [];
		this.discardBackupJoiners = [];
		this.discardedBackups = [];
	}

	joinBackupResource(): Promise<void> {
		return new Promise(resolve => this.backupResourceJoiners.push(resolve));
	}

	joinDiscardBackup(): Promise<void> {
		return new Promise(resolve => this.discardBackupJoiners.push(resolve));
	}

	override async backup(identifier: IWorkingCopyIdentifier, content?: VSBufferReadableStream | VSBufferReadable, versionId?: number, meta?: any, token?: CancellationToken): Promise<void> {
		await super.backup(identifier, content, versionId, meta, token);

		while (this.backupResourceJoiners.length) {
			this.backupResourceJoiners.pop()!();
		}
	}

	override async discardBackup(identifier: IWorkingCopyIdentifier): Promise<void> {
		await super.discardBackup(identifier);
		this.discardedBackups.push(identifier);

		while (this.discardBackupJoiners.length) {
			this.discardBackupJoiners.pop()!();
		}
	}

	async getBackupContents(identifier: IWorkingCopyIdentifier): Promise<string> {
		const backupResource = this.toBackupResource(identifier);

		const fileContents = await this.fileService.readFile(backupResource);

		return fileContents.value.toString();
	}
}

export class TestLifecycleService implements ILifecycleService {

	declare readonly _serviceBrand: undefined;

	phase!: LifecyclePhase;
	startupKind!: StartupKind;

	private readonly _onBeforeShutdown = new Emitter<BeforeShutdownEvent>();
	get onBeforeShutdown(): Event<BeforeShutdownEvent> { return this._onBeforeShutdown.event; }

	private readonly _onWillShutdown = new Emitter<WillShutdownEvent>();
	get onWillShutdown(): Event<WillShutdownEvent> { return this._onWillShutdown.event; }

	private readonly _onShutdown = new Emitter<void>();
	get onDidShutdown(): Event<void> { return this._onShutdown.event; }

	async when(): Promise<void> { }

	shutdownJoiners: Promise<void>[] = [];

	fireShutdown(reason = ShutdownReason.QUIT): void {
		this.shutdownJoiners = [];

		this._onWillShutdown.fire({
			join: p => {
				this.shutdownJoiners.push(p);
			},
			reason
		});
	}

	fireBeforeShutdown(event: BeforeShutdownEvent): void { this._onBeforeShutdown.fire(event); }

	fireWillShutdown(event: WillShutdownEvent): void { this._onWillShutdown.fire(event); }

	shutdown(): void {
		this.fireShutdown();
	}
}

export class TestBeforeShutdownEvent implements BeforeShutdownEvent {

	value: boolean | Promise<boolean> | undefined;
	reason = ShutdownReason.CLOSE;

	veto(value: boolean | Promise<boolean>): void {
		this.value = value;
	}
}

export class TestWillShutdownEvent implements WillShutdownEvent {

	value: Promise<void>[] = [];
	reason = ShutdownReason.CLOSE;

	join(promise: Promise<void>, id: string): void {
		this.value.push(promise);
	}
}

export class TestTextResourceConfigurationService implements ITextResourceConfigurationService {

	declare readonly _serviceBrand: undefined;

	constructor(private configurationService = new TestConfigurationService()) { }

	onDidChangeConfiguration() {
		return { dispose() { } };
	}

	getValue<T>(resource: URI, arg2?: any, arg3?: any): T {
		const position: IPosition | null = EditorPosition.isIPosition(arg2) ? arg2 : null;
		const section: string | undefined = position ? (typeof arg3 === 'string' ? arg3 : undefined) : (typeof arg2 === 'string' ? arg2 : undefined);
		return this.configurationService.getValue(section, { resource });
	}

	updateValue(resource: URI, key: string, value: any, configurationTarget?: ConfigurationTarget): Promise<void> {
		return this.configurationService.updateValue(key, value);
	}
}

export class RemoteFileSystemProvider implements IFileSystemProvider {

	constructor(private readonly diskFileSystemProvider: IFileSystemProvider, private readonly remoteAuthority: string) { }

	readonly capabilities: FileSystemProviderCapabilities = this.diskFileSystemProvider.capabilities;
	readonly onDidChangeCapabilities: Event<void> = this.diskFileSystemProvider.onDidChangeCapabilities;

	readonly onDidChangeFile: Event<readonly IFileChange[]> = Event.map(this.diskFileSystemProvider.onDidChangeFile, changes => changes.map((c): IFileChange => {
		return {
			type: c.type,
			resource: c.resource.with({ scheme: Schemas.vscodeRemote, authority: this.remoteAuthority }),
		};
	}));
	watch(resource: URI, opts: IWatchOptions): IDisposable { return this.diskFileSystemProvider.watch(this.toFileResource(resource), opts); }

	stat(resource: URI): Promise<IStat> { return this.diskFileSystemProvider.stat(this.toFileResource(resource)); }
	mkdir(resource: URI): Promise<void> { return this.diskFileSystemProvider.mkdir(this.toFileResource(resource)); }
	readdir(resource: URI): Promise<[string, FileType][]> { return this.diskFileSystemProvider.readdir(this.toFileResource(resource)); }
	delete(resource: URI, opts: FileDeleteOptions): Promise<void> { return this.diskFileSystemProvider.delete(this.toFileResource(resource), opts); }

	rename(from: URI, to: URI, opts: FileOverwriteOptions): Promise<void> { return this.diskFileSystemProvider.rename(this.toFileResource(from), this.toFileResource(to), opts); }
	copy(from: URI, to: URI, opts: FileOverwriteOptions): Promise<void> { return this.diskFileSystemProvider.copy!(this.toFileResource(from), this.toFileResource(to), opts); }

	readFile(resource: URI): Promise<Uint8Array> { return this.diskFileSystemProvider.readFile!(this.toFileResource(resource)); }
	writeFile(resource: URI, content: Uint8Array, opts: FileWriteOptions): Promise<void> { return this.diskFileSystemProvider.writeFile!(this.toFileResource(resource), content, opts); }

	open(resource: URI, opts: FileOpenOptions): Promise<number> { return this.diskFileSystemProvider.open!(this.toFileResource(resource), opts); }
	close(fd: number): Promise<void> { return this.diskFileSystemProvider.close!(fd); }
	read(fd: number, pos: number, data: Uint8Array, offset: number, length: number): Promise<number> { return this.diskFileSystemProvider.read!(fd, pos, data, offset, length); }
	write(fd: number, pos: number, data: Uint8Array, offset: number, length: number): Promise<number> { return this.diskFileSystemProvider.write!(fd, pos, data, offset, length); }

	readFileStream(resource: URI, opts: FileReadStreamOptions, token: CancellationToken): ReadableStreamEvents<Uint8Array> { return this.diskFileSystemProvider.readFileStream!(this.toFileResource(resource), opts, token); }

	private toFileResource(resource: URI): URI { return resource.with({ scheme: Schemas.file, authority: '' }); }
}

export class TestInMemoryFileSystemProvider extends InMemoryFileSystemProvider implements IFileSystemProviderWithFileReadStreamCapability {
	override readonly capabilities: FileSystemProviderCapabilities =
		FileSystemProviderCapabilities.FileReadWrite
		| FileSystemProviderCapabilities.PathCaseSensitive
		| FileSystemProviderCapabilities.FileReadStream;


	readFileStream(resource: URI): ReadableStreamEvents<Uint8Array> {
		const BUFFER_SIZE = 64 * 1024;
		const stream = newWriteableStream<Uint8Array>(data => VSBuffer.concat(data.map(data => VSBuffer.wrap(data))).buffer);

		(async () => {
			try {
				const data = await this.readFile(resource);

				let offset = 0;
				while (offset < data.length) {
					await timeout(0);
					await stream.write(data.subarray(offset, offset + BUFFER_SIZE));
					offset += BUFFER_SIZE;
				}

				await timeout(0);
				stream.end();
			} catch (error) {
				stream.end(error);
			}
		})();

		return stream;
	}
}

export const productService: IProductService = { _serviceBrand: undefined, ...product };

export class TestHostService implements IHostService {

	declare readonly _serviceBrand: undefined;

	private _hasFocus = true;
	get hasFocus() { return this._hasFocus; }
	async hadLastFocus(): Promise<boolean> { return this._hasFocus; }

	private _onDidChangeFocus = new Emitter<boolean>();
	readonly onDidChangeFocus = this._onDidChangeFocus.event;

	setFocus(focus: boolean) {
		this._hasFocus = focus;
		this._onDidChangeFocus.fire(this._hasFocus);
	}

	async restart(): Promise<void> { }
	async reload(): Promise<void> { }
	async close(): Promise<void> { }

	async focus(options?: { force: boolean; }): Promise<void> { }

	async openWindow(arg1?: IOpenEmptyWindowOptions | IWindowOpenable[], arg2?: IOpenWindowOptions): Promise<void> { }

	async toggleFullScreen(): Promise<void> { }

	readonly colorScheme = ColorScheme.DARK;
	onDidChangeColorScheme = Event.None;
}

export class TestFilesConfigurationService extends FilesConfigurationService {

	override onFilesConfigurationChange(configuration: any): void {
		super.onFilesConfigurationChange(configuration);
	}
}

export class TestReadonlyTextFileEditorModel extends TextFileEditorModel {

	override isReadonly(): boolean {
		return true;
	}
}

export class TestEditorInput extends EditorInput {

	constructor(public resource: URI, private readonly _typeId: string) {
		super();
	}

	override get typeId(): string {
		return this._typeId;
	}

	override resolve(): Promise<IEditorModel | null> {
		return Promise.resolve(null);
	}
}

export function registerTestEditor(id: string, inputs: SyncDescriptor<EditorInput>[], serializerInputId?: string): IDisposable {
	class TestEditor extends EditorPane {

		private _scopedContextKeyService: IContextKeyService;

		constructor() {
			super(id, NullTelemetryService, new TestThemeService(), new TestStorageService());
			this._scopedContextKeyService = new MockContextKeyService();
		}

		override async setInput(input: EditorInput, options: EditorOptions | undefined, context: IEditorOpenContext, token: CancellationToken): Promise<void> {
			super.setInput(input, options, context, token);

			await input.resolve();
		}

		override getId(): string { return id; }
		layout(): void { }
		createEditor(): void { }

		override get scopedContextKeyService() {
			return this._scopedContextKeyService;
		}
	}

	const disposables = new DisposableStore();

	disposables.add(Registry.as<IEditorRegistry>(Extensions.Editors).registerEditor(EditorDescriptor.create(TestEditor, id, 'Test Editor Control'), inputs));

	if (serializerInputId) {

		interface ISerializedTestInput {
			resource: string;
		}

		class EditorsObserverTestEditorInputSerializer implements IEditorInputSerializer {

			canSerialize(editorInput: EditorInput): boolean {
				return true;
			}

			serialize(editorInput: EditorInput): string {
				let testEditorInput = <TestFileEditorInput>editorInput;
				let testInput: ISerializedTestInput = {
					resource: testEditorInput.resource.toString()
				};

				return JSON.stringify(testInput);
			}

			deserialize(instantiationService: IInstantiationService, serializedEditorInput: string): EditorInput {
				let testInput: ISerializedTestInput = JSON.parse(serializedEditorInput);

				return new TestFileEditorInput(URI.parse(testInput.resource), serializerInputId!);
			}
		}

		disposables.add(Registry.as<IEditorInputFactoryRegistry>(EditorExtensions.EditorInputFactories).registerEditorInputSerializer(serializerInputId, EditorsObserverTestEditorInputSerializer));
	}

	return disposables;
}

export function registerTestFileEditor(): IDisposable {
	const disposables = new DisposableStore();

	disposables.add(Registry.as<IEditorRegistry>(Extensions.Editors).registerEditor(
		EditorDescriptor.create(
			TestTextFileEditor,
			TestTextFileEditor.ID,
			'Text File Editor'
		),
		[new SyncDescriptor<EditorInput>(FileEditorInput)]
	));

	return disposables;
}

export function registerTestResourceEditor(): IDisposable {
	const disposables = new DisposableStore();

	disposables.add(Registry.as<IEditorRegistry>(Extensions.Editors).registerEditor(
		EditorDescriptor.create(
			TestTextResourceEditor,
			TestTextResourceEditor.ID,
			'Text Editor'
		),
		[
			new SyncDescriptor<EditorInput>(UntitledTextEditorInput),
			new SyncDescriptor<EditorInput>(ResourceEditorInput)
		]
	));

	return disposables;
}

export function registerTestSideBySideEditor(): IDisposable {
	const disposables = new DisposableStore();

	disposables.add(Registry.as<IEditorRegistry>(Extensions.Editors).registerEditor(
		EditorDescriptor.create(
			SideBySideEditor,
			SideBySideEditor.ID,
			'Text Editor'
		),
		[
			new SyncDescriptor(SideBySideEditorInput)
		]
	));

	return disposables;
}

export function registerTestDiffEditor(): IDisposable {
	const disposables = new DisposableStore();

	disposables.add(Registry.as<IEditorRegistry>(Extensions.Editors).registerEditor(
		EditorDescriptor.create(
			TextDiffEditor,
			TextDiffEditor.ID,
			'Text Diff Editor'
		),
		[
			new SyncDescriptor(DiffEditorInput)
		]
	));

	return disposables;
}

export class TestFileEditorInput extends EditorInput implements IFileEditorInput {

	readonly preferredResource = this.resource;

	gotDisposed = false;
	gotSaved = false;
	gotSavedAs = false;
	gotReverted = false;
	dirty = false;
	private fails = false;

	constructor(
		public resource: URI,
		private _typeId: string
	) {
		super();
	}

	override get typeId() { return this._typeId; }
	override resolve(): Promise<IEditorModel | null> { return !this.fails ? Promise.resolve(null) : Promise.reject(new Error('fails')); }
	override matches(other: EditorInput): boolean { return !!(other?.resource && this.resource.toString() === other.resource.toString() && other instanceof TestFileEditorInput && other.typeId === this.typeId); }
	setPreferredResource(resource: URI): void { }
	async setEncoding(encoding: string) { }
	getEncoding() { return undefined; }
	setPreferredName(name: string): void { }
	setPreferredDescription(description: string): void { }
	setPreferredEncoding(encoding: string) { }
	setMode(mode: string) { }
	setPreferredMode(mode: string) { }
	setForceOpenAsBinary(): void { }
	setFailToOpen(): void {
		this.fails = true;
	}
	override async save(groupId: GroupIdentifier, options?: ISaveOptions): Promise<IEditorInput | undefined> {
		this.gotSaved = true;
		this.dirty = false;
		return this;
	}
	override async saveAs(groupId: GroupIdentifier, options?: ISaveOptions): Promise<IEditorInput | undefined> {
		this.gotSavedAs = true;
		return this;
	}
	override async revert(group: GroupIdentifier, options?: IRevertOptions): Promise<void> {
		this.gotReverted = true;
		this.gotSaved = false;
		this.gotSavedAs = false;
		this.dirty = false;
	}
	setDirty(): void { this.dirty = true; }
	override isDirty(): boolean {
		return this.dirty;
	}
	override isReadonly(): boolean {
		return false;
	}
	isResolved(): boolean { return false; }
	override dispose(): void {
		super.dispose();
		this.gotDisposed = true;
	}
	movedEditor: IMoveResult | undefined = undefined;
	override rename(): IMoveResult | undefined { return this.movedEditor; }
}

export class TestEditorPart extends EditorPart {

	override saveState(): void {
		return super.saveState();
	}

	clearState(): void {
		const workspaceMemento = this.getMemento(StorageScope.WORKSPACE, StorageTarget.MACHINE);
		for (const key of Object.keys(workspaceMemento)) {
			delete workspaceMemento[key];
		}

		const globalMemento = this.getMemento(StorageScope.GLOBAL, StorageTarget.MACHINE);
		for (const key of Object.keys(globalMemento)) {
			delete globalMemento[key];
		}
	}
}

export async function createEditorPart(instantiationService: IInstantiationService, disposables: DisposableStore): Promise<TestEditorPart> {
	const part = disposables.add(instantiationService.createInstance(TestEditorPart));
	part.create(document.createElement('div'));
	part.layout(1080, 800);

	await part.whenReady;

	return part;
}

export class TestListService implements IListService {
	declare readonly _serviceBrand: undefined;

	lastFocusedList: any | undefined = undefined;

	register(): IDisposable {
		return Disposable.None;
	}
}

export class TestPathService implements IPathService {

	declare readonly _serviceBrand: undefined;

	constructor(private readonly fallbackUserHome: URI = URI.from({ scheme: Schemas.vscodeRemote, path: '/' })) { }

	get path() { return Promise.resolve(isWindows ? win32 : posix); }

	async userHome() { return this.fallbackUserHome; }
	get resolvedUserHome() { return this.fallbackUserHome; }

	async fileURI(path: string): Promise<URI> {
		return URI.file(path);
	}

	readonly defaultUriScheme = Schemas.vscodeRemote;
}

export class TestTextFileEditorModelManager extends TextFileEditorModelManager {

	override add(resource: URI, model: TextFileEditorModel): void {
		return super.add(resource, model);
	}

	override remove(resource: URI): void {
		return super.remove(resource);
	}
}

interface ITestTextFileEditorModel extends ITextFileEditorModel {
	readonly lastResolvedFileStat: IFileStatWithMetadata | undefined;
}

export function getLastResolvedFileStat(model: unknown): IFileStatWithMetadata | undefined {
	const candidate = model as ITestTextFileEditorModel | undefined;

	return candidate?.lastResolvedFileStat;
}

export class TestWorkspacesService implements IWorkspacesService {
	_serviceBrand: undefined;

	onDidChangeRecentlyOpened = Event.None;

	async createUntitledWorkspace(folders?: IWorkspaceFolderCreationData[], remoteAuthority?: string): Promise<IWorkspaceIdentifier> { throw new Error('Method not implemented.'); }
	async deleteUntitledWorkspace(workspace: IWorkspaceIdentifier): Promise<void> { }
	async addRecentlyOpened(recents: IRecent[]): Promise<void> { }
	async removeRecentlyOpened(workspaces: URI[]): Promise<void> { }
	async clearRecentlyOpened(): Promise<void> { }
	async getRecentlyOpened(): Promise<IRecentlyOpened> { return { files: [], workspaces: [] }; }
	async getDirtyWorkspaces(): Promise<(URI | IWorkspaceIdentifier)[]> { return []; }
	async enterWorkspace(path: URI): Promise<IEnterWorkspaceResult | null> { throw new Error('Method not implemented.'); }
	async getWorkspaceIdentifier(workspacePath: URI): Promise<IWorkspaceIdentifier> { throw new Error('Method not implemented.'); }
}

export class TestTerminalInstanceService implements ITerminalInstanceService {
	declare readonly _serviceBrand: undefined;

	async getDefaultShellAndArgs(): Promise<{ shell: string, args: string[] | string | undefined }> {
		return {
			shell: 'bash',
			args: undefined
		};
	}
	async getMainProcessParentEnv(): Promise<IProcessEnvironment> {
		return {};
	}

	async getXtermConstructor(): Promise<any> { throw new Error('Method not implemented.'); }
	async getXtermSearchConstructor(): Promise<any> { throw new Error('Method not implemented.'); }
	async getXtermUnicode11Constructor(): Promise<any> { throw new Error('Method not implemented.'); }
	async getXtermWebglConstructor(): Promise<any> { throw new Error('Method not implemented.'); }
	createWindowsShellHelper(shellProcessId: number, xterm: any): any { throw new Error('Method not implemented.'); }
}

export class TestTerminalProfileResolverService implements ITerminalProfileResolverService {
	_serviceBrand: undefined;
	resolveIcon(shellLaunchConfig: IShellLaunchConfig): void { }
	async resolveShellLaunchConfig(shellLaunchConfig: IShellLaunchConfig, options: IShellLaunchConfigResolveOptions): Promise<void> { }
	async getDefaultProfile(options: IShellLaunchConfigResolveOptions): Promise<ITerminalProfile> { return { path: '/default', profileName: 'Default' }; }
	async getDefaultShell(options: IShellLaunchConfigResolveOptions): Promise<string> { return '/default'; }
	async getDefaultShellArgs(options: IShellLaunchConfigResolveOptions): Promise<string | string[]> { return []; }
	async getShellEnvironment(): Promise<IProcessEnvironment> { return process.env; }
	getSafeConfigValue(key: string, os: OperatingSystem): unknown | undefined { return undefined; }
	getSafeConfigValueFullKey(key: string): unknown | undefined { return undefined; }
}

export class TestLocalTerminalService implements ILocalTerminalService {
	declare readonly _serviceBrand: undefined;

	onPtyHostExit = Event.None;
	onPtyHostUnresponsive = Event.None;
	onPtyHostResponsive = Event.None;
	onPtyHostRestart = Event.None;

	async createProcess(shellLaunchConfig: IShellLaunchConfig, cwd: string, cols: number, rows: number, env: IProcessEnvironment, windowsEnableConpty: boolean, shouldPersist: boolean): Promise<ITerminalChildProcess> {
		return new TestTerminalChildProcess(shouldPersist);
	}
	async attachToProcess(id: number): Promise<ITerminalChildProcess | undefined> { throw new Error('Method not implemented.'); }
	async listProcesses(): Promise<IProcessDetails[]> { throw new Error('Method not implemented.'); }
	getDefaultSystemShell(osOverride?: OperatingSystem): Promise<string> { throw new Error('Method not implemented.'); }
	getShellEnvironment(): Promise<IProcessEnvironment> { throw new Error('Method not implemented.'); }
	async setTerminalLayoutInfo(argsOrLayout?: ISetTerminalLayoutInfoArgs | ITerminalsLayoutInfoById) { throw new Error('Method not implemented.'); }
	async getTerminalLayoutInfo(): Promise<ITerminalsLayoutInfo | undefined> { throw new Error('Method not implemented.'); }
	async reduceConnectionGraceTime(): Promise<void> { throw new Error('Method not implemented.'); }
	processBinary(id: number, data: string): Promise<void> { throw new Error('Method not implemented.'); }
}

class TestTerminalChildProcess implements ITerminalChildProcess {
	id: number = 0;

	constructor(
		readonly shouldPersist: boolean
	) {
	}

	onProcessData = Event.None;
	onProcessExit = Event.None;
	onProcessReady = Event.None;
	onProcessTitleChanged = Event.None;
	onProcessShellTypeChanged = Event.None;
	async start(): Promise<undefined> { return undefined; }
	shutdown(immediate: boolean): void { }
	input(data: string): void { }
	resize(cols: number, rows: number): void { }
	acknowledgeDataEvent(charCount: number): void { }
	async getInitialCwd(): Promise<string> { return ''; }
	async getCwd(): Promise<string> { return ''; }
	async getLatency(): Promise<number> { return 0; }
	async processBinary(data: string): Promise<void> { }
}

export class TestQuickInputService implements IQuickInputService {

	declare readonly _serviceBrand: undefined;

	readonly onShow = Event.None;
	readonly onHide = Event.None;

	readonly quickAccess = undefined!;
	backButton!: IQuickInputButton;

	pick<T extends IQuickPickItem>(picks: Promise<QuickPickInput<T>[]> | QuickPickInput<T>[], options?: IPickOptions<T> & { canPickMany: true }, token?: CancellationToken): Promise<T[]>;
	pick<T extends IQuickPickItem>(picks: Promise<QuickPickInput<T>[]> | QuickPickInput<T>[], options?: IPickOptions<T> & { canPickMany: false }, token?: CancellationToken): Promise<T>;
	async pick<T extends IQuickPickItem>(picks: Promise<QuickPickInput<T>[]> | QuickPickInput<T>[], options?: Omit<IPickOptions<T>, 'canPickMany'>, token?: CancellationToken): Promise<T | undefined> {
		if (isArray(picks)) {
			return <any>{ label: 'selectedPick', description: 'pick description', value: 'selectedPick' };
		} else {
			return undefined;
		}
	}

	async input(options?: IInputOptions, token?: CancellationToken): Promise<string> { return options ? 'resolved' + options.prompt : 'resolved'; }

	createQuickPick<T extends IQuickPickItem>(): IQuickPick<T> { throw new Error('not implemented.'); }
	createInputBox(): IInputBox { throw new Error('not implemented.'); }
	focus(): void { throw new Error('not implemented.'); }
	toggle(): void { throw new Error('not implemented.'); }
	navigate(next: boolean, quickNavigate?: IQuickNavigateConfiguration): void { throw new Error('not implemented.'); }
	accept(): Promise<void> { throw new Error('not implemented.'); }
	back(): Promise<void> { throw new Error('not implemented.'); }
	cancel(): Promise<void> { throw new Error('not implemented.'); }
}

export class TestEditorWorkerService implements IEditorWorkerService {

	declare readonly _serviceBrand: undefined;

	canComputeDiff(original: URI, modified: URI): boolean { return false; }
	async computeDiff(original: URI, modified: URI, ignoreTrimWhitespace: boolean, maxComputationTime: number): Promise<IDiffComputationResult | null> { return null; }
	canComputeDirtyDiff(original: URI, modified: URI): boolean { return false; }
	async computeDirtyDiff(original: URI, modified: URI, ignoreTrimWhitespace: boolean): Promise<IChange[] | null> { return null; }
	async computeMoreMinimalEdits(resource: URI, edits: TextEdit[] | null | undefined): Promise<TextEdit[] | undefined> { return undefined; }
	canComputeWordRanges(resource: URI): boolean { return false; }
	async computeWordRanges(resource: URI, range: IRange): Promise<{ [word: string]: IRange[]; } | null> { return null; }
	canNavigateValueSet(resource: URI): boolean { return false; }
	async navigateValueSet(resource: URI, range: IRange, up: boolean): Promise<IInplaceReplaceSupportResult | null> { return null; }
}<|MERGE_RESOLUTION|>--- conflicted
+++ resolved
@@ -856,12 +856,7 @@
 			isFile: true,
 			isDirectory: false,
 			isSymbolicLink: false,
-<<<<<<< HEAD
-			name: resources.basename(resource),
-			readonly: false
-=======
 			name: basename(resource)
->>>>>>> c8bd5b21
 		});
 	}
 
@@ -891,14 +886,9 @@
 			encoding: 'utf8',
 			mtime: Date.now(),
 			ctime: Date.now(),
-<<<<<<< HEAD
-			name: resources.basename(resource),
-			size: 1,
-			readonly: false
-=======
 			name: basename(resource),
+			readonly: false,
 			size: 1
->>>>>>> c8bd5b21
 		});
 	}
 
@@ -917,12 +907,8 @@
 			mtime: Date.now(),
 			ctime: Date.now(),
 			size: 1,
-<<<<<<< HEAD
-			name: resources.basename(resource),
-			readonly: false
-=======
+			readonly: false,
 			name: basename(resource)
->>>>>>> c8bd5b21
 		});
 	}
 
@@ -944,12 +930,8 @@
 			isFile: true,
 			isDirectory: false,
 			isSymbolicLink: false,
-<<<<<<< HEAD
-			name: resources.basename(resource),
-			readonly: false
-=======
+			readonly: false,
 			name: basename(resource)
->>>>>>> c8bd5b21
 		});
 	}
 
