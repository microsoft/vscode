/*---------------------------------------------------------------------------------------------
 *  Copyright (c) Microsoft Corporation. All rights reserved.
 *  Licensed under the MIT License. See License.txt in the project root for license information.
 *--------------------------------------------------------------------------------------------*/

import type * as Parser from '@vscode/tree-sitter-wasm';
import { Emitter, Event } from '../../../../base/common/event.js';
import { Disposable, DisposableMap, DisposableStore, IDisposable } from '../../../../base/common/lifecycle.js';
import { AppResourcePath, FileAccess } from '../../../../base/common/network.js';
import { ILanguageIdCodec, ITreeSitterTokenizationSupport, LazyTokenizationSupport, QueryCapture, TreeSitterTokenizationRegistry } from '../../../../editor/common/languages.js';
import { ITextModel } from '../../../../editor/common/model.js';
import { EDITOR_EXPERIMENTAL_PREFER_TREESITTER, ITreeSitterParserService, RangeChange, ITreeSitterImporter, TREESITTER_ALLOWED_SUPPORT, RangeWithOffsets, ITextModelTreeSitter } from '../../../../editor/common/services/treeSitterParserService.js';
import { IModelTokensChangedEvent } from '../../../../editor/common/textModelEvents.js';
import { IConfigurationService } from '../../../../platform/configuration/common/configuration.js';
import { IFileService } from '../../../../platform/files/common/files.js';
import { InstantiationType, registerSingleton } from '../../../../platform/instantiation/common/extensions.js';
import { createDecorator, IInstantiationService } from '../../../../platform/instantiation/common/instantiation.js';
import { ColorThemeData, findMetadata } from '../../themes/common/colorThemeData.js';
import { ILanguageService } from '../../../../editor/common/languages/language.js';
import { StopWatch } from '../../../../base/common/stopwatch.js';
import { ITreeSitterTokenizationStoreService } from '../../../../editor/common/model/treeSitterTokenStoreService.js';
import { LanguageId } from '../../../../editor/common/encodedTokenAttributes.js';
import { TokenQuality, TokenUpdate } from '../../../../editor/common/model/tokenStore.js';
import { Range } from '../../../../editor/common/core/range.js';
import { ICodeEditorService } from '../../../../editor/browser/services/codeEditorService.js';
import { setTimeout0 } from '../../../../base/common/platform.js';
import { findLikelyRelevantLines } from '../../../../editor/common/model/textModelTokens.js';
import { TreeSitterCodeEditors } from './treeSitterCodeEditors.js';
import { IWorkbenchThemeChangeEvent, IWorkbenchThemeService } from '../../themes/common/workbenchThemeService.js';
import { Position } from '../../../../editor/common/core/position.js';

type TreeSitterQueries = string;

export const ITreeSitterTokenizationFeature = createDecorator<ITreeSitterTokenizationFeature>('treeSitterTokenizationFeature');

export interface ITreeSitterTokenizationFeature {
	_serviceBrand: undefined;
}

interface EndOffsetToken {
	endOffset: number;
	metadata: number;
}

interface EndOffsetAndScopes {
	endOffset: number;
	scopes: string[];
	bracket?: number[];
	encodedLanguageId: LanguageId;
}

interface EndOffsetWithMeta extends EndOffsetAndScopes {
	metadata?: number;
}

const BRACKETS = /[\{\}\[\]\<\>\(\)]/g;

export class TreeSitterTokenizationFeature extends Disposable implements ITreeSitterTokenizationFeature {
	public _serviceBrand: undefined;
	private readonly _tokenizersRegistrations: DisposableMap<string, DisposableStore> = this._register(new DisposableMap());

	constructor(
		@ITreeSitterImporter private readonly _treeSitterImporter: ITreeSitterImporter,
		@ILanguageService private readonly _languageService: ILanguageService,
		@IConfigurationService private readonly _configurationService: IConfigurationService,
		@IInstantiationService private readonly _instantiationService: IInstantiationService,
		@IFileService private readonly _fileService: IFileService
	) {
		super();

		this._handleGrammarsExtPoint();
		this._register(this._configurationService.onDidChangeConfiguration(e => {
			if (e.affectsConfiguration(EDITOR_EXPERIMENTAL_PREFER_TREESITTER)) {
				this._handleGrammarsExtPoint();
			}
		}));
	}

	private _getSetting(languageId: string): boolean {
		return this._configurationService.getValue<boolean>(`${EDITOR_EXPERIMENTAL_PREFER_TREESITTER}.${languageId}`);
	}

	private _handleGrammarsExtPoint(): void {
		// Eventually, this should actually use an extension point to add tree sitter grammars, but for now they are hard coded in core
		for (const languageId of TREESITTER_ALLOWED_SUPPORT) {
			const setting = this._getSetting(languageId);
			if (setting && !this._tokenizersRegistrations.has(languageId)) {
				const lazyTokenizationSupport = new LazyTokenizationSupport(() => this._createTokenizationSupport(languageId));
				const disposableStore = new DisposableStore();
				disposableStore.add(lazyTokenizationSupport);
				disposableStore.add(TreeSitterTokenizationRegistry.registerFactory(languageId, lazyTokenizationSupport));
				this._tokenizersRegistrations.set(languageId, disposableStore);
				TreeSitterTokenizationRegistry.getOrCreate(languageId);
			}
		}
		const languagesToUnregister = [...this._tokenizersRegistrations.keys()].filter(languageId => !this._getSetting(languageId));
		for (const languageId of languagesToUnregister) {
			this._tokenizersRegistrations.deleteAndDispose(languageId);
		}
	}

	private async _fetchQueries(newLanguage: string): Promise<TreeSitterQueries> {
		const languageLocation: AppResourcePath = `vs/editor/common/languages/highlights/${newLanguage}.scm`;
		const query = await this._fileService.readFile(FileAccess.asFileUri(languageLocation));
		return query.value.toString();
	}

	private async _createTokenizationSupport(languageId: string): Promise<ITreeSitterTokenizationSupport & IDisposable | null> {
		const queries = await this._fetchQueries(languageId);
		const Query = await this._treeSitterImporter.getQueryClass();
		return this._instantiationService.createInstance(TreeSitterTokenizationSupport, queries, Query, languageId, this._languageService.languageIdCodec);
	}
}

export class TreeSitterTokenizationSupport extends Disposable implements ITreeSitterTokenizationSupport {
	private _query: Parser.Query | undefined;
	private readonly _onDidChangeTokens: Emitter<{ textModel: ITextModel; changes: IModelTokensChangedEvent }> = this._register(new Emitter());
	public readonly onDidChangeTokens: Event<{ textModel: ITextModel; changes: IModelTokensChangedEvent }> = this._onDidChangeTokens.event;
	private readonly _onDidCompleteBackgroundTokenization: Emitter<{ textModel: ITextModel }> = this._register(new Emitter());
	public readonly onDidChangeBackgroundTokenization: Event<{ textModel: ITextModel }> = this._onDidCompleteBackgroundTokenization.event;
	private _colorThemeData!: ColorThemeData;
	private _languageAddedListener: IDisposable | undefined;
	private _codeEditors: TreeSitterCodeEditors;
	private _encodedLanguageId: LanguageId;

	constructor(
		private readonly _queries: TreeSitterQueries,
		private readonly Query: typeof Parser.Query,
		private readonly _languageId: string,
		private readonly _languageIdCodec: ILanguageIdCodec,
		@ITreeSitterParserService private readonly _treeSitterService: ITreeSitterParserService,
		@IWorkbenchThemeService private readonly _themeService: IWorkbenchThemeService,
		@ITreeSitterTokenizationStoreService private readonly _tokenizationStoreService: ITreeSitterTokenizationStoreService,
		@ICodeEditorService private readonly _codeEditorService: ICodeEditorService,
		@IInstantiationService private readonly _instantiationService: IInstantiationService,
	) {
		super();
		this._encodedLanguageId = this._languageIdCodec.encodeLanguageId(this._languageId);
		this._codeEditors = this._instantiationService.createInstance(TreeSitterCodeEditors, this._languageId);
		this._register(this._codeEditors.onDidChangeViewport(e => {
			this._parseAndTokenizeViewPort(e.model, e.ranges);
		}));
		this._register(this._codeEditors.onDidRemoveEditor(e => {
			this._tokenizationStoreService.delete(e);
		}));
		this._codeEditors.getInitialViewPorts().then(async (viewports) => {
			for (const viewport of viewports) {
				this._parseAndTokenizeViewPort(viewport.model, viewport.ranges);
			}
		});
		this._register(Event.runAndSubscribe(this._themeService.onDidColorThemeChange, (e) => this._updateTheme(e)));
		this._register(this._treeSitterService.onDidUpdateTree((e) => {
			if (e.languageId !== this._languageId) {
				return;
			}
			if (this._tokenizationStoreService.hasTokens(e.textModel)) {
				// Mark the range for refresh immediately
				for (const range of e.ranges) {
					this._tokenizationStoreService.markForRefresh(e.textModel, range.newRange);
				}
			}
			if (e.versionId !== e.textModel.getVersionId()) {
				return;
			}

			// First time we see a tree we need to build a token store.
			if (!this._tokenizationStoreService.hasTokens(e.textModel)) {
				// This will likely not happen as we first handle all models, which are ready before trees.
				this._firstTreeUpdate(e.textModel, e.versionId, e.tree);
			} else {
				this._handleTreeUpdate(e.ranges, e.textModel, e.versionId, e.tree);
			}
		}));
	}

	private _setInitialTokens(textModel: ITextModel) {
		const tokens: TokenUpdate[] = this._createEmptyTokens(textModel);
		this._tokenizationStoreService.setTokens(textModel, tokens, TokenQuality.None);
	}

	private _parseAndTokenizeViewPortRange(model: ITextModel, range: Range, startOffsetOfRangeInDocument: number, endOffsetOfRangeInDocument: number) {
		const content = model.getValueInRange(range);
		const likelyRelevantLines = findLikelyRelevantLines(model, range.startLineNumber).likelyRelevantLines;
		const likelyRelevantPrefix = likelyRelevantLines.join(model.getEOL());
		const tree = this._treeSitterService.getTreeSync(`${likelyRelevantPrefix}${content}`, this._languageId);
		if (!tree) {
			return;
		}

		const treeRange = new Range(1, 1, range.endLineNumber - range.startLineNumber + 1 + likelyRelevantLines.length, range.endColumn);
		const captures = this._captureAtRange(treeRange, tree);
<<<<<<< HEAD
		const tokens = this._tokenizeCapturesWithMetadata(tree, captures, likelyRelevantPrefix.length, endOffsetOfRangeInDocument - startOffsetOfRangeInDocument);
=======
		const tokens = this._tokenizeCapturesWithMetadata(tree, captures, languageId, likelyRelevantPrefix.length, endOffsetOfRangeInDocument - startOffsetOfRangeInDocument + likelyRelevantPrefix.length);
>>>>>>> d9a4a551
		if (!tokens) {
			return;
		}

		return this._rangeTokensAsUpdates(startOffsetOfRangeInDocument, tokens.endOffsetsAndMetadata, likelyRelevantPrefix.length);
	}

	private async _parseAndTokenizeViewPort(model: ITextModel, viewportRanges: Range[]) {
		if (!this._tokenizationStoreService.hasTokens(model)) {
			this._setInitialTokens(model);
		}

		for (const range of viewportRanges) {
			const startOffsetOfRangeInDocument = model.getOffsetAt(range.getStartPosition());
			const endOffsetOfRangeInDocument = model.getOffsetAt(range.getEndPosition());
			const version = model.getVersionId();
			if (this._tokenizationStoreService.rangeHasTokens(model, range, TokenQuality.ViewportGuess)) {
				continue;
			}
			const tokenUpdates = await this._parseAndTokenizeViewPortRange(model, range, startOffsetOfRangeInDocument, endOffsetOfRangeInDocument);
			if (!tokenUpdates || this._tokenizationStoreService.rangeHasTokens(model, range, TokenQuality.ViewportGuess)) {
				continue;
			}
			if (tokenUpdates.length === 0) {
				continue;
			}
			const lastToken = tokenUpdates[tokenUpdates.length - 1];
			const oldRangeLength = lastToken.startOffsetInclusive + lastToken.length - tokenUpdates[0].startOffsetInclusive;
			this._tokenizationStoreService.updateTokens(model, version, [{ newTokens: tokenUpdates, oldRangeLength }], TokenQuality.ViewportGuess);
			this._onDidChangeTokens.fire({ textModel: model, changes: { semanticTokensApplied: false, ranges: [{ fromLineNumber: range.startLineNumber, toLineNumber: range.endLineNumber }] } });
		}
	}

	private _emptyTokensForOffsetAndLength(offset: number, length: number, emptyToken: number): TokenUpdate {
		return { token: emptyToken, length: offset + length, startOffsetInclusive: 0 };

	}

	private _createEmptyTokens(textModel: ITextModel) {
		const emptyToken = this._emptyToken();
		const modelEndOffset = textModel.getValueLength();

		const emptyTokens: TokenUpdate[] = [this._emptyTokensForOffsetAndLength(0, modelEndOffset, emptyToken)];
		return emptyTokens;
	}

	private _firstTreeUpdate(textModel: ITextModel, versionId: number, tree: ITextModelTreeSitter) {
		this._setInitialTokens(textModel);
		return this._setViewPortTokens(textModel, versionId, tree);
	}

	private _codeEditorForModel(textModel: ITextModel) {
		return this._codeEditorService.listCodeEditors().find(editor => editor.getModel() === textModel);
	}

	private _setViewPortTokens(textModel: ITextModel, versionId: number, tree: ITextModelTreeSitter) {
		const maxLine = textModel.getLineCount();
		let rangeChanges: RangeChange[];
		const editor = this._codeEditorForModel(textModel);
		if (editor) {
			const viewPort = editor.getVisibleRangesPlusViewportAboveBelow();
			const ranges: { readonly fromLineNumber: number; readonly toLineNumber: number }[] = new Array(viewPort.length);
			rangeChanges = new Array(viewPort.length);

			for (let i = 0; i < viewPort.length; i++) {
				const range = viewPort[i];
				ranges[i] = { fromLineNumber: range.startLineNumber, toLineNumber: range.endLineNumber < maxLine ? range.endLineNumber : maxLine };
				const newRangeStartOffset = textModel.getOffsetAt(range.getStartPosition());
				const newRangeEndOffset = textModel.getOffsetAt(range.getEndPosition());
				rangeChanges[i] = {
					newRange: range,
					newRangeStartOffset,
					newRangeEndOffset,
				};
			}
		} else {
			const valueLength = textModel.getValueLength();
			rangeChanges = [{ newRange: new Range(1, 1, maxLine, textModel.getLineMaxColumn(maxLine)), newRangeStartOffset: 0, newRangeEndOffset: valueLength }];
		}
		return this._handleTreeUpdate(rangeChanges, textModel, versionId, tree);
	}

	/**
	 * Do not await in this method, it will cause a race
	 */
	private _handleTreeUpdate(ranges: RangeChange[], textModel: ITextModel, versionId: number, textModelTreeSitter: ITextModelTreeSitter) {
		const tree = textModelTreeSitter.parseResult?.tree;
		if (!tree) {
			return;
		}

		const rangeChanges: RangeWithOffsets[] = [];
		const chunkSize = 1000;

		for (let i = 0; i < ranges.length; i++) {
			const rangeLinesLength = ranges[i].newRange.endLineNumber - ranges[i].newRange.startLineNumber;
			if (rangeLinesLength > chunkSize) {
				// Split the range into chunks to avoid long operations
				const fullRangeEndLineNumber = ranges[i].newRange.endLineNumber;
				let chunkLineStart = ranges[i].newRange.startLineNumber;
				let chunkColumnStart = ranges[i].newRange.startColumn;
				let chunkLineEnd = chunkLineStart + chunkSize;
				do {
					const chunkStartingPosition = new Position(chunkLineStart, chunkColumnStart);
					const chunkEndColumn = ((chunkLineEnd === ranges[i].newRange.endLineNumber) ? ranges[i].newRange.endColumn : textModel.getLineMaxColumn(chunkLineEnd));
					const chunkEndPosition = new Position(chunkLineEnd, chunkEndColumn);
					const chunkRange = Range.fromPositions(chunkStartingPosition, chunkEndPosition);

					rangeChanges.push({
						range: chunkRange,
						startOffset: textModel.getOffsetAt(chunkRange.getStartPosition()),
						endOffset: textModel.getOffsetAt(chunkRange.getEndPosition())
					});

					chunkLineStart = chunkLineEnd + 1;
					chunkColumnStart = 1;
					if (chunkLineEnd < fullRangeEndLineNumber && chunkLineEnd + chunkSize > fullRangeEndLineNumber) {
						chunkLineEnd = fullRangeEndLineNumber;
					} else {
						chunkLineEnd = chunkLineEnd + chunkSize;
					}
				} while (chunkLineEnd <= fullRangeEndLineNumber);
			} else {
				// Check that the previous range doesn't overlap
				if ((i === 0) || (rangeChanges[i - 1].endOffset < ranges[i].newRangeStartOffset)) {
					rangeChanges.push({
						range: ranges[i].newRange,
						startOffset: ranges[i].newRangeStartOffset,
						endOffset: ranges[i].newRangeEndOffset
					});
				} else if (rangeChanges[i - 1].endOffset < ranges[i].newRangeEndOffset) {
					// clip the range to the previous range
					const startPosition = textModel.getPositionAt(rangeChanges[i - 1].endOffset + 1);
					const range = new Range(startPosition.lineNumber, startPosition.column, ranges[i].newRange.endLineNumber, ranges[i].newRange.endColumn);
					rangeChanges.push({
						range,
						startOffset: rangeChanges[i - 1].endOffset + 1,
						endOffset: ranges[i].newRangeEndOffset
					});
				}
			}

		}

		// Get the captures immediately while the text model is correct
		const captures = rangeChanges.map(range => this._getCaptures(range.range, textModelTreeSitter, tree));
		// Don't block
		return this._updateTreeForRanges(textModel, rangeChanges, versionId, tree, captures).then(() => {
			const tree = this._getTree(textModel);
			if (!textModel.isDisposed() && (tree?.parseResult?.versionId === textModel.getVersionId())) {
				this._refreshNeedsRefresh(textModel, versionId);
			}

		});
	}

	private async _updateTreeForRanges(textModel: ITextModel, rangeChanges: RangeWithOffsets[], versionId: number, tree: Parser.Tree, captures: QueryCapture[][]) {
		let tokenUpdate: { newTokens: TokenUpdate[] } | undefined;

		for (let i = 0; i < rangeChanges.length; i++) {
			if (!textModel.isDisposed() && versionId !== textModel.getVersionId()) {
				// Our captures have become invalid and we need to re-capture
				break;
			}
			const capture = captures[i];
			const range = rangeChanges[i];

			const updates = this.getTokensInRange(textModel, range.range, range.startOffset, range.endOffset, tree, capture);
			if (updates) {
				tokenUpdate = { newTokens: updates };
			} else {
				tokenUpdate = { newTokens: [] };
			}
			this._tokenizationStoreService.updateTokens(textModel, versionId, [tokenUpdate], TokenQuality.Accurate);
			this._onDidChangeTokens.fire({
				textModel: textModel,
				changes: {
					semanticTokensApplied: false,
					ranges: [{ fromLineNumber: range.range.getStartPosition().lineNumber, toLineNumber: range.range.getEndPosition().lineNumber }]
				}
			});
			await new Promise<void>(resolve => setTimeout0(resolve));
		}
		this._onDidCompleteBackgroundTokenization.fire({ textModel });
	}

	private _refreshNeedsRefresh(textModel: ITextModel, versionId: number) {
		const rangesToRefresh = this._tokenizationStoreService.getNeedsRefresh(textModel);
		if (rangesToRefresh.length === 0) {
			return;
		}
		const rangeChanges: RangeChange[] = new Array(rangesToRefresh.length);

		for (let i = 0; i < rangesToRefresh.length; i++) {
			const range = rangesToRefresh[i];
			rangeChanges[i] = {
				newRange: range.range,
				newRangeStartOffset: range.startOffset,
				newRangeEndOffset: range.endOffset
			};
		}
		const tree = this._getTree(textModel);
		if (tree?.parseResult?.tree && tree.parseResult.versionId === versionId) {
			this._handleTreeUpdate(rangeChanges, textModel, versionId, tree);
		}
	}

	private _rangeTokensAsUpdates(rangeOffset: number, endOffsetToken: EndOffsetToken[], startingOffsetInArray?: number) {
		const updates: TokenUpdate[] = [];
		let lastEnd = 0;
		for (const token of endOffsetToken) {
			if (token.endOffset <= lastEnd || (startingOffsetInArray && (token.endOffset < startingOffsetInArray))) {
				continue;
			}
			let tokenUpdate: TokenUpdate;
			if (startingOffsetInArray && (lastEnd < startingOffsetInArray)) {
				tokenUpdate = { startOffsetInclusive: rangeOffset + startingOffsetInArray, length: token.endOffset - startingOffsetInArray, token: token.metadata };
			} else {
				tokenUpdate = { startOffsetInclusive: rangeOffset + lastEnd, length: token.endOffset - lastEnd, token: token.metadata };
			}
			updates.push(tokenUpdate);
			lastEnd = token.endOffset;
		}
		return updates;
	}

	public getTokensInRange(textModel: ITextModel, range: Range, rangeStartOffset: number, rangeEndOffset: number, tree?: Parser.Tree, captures?: QueryCapture[]): TokenUpdate[] | undefined {
		const tokens = captures ? this._tokenizeCapturesWithMetadata(tree, captures, rangeStartOffset, rangeEndOffset) : this._tokenize(range, rangeStartOffset, rangeEndOffset, textModel);
		if (tokens?.endOffsetsAndMetadata) {
			return this._rangeTokensAsUpdates(rangeStartOffset, tokens.endOffsetsAndMetadata);
		}
		return undefined;
	}

	private _getTree(textModel: ITextModel): ITextModelTreeSitter | undefined {
		return this._treeSitterService.getParseResult(textModel);
	}

	private _ensureQuery() {
		if (!this._query) {
			const language = this._treeSitterService.getOrInitLanguage(this._languageId);
			if (!language) {
				if (!this._languageAddedListener) {
					this._languageAddedListener = this._register(Event.onceIf(this._treeSitterService.onDidAddLanguage, e => e.id === this._languageId)((e) => {
						this._query = new this.Query(e.language, this._queries);
					}));
				}
				return;
			}
			this._query = new this.Query(language, this._queries);
		}
		return this._query;
	}

	private _updateTheme(e: IWorkbenchThemeChangeEvent | undefined) {
		this._colorThemeData = this._themeService.getColorTheme() as ColorThemeData;
		for (const editor of this._codeEditors.editors) {
			const model = editor.getModel();
			if (model) {
				const modelRange = model.getFullModelRange();
				this._tokenizationStoreService.markForRefresh(model, modelRange);
				this._parseAndTokenizeViewPort(model, editor.getVisibleRangesPlusViewportAboveBelow());
				const tree = this._getTree(model);
				if (e?.target !== 'preview' && tree?.parseResult?.tree) {
					this._handleTreeUpdate(
						[{
							newRange: modelRange,
							newRangeStartOffset: 0,
							newRangeEndOffset: model.getValueLength()
						}],
						model,
						model.getVersionId(),
						tree
					);
				}
			}
		}
	}

	captureAtPosition(lineNumber: number, column: number, textModel: ITextModel): QueryCapture[] {
		const textModelTreeSitter = this._getTree(textModel);
		if (!textModelTreeSitter?.parseResult?.tree) {
			return [];
		}
		const captures = this._captureAtRangeWithInjections(new Range(lineNumber, column, lineNumber, column + 1), textModelTreeSitter, textModelTreeSitter.parseResult.tree);
		return captures;
	}

	captureAtRangeTree(range: Range, tree: Parser.Tree, textModelTreeSitter: ITextModelTreeSitter | undefined): QueryCapture[] {
		const captures = textModelTreeSitter ? this._captureAtRangeWithInjections(range, textModelTreeSitter, tree) : this._captureAtRange(range, tree);
		return captures;
	}

	private _captureAtRange(range: Range, tree: Parser.Tree | undefined): QueryCapture[] {
		const query = this._ensureQuery();
		if (!tree || !query) {
			return [];
		}
		// Tree sitter row is 0 based, column is 0 based
		return query.captures(tree.rootNode, { startPosition: { row: range.startLineNumber - 1, column: range.startColumn - 1 }, endPosition: { row: range.endLineNumber - 1, column: range.endColumn - 1 } }).map(capture => (
			{
				name: capture.name,
				text: capture.node.text,
				node: {
					startIndex: capture.node.startIndex,
					endIndex: capture.node.endIndex,
					startPosition: {
						lineNumber: capture.node.startPosition.row + 1,
						column: capture.node.startPosition.column + 1
					},
					endPosition: {
						lineNumber: capture.node.endPosition.row + 1,
						column: capture.node.endPosition.column + 1
					}
				},
				encodedLanguageId: this._encodedLanguageId
			}
		));
	}

	private _captureAtRangeWithInjections(range: Range, textModelTreeSitter: ITextModelTreeSitter, tree: Parser.Tree): QueryCapture[] {
		const query = this._ensureQuery();
		if (!textModelTreeSitter?.parseResult || !query) {
			return [];
		}
		const captures: QueryCapture[] = this._captureAtRange(range, tree);
		for (let i = 0; i < captures.length; i++) {
			const capture = captures[i];

			const capStartLine = capture.node.startPosition.lineNumber;
			const capEndLine = capture.node.endPosition.lineNumber;
			const capStartColumn = capture.node.startPosition.column;
			const capEndColumn = capture.node.endPosition.column;

			const startLine = ((capStartLine > range.startLineNumber) && (capStartLine < range.endLineNumber)) ? capStartLine : range.startLineNumber;
			const endLine = ((capEndLine > range.startLineNumber) && (capEndLine < range.endLineNumber)) ? capEndLine : range.endLineNumber;
			const startColumn = (capStartLine === range.startLineNumber) ? (capStartColumn < range.startColumn ? range.startColumn : capStartColumn) : (capStartLine < range.startLineNumber ? range.startColumn : capStartColumn);
			const endColumn = (capEndLine === range.endLineNumber) ? (capEndColumn > range.endColumn ? range.endColumn : capEndColumn) : (capEndLine > range.endLineNumber ? range.endColumn : capEndColumn);
			const injectionRange = new Range(startLine, startColumn, endLine, endColumn);

			const injection = this._getInjectionCaptures(textModelTreeSitter, capture, injectionRange);
			if (injection && injection.length > 0) {
				captures.splice(i + 1, 0, ...injection);
				i += injection.length;
			}
		}
		return captures;
	}

	/**
	 * Gets the tokens for a given line.
	 * Each token takes 2 elements in the array. The first element is the offset of the end of the token *in the line, not in the document*, and the second element is the metadata.
	 *
	 * @param lineNumber
	 * @returns
	 */
	public tokenizeEncoded(lineNumber: number, textModel: ITextModel) {
		const tokens = this._tokenizeEncoded(lineNumber, textModel);
		if (!tokens) {
			return undefined;
		}
		const updates = this._rangeTokensAsUpdates(textModel.getOffsetAt({ lineNumber, column: 1 }), tokens.result);
		if (tokens.versionId === textModel.getVersionId()) {
			this._tokenizationStoreService.updateTokens(textModel, tokens.versionId, [{ newTokens: updates, oldRangeLength: textModel.getLineLength(lineNumber) }], TokenQuality.Accurate);
		}
	}

	public tokenizeEncodedInstrumented(lineNumber: number, textModel: ITextModel): { result: Uint32Array; captureTime: number; metadataTime: number } | undefined {
		const tokens = this._tokenizeEncoded(lineNumber, textModel);
		if (!tokens) {
			return undefined;
		}
		return { result: this._endOffsetTokensToUint32Array(tokens.result), captureTime: tokens.captureTime, metadataTime: tokens.metadataTime };
	}

	private _getCaptures(range: Range, textModelTreeSitter: ITextModelTreeSitter, tree: Parser.Tree): QueryCapture[] {
		const captures = this._captureAtRangeWithInjections(range, textModelTreeSitter, tree);
		return captures;
	}

	private _tokenize(range: Range, rangeStartOffset: number, rangeEndOffset: number, textModel: ITextModel): { endOffsetsAndMetadata: { endOffset: number; metadata: number }[]; versionId: number; captureTime: number; metadataTime: number } | undefined {
		const tree = this._getTree(textModel);
		if (!tree?.parseResult?.tree) {
			return undefined;
		}
		const captures = this._getCaptures(range, tree, tree.parseResult.tree);
		const result = this._tokenizeCapturesWithMetadata(tree.parseResult.tree, captures, rangeStartOffset, rangeEndOffset);
		if (!result) {
			return undefined;
		}
		return { ...result, versionId: tree.parseResult.versionId };
	}

	private _createTokensFromCaptures(tree: Parser.Tree | undefined, captures: QueryCapture[], rangeStartOffset: number, rangeEndOffset: number): { endOffsets: EndOffsetAndScopes[]; captureTime: number } | undefined {
		const stopwatch = StopWatch.create();
		const rangeLength = rangeEndOffset - rangeStartOffset;
		const encodedLanguageId = this._languageIdCodec.encodeLanguageId(this._languageId);

		if (captures.length === 0) {
			if (tree) {
				stopwatch.stop();
				const endOffsetsAndMetadata = [{ endOffset: rangeLength, scopes: [], encodedLanguageId }];
				return { endOffsets: endOffsetsAndMetadata, captureTime: stopwatch.elapsed() };
			}
			return undefined;
		}

		const endOffsetsAndScopes: EndOffsetAndScopes[] = Array(captures.length);
		endOffsetsAndScopes.fill({ endOffset: 0, scopes: [], encodedLanguageId });
		let tokenIndex = 0;

		const increaseSizeOfTokensByOneToken = () => {
			endOffsetsAndScopes.push({ endOffset: 0, scopes: [], encodedLanguageId });
		};

		const brackets = (capture: QueryCapture, startOffset: number): number[] | undefined => {
			return (capture.name.includes('punctuation') && capture.text) ? Array.from(capture.text.matchAll(BRACKETS)).map(match => startOffset + match.index) : undefined;
		};

		const addCurrentTokenToArray = (capture: QueryCapture, startOffset: number, endOffset: number, position?: number) => {
			if (position !== undefined) {
				const oldScopes = endOffsetsAndScopes[position].scopes;
				let oldBracket = endOffsetsAndScopes[position].bracket;
				// Check that the previous token ends at the same point that the current token starts
				const prevEndOffset = position > 0 ? endOffsetsAndScopes[position - 1].endOffset : 0;
				if (prevEndOffset !== startOffset) {
					let preInsertBracket: number[] | undefined = undefined;
					if (oldBracket && oldBracket.length > 0) {
						preInsertBracket = [];
						const postInsertBracket: number[] = [];
						for (let i = 0; i < oldBracket.length; i++) {
							const bracket = oldBracket[i];
							if (bracket < startOffset) {
								preInsertBracket.push(bracket);
							} else if (bracket > endOffset) {
								postInsertBracket.push(bracket);
							}
						}
						if (preInsertBracket.length === 0) {
							preInsertBracket = undefined;
						}
						if (postInsertBracket.length === 0) {
							oldBracket = undefined;
						} else {
							oldBracket = postInsertBracket;
						}
					}
					// We need to add some of the position token to cover the space
					endOffsetsAndScopes.splice(position, 0, { endOffset: startOffset, scopes: [...oldScopes], bracket: preInsertBracket, encodedLanguageId: capture.encodedLanguageId });
					position++;
					increaseSizeOfTokensByOneToken();
					tokenIndex++;
				}

<<<<<<< HEAD
				endOffsetsAndScopes.splice(position, 0, { endOffset: endOffset, scopes: [...oldScopes, capture.name], bracket: brackets(capture, startOffset), encodedLanguageId: capture.encodedLanguageId });
=======
				endOffsetsAndScopes.splice(position, 0, { endOffset: endOffset, scopes: [...oldScopes, capture.name], bracket: brackets(capture, startOffset) });
>>>>>>> d9a4a551
				endOffsetsAndScopes[tokenIndex].bracket = oldBracket;
			} else {
				endOffsetsAndScopes[tokenIndex] = { endOffset: endOffset, scopes: [capture.name], bracket: brackets(capture, startOffset), encodedLanguageId: capture.encodedLanguageId };
			}
			tokenIndex++;
		};

		for (let captureIndex = 0; captureIndex < captures.length; captureIndex++) {
			const capture = captures[captureIndex];
			const tokenEndIndex = capture.node.endIndex < rangeEndOffset ? ((capture.node.endIndex < rangeStartOffset) ? rangeStartOffset : capture.node.endIndex) : rangeEndOffset;
			const tokenStartIndex = capture.node.startIndex < rangeStartOffset ? rangeStartOffset : capture.node.startIndex;

			const endOffset = tokenEndIndex - rangeStartOffset;

			// Not every character will get captured, so we need to make sure that our current capture doesn't bleed toward the start of the line and cover characters that it doesn't apply to.
			// We do this by creating a new token in the array if the previous token ends before the current token starts.
			let previousEndOffset: number;
			const currentTokenLength = tokenEndIndex - tokenStartIndex;
			if (captureIndex > 0) {
				previousEndOffset = endOffsetsAndScopes[(tokenIndex - 1)].endOffset;
			} else {
				previousEndOffset = tokenStartIndex - rangeStartOffset - 1;
			}
			const startOffset = endOffset - currentTokenLength;
			if ((previousEndOffset >= 0) && (previousEndOffset < startOffset)) {
				// Add en empty token to cover the space where there were no captures
				endOffsetsAndScopes[tokenIndex] = { endOffset: startOffset, scopes: [], encodedLanguageId: this._encodedLanguageId };
				tokenIndex++;

				increaseSizeOfTokensByOneToken();
			}

			if (currentTokenLength < 0) {
				// This happens when we have a token "gap" right at the end of the capture range. The last capture isn't used because it's start index isn't included in the range.
				continue;
			}

			if (previousEndOffset >= endOffset) {
				// walk back through the tokens until we find the one that contains the current token
				let withinTokenIndex = tokenIndex - 1;
				let previousTokenEndOffset = endOffsetsAndScopes[withinTokenIndex].endOffset;

				let previousTokenStartOffset = ((withinTokenIndex >= 2) ? endOffsetsAndScopes[withinTokenIndex - 1].endOffset : 0);
				do {

					// Check that the current token doesn't just replace the last token
					if ((previousTokenStartOffset + currentTokenLength) === previousTokenEndOffset) {
						if (previousTokenStartOffset === startOffset) {
							// Current token and previous token span the exact same characters, add the scopes to the previous token
							endOffsetsAndScopes[withinTokenIndex].scopes.push(capture.name);
							const oldBracket = endOffsetsAndScopes[withinTokenIndex].bracket;
							endOffsetsAndScopes[withinTokenIndex].bracket = ((oldBracket && (oldBracket.length > 0)) ? oldBracket : brackets(capture, startOffset));
						}
					} else if (previousTokenStartOffset <= startOffset) {
						addCurrentTokenToArray(capture, startOffset, endOffset, withinTokenIndex);
						break;
					}
					withinTokenIndex--;
					previousTokenStartOffset = ((withinTokenIndex >= 1) ? endOffsetsAndScopes[withinTokenIndex - 1].endOffset : 0);
					previousTokenEndOffset = ((withinTokenIndex >= 0) ? endOffsetsAndScopes[withinTokenIndex].endOffset : 0);
				} while (previousTokenEndOffset > startOffset);
			} else {
				// Just add the token to the array
				addCurrentTokenToArray(capture, startOffset, endOffset);
			}
		}

		// Account for uncaptured characters at the end of the line
		if ((endOffsetsAndScopes[tokenIndex - 1].endOffset < rangeLength)) {
			if (rangeLength - endOffsetsAndScopes[tokenIndex - 1].endOffset > 0) {
				increaseSizeOfTokensByOneToken();
				endOffsetsAndScopes[tokenIndex] = { endOffset: rangeLength, scopes: endOffsetsAndScopes[tokenIndex].scopes, encodedLanguageId: this._encodedLanguageId };
				tokenIndex++;
			}
		}
		for (let i = 0; i < endOffsetsAndScopes.length; i++) {
			const token = endOffsetsAndScopes[i];
			if (token.endOffset === 0 && token.scopes.length === 0 && i !== 0) {
				endOffsetsAndScopes.splice(i, endOffsetsAndScopes.length - i);
				break;
			}
		}
		const captureTime = stopwatch.elapsed();
		return { endOffsets: endOffsetsAndScopes as { endOffset: number; scopes: string[]; encodedLanguageId: LanguageId }[], captureTime };
	}

	private _getInjectionCaptures(textModelTreeSitter: ITextModelTreeSitter, parentCapture: QueryCapture, range: Range) {
		const injection = textModelTreeSitter.getInjection(parentCapture.node.startIndex, this._languageId);
		if (!injection?.tree || injection.versionId !== textModelTreeSitter.parseResult?.versionId) {
			return undefined;
		}

		const feature = TreeSitterTokenizationRegistry.get(injection.languageId);
		if (!feature) {
			return undefined;
		}
		return feature.captureAtRangeTree(range, injection.tree, textModelTreeSitter);
	}

	private _tokenizeCapturesWithMetadata(tree: Parser.Tree | undefined, captures: QueryCapture[], rangeStartOffset: number, rangeEndOffset: number): { endOffsetsAndMetadata: { endOffset: number; metadata: number }[]; captureTime: number; metadataTime: number } | undefined {
		const stopwatch = StopWatch.create();
		const emptyTokens = this._createTokensFromCaptures(tree, captures, rangeStartOffset, rangeEndOffset);
		if (!emptyTokens) {
			return undefined;
		}
		const endOffsetsAndScopes: EndOffsetWithMeta[] = emptyTokens.endOffsets;
		for (let i = 0; i < endOffsetsAndScopes.length; i++) {
			const token = endOffsetsAndScopes[i];
			token.metadata = findMetadata(this._colorThemeData, token.scopes, token.encodedLanguageId, !!token.bracket && (token.bracket.length > 0));
		}

		const metadataTime = stopwatch.elapsed();
		return { endOffsetsAndMetadata: endOffsetsAndScopes as { endOffset: number; scopes: string[]; metadata: number }[], captureTime: emptyTokens.captureTime, metadataTime };
	}

	private _emptyToken() {
		return findMetadata(this._colorThemeData, [], this._encodedLanguageId, false);
	}

	private _tokenizeEncoded(lineNumber: number, textModel: ITextModel): { result: EndOffsetToken[]; captureTime: number; metadataTime: number; versionId: number } | undefined {
		const lineOffset = textModel.getOffsetAt({ lineNumber: lineNumber, column: 1 });
		const maxLine = textModel.getLineCount();
		const lineEndOffset = (lineNumber + 1 <= maxLine) ? textModel.getOffsetAt({ lineNumber: lineNumber + 1, column: 1 }) : textModel.getValueLength();
		const lineLength = lineEndOffset - lineOffset;

		const result = this._tokenize(new Range(lineNumber, 1, lineNumber, lineLength + 1), lineOffset, lineEndOffset, textModel);
		if (!result) {
			return undefined;
		}
		return { result: result.endOffsetsAndMetadata, captureTime: result.captureTime, metadataTime: result.metadataTime, versionId: result.versionId };
	}

	private _endOffsetTokensToUint32Array(endOffsetsAndMetadata: EndOffsetToken[]): Uint32Array {

		const uint32Array = new Uint32Array(endOffsetsAndMetadata.length * 2);
		for (let i = 0; i < endOffsetsAndMetadata.length; i++) {
			uint32Array[i * 2] = endOffsetsAndMetadata[i].endOffset;
			uint32Array[i * 2 + 1] = endOffsetsAndMetadata[i].metadata;
		}
		return uint32Array;
	}

	override dispose() {
		super.dispose();
		this._query?.delete();
		this._query = undefined;
	}
}

registerSingleton(ITreeSitterTokenizationFeature, TreeSitterTokenizationFeature, InstantiationType.Eager);
<|MERGE_RESOLUTION|>--- conflicted
+++ resolved
@@ -189,11 +189,7 @@
 
 		const treeRange = new Range(1, 1, range.endLineNumber - range.startLineNumber + 1 + likelyRelevantLines.length, range.endColumn);
 		const captures = this._captureAtRange(treeRange, tree);
-<<<<<<< HEAD
-		const tokens = this._tokenizeCapturesWithMetadata(tree, captures, likelyRelevantPrefix.length, endOffsetOfRangeInDocument - startOffsetOfRangeInDocument);
-=======
-		const tokens = this._tokenizeCapturesWithMetadata(tree, captures, languageId, likelyRelevantPrefix.length, endOffsetOfRangeInDocument - startOffsetOfRangeInDocument + likelyRelevantPrefix.length);
->>>>>>> d9a4a551
+		const tokens = this._tokenizeCapturesWithMetadata(tree, captures, likelyRelevantPrefix.length, endOffsetOfRangeInDocument - startOffsetOfRangeInDocument + likelyRelevantPrefix.length);
 		if (!tokens) {
 			return;
 		}
@@ -648,11 +644,7 @@
 					tokenIndex++;
 				}
 
-<<<<<<< HEAD
 				endOffsetsAndScopes.splice(position, 0, { endOffset: endOffset, scopes: [...oldScopes, capture.name], bracket: brackets(capture, startOffset), encodedLanguageId: capture.encodedLanguageId });
-=======
-				endOffsetsAndScopes.splice(position, 0, { endOffset: endOffset, scopes: [...oldScopes, capture.name], bracket: brackets(capture, startOffset) });
->>>>>>> d9a4a551
 				endOffsetsAndScopes[tokenIndex].bracket = oldBracket;
 			} else {
 				endOffsetsAndScopes[tokenIndex] = { endOffset: endOffset, scopes: [capture.name], bracket: brackets(capture, startOffset), encodedLanguageId: capture.encodedLanguageId };
