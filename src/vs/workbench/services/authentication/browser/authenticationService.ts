--- conflicted
+++ resolved
@@ -16,8 +16,6 @@
 import { IActivityService, NumberBadge } from 'vs/workbench/services/activity/common/activity';
 import { IStorageService, StorageScope } from 'vs/platform/storage/common/storage';
 import { IWorkbenchEnvironmentService } from 'vs/workbench/services/environment/common/environmentService';
-// eslint-disable-next-line code-import-patterns
-import { encrypt, decrypt } from 'vscode-encrypt';
 import { IProductService } from 'vs/platform/product/common/productService';
 import { isString } from 'vs/base/common/types';
 import { ExtensionsRegistry } from 'vs/workbench/services/extensions/common/extensionsRegistry';
@@ -169,13 +167,6 @@
 			},
 		});
 
-<<<<<<< HEAD
-		console.log('authentication service');
-		encrypt('machineid', 'hello, from vs code: ').then(encrypted => {
-			decrypt('machineid', encrypted).then(decrypted => {
-				console.log(`Decrypted Value: ${decrypted}`);
-			});
-=======
 		authenticationExtPoint.setHandler((extensions, { added, removed }) => {
 			added.forEach(point => {
 				for (const provider of point.value) {
@@ -206,7 +197,6 @@
 			});
 
 			this._onDidChangeDeclaredProviders.fire(this.declaredProviders);
->>>>>>> 07ad5d6f
 		});
 	}
 
