/*---------------------------------------------------------------------------------------------
 *  Copyright (c) Microsoft Corporation. All rights reserved.
 *  Licensed under the MIT License. See License.txt in the project root for license information.
 *--------------------------------------------------------------------------------------------*/
'use strict';

import { TPromise } from 'vs/base/common/winjs.base';
import URI from 'vs/base/common/uri';
import network = require('vs/base/common/network');
import { Registry } from 'vs/platform/platform';
import { basename, dirname } from 'vs/base/common/paths';
import { BaseEditor } from 'vs/workbench/browser/parts/editor/baseEditor';
import { EditorInput, EditorOptions, TextEditorOptions, IEditorRegistry, Extensions, SideBySideEditorInput, IFileEditorInput, IFileInputFactory } from 'vs/workbench/common/editor';
import { ResourceEditorInput } from 'vs/workbench/common/editor/resourceEditorInput';
import { UntitledEditorInput } from 'vs/workbench/common/editor/untitledEditorInput';
import { IUntitledEditorService } from 'vs/workbench/services/untitled/common/untitledEditorService';
import { IWorkbenchEditorService, IResourceInputType } from 'vs/workbench/services/editor/common/editorService';
import { IEditorInput, IEditorOptions, ITextEditorOptions, Position, Direction, IEditor, IResourceInput, IResourceDiffInput, IResourceSideBySideInput, IUntitledResourceInput } from 'vs/platform/editor/common/editor';
import { IInstantiationService } from 'vs/platform/instantiation/common/instantiation';
import { DiffEditorInput } from 'vs/workbench/common/editor/diffEditorInput';
import { IWorkspaceContextService } from 'vs/platform/workspace/common/workspace';
import nls = require('vs/nls');
import { getPathLabel, IWorkspaceProvider } from 'vs/base/common/labels';
<<<<<<< HEAD
import { ResourceMap } from "vs/base/common/map";
import { once } from "vs/base/common/event";
=======
import { IEnvironmentService } from "vs/platform/environment/common/environment";
>>>>>>> b15bee90

export interface IEditorPart {
	openEditor(input?: IEditorInput, options?: IEditorOptions | ITextEditorOptions, sideBySide?: boolean): TPromise<BaseEditor>;
	openEditor(input?: IEditorInput, options?: IEditorOptions | ITextEditorOptions, position?: Position): TPromise<BaseEditor>;
	openEditors(editors: { input: IEditorInput, position: Position, options?: IEditorOptions | ITextEditorOptions }[]): TPromise<BaseEditor[]>;
	replaceEditors(editors: { toReplace: IEditorInput, replaceWith: IEditorInput, options?: IEditorOptions | ITextEditorOptions }[], position?: Position): TPromise<BaseEditor[]>;
	closeEditor(position: Position, input: IEditorInput): TPromise<void>;
	closeEditors(position: Position, except?: IEditorInput, direction?: Direction): TPromise<void>;
	closeAllEditors(except?: Position): TPromise<void>;
	getActiveEditor(): BaseEditor;
	getVisibleEditors(): IEditor[];
	getActiveEditorInput(): IEditorInput;
}

type ICachedEditorInput = ResourceEditorInput | IFileEditorInput;

export class WorkbenchEditorService implements IWorkbenchEditorService {

	public _serviceBrand: any;

	private static CACHE: ResourceMap<ICachedEditorInput> = new ResourceMap<ICachedEditorInput>();

	private editorPart: IEditorPart | IWorkbenchEditorService;
	private fileInputFactory: IFileInputFactory;

	constructor(
		editorPart: IEditorPart | IWorkbenchEditorService,
		@IUntitledEditorService private untitledEditorService: IUntitledEditorService,
		@IWorkspaceContextService private workspaceContextService: IWorkspaceContextService,
		@IInstantiationService private instantiationService: IInstantiationService,
		@IEnvironmentService private environmentService: IEnvironmentService
	) {
		this.editorPart = editorPart;
		this.fileInputFactory = Registry.as<IEditorRegistry>(Extensions.Editors).getFileInputFactory();
	}

	public getActiveEditor(): IEditor {
		return this.editorPart.getActiveEditor();
	}

	public getActiveEditorInput(): IEditorInput {
		return this.editorPart.getActiveEditorInput();
	}

	public getVisibleEditors(): IEditor[] {
		return this.editorPart.getVisibleEditors();
	}

	public isVisible(input: IEditorInput, includeSideBySide: boolean): boolean {
		if (!input) {
			return false;
		}

		return this.getVisibleEditors().some(editor => {
			if (!editor.input) {
				return false;
			}

			if (input.matches(editor.input)) {
				return true;
			}

			if (includeSideBySide && editor.input instanceof SideBySideEditorInput) {
				const sideBySideInput = <SideBySideEditorInput>editor.input;
				return input.matches(sideBySideInput.master) || input.matches(sideBySideInput.details);
			}

			return false;
		});
	}

	public openEditor(input: IEditorInput, options?: IEditorOptions, sideBySide?: boolean): TPromise<IEditor>;
	public openEditor(input: IEditorInput, options?: IEditorOptions, position?: Position): TPromise<IEditor>;
	public openEditor(input: IResourceInputType, position?: Position): TPromise<IEditor>;
	public openEditor(input: IResourceInputType, sideBySide?: boolean): TPromise<IEditor>;
	public openEditor(input: any, arg2?: any, arg3?: any): TPromise<IEditor> {
		if (!input) {
			return TPromise.as<IEditor>(null);
		}

		// Workbench Input Support
		if (input instanceof EditorInput) {
			return this.doOpenEditor(input, this.toOptions(arg2), arg3);
		}

		// Support opening foreign resources (such as a http link that points outside of the workbench)
		const resourceInput = <IResourceInput>input;
		if (resourceInput.resource instanceof URI) {
			const schema = resourceInput.resource.scheme;
			if (schema === network.Schemas.http || schema === network.Schemas.https) {
				window.open(resourceInput.resource.toString(true));

				return TPromise.as<IEditor>(null);
			}
		}

		// Untyped Text Editor Support (required for code that uses this service below workbench level)
		const textInput = <IResourceInputType>input;
		const typedInput = this.createInput(textInput);
		if (typedInput) {
			return this.doOpenEditor(typedInput, TextEditorOptions.from(textInput), arg2);
		}

		return TPromise.as<IEditor>(null);
	}

	private toOptions(arg1?: any): EditorOptions {
		if (!arg1 || arg1 instanceof EditorOptions) {
			return arg1;
		}

		const textOptions: ITextEditorOptions = arg1;
		if (!!textOptions.selection) {
			return TextEditorOptions.create(arg1);
		}

		return EditorOptions.create(arg1);
	}

	/**
	 * Allow subclasses to implement their own behavior for opening editor (see below).
	 */
	protected doOpenEditor(input: IEditorInput, options?: EditorOptions, sideBySide?: boolean): TPromise<IEditor>;
	protected doOpenEditor(input: IEditorInput, options?: EditorOptions, position?: Position): TPromise<IEditor>;
	protected doOpenEditor(input: IEditorInput, options?: EditorOptions, arg3?: any): TPromise<IEditor> {
		return this.editorPart.openEditor(input, options, arg3);
	}

	public openEditors(editors: { input: IResourceInputType, position: Position }[]): TPromise<IEditor[]>;
	public openEditors(editors: { input: IEditorInput, position: Position, options?: IEditorOptions }[]): TPromise<IEditor[]>;
	public openEditors(editors: any[]): TPromise<IEditor[]> {
		const inputs = editors.map(editor => this.createInput(editor.input));
		const typedInputs: { input: IEditorInput, position: Position, options?: EditorOptions }[] = inputs.map((input, index) => {
			const options = editors[index].input instanceof EditorInput ? this.toOptions(editors[index].options) : TextEditorOptions.from(editors[index].input);

			return {
				input,
				options,
				position: editors[index].position
			};
		});

		return this.editorPart.openEditors(typedInputs);
	}

	public replaceEditors(editors: { toReplace: IResourceInputType, replaceWith: IResourceInputType }[], position?: Position): TPromise<BaseEditor[]>;
	public replaceEditors(editors: { toReplace: IEditorInput, replaceWith: IEditorInput, options?: IEditorOptions }[], position?: Position): TPromise<BaseEditor[]>;
	public replaceEditors(editors: any[], position?: Position): TPromise<BaseEditor[]> {
		const toReplaceInputs = editors.map(editor => this.createInput(editor.toReplace));
		const replaceWithInputs = editors.map(editor => this.createInput(editor.replaceWith));
		const typedReplacements: { toReplace: IEditorInput, replaceWith: IEditorInput, options?: EditorOptions }[] = editors.map((editor, index) => {
			const options = editor.toReplace instanceof EditorInput ? this.toOptions(editor.options) : TextEditorOptions.from(editor.replaceWith);

			return {
				toReplace: toReplaceInputs[index],
				replaceWith: replaceWithInputs[index],
				options
			};
		});

		return this.editorPart.replaceEditors(typedReplacements, position);
	}

	public closeEditor(position: Position, input: IEditorInput): TPromise<void> {
		return this.doCloseEditor(position, input);
	}

	protected doCloseEditor(position: Position, input: IEditorInput): TPromise<void> {
		return this.editorPart.closeEditor(position, input);
	}

	public closeEditors(position: Position, except?: IEditorInput, direction?: Direction): TPromise<void> {
		return this.editorPart.closeEditors(position, except, direction);
	}

	public closeAllEditors(except?: Position): TPromise<void> {
		return this.editorPart.closeAllEditors(except);
	}

	public createInput(input: IEditorInput): EditorInput;
	public createInput(input: IResourceInputType): EditorInput;
	public createInput(input: any): IEditorInput {

		// Workbench Input Support
		if (input instanceof EditorInput) {
			return input;
		}

		// Side by Side Support
		const resourceSideBySideInput = <IResourceSideBySideInput>input;
		if (resourceSideBySideInput.masterResource && resourceSideBySideInput.detailResource) {
			const masterInput = this.createInput({ resource: resourceSideBySideInput.masterResource });
			const detailInput = this.createInput({ resource: resourceSideBySideInput.detailResource });

			return new SideBySideEditorInput(resourceSideBySideInput.label || masterInput.getName(), typeof resourceSideBySideInput.description === 'string' ? resourceSideBySideInput.description : masterInput.getDescription(), detailInput, masterInput);
		}

		// Diff Editor Support
		const resourceDiffInput = <IResourceDiffInput>input;
		if (resourceDiffInput.leftResource && resourceDiffInput.rightResource) {
<<<<<<< HEAD
			const leftInput = this.createInput({ resource: resourceDiffInput.leftResource });
			const rightInput = this.createInput({ resource: resourceDiffInput.rightResource });
			const label = resourceDiffInput.label || toDiffLabel(resourceDiffInput.leftResource, resourceDiffInput.rightResource, this.workspaceContextService);
=======
			return this.createInput({ resource: resourceDiffInput.leftResource }).then(leftInput => {
				return this.createInput({ resource: resourceDiffInput.rightResource }).then(rightInput => {
					const label = resourceDiffInput.label || this.toDiffLabel(resourceDiffInput.leftResource, resourceDiffInput.rightResource, this.workspaceContextService, this.environmentService);
>>>>>>> b15bee90

			return new DiffEditorInput(label, resourceDiffInput.description, leftInput, rightInput);
		}

		// Untitled file support
		const untitledInput = <IUntitledResourceInput>input;
		if (!untitledInput.resource || typeof untitledInput.filePath === 'string' || (untitledInput.resource instanceof URI && untitledInput.resource.scheme === UntitledEditorInput.SCHEMA)) {
			return this.untitledEditorService.createOrGet(untitledInput.filePath ? URI.file(untitledInput.filePath) : untitledInput.resource, untitledInput.language, untitledInput.contents);
		}

		const resourceInput = <IResourceInput>input;

		// Files support
		if (resourceInput.resource instanceof URI && resourceInput.resource.scheme === network.Schemas.file) {
			return this.createOrGet(resourceInput.resource, this.instantiationService, resourceInput.label, resourceInput.description, resourceInput.encoding);
		}

		// Any other resource
		else if (resourceInput.resource instanceof URI) {
<<<<<<< HEAD
			return this.createOrGet(
				resourceInput.resource,
				this.instantiationService,
				resourceInput.label || basename(resourceInput.resource.fsPath),
				typeof resourceInput.description === 'string' ? resourceInput.description : dirname(resourceInput.resource.fsPath)
			);
=======
			const label = resourceInput.label || basename(resourceInput.resource.fsPath);
			let description: string;
			if (typeof resourceInput.description === 'string') {
				description = resourceInput.description;
			} else if (resourceInput.resource.scheme === network.Schemas.file) {
				description = dirname(resourceInput.resource.fsPath);
			}

			return TPromise.as(this.instantiationService.createInstance(ResourceEditorInput, label, description, resourceInput.resource));
>>>>>>> b15bee90
		}

		return null;
	}

	private createOrGet(resource: URI, instantiationService: IInstantiationService, label: string, description: string, encoding?: string): ICachedEditorInput {
		if (WorkbenchEditorService.CACHE.has(resource)) {
			const input = WorkbenchEditorService.CACHE.get(resource);
			if (input instanceof ResourceEditorInput) {
				input.setName(label);
				input.setDescription(description);
			} else {
				input.setPreferredEncoding(encoding);
			}

			return input;
		}

		let input: ICachedEditorInput;
		if (resource.scheme === network.Schemas.file) {
			input = this.fileInputFactory.createFileInput(resource, encoding, instantiationService);
		} else {
			input = instantiationService.createInstance(ResourceEditorInput, label, description, resource);
		}

		WorkbenchEditorService.CACHE.set(resource, input);
		once(input.onDispose)(() => {
			WorkbenchEditorService.CACHE.delete(resource);
		});

		return input;
	}

	private toDiffLabel(res1: URI, res2: URI, context: IWorkspaceProvider, environment: IEnvironmentService): string {
		const leftName = getPathLabel(res1.fsPath, context, environment);
		const rightName = getPathLabel(res2.fsPath, context, environment);

		return nls.localize('compareLabels', "{0} ↔ {1}", leftName, rightName);
	}
}

export interface IEditorOpenHandler {
	(input: IEditorInput, options?: EditorOptions, sideBySide?: boolean): TPromise<BaseEditor>;
	(input: IEditorInput, options?: EditorOptions, position?: Position): TPromise<BaseEditor>;
}

export interface IEditorCloseHandler {
	(position: Position, input: IEditorInput): TPromise<void>;
}

/**
 * Subclass of workbench editor service that delegates all calls to the provided editor service. Subclasses can choose to override the behavior
 * of openEditor() and closeEditor() by providing a handler.
 *
 * This gives clients a chance to override the behavior of openEditor() and closeEditor().
 */
export class DelegatingWorkbenchEditorService extends WorkbenchEditorService {
	private editorOpenHandler: IEditorOpenHandler;
	private editorCloseHandler: IEditorCloseHandler;

	constructor(
		@IUntitledEditorService untitledEditorService: IUntitledEditorService,
		@IInstantiationService instantiationService: IInstantiationService,
		@IWorkspaceContextService workspaceContextService: IWorkspaceContextService,
		@IWorkbenchEditorService editorService: IWorkbenchEditorService,
		@IEnvironmentService environmentService: IEnvironmentService
	) {
		super(
			editorService,
			untitledEditorService,
			workspaceContextService,
			instantiationService,
			environmentService
		);
	}

	public setEditorOpenHandler(handler: IEditorOpenHandler): void {
		this.editorOpenHandler = handler;
	}

	public setEditorCloseHandler(handler: IEditorCloseHandler): void {
		this.editorCloseHandler = handler;
	}

	protected doOpenEditor(input: IEditorInput, options?: EditorOptions, sideBySide?: boolean): TPromise<IEditor>;
	protected doOpenEditor(input: IEditorInput, options?: EditorOptions, position?: Position): TPromise<IEditor>;
	protected doOpenEditor(input: IEditorInput, options?: EditorOptions, arg3?: any): TPromise<IEditor> {
		const handleOpen = this.editorOpenHandler ? this.editorOpenHandler(input, options, arg3) : TPromise.as(void 0);

		return handleOpen.then(editor => {
			if (editor) {
				return TPromise.as<BaseEditor>(editor);
			}

			return super.doOpenEditor(input, options, arg3);
		});
	}

	protected doCloseEditor(position: Position, input: IEditorInput): TPromise<void> {
		const handleClose = this.editorCloseHandler ? this.editorCloseHandler(position, input) : TPromise.as(void 0);

		return handleClose.then(() => {
			return super.doCloseEditor(position, input);
		});
	}
}<|MERGE_RESOLUTION|>--- conflicted
+++ resolved
@@ -21,12 +21,9 @@
 import { IWorkspaceContextService } from 'vs/platform/workspace/common/workspace';
 import nls = require('vs/nls');
 import { getPathLabel, IWorkspaceProvider } from 'vs/base/common/labels';
-<<<<<<< HEAD
 import { ResourceMap } from "vs/base/common/map";
 import { once } from "vs/base/common/event";
-=======
 import { IEnvironmentService } from "vs/platform/environment/common/environment";
->>>>>>> b15bee90
 
 export interface IEditorPart {
 	openEditor(input?: IEditorInput, options?: IEditorOptions | ITextEditorOptions, sideBySide?: boolean): TPromise<BaseEditor>;
@@ -227,15 +224,9 @@
 		// Diff Editor Support
 		const resourceDiffInput = <IResourceDiffInput>input;
 		if (resourceDiffInput.leftResource && resourceDiffInput.rightResource) {
-<<<<<<< HEAD
 			const leftInput = this.createInput({ resource: resourceDiffInput.leftResource });
 			const rightInput = this.createInput({ resource: resourceDiffInput.rightResource });
-			const label = resourceDiffInput.label || toDiffLabel(resourceDiffInput.leftResource, resourceDiffInput.rightResource, this.workspaceContextService);
-=======
-			return this.createInput({ resource: resourceDiffInput.leftResource }).then(leftInput => {
-				return this.createInput({ resource: resourceDiffInput.rightResource }).then(rightInput => {
-					const label = resourceDiffInput.label || this.toDiffLabel(resourceDiffInput.leftResource, resourceDiffInput.rightResource, this.workspaceContextService, this.environmentService);
->>>>>>> b15bee90
+			const label = resourceDiffInput.label || this.toDiffLabel(resourceDiffInput.leftResource, resourceDiffInput.rightResource, this.workspaceContextService, this.environmentService);
 
 			return new DiffEditorInput(label, resourceDiffInput.description, leftInput, rightInput);
 		}
@@ -255,14 +246,6 @@
 
 		// Any other resource
 		else if (resourceInput.resource instanceof URI) {
-<<<<<<< HEAD
-			return this.createOrGet(
-				resourceInput.resource,
-				this.instantiationService,
-				resourceInput.label || basename(resourceInput.resource.fsPath),
-				typeof resourceInput.description === 'string' ? resourceInput.description : dirname(resourceInput.resource.fsPath)
-			);
-=======
 			const label = resourceInput.label || basename(resourceInput.resource.fsPath);
 			let description: string;
 			if (typeof resourceInput.description === 'string') {
@@ -271,8 +254,7 @@
 				description = dirname(resourceInput.resource.fsPath);
 			}
 
-			return TPromise.as(this.instantiationService.createInstance(ResourceEditorInput, label, description, resourceInput.resource));
->>>>>>> b15bee90
+			return this.createOrGet(resourceInput.resource, this.instantiationService, label, description);
 		}
 
 		return null;
