/*---------------------------------------------------------------------------------------------
 *  Copyright (c) Microsoft Corporation. All rights reserved.
 *  Licensed under the MIT License. See License.txt in the project root for license information.
 *--------------------------------------------------------------------------------------------*/

import * as nls from 'vs/nls';
import * as types from 'vs/base/common/types';
import { IExtensionService } from 'vs/workbench/services/extensions/common/extensions';
import { IWorkbenchThemeService, IColorTheme, ITokenColorCustomizations, IFileIconTheme, ExtensionData, VS_LIGHT_THEME, VS_DARK_THEME, VS_HC_THEME, COLOR_THEME_SETTING, ICON_THEME_SETTING, CUSTOM_WORKBENCH_COLORS_SETTING, CUSTOM_EDITOR_COLORS_SETTING, CUSTOM_EDITOR_SCOPE_COLORS_SETTING, DETECT_HC_SETTING, HC_THEME_ID } from 'vs/workbench/services/themes/common/workbenchThemeService';
import { IStorageService, StorageScope } from 'vs/platform/storage/common/storage';
import { ITelemetryService } from 'vs/platform/telemetry/common/telemetry';
import { Registry } from 'vs/platform/registry/common/platform';
import * as errors from 'vs/base/common/errors';
import { IConfigurationService, ConfigurationTarget } from 'vs/platform/configuration/common/configuration';
import { IConfigurationRegistry, Extensions as ConfigurationExtensions, IConfigurationPropertySchema, IConfigurationNode } from 'vs/platform/configuration/common/configurationRegistry';
import { IInstantiationService } from 'vs/platform/instantiation/common/instantiation';
import { ColorThemeData } from './colorThemeData';
import { ITheme, Extensions as ThemingExtensions, IThemingRegistry } from 'vs/platform/theme/common/themeService';
import { Event, Emitter } from 'vs/base/common/event';
import * as colorThemeSchema from 'vs/workbench/services/themes/common/colorThemeSchema';
import * as fileIconThemeSchema from 'vs/workbench/services/themes/common/fileIconThemeSchema';
import { IDisposable } from 'vs/base/common/lifecycle';
import { ColorThemeStore } from 'vs/workbench/services/themes/electron-browser/colorThemeStore';
import { FileIconThemeStore } from 'vs/workbench/services/themes/electron-browser/fileIconThemeStore';
import { FileIconThemeData } from 'vs/workbench/services/themes/electron-browser/fileIconThemeData';
import { IWindowService } from 'vs/platform/windows/common/windows';
import { removeClasses, addClasses } from 'vs/base/browser/dom';
import { IEnvironmentService } from 'vs/platform/environment/common/environment';
import { IFileService } from 'vs/platform/files/common/files';

// implementation

const DEFAULT_THEME_ID = 'vs-dark vscode-theme-defaults-themes-dark_plus-json';
const DEFAULT_THEME_SETTING_VALUE = 'Default Dark+';

const PERSISTED_THEME_STORAGE_KEY = 'colorThemeData';
const PERSISTED_ICON_THEME_STORAGE_KEY = 'iconThemeData';

const defaultThemeExtensionId = 'vscode-theme-defaults';
const oldDefaultThemeExtensionId = 'vscode-theme-colorful-defaults';

const DEFAULT_ICON_THEME_SETTING_VALUE = 'vs-seti';
const fileIconsEnabledClass = 'file-icons-enabled';

const colorThemeRulesClassName = 'contributedColorTheme';
const iconThemeRulesClassName = 'contributedIconTheme';

const themingRegistry = Registry.as<IThemingRegistry>(ThemingExtensions.ThemingContribution);

function validateThemeId(theme: string): string {
	// migrations
	switch (theme) {
		case VS_LIGHT_THEME: return `vs ${defaultThemeExtensionId}-themes-light_vs-json`;
		case VS_DARK_THEME: return `vs-dark ${defaultThemeExtensionId}-themes-dark_vs-json`;
		case VS_HC_THEME: return `hc-black ${defaultThemeExtensionId}-themes-hc_black-json`;
		case `vs ${oldDefaultThemeExtensionId}-themes-light_plus-tmTheme`: return `vs ${defaultThemeExtensionId}-themes-light_plus-json`;
		case `vs-dark ${oldDefaultThemeExtensionId}-themes-dark_plus-tmTheme`: return `vs-dark ${defaultThemeExtensionId}-themes-dark_plus-json`;
	}
	return theme;
}

export interface IColorCustomizations {
	[colorIdOrThemeSettingsId: string]: string | IColorCustomizations;
}

export class WorkbenchThemeService implements IWorkbenchThemeService {
	_serviceBrand: any;

	private fileService: IFileService;

	private colorThemeStore: ColorThemeStore;
	private currentColorTheme: ColorThemeData;
	private container: HTMLElement;
	private readonly onColorThemeChange: Emitter<IColorTheme>;

	private iconThemeStore: FileIconThemeStore;
	private currentIconTheme: IFileIconTheme;
	private readonly onFileIconThemeChange: Emitter<IFileIconTheme>;

	private themingParticipantChangeListener: IDisposable;
	private _configurationWriter: ConfigurationWriter;

	private get colorCustomizations(): IColorCustomizations {
		return this.configurationService.getValue<IColorCustomizations>(CUSTOM_WORKBENCH_COLORS_SETTING) || {};
	}

	private get tokenColorCustomizations(): ITokenColorCustomizations {
		return this.configurationService.getValue<ITokenColorCustomizations>(CUSTOM_EDITOR_COLORS_SETTING) || {};
	}

	constructor(
		container: HTMLElement,
		@IExtensionService extensionService: IExtensionService,
		@IStorageService private storageService: IStorageService,
		@IConfigurationService private configurationService: IConfigurationService,
		@ITelemetryService private telemetryService: ITelemetryService,
		@IWindowService private windowService: IWindowService,
		@IInstantiationService private instantiationService: IInstantiationService,
		@IEnvironmentService private environmentService: IEnvironmentService
	) {

		this.container = container;
		this.colorThemeStore = new ColorThemeStore(extensionService, ColorThemeData.createLoadedEmptyTheme(DEFAULT_THEME_ID, DEFAULT_THEME_SETTING_VALUE));
		this.onFileIconThemeChange = new Emitter<IFileIconTheme>();
		this.iconThemeStore = new FileIconThemeStore(extensionService);
		this.onColorThemeChange = new Emitter<IColorTheme>({ leakWarningThreshold: 500 });

		this.currentIconTheme = {
			id: '',
			label: '',
			settingsId: null,
			isLoaded: false,
			hasFileIcons: false,
			hasFolderIcons: false,
			hidesExplorerArrows: false,
			extensionData: null
		};

		// In order to avoid paint flashing for tokens, because
		// themes are loaded asynchronously, we need to initialize
		// a color theme document with good defaults until the theme is loaded
		let themeData: ColorThemeData | null = null;
		let persistedThemeData = this.storageService.get(PERSISTED_THEME_STORAGE_KEY, StorageScope.GLOBAL);
		if (persistedThemeData) {
			themeData = ColorThemeData.fromStorageData(persistedThemeData);
		}
		let containerBaseTheme = this.getBaseThemeFromContainer();
		if (!themeData || themeData && themeData.baseTheme !== containerBaseTheme) {
			themeData = ColorThemeData.createUnloadedTheme(containerBaseTheme);
		}
		themeData.setCustomColors(this.colorCustomizations);
		themeData.setCustomTokenColors(this.tokenColorCustomizations);
		this.updateDynamicCSSRules(themeData);
		this.applyTheme(themeData, null, true);

		let iconData: FileIconThemeData | null = null;
		let persistedIconThemeData = this.storageService.get(PERSISTED_ICON_THEME_STORAGE_KEY, StorageScope.GLOBAL);
		if (persistedIconThemeData) {
			iconData = FileIconThemeData.fromStorageData(persistedIconThemeData);
			if (iconData) {
				_applyIconTheme(iconData, () => {
					this.doSetFileIconTheme(iconData);
					return Promise.resolve(iconData);
				});
			}
		}

		this.initialize().then(null, errors.onUnexpectedError).then(_ => {
			this.installConfigurationListener();
		});

		// update settings schema setting
		this.colorThemeStore.onDidChange(themes => {
			const enumDescription = themeData.description || '';

			colorCustomizationsSchema.properties = colorThemeSchema.colorsSchema.properties;
			const copyColorCustomizationsSchema = { ...colorCustomizationsSchema };
			copyColorCustomizationsSchema.properties = { ...colorThemeSchema.colorsSchema.properties };

			customEditorColorSchema.properties = customEditorColorConfigurationProperties;
			const copyCustomEditorColorSchema = { ...customEditorColorSchema };
			copyCustomEditorColorSchema.properties = { ...customEditorColorConfigurationProperties };

			themes.forEach(t => {
				colorThemeSettingSchema.enum.push(t.settingsId);
				colorThemeSettingSchema.enumDescriptions.push(enumDescription);
				const themeId = `[${t.settingsId}]`;
				colorCustomizationsSchema.properties[themeId] = copyColorCustomizationsSchema;
				customEditorColorSchema.properties[themeId] = copyCustomEditorColorSchema;
			});

			configurationRegistry.notifyConfigurationSchemaUpdated(themeSettingsConfiguration);
			configurationRegistry.notifyConfigurationSchemaUpdated(customEditorColorConfiguration);
		});
		this.iconThemeStore.onDidChange(themes => {
			iconThemeSettingSchema.enum = [null, ...themes.map(t => t.settingsId)];
			iconThemeSettingSchema.enumDescriptions = [iconThemeSettingSchema.enumDescriptions[0], ...themes.map(t => themeData.description || '')];
			configurationRegistry.notifyConfigurationSchemaUpdated(themeSettingsConfiguration);
		});
	}

	acquireFileService(fileService: IFileService): void {
		this.fileService = fileService;
	}

	public get onDidColorThemeChange(): Event<IColorTheme> {
		return this.onColorThemeChange.event;
	}

	public get onDidFileIconThemeChange(): Event<IFileIconTheme> {
		return this.onFileIconThemeChange.event;
	}

	public get onIconThemeChange(): Event<IFileIconTheme> {
		return this.onFileIconThemeChange.event;
	}

	public get onThemeChange(): Event<ITheme> {
		return this.onColorThemeChange.event;
	}

	private initialize(): Thenable<[IColorTheme, IFileIconTheme]> {
		let detectHCThemeSetting = this.configurationService.getValue<boolean>(DETECT_HC_SETTING);

		let colorThemeSetting: string;
		if (this.windowService.getConfiguration().highContrast && detectHCThemeSetting) {
			colorThemeSetting = HC_THEME_ID;
		} else {
			colorThemeSetting = this.configurationService.getValue<string>(COLOR_THEME_SETTING);
		}

		let iconThemeSetting = this.configurationService.getValue<string>(ICON_THEME_SETTING) || '';

		return Promise.all([
			this.colorThemeStore.findThemeDataBySettingsId(colorThemeSetting, DEFAULT_THEME_ID).then(theme => {
				return this.setColorTheme(theme && theme.id, null);
			}),
			this.iconThemeStore.findThemeBySettingsId(iconThemeSetting).then(theme => {
				return this.setFileIconTheme(theme && theme.id, null);
			}),
		]);
	}

	private installConfigurationListener() {
		this.configurationService.onDidChangeConfiguration(e => {
			if (e.affectsConfiguration(COLOR_THEME_SETTING)) {
				let colorThemeSetting = this.configurationService.getValue<string>(COLOR_THEME_SETTING);
				if (colorThemeSetting !== this.currentColorTheme.settingsId) {
					this.colorThemeStore.findThemeDataBySettingsId(colorThemeSetting, null).then(theme => {
						if (theme) {
							this.setColorTheme(theme.id, null);
						}
					});
				}
			}
			if (e.affectsConfiguration(ICON_THEME_SETTING)) {
				let iconThemeSetting = this.configurationService.getValue<string>(ICON_THEME_SETTING) || '';
				if (iconThemeSetting !== this.currentIconTheme.settingsId) {
					this.iconThemeStore.findThemeBySettingsId(iconThemeSetting).then(theme => {
						this.setFileIconTheme(theme && theme.id, null);
					});
				}
			}
			if (this.currentColorTheme) {
				let hasColorChanges = false;
				if (e.affectsConfiguration(CUSTOM_WORKBENCH_COLORS_SETTING)) {
					this.currentColorTheme.setCustomColors(this.colorCustomizations);
					hasColorChanges = true;
				}
				if (e.affectsConfiguration(CUSTOM_EDITOR_COLORS_SETTING)) {
					this.currentColorTheme.setCustomTokenColors(this.tokenColorCustomizations);
					hasColorChanges = true;
				}
				if (hasColorChanges) {
					this.updateDynamicCSSRules(this.currentColorTheme);
					this.onColorThemeChange.fire(this.currentColorTheme);
				}
			}
		});
	}

	public getColorTheme(): IColorTheme {
		return this.currentColorTheme;
	}

	public getColorThemes(): Thenable<IColorTheme[]> {
		return this.colorThemeStore.getColorThemes();
	}

	public getTheme(): ITheme {
		return this.getColorTheme();
	}

	public setColorTheme(themeId: string, settingsTarget: ConfigurationTarget): Thenable<IColorTheme> {
		if (!themeId) {
			return Promise.resolve(null);
		}
		if (themeId === this.currentColorTheme.id && this.currentColorTheme.isLoaded) {
			return this.writeColorThemeConfiguration(settingsTarget);
		}

		themeId = validateThemeId(themeId); // migrate theme ids

		return this.colorThemeStore.findThemeData(themeId, DEFAULT_THEME_ID).then(themeData => {
			if (themeData) {
				return themeData.ensureLoaded(this.fileService).then(_ => {
					if (themeId === this.currentColorTheme.id && !this.currentColorTheme.isLoaded && this.currentColorTheme.hasEqualData(themeData)) {
						// the loaded theme is identical to the perisisted theme. Don't need to send an event.
						this.currentColorTheme = themeData;
						themeData.setCustomColors(this.colorCustomizations);
						themeData.setCustomTokenColors(this.tokenColorCustomizations);
						return Promise.resolve(themeData);
					}
					themeData.setCustomColors(this.colorCustomizations);
					themeData.setCustomTokenColors(this.tokenColorCustomizations);
					this.updateDynamicCSSRules(themeData);
					return this.applyTheme(themeData, settingsTarget);
				}, error => {
					return Promise.reject(new Error(nls.localize('error.cannotloadtheme', "Unable to load {0}: {1}", themeData.location.toString(), error.message)));
				});
			}
			return null;
		});
	}

	public restoreColorTheme() {
		let colorThemeSetting = this.configurationService.getValue<string>(COLOR_THEME_SETTING);
		if (colorThemeSetting !== this.currentColorTheme.settingsId) {
			this.colorThemeStore.findThemeDataBySettingsId(colorThemeSetting, null).then(theme => {
				if (theme) {
					this.setColorTheme(theme.id, null);
				}
			});
		}
	}

	private updateDynamicCSSRules(themeData: ITheme) {
		let cssRules: string[] = [];
		let hasRule: { [rule: string]: boolean } = {};
		let ruleCollector = {
			addRule: (rule: string) => {
				if (!hasRule[rule]) {
					cssRules.push(rule);
					hasRule[rule] = true;
				}
			}
		};
		themingRegistry.getThemingParticipants().forEach(p => p(themeData, ruleCollector, this.environmentService));
		_applyRules(cssRules.join('\n'), colorThemeRulesClassName);
	}

	private applyTheme(newTheme: ColorThemeData, settingsTarget: ConfigurationTarget, silent = false): Thenable<IColorTheme> {
		if (this.container) {
			if (this.currentColorTheme) {
				removeClasses(this.container, this.currentColorTheme.id);
			} else {
				removeClasses(this.container, VS_DARK_THEME, VS_LIGHT_THEME, VS_HC_THEME);
			}
			addClasses(this.container, newTheme.id);
		}
		this.currentColorTheme = newTheme;
		if (!this.themingParticipantChangeListener) {
			this.themingParticipantChangeListener = themingRegistry.onThemingParticipantAdded(p => this.updateDynamicCSSRules(this.currentColorTheme));
		}

		this.sendTelemetry(newTheme.id, newTheme.extensionData, 'color');

		if (silent) {
			return Promise.resolve(null);
		}

		this.onColorThemeChange.fire(this.currentColorTheme);

		// remember theme data for a quick restore
		this.storageService.store(PERSISTED_THEME_STORAGE_KEY, newTheme.toStorageData(), StorageScope.GLOBAL);

		return this.writeColorThemeConfiguration(settingsTarget);
	}

	private writeColorThemeConfiguration(settingsTarget: ConfigurationTarget): Thenable<IColorTheme> {
		if (!types.isUndefinedOrNull(settingsTarget)) {
			return this.configurationWriter.writeConfiguration(COLOR_THEME_SETTING, this.currentColorTheme.settingsId, settingsTarget).then(_ => this.currentColorTheme);
		}
		return Promise.resolve(this.currentColorTheme);
	}

	private themeExtensionsActivated = new Map<string, boolean>();
	private sendTelemetry(themeId: string, themeData: ExtensionData, themeType: string) {
		if (themeData) {
			let key = themeType + themeData.extensionId;
			if (!this.themeExtensionsActivated.get(key)) {
				/* __GDPR__
					"activatePlugin" : {
						"id" : { "classification": "PublicNonPersonalData", "purpose": "FeatureInsight" },
						"name": { "classification": "PublicNonPersonalData", "purpose": "FeatureInsight" },
						"isBuiltin": { "classification": "SystemMetaData", "purpose": "FeatureInsight", "isMeasurement": true },
						"publisherDisplayName": { "classification": "SystemMetaData", "purpose": "FeatureInsight" },
						"themeId": { "classification": "PublicNonPersonalData", "purpose": "FeatureInsight" }
					}
				*/
				this.telemetryService.publicLog('activatePlugin', {
					id: themeData.extensionId,
					name: themeData.extensionName,
					isBuiltin: themeData.extensionIsBuiltin,
					publisherDisplayName: themeData.extensionPublisher,
					themeId: themeId
				});
				this.themeExtensionsActivated.set(key, true);
			}
		}
	}

	public getFileIconThemes(): Thenable<IFileIconTheme[]> {
		return this.iconThemeStore.getFileIconThemes();
	}

	public getFileIconTheme() {
		return this.currentIconTheme;
	}

<<<<<<< HEAD
	public reloadFileIconTheme(): Thenable<void> {
		const onApply = () => {
			this.onFileIconThemeChange.fire(this.currentIconTheme);
			return Promise.resolve(this.currentIconTheme);
		};
		const iconThemeData = (this.currentIconTheme as FileIconThemeData);
		return iconThemeData.reload(this.fileService)
			.then(_ => { _applyIconTheme(iconThemeData, onApply); });
=======
	public getIconTheme() {
		return this.currentIconTheme;
>>>>>>> 2058bac9
	}

	public setFileIconTheme(iconTheme: string, settingsTarget: ConfigurationTarget): Thenable<IFileIconTheme> {
		iconTheme = iconTheme || '';
		if (iconTheme === this.currentIconTheme.id && this.currentIconTheme.isLoaded) {
			return this.writeFileIconConfiguration(settingsTarget);
		}
		let onApply = (newIconTheme: FileIconThemeData) => {
			this.doSetFileIconTheme(newIconTheme);

			// remember theme data for a quick restore
			this.storageService.store(PERSISTED_ICON_THEME_STORAGE_KEY, newIconTheme.toStorageData(), StorageScope.GLOBAL);

			return this.writeFileIconConfiguration(settingsTarget);
		};

		return this.iconThemeStore.findThemeData(iconTheme).then(iconThemeData => {
			if (!iconThemeData) {
				iconThemeData = FileIconThemeData.noIconTheme();
			}
			return iconThemeData.ensureLoaded(this.fileService).then(_ => {
				return _applyIconTheme(iconThemeData, onApply);
			});
		});
	}

	private doSetFileIconTheme(iconThemeData: FileIconThemeData): void {
		this.currentIconTheme = iconThemeData;

		if (this.container) {
			if (iconThemeData.id) {
				addClasses(this.container, fileIconsEnabledClass);
			} else {
				removeClasses(this.container, fileIconsEnabledClass);
			}
		}
		if (iconThemeData.id) {
			this.sendTelemetry(iconThemeData.id, iconThemeData.extensionData, 'fileIcon');
		}
		this.onFileIconThemeChange.fire(this.currentIconTheme);

	}

	private writeFileIconConfiguration(settingsTarget: ConfigurationTarget): Thenable<IFileIconTheme> {
		if (!types.isUndefinedOrNull(settingsTarget)) {
			return this.configurationWriter.writeConfiguration(ICON_THEME_SETTING, this.currentIconTheme.settingsId, settingsTarget).then(_ => this.currentIconTheme);
		}
		return Promise.resolve(this.currentIconTheme);
	}

	private get configurationWriter(): ConfigurationWriter {
		// separate out the ConfigurationWriter to avoid a dependency of the IConfigurationEditingService
		if (!this._configurationWriter) {
			this._configurationWriter = this.instantiationService.createInstance(ConfigurationWriter);
		}
		return this._configurationWriter;
	}

	private getBaseThemeFromContainer() {
		if (this.container) {
			for (let i = this.container.classList.length - 1; i >= 0; i--) {
				const item = document.body.classList.item(i);
				if (item === VS_LIGHT_THEME || item === VS_DARK_THEME || item === VS_HC_THEME) {
					return item;
				}
			}
		}
		return VS_DARK_THEME;
	}
}

function _applyIconTheme(data: FileIconThemeData, onApply: (theme: FileIconThemeData) => Thenable<IFileIconTheme>): Thenable<IFileIconTheme> {
	_applyRules(data.styleSheetContent, iconThemeRulesClassName);
	return onApply(data);
}

function _applyRules(styleSheetContent: string, rulesClassName: string) {
	let themeStyles = document.head.getElementsByClassName(rulesClassName);
	if (themeStyles.length === 0) {
		let elStyle = document.createElement('style');
		elStyle.type = 'text/css';
		elStyle.className = rulesClassName;
		elStyle.innerHTML = styleSheetContent;
		document.head.appendChild(elStyle);
	} else {
		(<HTMLStyleElement>themeStyles[0]).innerHTML = styleSheetContent;
	}
}

colorThemeSchema.register();
fileIconThemeSchema.register();

class ConfigurationWriter {
	constructor(@IConfigurationService private configurationService: IConfigurationService) {
	}

	public writeConfiguration(key: string, value: any, settingsTarget: ConfigurationTarget): Thenable<void> {
		let settings = this.configurationService.inspect(key);
		if (settingsTarget === ConfigurationTarget.USER) {
			if (value === settings.user) {
				return Promise.resolve(null); // nothing to do
			} else if (value === settings.default) {
				if (types.isUndefined(settings.user)) {
					return Promise.resolve(null); // nothing to do
				}
				value = void 0; // remove configuration from user settings
			}
		} else if (settingsTarget === ConfigurationTarget.WORKSPACE) {
			if (value === settings.value) {
				return Promise.resolve(null); // nothing to do
			}
		}
		return this.configurationService.updateValue(key, value, settingsTarget);
	}
}

// Configuration: Themes
const configurationRegistry = Registry.as<IConfigurationRegistry>(ConfigurationExtensions.Configuration);

const colorThemeSettingSchema: IConfigurationPropertySchema = {
	type: 'string',
	description: nls.localize('colorTheme', "Specifies the color theme used in the workbench."),
	default: DEFAULT_THEME_SETTING_VALUE,
	enum: [],
	enumDescriptions: [],
	errorMessage: nls.localize('colorThemeError', "Theme is unknown or not installed."),
};

const iconThemeSettingSchema: IConfigurationPropertySchema = {
	type: ['string', 'null'],
	default: DEFAULT_ICON_THEME_SETTING_VALUE,
	description: nls.localize('iconTheme', "Specifies the icon theme used in the workbench or 'null' to not show any file icons."),
	enum: [null],
	enumDescriptions: [nls.localize('noIconThemeDesc', 'No file icons')],
	errorMessage: nls.localize('iconThemeError', "File icon theme is unknown or not installed.")
};
const colorCustomizationsSchema: IConfigurationPropertySchema = {
	type: 'object',
	description: nls.localize('workbenchColors', "Overrides colors from the currently selected color theme."),
	properties: {},
	additionalProperties: false,
	default: {},
	defaultSnippets: [{
		body: {
			'statusBar.background': '#666666',
			'panel.background': '#555555',
			'sideBar.background': '#444444'
		}
	}]
};

const themeSettingsConfiguration: IConfigurationNode = {
	id: 'workbench',
	order: 7.1,
	type: 'object',
	properties: {
		[COLOR_THEME_SETTING]: colorThemeSettingSchema,
		[ICON_THEME_SETTING]: iconThemeSettingSchema,
		[CUSTOM_WORKBENCH_COLORS_SETTING]: colorCustomizationsSchema
	}
};
configurationRegistry.registerConfiguration(themeSettingsConfiguration);

function tokenGroupSettings(description: string) {
	return {
		description,
		default: '#FF0000',
		anyOf: [
			{
				type: 'string',
				format: 'color-hex'
			},
			colorThemeSchema.tokenColorizationSettingSchema
		]
	};
}

const customEditorColorConfigurationProperties = {
	comments: tokenGroupSettings(nls.localize('editorColors.comments', "Sets the colors and styles for comments")),
	strings: tokenGroupSettings(nls.localize('editorColors.strings', "Sets the colors and styles for strings literals.")),
	keywords: tokenGroupSettings(nls.localize('editorColors.keywords', "Sets the colors and styles for keywords.")),
	numbers: tokenGroupSettings(nls.localize('editorColors.numbers', "Sets the colors and styles for number literals.")),
	types: tokenGroupSettings(nls.localize('editorColors.types', "Sets the colors and styles for type declarations and references.")),
	functions: tokenGroupSettings(nls.localize('editorColors.functions', "Sets the colors and styles for functions declarations and references.")),
	variables: tokenGroupSettings(nls.localize('editorColors.variables', "Sets the colors and styles for variables declarations and references.")),
	[CUSTOM_EDITOR_SCOPE_COLORS_SETTING]: colorThemeSchema.tokenColorsSchema(nls.localize('editorColors.textMateRules', 'Sets colors and styles using textmate theming rules (advanced).'))
};
const customEditorColorSchema: IConfigurationPropertySchema = {
	description: nls.localize('editorColors', "Overrides editor colors and font style from the currently selected color theme."),
	default: {},
	additionalProperties: false,
	properties: {}
};
const customEditorColorConfiguration: IConfigurationNode = {
	id: 'editor',
	order: 7.2,
	type: 'object',
	properties: {
		[CUSTOM_EDITOR_COLORS_SETTING]: customEditorColorSchema
	}
};
configurationRegistry.registerConfiguration(customEditorColorConfiguration);
<|MERGE_RESOLUTION|>--- conflicted
+++ resolved
@@ -398,7 +398,10 @@
 		return this.currentIconTheme;
 	}
 
-<<<<<<< HEAD
+	public getIconTheme() {
+		return this.currentIconTheme;
+	}
+
 	public reloadFileIconTheme(): Thenable<void> {
 		const onApply = () => {
 			this.onFileIconThemeChange.fire(this.currentIconTheme);
@@ -407,10 +410,6 @@
 		const iconThemeData = (this.currentIconTheme as FileIconThemeData);
 		return iconThemeData.reload(this.fileService)
 			.then(_ => { _applyIconTheme(iconThemeData, onApply); });
-=======
-	public getIconTheme() {
-		return this.currentIconTheme;
->>>>>>> 2058bac9
 	}
 
 	public setFileIconTheme(iconTheme: string, settingsTarget: ConfigurationTarget): Thenable<IFileIconTheme> {
