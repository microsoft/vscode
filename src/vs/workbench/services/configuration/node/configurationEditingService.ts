--- conflicted
+++ resolved
@@ -153,13 +153,8 @@
 		this.commandService.executeCommand(ConfigurationTarget.USER === target ? 'workbench.action.openGlobalSettings' : 'workbench.action.openWorkspaceSettings');
 	}
 
-<<<<<<< HEAD
-	private wrapError<T = never>(code: ConfigurationEditingErrorCode, target: ConfigurationTarget): TPromise<T> {
-		const message = this.toErrorMessage(code, target);
-=======
-	private wrapError(code: ConfigurationEditingErrorCode, target: ConfigurationTarget, operation: IConfigurationEditOperation): TPromise<never> {
+	private wrapError<T = never>(code: ConfigurationEditingErrorCode, target: ConfigurationTarget, operation: IConfigurationEditOperation): TPromise<T> {
 		const message = this.toErrorMessage(code, target, operation);
->>>>>>> 7a8c2648
 
 		return TPromise.wrapError<T>(new ConfigurationEditingError(message, code));
 	}
@@ -276,22 +271,14 @@
 				const model = reference.object.textEditorModel;
 
 				if (this.hasParseErrors(model, operation)) {
-<<<<<<< HEAD
-					return this.wrapError<typeof reference>(ConfigurationEditingErrorCode.ERROR_INVALID_CONFIGURATION, target);
-=======
-					return this.wrapError(ConfigurationEditingErrorCode.ERROR_INVALID_CONFIGURATION, target, operation);
->>>>>>> 7a8c2648
+					return this.wrapError<typeof reference>(ConfigurationEditingErrorCode.ERROR_INVALID_CONFIGURATION, target, operation);
 				}
 
 				// Target cannot be dirty if not writing into buffer
 				if (checkDirty && this.textFileService.isDirty(operation.resource)) {
-<<<<<<< HEAD
-					return this.wrapError<typeof reference>(ConfigurationEditingErrorCode.ERROR_CONFIGURATION_FILE_DIRTY, target);
-=======
-					return this.wrapError(ConfigurationEditingErrorCode.ERROR_CONFIGURATION_FILE_DIRTY, target, operation);
->>>>>>> 7a8c2648
-				}
-				return TPromise.wrap(reference);
+					return this.wrapError<typeof reference>(ConfigurationEditingErrorCode.ERROR_CONFIGURATION_FILE_DIRTY, target, operation);
+				}
+				return reference;
 			});
 	}
 
