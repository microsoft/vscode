--- conflicted
+++ resolved
@@ -69,13 +69,9 @@
 import { BrowserCredentialsService } from 'vs/workbench/services/credentials/browser/credentialsService';
 import { IWorkspace } from 'vs/workbench/services/host/browser/browserHostService';
 import { WebFileSystemAccess } from 'vs/platform/files/browser/webFileSystemAccess';
-<<<<<<< HEAD
-import { IOutputService } from 'vs/workbench/contrib/output/common/output';
 import { Registry } from 'vs/platform/registry/common/platform';
-import { Extensions, IOutputChannelRegistry } from 'vs/workbench/services/output/common/output';
-=======
 import { IProgressService } from 'vs/platform/progress/common/progress';
->>>>>>> 675b8c3d
+import { Extensions, IOutputChannelRegistry, IOutputService } from 'vs/workbench/services/output/common/output';
 
 export class BrowserMain extends Disposable {
 
@@ -124,11 +120,8 @@
 			const timerService = accessor.get(ITimerService);
 			const openerService = accessor.get(IOpenerService);
 			const productService = accessor.get(IProductService);
-<<<<<<< HEAD
 			const outputService = accessor.get(IOutputService);
-=======
 			const progessService = accessor.get(IProgressService);
->>>>>>> 675b8c3d
 
 			return {
 				commands: {
@@ -146,7 +139,6 @@
 					}
 				},
 				window: {
-<<<<<<< HEAD
 					createOutputChannel: (name, languageId) => {
 						this._outputChannelCounter++;
 						const id = `web-embedder-${this._outputChannelCounter}`;
@@ -158,9 +150,7 @@
 
 						throw Error(`Could not create output channel for name: ${name}`);
 					},
-=======
 					withProgress: (options, task) => progessService.withProgress(options, task)
->>>>>>> 675b8c3d
 				},
 				shutdown: () => lifecycleService.shutdown()
 			};
