/*---------------------------------------------------------------------------------------------
 *  Copyright (c) Microsoft Corporation. All rights reserved.
 *  Licensed under the MIT License. See License.txt in the project root for license information.
 *--------------------------------------------------------------------------------------------*/

import { mark } from 'vs/base/common/performance';
import { domContentLoaded, detectFullscreen, getCookieValue } from 'vs/base/browser/dom';
import { ServiceCollection } from 'vs/platform/instantiation/common/serviceCollection';
import { ILogService, ConsoleLogger, MultiplexLogService, getLogLevel } from 'vs/platform/log/common/log';
import { ConsoleLogInAutomationLogger } from 'vs/platform/log/browser/log';
import { Disposable, DisposableStore, toDisposable } from 'vs/base/common/lifecycle';
import { BrowserWorkbenchEnvironmentService, IBrowserWorkbenchEnvironmentService } from 'vs/workbench/services/environment/browser/environmentService';
import { Workbench } from 'vs/workbench/browser/workbench';
import { RemoteFileSystemProviderClient } from 'vs/workbench/services/remote/common/remoteFileSystemProviderClient';
import { IWorkbenchEnvironmentService } from 'vs/workbench/services/environment/common/environmentService';
import { IProductService } from 'vs/platform/product/common/productService';
import product from 'vs/platform/product/common/product';
import { RemoteAgentService } from 'vs/workbench/services/remote/browser/remoteAgentService';
import { RemoteAuthorityResolverService } from 'vs/platform/remote/browser/remoteAuthorityResolverService';
import { IRemoteAuthorityResolverService } from 'vs/platform/remote/common/remoteAuthorityResolver';
import { IRemoteAgentService } from 'vs/workbench/services/remote/common/remoteAgentService';
import { IWorkbenchFileService } from 'vs/workbench/services/files/common/files';
import { FileService } from 'vs/platform/files/common/fileService';
import { Schemas, connectionTokenCookieName } from 'vs/base/common/network';
import { IAnyWorkspaceIdentifier, IWorkspaceContextService } from 'vs/platform/workspace/common/workspace';
import { IWorkbenchConfigurationService } from 'vs/workbench/services/configuration/common/configuration';
import { onUnexpectedError } from 'vs/base/common/errors';
import { setFullscreen } from 'vs/base/browser/browser';
import { URI } from 'vs/base/common/uri';
import { WorkspaceService } from 'vs/workbench/services/configuration/browser/configurationService';
import { ConfigurationCache } from 'vs/workbench/services/configuration/common/configurationCache';
import { ISignService } from 'vs/platform/sign/common/sign';
import { SignService } from 'vs/platform/sign/browser/signService';
import { IWorkbenchConstructionOptions, IWorkbench } from 'vs/workbench/browser/web.api';
import { BrowserStorageService } from 'vs/platform/storage/browser/storageService';
import { IStorageService } from 'vs/platform/storage/common/storage';
import { BufferLogService } from 'vs/platform/log/common/bufferLog';
import { FileLogger } from 'vs/platform/log/common/fileLog';
import { toLocalISOString } from 'vs/base/common/date';
import { isWorkspaceToOpen, isFolderToOpen } from 'vs/platform/window/common/window';
import { getSingleFolderWorkspaceIdentifier, getWorkspaceIdentifier } from 'vs/workbench/services/workspaces/browser/workspaces';
import { coalesce } from 'vs/base/common/arrays';
import { InMemoryFileSystemProvider } from 'vs/platform/files/common/inMemoryFilesystemProvider';
import { ICommandService } from 'vs/platform/commands/common/commands';
import { IndexedDBFileSystemProvider } from 'vs/platform/files/browser/indexedDBFileSystemProvider';
import { BrowserRequestService } from 'vs/workbench/services/request/browser/requestService';
import { IRequestService } from 'vs/platform/request/common/request';
import { IUserDataInitializationService, UserDataInitializationService } from 'vs/workbench/services/userData/browser/userDataInit';
import { UserDataSyncStoreManagementService } from 'vs/platform/userDataSync/common/userDataSyncStoreService';
import { IUserDataSyncStoreManagementService } from 'vs/platform/userDataSync/common/userDataSync';
import { ILifecycleService } from 'vs/workbench/services/lifecycle/common/lifecycle';
import { Action2, MenuId, registerAction2 } from 'vs/platform/actions/common/actions';
import { ServicesAccessor } from 'vs/platform/instantiation/common/instantiation';
import { localize } from 'vs/nls';
import { CATEGORIES } from 'vs/workbench/common/actions';
import { IDialogService } from 'vs/platform/dialogs/common/dialogs';
import { IHostService } from 'vs/workbench/services/host/browser/host';
import { IUriIdentityService } from 'vs/platform/uriIdentity/common/uriIdentity';
import { UriIdentityService } from 'vs/platform/uriIdentity/common/uriIdentityService';
import { BrowserWindow } from 'vs/workbench/browser/window';
import { ITimerService } from 'vs/workbench/services/timer/browser/timerService';
import { WorkspaceTrustEnablementService, WorkspaceTrustManagementService } from 'vs/workbench/services/workspaces/common/workspaceTrust';
import { IWorkspaceTrustEnablementService, IWorkspaceTrustManagementService } from 'vs/platform/workspace/common/workspaceTrust';
import { HTMLFileSystemProvider } from 'vs/platform/files/browser/htmlFileSystemProvider';
import { IOpenerService } from 'vs/platform/opener/common/opener';
import { mixin, safeStringify } from 'vs/base/common/objects';
import { ICredentialsService } from 'vs/platform/credentials/common/credentials';
import { IndexedDB } from 'vs/base/browser/indexedDB';
import { BrowserCredentialsService } from 'vs/workbench/services/credentials/browser/credentialsService';
import { IWorkspace } from 'vs/workbench/services/host/browser/browserHostService';
import { WebFileSystemAccess } from 'vs/platform/files/browser/webFileSystemAccess';
import { Registry } from 'vs/platform/registry/common/platform';
import { ITelemetryService } from 'vs/platform/telemetry/common/telemetry';
import { IProgressService } from 'vs/platform/progress/common/progress';
import { Extensions, IOutputChannelRegistry, IOutputService } from 'vs/workbench/services/output/common/output';

export class BrowserMain extends Disposable {

	private readonly onWillShutdownDisposables = this._register(new DisposableStore());

	constructor(
		private readonly domElement: HTMLElement,
		private readonly configuration: IWorkbenchConstructionOptions
	) {
		super();

		this.init();
	}

	private init(): void {

		// Browser config
		setFullscreen(!!detectFullscreen());
	}

	async open(): Promise<IWorkbench> {

		// Init services and wait for DOM to be ready in parallel
		const [services] = await Promise.all([this.initServices(), domContentLoaded()]);

		// Create Workbench
		const workbench = new Workbench(this.domElement, undefined, services.serviceCollection, services.logService);

		// Listeners
		this.registerListeners(workbench);

		// Startup
		const instantiationService = workbench.startup();

		// Window
		this._register(instantiationService.createInstance(BrowserWindow));

		// Logging
		services.logService.trace('workbench#open with configuration', safeStringify(this.configuration));

		// Return API Facade
		return instantiationService.invokeFunction(accessor => {
			const commandService = accessor.get(ICommandService);
			const lifecycleService = accessor.get(ILifecycleService);
			const timerService = accessor.get(ITimerService);
			const openerService = accessor.get(IOpenerService);
			const productService = accessor.get(IProductService);
			const outputService = accessor.get(IOutputService);
			const telemetryService = accessor.get(ITelemetryService);
			const progessService = accessor.get(IProgressService);

			let outputChannelCounter = 0;

			return {
				commands: {
					executeCommand: (command, ...args) => commandService.executeCommand(command, ...args)
				},
				env: {
<<<<<<< HEAD
					uriScheme: productService.urlProtocol,
					telemetryLevel: telemetryService.telemetryLevel,
=======
					telemetryLevel: telemetryService.telemetryLevel,
					async getUriScheme(): Promise<string> {
						return productService.urlProtocol;
					},
>>>>>>> f2e6fe3b
					async retrievePerformanceMarks() {
						await timerService.whenReady();

						return timerService.getPerformanceMarks();
					},
					async openUri(uri: URI): Promise<boolean> {
						return openerService.open(uri, {});
					}
				},
				window: {
					createOutputChannel: async (name, languageId) => {
						const id = `web-embedder-${++outputChannelCounter}`;
						Registry.as<IOutputChannelRegistry>(Extensions.OutputChannels).registerChannel({ id, label: name, log: false, languageId });
						const channel = outputService.getChannel(id);
						if (channel) {
							return channel;
						}

						throw Error(`Could not create output channel for name: ${name}`);
					},
					withProgress: (options, task) => progessService.withProgress(options, task)
				},
				shutdown: () => lifecycleService.shutdown()
			};
		});
	}

	private registerListeners(workbench: Workbench): void {

		// Workbench Lifecycle
		this._register(workbench.onWillShutdown(() => this.onWillShutdownDisposables.clear()));
		this._register(workbench.onDidShutdown(() => this.dispose()));
	}

	private async initServices(): Promise<{ serviceCollection: ServiceCollection; configurationService: IWorkbenchConfigurationService; logService: ILogService }> {
		const serviceCollection = new ServiceCollection();


		// !!!!!!!!!!!!!!!!!!!!!!!!!!!!!!!!!!!!!!!!!!!!!!!!!!!!!!!!!!!!!!!!!!!!!!
		//
		// NOTE: Please do NOT register services here. Use `registerSingleton()`
		//       from `workbench.common.main.ts` if the service is shared between
		//       desktop and web or `workbench.web.main.ts` if the service
		//       is web only.
		//
		// !!!!!!!!!!!!!!!!!!!!!!!!!!!!!!!!!!!!!!!!!!!!!!!!!!!!!!!!!!!!!!!!!!!!!!


		const payload = this.resolveWorkspaceInitializationPayload();

		// Product
		const productService: IProductService = mixin({ _serviceBrand: undefined, ...product }, this.configuration.productConfiguration);
		serviceCollection.set(IProductService, productService);

		// Environment
		const logsPath = URI.file(toLocalISOString(new Date()).replace(/-|:|\.\d+Z$/g, '')).with({ scheme: 'vscode-log' });
		const environmentService = new BrowserWorkbenchEnvironmentService(payload.id, logsPath, this.configuration, productService);
		serviceCollection.set(IBrowserWorkbenchEnvironmentService, environmentService);

		// Log
		const logService = new BufferLogService(getLogLevel(environmentService));
		serviceCollection.set(ILogService, logService);

		// Remote
		const connectionToken = environmentService.options.connectionToken || getCookieValue(connectionTokenCookieName);
		const remoteAuthorityResolverService = new RemoteAuthorityResolverService(connectionToken, this.configuration.resourceUriProvider);
		serviceCollection.set(IRemoteAuthorityResolverService, remoteAuthorityResolverService);

		// Signing
		const signService = new SignService(connectionToken);
		serviceCollection.set(ISignService, signService);


		// !!!!!!!!!!!!!!!!!!!!!!!!!!!!!!!!!!!!!!!!!!!!!!!!!!!!!!!!!!!!!!!!!!!!!!
		//
		// NOTE: Please do NOT register services here. Use `registerSingleton()`
		//       from `workbench.common.main.ts` if the service is shared between
		//       desktop and web or `workbench.web.main.ts` if the service
		//       is web only.
		//
		// !!!!!!!!!!!!!!!!!!!!!!!!!!!!!!!!!!!!!!!!!!!!!!!!!!!!!!!!!!!!!!!!!!!!!!


		// Remote Agent
		const remoteAgentService = this._register(new RemoteAgentService(this.configuration.webSocketFactory, environmentService, productService, remoteAuthorityResolverService, signService, logService));
		serviceCollection.set(IRemoteAgentService, remoteAgentService);

		// Files
		const fileService = this._register(new FileService(logService));
		serviceCollection.set(IWorkbenchFileService, fileService);
		await this.registerFileSystemProviders(environmentService, fileService, remoteAgentService, logService, logsPath);

		// URI Identity
		const uriIdentityService = new UriIdentityService(fileService);
		serviceCollection.set(IUriIdentityService, uriIdentityService);

		// Long running services (workspace, config, storage)
		const [configurationService, storageService] = await Promise.all([
			this.createWorkspaceService(payload, environmentService, fileService, remoteAgentService, uriIdentityService, logService).then(service => {

				// Workspace
				serviceCollection.set(IWorkspaceContextService, service);

				// Configuration
				serviceCollection.set(IWorkbenchConfigurationService, service);

				return service;
			}),

			this.createStorageService(payload, logService).then(service => {

				// Storage
				serviceCollection.set(IStorageService, service);

				return service;
			})
		]);


		// !!!!!!!!!!!!!!!!!!!!!!!!!!!!!!!!!!!!!!!!!!!!!!!!!!!!!!!!!!!!!!!!!!!!!!
		//
		// NOTE: Please do NOT register services here. Use `registerSingleton()`
		//       from `workbench.common.main.ts` if the service is shared between
		//       desktop and web or `workbench.web.main.ts` if the service
		//       is web only.
		//
		// !!!!!!!!!!!!!!!!!!!!!!!!!!!!!!!!!!!!!!!!!!!!!!!!!!!!!!!!!!!!!!!!!!!!!!


		// Workspace Trust Service
		const workspaceTrustEnablementService = new WorkspaceTrustEnablementService(configurationService, environmentService);
		serviceCollection.set(IWorkspaceTrustEnablementService, workspaceTrustEnablementService);

		const workspaceTrustManagementService = new WorkspaceTrustManagementService(configurationService, remoteAuthorityResolverService, storageService, uriIdentityService, environmentService, configurationService, workspaceTrustEnablementService, logService);
		serviceCollection.set(IWorkspaceTrustManagementService, workspaceTrustManagementService);

		// Update workspace trust so that configuration is updated accordingly
		configurationService.updateWorkspaceTrust(workspaceTrustManagementService.isWorkspaceTrusted());
		this._register(workspaceTrustManagementService.onDidChangeTrust(() => configurationService.updateWorkspaceTrust(workspaceTrustManagementService.isWorkspaceTrusted())));

		// Request Service
		const requestService = new BrowserRequestService(remoteAgentService, configurationService, logService);
		serviceCollection.set(IRequestService, requestService);

		// Userdata Sync Store Management Service
		const userDataSyncStoreManagementService = new UserDataSyncStoreManagementService(productService, configurationService, storageService);
		serviceCollection.set(IUserDataSyncStoreManagementService, userDataSyncStoreManagementService);


		// !!!!!!!!!!!!!!!!!!!!!!!!!!!!!!!!!!!!!!!!!!!!!!!!!!!!!!!!!!!!!!!!!!!!!!
		//
		// NOTE: Please do NOT register services here. Use `registerSingleton()`
		//       from `workbench.common.main.ts` if the service is shared between
		//       desktop and web or `workbench.web.main.ts` if the service
		//       is web only.
		//
		// !!!!!!!!!!!!!!!!!!!!!!!!!!!!!!!!!!!!!!!!!!!!!!!!!!!!!!!!!!!!!!!!!!!!!!

		// Credentials Service
		const credentialsService = new BrowserCredentialsService(environmentService, remoteAgentService, productService);
		serviceCollection.set(ICredentialsService, credentialsService);

		// Userdata Initialize Service
		const userDataInitializationService = new UserDataInitializationService(environmentService, credentialsService, userDataSyncStoreManagementService, fileService, storageService, productService, requestService, logService, uriIdentityService);
		serviceCollection.set(IUserDataInitializationService, userDataInitializationService);

		if (await userDataInitializationService.requiresInitialization()) {
			mark('code/willInitRequiredUserData');

			// Initialize required resources - settings & global state
			await userDataInitializationService.initializeRequiredResources();

			// Important: Reload only local user configuration after initializing
			// Reloading complete configuration blocks workbench until remote configuration is loaded.
			await configurationService.reloadLocalUserConfiguration();

			mark('code/didInitRequiredUserData');
		}

		return { serviceCollection, configurationService, logService };
	}

	private async registerFileSystemProviders(environmentService: IWorkbenchEnvironmentService, fileService: IWorkbenchFileService, remoteAgentService: IRemoteAgentService, logService: BufferLogService, logsPath: URI): Promise<void> {

		// IndexedDB is used for logging and user data
		let indexedDB: IndexedDB | undefined;
		const userDataStore = 'vscode-userdata-store';
		const logsStore = 'vscode-logs-store';
		const handlesStore = 'vscode-filehandles-store';
		try {
			indexedDB = await IndexedDB.create('vscode-web-db', 3, [userDataStore, logsStore, handlesStore]);

			// Close onWillShutdown
			this.onWillShutdownDisposables.add(toDisposable(() => indexedDB?.close()));
		} catch (error) {
			logService.error('Error while creating IndexedDB', error);
		}

		// Logger
		if (indexedDB) {
			fileService.registerProvider(logsPath.scheme, new IndexedDBFileSystemProvider(logsPath.scheme, indexedDB, logsStore, false));
		} else {
			fileService.registerProvider(logsPath.scheme, new InMemoryFileSystemProvider());
		}
		logService.logger = new MultiplexLogService(coalesce([
			new ConsoleLogger(logService.getLevel()),
			new FileLogger('window', environmentService.logFile, logService.getLevel(), false, fileService),
			// Extension development test CLI: forward everything to test runner
			environmentService.isExtensionDevelopment && !!environmentService.extensionTestsLocationURI ? new ConsoleLogInAutomationLogger(logService.getLevel()) : undefined
		]));

		// User data
		let userDataProvider;
		if (indexedDB) {
			userDataProvider = new IndexedDBFileSystemProvider(logsPath.scheme, indexedDB, userDataStore, false);
			this.registerDeveloperActions(<IndexedDBFileSystemProvider>userDataProvider);
		} else {
			logService.info('Using in-memory user data provider');
			userDataProvider = new InMemoryFileSystemProvider();
		}
		fileService.registerProvider(Schemas.vscodeUserData, userDataProvider);

		// Remote file system
		this._register(RemoteFileSystemProviderClient.register(remoteAgentService, fileService, logService));

		// Local file access (if supported by browser)
		if (WebFileSystemAccess.supported(window)) {
			fileService.registerProvider(Schemas.file, new HTMLFileSystemProvider(indexedDB, handlesStore, logService));
		}

		// In-memory
		fileService.registerProvider(Schemas.tmp, new InMemoryFileSystemProvider());
	}

	private registerDeveloperActions(provider: IndexedDBFileSystemProvider): void {
		registerAction2(class ResetUserDataAction extends Action2 {
			constructor() {
				super({
					id: 'workbench.action.resetUserData',
					title: { original: 'Reset User Data', value: localize('reset', "Reset User Data") },
					category: CATEGORIES.Developer,
					menu: {
						id: MenuId.CommandPalette
					}
				});
			}

			async run(accessor: ServicesAccessor): Promise<void> {
				const dialogService = accessor.get(IDialogService);
				const hostService = accessor.get(IHostService);
				const storageService = accessor.get(IStorageService);
				const credentialsService = accessor.get(ICredentialsService);
				const logService = accessor.get(ILogService);
				const result = await dialogService.confirm({
					message: localize('reset user data message', "Would you like to reset your data (settings, keybindings, extensions, snippets and UI State) and reload?")
				});

				if (result.confirmed) {
					try {
						await provider?.reset();
						if (storageService instanceof BrowserStorageService) {
							await storageService.clear();
						}
						if (typeof credentialsService.clear === 'function') {
							await credentialsService.clear();
						}
					} catch (error) {
						logService.error(error);
						throw error;
					}
				}

				hostService.reload();
			}
		});
	}

	private async createStorageService(payload: IAnyWorkspaceIdentifier, logService: ILogService): Promise<IStorageService> {
		const storageService = new BrowserStorageService(payload, logService);

		try {
			await storageService.initialize();

			// Register to close on shutdown
			this.onWillShutdownDisposables.add(toDisposable(() => storageService.close()));

			return storageService;
		} catch (error) {
			onUnexpectedError(error);
			logService.error(error);

			return storageService;
		}
	}

	private async createWorkspaceService(payload: IAnyWorkspaceIdentifier, environmentService: IWorkbenchEnvironmentService, fileService: FileService, remoteAgentService: IRemoteAgentService, uriIdentityService: IUriIdentityService, logService: ILogService): Promise<WorkspaceService> {
		const configurationCache = new ConfigurationCache([Schemas.file, Schemas.vscodeUserData, Schemas.tmp] /* Cache all non native resources */, environmentService, fileService);
		const workspaceService = new WorkspaceService({ remoteAuthority: this.configuration.remoteAuthority, configurationCache }, environmentService, fileService, remoteAgentService, uriIdentityService, logService);

		try {
			await workspaceService.initialize(payload);

			return workspaceService;
		} catch (error) {
			onUnexpectedError(error);
			logService.error(error);

			return workspaceService;
		}
	}

	private resolveWorkspaceInitializationPayload(): IAnyWorkspaceIdentifier {
		let workspace: IWorkspace | undefined = undefined;
		if (this.configuration.workspaceProvider) {
			workspace = this.configuration.workspaceProvider.workspace;
		}

		// Multi-root workspace
		if (workspace && isWorkspaceToOpen(workspace)) {
			return getWorkspaceIdentifier(workspace.workspaceUri);
		}

		// Single-folder workspace
		if (workspace && isFolderToOpen(workspace)) {
			return getSingleFolderWorkspaceIdentifier(workspace.folderUri);
		}

		return { id: 'empty-window' };
	}
}<|MERGE_RESOLUTION|>--- conflicted
+++ resolved
@@ -131,15 +131,11 @@
 					executeCommand: (command, ...args) => commandService.executeCommand(command, ...args)
 				},
 				env: {
-<<<<<<< HEAD
 					uriScheme: productService.urlProtocol,
-					telemetryLevel: telemetryService.telemetryLevel,
-=======
 					telemetryLevel: telemetryService.telemetryLevel,
 					async getUriScheme(): Promise<string> {
 						return productService.urlProtocol;
 					},
->>>>>>> f2e6fe3b
 					async retrievePerformanceMarks() {
 						await timerService.whenReady();
 
@@ -150,7 +146,7 @@
 					}
 				},
 				window: {
-					createOutputChannel: async (name, languageId) => {
+					createOutputChannel: async (name: string, languageId?: string) => {
 						const id = `web-embedder-${++outputChannelCounter}`;
 						Registry.as<IOutputChannelRegistry>(Extensions.OutputChannels).registerChannel({ id, label: name, log: false, languageId });
 						const channel = outputService.getChannel(id);
