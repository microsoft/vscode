--- conflicted
+++ resolved
@@ -88,12 +88,9 @@
 import { IStoredWorkspace } from 'vs/platform/workspaces/common/workspaces';
 import { UserDataProfileInitializer } from 'vs/workbench/services/userDataProfile/browser/userDataProfileInit';
 import { UserDataSyncInitializer } from 'vs/workbench/services/userDataSync/browser/userDataSyncInit';
-<<<<<<< HEAD
 import { BrowserRemoteResourceLoader } from 'vs/workbench/services/remote/browser/browserRemoteResourceHandler';
-=======
 import { BufferLogger } from 'vs/platform/log/common/bufferLog';
 import { FileLoggerService } from 'vs/platform/log/common/fileLog';
->>>>>>> b7be44e6
 
 export class BrowserMain extends Disposable {
 
@@ -269,11 +266,6 @@
 		const logService = new LogService(logger, otherLoggers);
 		serviceCollection.set(ILogService, logService);
 
-<<<<<<< HEAD
-		// Files
-		const fileService = this._register(new FileService(logService));
-		serviceCollection.set(IWorkbenchFileService, fileService);
-=======
 		// Set the logger of the fileLogger after the log service is ready.
 		// This is to avoid cyclic dependency
 		fileLogger.logger = logService;
@@ -281,7 +273,6 @@
 		// Register File System Providers depending on IndexedDB support
 		// Register them early because they are needed for the profiles initialization
 		await this.registerIndexedDBFileSystemProviders(environmentService, fileService, logService, loggerService, logsPath);
->>>>>>> b7be44e6
 
 		// Remote
 		const connectionToken = environmentService.options.connectionToken || getCookieValue(connectionTokenCookieName);
@@ -305,18 +296,6 @@
 		// !!!!!!!!!!!!!!!!!!!!!!!!!!!!!!!!!!!!!!!!!!!!!!!!!!!!!!!!!!!!!!!!!!!!!!
 
 
-<<<<<<< HEAD
-
-		// Logger
-		const loggerService = new FileLoggerService(logLevel, logsPath, fileService);
-		serviceCollection.set(ILoggerService, loggerService);
-
-		// Register File System Providers depending on IndexedDB support
-		// Register them early because they are needed for the profiles initialization
-		await this.registerIndexedDBFileSystemProviders(environmentService, fileService, bufferLogger, logService, loggerService, logsPath);
-
-=======
->>>>>>> b7be44e6
 		// URI Identity
 		const uriIdentityService = new UriIdentityService(fileService);
 		serviceCollection.set(IUriIdentityService, uriIdentityService);
