--- conflicted
+++ resolved
@@ -11,15 +11,11 @@
 import { Event, Emitter } from 'vs/base/common/event';
 import { IWorkbenchLayoutService } from 'vs/workbench/services/layout/browser/layoutService';
 import { assertIsDefined } from 'vs/base/common/types';
-<<<<<<< HEAD
-import { Disposable, IDisposable, toDisposable } from 'vs/base/common/lifecycle';
+import { IDisposable, toDisposable } from 'vs/base/common/lifecycle';
 import { importCss } from 'vs/base/browser/importCss';
 
 importCss('./media/part.css', import.meta.url)
 
-=======
-import { IDisposable, toDisposable } from 'vs/base/common/lifecycle';
->>>>>>> 3f2a0de2
 
 export interface IPartOptions {
 	readonly hasTitle?: boolean;
