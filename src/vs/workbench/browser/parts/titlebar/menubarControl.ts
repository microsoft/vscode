--- conflicted
+++ resolved
@@ -32,11 +32,8 @@
 import { SubmenuAction } from 'vs/base/browser/ui/menu/menu';
 import { attachMenuStyler } from 'vs/platform/theme/common/styler';
 import { assign } from 'vs/base/common/objects';
-<<<<<<< HEAD
 import { mnemonicMenuLabel } from 'vs/base/common/labels';
-=======
 import { getAccessibilitySupport } from 'vs/base/browser/browser';
->>>>>>> d4150608
 
 export class MenubarControl extends Disposable {
 
