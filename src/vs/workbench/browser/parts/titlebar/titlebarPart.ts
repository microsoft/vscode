--- conflicted
+++ resolved
@@ -69,11 +69,8 @@
 	declare readonly _serviceBrand: undefined;
 
 	protected rootContainer!: HTMLElement;
-<<<<<<< HEAD
 	protected windowControls: HTMLElement | undefined;
-=======
 	protected readonly titleMenuElement: HTMLElement = $('div.title-menu');
->>>>>>> 46257aae
 	protected title!: HTMLElement;
 
 	protected customMenubar: CustomMenubarControl | undefined;
@@ -160,17 +157,12 @@
 			}
 		}
 
-<<<<<<< HEAD
 		if (this.titleBarStyle !== 'native' && this.layoutControls && event.affectsConfiguration('workbench.layoutControl.enabled')) {
 			this.layoutControls.classList.toggle('show-layout-control', this.layoutControlEnabled);
-=======
+		}
+
 		if (event.affectsConfiguration('window.experimental.titleMenu')) {
 			this.updateTitleMenu();
-		}
-
-		if (this.titleBarStyle !== 'native' && this.windowControls && event.affectsConfiguration('workbench.layoutControl.enabled')) {
-			this.windowControls.classList.toggle('show-layout-control', this.layoutControlEnabled);
->>>>>>> 46257aae
 		}
 	}
 
