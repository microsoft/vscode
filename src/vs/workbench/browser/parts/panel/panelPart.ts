/*---------------------------------------------------------------------------------------------
 *  Copyright (c) Microsoft Corporation. All rights reserved.
 *  Licensed under the MIT License. See License.txt in the project root for license information.
 *--------------------------------------------------------------------------------------------*/

import 'vs/css!./media/panelpart';
import { localize } from 'vs/nls';
import { IAction, Separator, toAction } from 'vs/base/common/actions';
import { Event } from 'vs/base/common/event';
import { Registry } from 'vs/platform/registry/common/platform';
import { ActionsOrientation, prepareActions } from 'vs/base/browser/ui/actionbar/actionbar';
import { ActivePanelContext, PanelFocusContext } from 'vs/workbench/common/panel';
import { CompositePart, ICompositeTitleLabel } from 'vs/workbench/browser/parts/compositePart';
import { IPanelService, IPanelIdentifier } from 'vs/workbench/services/panel/common/panelService';
import { IWorkbenchLayoutService, Parts, Position } from 'vs/workbench/services/layout/browser/layoutService';
import { IStorageService, StorageScope, IStorageValueChangeEvent, StorageTarget } from 'vs/platform/storage/common/storage';
import { IContextMenuService } from 'vs/platform/contextview/browser/contextView';
import { ITelemetryService } from 'vs/platform/telemetry/common/telemetry';
import { IKeybindingService } from 'vs/platform/keybinding/common/keybinding';
import { IInstantiationService } from 'vs/platform/instantiation/common/instantiation';
import { PanelActivityAction, TogglePanelAction, PlaceHolderPanelActivityAction, PlaceHolderToggleCompositePinnedAction, PositionPanelActionConfigs, SetPanelPositionAction } from 'vs/workbench/browser/parts/panel/panelActions';
import { IThemeService, registerThemingParticipant } from 'vs/platform/theme/common/themeService';
import { PANEL_BACKGROUND, PANEL_BORDER, PANEL_ACTIVE_TITLE_FOREGROUND, PANEL_INACTIVE_TITLE_FOREGROUND, PANEL_ACTIVE_TITLE_BORDER, PANEL_INPUT_BORDER, EDITOR_DRAG_AND_DROP_BACKGROUND, PANEL_DRAG_AND_DROP_BORDER } from 'vs/workbench/common/theme';
import { activeContrastBorder, focusBorder, contrastBorder, editorBackground, badgeBackground, badgeForeground } from 'vs/platform/theme/common/colorRegistry';
import { CompositeBar, ICompositeBarItem, CompositeDragAndDrop } from 'vs/workbench/browser/parts/compositeBar';
import { ToggleCompositePinnedAction } from 'vs/workbench/browser/parts/compositeBarActions';
import { IBadge } from 'vs/workbench/services/activity/common/activity';
import { INotificationService } from 'vs/platform/notification/common/notification';
import { Dimension, trackFocus, EventHelper, $ } from 'vs/base/browser/dom';
import { IDisposable, DisposableStore } from 'vs/base/common/lifecycle';
import { IContextKey, IContextKeyService, ContextKeyExpr } from 'vs/platform/contextkey/common/contextkey';
import { isUndefinedOrNull, assertIsDefined } from 'vs/base/common/types';
import { registerSingleton } from 'vs/platform/instantiation/common/extensions';
import { IExtensionService } from 'vs/workbench/services/extensions/common/extensions';
import { ViewContainer, IViewDescriptorService, IViewContainerModel, ViewContainerLocation, getEnabledViewContainerContextKey } from 'vs/workbench/common/views';
import { IPaneComposite } from 'vs/workbench/common/panecomposite';
import { Before2D, CompositeDragAndDropObserver, ICompositeDragAndDrop, toggleDropEffect } from 'vs/workbench/browser/dnd';
import { IActivity } from 'vs/workbench/common/activity';
import { HoverPosition } from 'vs/base/browser/ui/hover/hoverWidget';
import { Extensions as ViewletExtensions, PaneComposite, PaneCompositeDescriptor, PaneCompositeRegistry } from 'vs/workbench/browser/panecomposite';
import { ToolBar } from 'vs/base/browser/ui/toolbar/toolbar';
import { CompositeMenuActions } from 'vs/workbench/browser/actions';
import { MenuId } from 'vs/platform/actions/common/actions';
import { IComposite } from 'vs/workbench/common/composite';

interface ICachedPanel {
	id: string;
	name?: string;
	pinned: boolean;
	order?: number;
	visible: boolean;
	views?: { when?: string; }[];
}

interface IPlaceholderViewContainer {
	id: string;
	name?: string;
}

<<<<<<< HEAD
export abstract class BasePanelPart extends CompositePart<Panel> {
	protected abstract pinnedPanelsKey: string;
	protected abstract placeholdeViewContainersKey: string;
=======
export class PanelPart extends CompositePart<PaneComposite> implements IPanelService {
>>>>>>> c46e473a

	private static readonly MIN_COMPOSITE_BAR_WIDTH = 50;

	declare readonly _serviceBrand: undefined;

	//#region IView

	readonly minimumWidth: number = 300;
	readonly maximumWidth: number = Number.POSITIVE_INFINITY;
	readonly minimumHeight: number = 77;
	readonly maximumHeight: number = Number.POSITIVE_INFINITY;

	readonly snap = true;

	get preferredHeight(): number | undefined {
		// Don't worry about titlebar or statusbar visibility
		// The difference is minimal and keeps this function clean
		return this.layoutService.dimension.height * 0.4;
	}

	get preferredWidth(): number | undefined {
		return this.layoutService.dimension.width * 0.4;
	}

	//#endregion

	get onDidPanelOpen(): Event<{ panel: IPaneComposite, focus: boolean; }> { return Event.map(this.onDidCompositeOpen.event, compositeOpen => ({ panel: compositeOpen.composite as IPaneComposite, focus: compositeOpen.focus })); }
	readonly onDidPanelClose = this.onDidCompositeClose.event as Event<IPaneComposite>;

	private activePanelContextKey: IContextKey<string>;
	private panelFocusContextKey: IContextKey<boolean>;

	private compositeBar: CompositeBar;
	private readonly compositeActions = new Map<string, { activityAction: PanelActivityAction, pinnedAction: ToggleCompositePinnedAction; }>();

	private globalToolBar: ToolBar | undefined;

	private readonly panelDisposables: Map<string, IDisposable> = new Map<string, IDisposable>();

	private blockOpeningPanel = false;
	private contentDimension: Dimension | undefined;

	private extensionsRegistered = false;

	private panelRegistry: PaneCompositeRegistry;

	private dndHandler: ICompositeDragAndDrop;

	private readonly enabledViewContainersContextKeys: Map<string, IContextKey<boolean>> = new Map<string, IContextKey<boolean>>();

	private globalActions: CompositeMenuActions;

	constructor(
		private readonly partId: Parts,
		activePanelSettingsKey: string,
		panelRegistryId: string,
		private readonly backgroundColor: string,
		private readonly viewContainerLocation: ViewContainerLocation,
		@INotificationService notificationService: INotificationService,
		@IStorageService storageService: IStorageService,
		@ITelemetryService telemetryService: ITelemetryService,
		@IContextMenuService contextMenuService: IContextMenuService,
		@IWorkbenchLayoutService layoutService: IWorkbenchLayoutService,
		@IKeybindingService keybindingService: IKeybindingService,
		@IInstantiationService instantiationService: IInstantiationService,
		@IThemeService themeService: IThemeService,
		@IViewDescriptorService private readonly viewDescriptorService: IViewDescriptorService,
		@IContextKeyService private readonly contextKeyService: IContextKeyService,
		@IExtensionService private readonly extensionService: IExtensionService,
	) {
		super(
			notificationService,
			storageService,
			telemetryService,
			contextMenuService,
			layoutService,
			keybindingService,
			instantiationService,
			themeService,
<<<<<<< HEAD
			Registry.as<PanelRegistry>(panelRegistryId),
			activePanelSettingsKey,
			Registry.as<PanelRegistry>(panelRegistryId).getDefaultPanelId(),
=======
			Registry.as<PaneCompositeRegistry>(ViewletExtensions.Panels),
			PanelPart.activePanelSettingsKey,
			viewDescriptorService.getDefaultViewContainer(ViewContainerLocation.Panel)!.id,
>>>>>>> c46e473a
			'panel',
			'panel',
			undefined,
			partId,
			{ hasTitle: true }
		);

<<<<<<< HEAD
		this.panelRegistry = Registry.as<PanelRegistry>(panelRegistryId);
=======
		this.panelRegistry = Registry.as<PaneCompositeRegistry>(ViewletExtensions.Panels);
>>>>>>> c46e473a

		this.dndHandler = new CompositeDragAndDrop(this.viewDescriptorService, this.viewContainerLocation,
			(id: string, focus?: boolean) => (this.openPanel(id, focus) as Promise<IPaneComposite | undefined>).then(panel => panel || null),
			(from: string, to: string, before?: Before2D) => this.compositeBar.move(from, to, before?.horizontallyBefore),
			() => this.compositeBar.getCompositeBarItems()
		);

		this.compositeBar = this._register(this.instantiationService.createInstance(CompositeBar, this.getCachedPanels(), {
			icon: false,
			orientation: ActionsOrientation.HORIZONTAL,
			activityHoverOptions: {
				position: () => this.layoutService.getPanelPosition() === Position.BOTTOM && !this.layoutService.isPanelMaximized() ? HoverPosition.ABOVE : HoverPosition.BELOW,
			},
			openComposite: (compositeId, preserveFocus) => this.openPanel(compositeId, !preserveFocus).then(panel => panel || null),
			getActivityAction: compositeId => this.getCompositeActions(compositeId).activityAction,
			getCompositePinnedAction: compositeId => this.getCompositeActions(compositeId).pinnedAction,
			getOnCompositeClickAction: compositeId => this.instantiationService.createInstance(PanelActivityAction, assertIsDefined(this.getPanel(compositeId))),
			fillExtraContextMenuActions: actions => {
				actions.push(...[
					new Separator(),
					...PositionPanelActionConfigs
						// show the contextual menu item if it is not in that position
						.filter(({ when }) => contextKeyService.contextMatchesRules(when))
						.map(({ id, label }) => this.instantiationService.createInstance(SetPanelPositionAction, id, label)),
					this.instantiationService.createInstance(TogglePanelAction, TogglePanelAction.ID, localize('hidePanel', "Hide Panel"))
				]);
			},
			getContextMenuActionsForComposite: compositeId => this.getContextMenuActionsForComposite(compositeId),
			getDefaultCompositeId: () => viewDescriptorService.getDefaultViewContainer(ViewContainerLocation.Panel)!.id,
			hidePart: () => this.layoutService.setPanelHidden(true),
			dndHandler: this.dndHandler,
			compositeSize: 0,
			overflowActionSize: 44,
			colors: theme => ({
				activeBackgroundColor: theme.getColor(this.backgroundColor), // Background color for overflow action
				inactiveBackgroundColor: theme.getColor(this.backgroundColor), // Background color for overflow action
				activeBorderBottomColor: theme.getColor(PANEL_ACTIVE_TITLE_BORDER),
				activeForegroundColor: theme.getColor(PANEL_ACTIVE_TITLE_FOREGROUND),
				inactiveForegroundColor: theme.getColor(PANEL_INACTIVE_TITLE_FOREGROUND),
				badgeBackground: theme.getColor(badgeBackground),
				badgeForeground: theme.getColor(badgeForeground),
				dragAndDropBorder: theme.getColor(PANEL_DRAG_AND_DROP_BORDER)
			})
		}));

		this.activePanelContextKey = ActivePanelContext.bindTo(contextKeyService);
		this.panelFocusContextKey = PanelFocusContext.bindTo(contextKeyService);

		this.globalActions = this._register(this.instantiationService.createInstance(CompositeMenuActions, MenuId.PanelTitle, undefined, undefined));

		this.registerListeners();
		this.onDidRegisterPanels([...this.getPanels()]);
	}

	private getContextMenuActionsForComposite(compositeId: string): IAction[] {
		const result: IAction[] = [];
		const viewContainer = this.viewDescriptorService.getViewContainerById(compositeId)!;
		const defaultLocation = this.viewDescriptorService.getDefaultViewContainerLocation(viewContainer)!;
		if (defaultLocation !== this.viewDescriptorService.getViewContainerLocation(viewContainer)) {
			result.push(toAction({ id: 'resetLocationAction', label: localize('resetLocation', "Reset Location"), run: () => this.viewDescriptorService.moveViewContainerToLocation(viewContainer, defaultLocation) }));
		} else {
			const viewContainerModel = this.viewDescriptorService.getViewContainerModel(viewContainer);
			if (viewContainerModel.allViewDescriptors.length === 1) {
				const viewToReset = viewContainerModel.allViewDescriptors[0];
				const defaultContainer = this.viewDescriptorService.getDefaultContainerById(viewToReset.id)!;
				if (defaultContainer !== viewContainer) {
					result.push(toAction({ id: 'resetLocationAction', label: localize('resetLocation', "Reset Location"), run: () => this.viewDescriptorService.moveViewsToContainer([viewToReset], defaultContainer) }));
				}
			}
		}
		return result;
	}

	private onDidRegisterPanels(panels: PaneCompositeDescriptor[]): void {
		for (const panel of panels) {
			const cachedPanel = this.getCachedPanels().filter(({ id }) => id === panel.id)[0];
			const activePanel = this.getActivePanel();
			const isActive =
				activePanel?.getId() === panel.id ||
				(!activePanel && this.getLastActivePanelId() === panel.id) ||
				(this.extensionsRegistered && this.compositeBar.getVisibleComposites().length === 0);

			if (isActive || !this.shouldBeHidden(panel.id, cachedPanel)) {

				// Override order
				const newPanel = {
					id: panel.id,
					name: panel.name,
					order: panel.order,
					requestedIndex: panel.requestedIndex
				};

				this.compositeBar.addComposite(newPanel);

				// Pin it by default if it is new
				if (!cachedPanel) {
					this.compositeBar.pin(panel.id);
				}

				if (isActive) {
					// Only try to open the panel if it has been created and visible
					if (!activePanel && this.element && this.layoutService.isVisible(this.partId)) {
						this.doOpenPanel(panel.id);
					}

					this.compositeBar.activateComposite(panel.id);
				}
			}
		}

		for (const panel of panels) {
			const viewContainer = this.getViewContainer(panel.id)!;
			const viewContainerModel = this.viewDescriptorService.getViewContainerModel(viewContainer);
			this.updateActivity(viewContainer, viewContainerModel);
			this.showOrHideViewContainer(viewContainer, viewContainerModel);

			const disposables = new DisposableStore();
			disposables.add(viewContainerModel.onDidChangeActiveViewDescriptors(() => this.showOrHideViewContainer(viewContainer, viewContainerModel)));
			disposables.add(viewContainerModel.onDidChangeContainerInfo(() => this.updateActivity(viewContainer, viewContainerModel)));

			this.panelDisposables.set(panel.id, disposables);
		}
	}

	private async onDidDeregisterPanel(panelId: string): Promise<void> {
		const disposable = this.panelDisposables.get(panelId);
		if (disposable) {
			disposable.dispose();
		}
		this.panelDisposables.delete(panelId);

		const activeContainers = this.viewDescriptorService.getViewContainersByLocation(this.viewContainerLocation)
			.filter(container => this.viewDescriptorService.getViewContainerModel(container).activeViewDescriptors.length > 0);

		if (activeContainers.length) {
			if (this.getActivePanel()?.getId() === panelId) {
				const defaultPanelId = this.viewDescriptorService.getDefaultViewContainer(ViewContainerLocation.Panel)!.id;
				const containerToOpen = activeContainers.filter(c => c.id === defaultPanelId)[0] || activeContainers[0];
				await this.openPanel(containerToOpen.id);
			}
		} else {
			this.layoutService.setPanelHidden(true);
		}

		this.removeComposite(panelId);
	}

	private updateActivity(viewContainer: ViewContainer, viewContainerModel: IViewContainerModel): void {
		const cachedTitle = this.getPlaceholderViewContainers().filter(panel => panel.id === viewContainer.id)[0]?.name;

		const activity: IActivity = {
			id: viewContainer.id,
			name: this.extensionsRegistered || cachedTitle === undefined ? viewContainerModel.title : cachedTitle,
			keybindingId: viewContainerModel.keybindingId
		};

		const { activityAction, pinnedAction } = this.getCompositeActions(viewContainer.id);
		activityAction.setActivity(activity);

		if (pinnedAction instanceof PlaceHolderToggleCompositePinnedAction) {
			pinnedAction.setActivity(activity);
		}

		// only update our cached panel info after extensions are done registering
		if (this.extensionsRegistered) {
			this.saveCachedPanels();
		}
	}

	private showOrHideViewContainer(viewContainer: ViewContainer, viewContainerModel: IViewContainerModel): void {
		let contextKey = this.enabledViewContainersContextKeys.get(viewContainer.id);
		if (!contextKey) {
			contextKey = this.contextKeyService.createKey(getEnabledViewContainerContextKey(viewContainer.id), false);
			this.enabledViewContainersContextKeys.set(viewContainer.id, contextKey);
		}
		if (viewContainerModel.activeViewDescriptors.length) {
			contextKey.set(true);
			this.compositeBar.addComposite({ id: viewContainer.id, name: viewContainer.title, order: viewContainer.order, requestedIndex: viewContainer.requestedIndex });
		} else if (viewContainer.hideIfEmpty) {
			contextKey.set(false);
			this.hideComposite(viewContainer.id);
		}
	}

	private shouldBeHidden(panelId: string, cachedPanel?: ICachedPanel): boolean {
		const viewContainer = this.getViewContainer(panelId);
		if (!viewContainer || !viewContainer.hideIfEmpty) {
			return false;
		}

		return cachedPanel?.views && cachedPanel.views.length
			? cachedPanel.views.every(({ when }) => !!when && !this.contextKeyService.contextMatchesRules(ContextKeyExpr.deserialize(when)))
			: false;
	}

	private registerListeners(): void {

		// Global Panel Actions
		this._register(this.globalActions.onDidChange(() => this.updateGlobalToolbarActions()));

		// Panel registration
		this._register(this.registry.onDidRegister(panel => this.onDidRegisterPanels([panel])));
		this._register(this.registry.onDidDeregister(panel => this.onDidDeregisterPanel(panel.id)));

		// Activate on panel open
		this._register(this.onDidPanelOpen(({ panel }) => this.onPanelOpen(panel)));

		// Deactivate on panel close
		this._register(this.onDidPanelClose(this.onPanelClose, this));

		// Extension registration
		let disposables = this._register(new DisposableStore());
		this._register(this.extensionService.onDidRegisterExtensions(() => {
			disposables.clear();
			this.onDidRegisterExtensions();
			this.compositeBar.onDidChange(() => this.saveCachedPanels(), this, disposables);
			this.storageService.onDidChangeValue(e => this.onDidStorageValueChange(e), this, disposables);
		}));

	}

	private onDidRegisterExtensions(): void {
		this.extensionsRegistered = true;
		this.removeNotExistingComposites();

		this.saveCachedPanels();
	}

	private removeNotExistingComposites(): void {
		const panels = this.getPanels();
		for (const { id } of this.getCachedPanels()) { // should this value match viewlet (load on ctor)
			if (panels.every(panel => panel.id !== id)) {
				this.hideComposite(id);
			}
		}
	}

	private hideComposite(compositeId: string): void {
		this.compositeBar.hideComposite(compositeId);

		const compositeActions = this.compositeActions.get(compositeId);
		if (compositeActions) {
			compositeActions.activityAction.dispose();
			compositeActions.pinnedAction.dispose();
			this.compositeActions.delete(compositeId);
		}
	}

	private onPanelOpen(panel: IComposite): void {
		this.activePanelContextKey.set(panel.getId());

		const foundPanel = this.panelRegistry.getPaneComposite(panel.getId());
		if (foundPanel) {
			this.compositeBar.addComposite(foundPanel);
		}

		// Activate composite when opened
		this.compositeBar.activateComposite(panel.getId());

		const panelDescriptor = this.panelRegistry.getPaneComposite(panel.getId());
		if (panelDescriptor) {
			const viewContainer = this.getViewContainer(panelDescriptor.id);
			if (viewContainer?.hideIfEmpty) {
				const viewContainerModel = this.viewDescriptorService.getViewContainerModel(viewContainer);
				if (viewContainerModel.activeViewDescriptors.length === 0 && this.compositeBar.getPinnedComposites().length > 1) {
					this.hideComposite(panelDescriptor.id); // Update the composite bar by hiding
				}
			}
		}

		this.layoutCompositeBar(); // Need to relayout composite bar since different panels have different action bar width
		this.layoutEmptyMessage();
	}

	private onPanelClose(panel: IComposite): void {
		const id = panel.getId();

		if (this.activePanelContextKey.get() === id) {
			this.activePanelContextKey.reset();
		}

		this.compositeBar.deactivateComposite(panel.getId());
		this.layoutEmptyMessage();
	}

	override create(parent: HTMLElement): void {
		this.element = parent;

		super.create(parent);

		this.createEmptyPanelMessage();

		const focusTracker = this._register(trackFocus(parent));
		this._register(focusTracker.onDidFocus(() => this.panelFocusContextKey.set(true)));
		this._register(focusTracker.onDidBlur(() => this.panelFocusContextKey.set(false)));
	}

	override createTitleArea(parent: HTMLElement): HTMLElement {
		const element = super.createTitleArea(parent);
		const globalTitleActionsContainer = element.appendChild($('.global-actions'));

		// Global Actions Toolbar
		this.globalToolBar = this._register(new ToolBar(globalTitleActionsContainer, this.contextMenuService, {
			actionViewItemProvider: action => this.actionViewItemProvider(action),
			orientation: ActionsOrientation.HORIZONTAL,
			getKeyBinding: action => this.keybindingService.lookupKeybinding(action.id),
			anchorAlignmentProvider: () => this.getTitleAreaDropDownAnchorAlignment(),
			toggleMenuTitle: localize('moreActions', "More Actions...")
		}));

		this.updateGlobalToolbarActions();

		return element;
	}

	private updateGlobalToolbarActions(): void {
		const primaryActions = this.globalActions.getPrimaryActions();
		const secondaryActions = this.globalActions.getSecondaryActions();

		if (this.globalToolBar) {
			this.globalToolBar.setActions(prepareActions(primaryActions), prepareActions(secondaryActions));
		}
	}

	private createEmptyPanelMessage(): void {
		const contentArea = this.getContentArea()!;
		this.emptyPanelMessageElement = document.createElement('div');
		this.emptyPanelMessageElement.classList.add('empty-panel-message-area');

		const messageElement = document.createElement('div');
		messageElement.classList.add('empty-panel-message');
		messageElement.innerText = localize('panel.emptyMessage', "Drag a view into the panel to display.");

		this.emptyPanelMessageElement.appendChild(messageElement);
		contentArea.appendChild(this.emptyPanelMessageElement);

		this._register(CompositeDragAndDropObserver.INSTANCE.registerTarget(this.emptyPanelMessageElement, {
			onDragOver: (e) => {
				EventHelper.stop(e.eventData, true);
				const validDropTarget = this.dndHandler.onDragEnter(e.dragAndDropData, undefined, e.eventData);
				toggleDropEffect(e.eventData.dataTransfer, 'move', validDropTarget);
			},
			onDragEnter: (e) => {
				EventHelper.stop(e.eventData, true);

				const validDropTarget = this.dndHandler.onDragEnter(e.dragAndDropData, undefined, e.eventData);
				this.emptyPanelMessageElement!.style.backgroundColor = validDropTarget ? this.theme.getColor(EDITOR_DRAG_AND_DROP_BACKGROUND)?.toString() || '' : '';
			},
			onDragLeave: (e) => {
				EventHelper.stop(e.eventData, true);
				this.emptyPanelMessageElement!.style.backgroundColor = '';
			},
			onDragEnd: (e) => {
				EventHelper.stop(e.eventData, true);
				this.emptyPanelMessageElement!.style.backgroundColor = '';
			},
			onDrop: (e) => {
				EventHelper.stop(e.eventData, true);
				this.emptyPanelMessageElement!.style.backgroundColor = '';

				this.dndHandler.drop(e.dragAndDropData, undefined, e.eventData);
			},
		}));
	}

	override updateStyles(): void {
		super.updateStyles();

		const container = assertIsDefined(this.getContainer());
		container.style.backgroundColor = this.getColor(this.backgroundColor) || '';
		const borderColor = this.getColor(PANEL_BORDER) || this.getColor(contrastBorder) || '';
		container.style.borderLeftColor = borderColor;
		container.style.borderRightColor = borderColor;

		const title = this.getTitleArea();
		if (title) {
			title.style.borderTopColor = this.getColor(PANEL_BORDER) || this.getColor(contrastBorder) || '';
		}
	}

	doOpenPanel(id: string, focus?: boolean): PaneComposite | undefined {
		if (this.blockOpeningPanel) {
			return undefined; // Workaround against a potential race condition
		}

		// First check if panel is hidden and show if so
		if (!this.layoutService.isVisible(this.partId)) {
			try {
				this.blockOpeningPanel = true;
				this.layoutService.setPanelHidden(false);
			} finally {
				this.blockOpeningPanel = false;
			}
		}

		return this.openComposite(id, focus) as PaneComposite;
	}

	async openPanel(id?: string, focus?: boolean): Promise<PaneComposite | undefined> {
		if (typeof id === 'string' && this.getPanel(id)) {
			return this.doOpenPanel(id, focus);
		}

		await this.extensionService.whenInstalledExtensionsRegistered();

		if (typeof id === 'string' && this.getPanel(id)) {
			return this.doOpenPanel(id, focus);
		}

		return undefined;
	}

	showActivity(panelId: string, badge: IBadge, clazz?: string): IDisposable {
		return this.compositeBar.showActivity(panelId, badge, clazz);
	}

	getPanel(panelId: string): IPanelIdentifier | undefined {
		return this.panelRegistry.getPaneComposite(panelId);
	}

	getPanels(): readonly PaneCompositeDescriptor[] {
		return this.panelRegistry.getPaneComposites()
			.sort((v1, v2) => {
				if (typeof v1.order !== 'number') {
					return 1;
				}

				if (typeof v2.order !== 'number') {
					return -1;
				}

				return v1.order - v2.order;
			});
	}

	getPinnedPanels(): readonly PaneCompositeDescriptor[] {
		const pinnedCompositeIds = this.compositeBar.getPinnedComposites().map(c => c.id);
		return this.getPanels()
			.filter(p => pinnedCompositeIds.includes(p.id))
			.sort((p1, p2) => pinnedCompositeIds.indexOf(p1.id) - pinnedCompositeIds.indexOf(p2.id));
	}

	getActivePanel(): IPaneComposite | undefined {
		return <IPaneComposite>this.getActiveComposite();
	}

	getLastActivePanelId(): string {
		return this.getLastActiveCompositetId();
	}

	hideActivePanel(): void {
		// First check if panel is visible and hide if so
		if (this.layoutService.isVisible(this.partId)) {
			this.layoutService.setPanelHidden(true);
		}

		this.hideActiveComposite();
	}

	protected override createTitleLabel(parent: HTMLElement): ICompositeTitleLabel {
		const titleArea = this.compositeBar.create(parent);
		titleArea.classList.add('panel-switcher-container');

		return {
			updateTitle: (id, title, keybinding) => {
				const action = this.compositeBar.getAction(id);
				if (action) {
					action.label = title;
				}
			},
			updateStyles: () => {
				// Handled via theming participant
			}
		};
	}

	override layout(width: number, height: number): void {
		if (!this.layoutService.isVisible(this.partId)) {
			return;
		}

		if (this.layoutService.getPanelPosition() === Position.RIGHT) {
			this.contentDimension = new Dimension(width - 1, height); // Take into account the 1px border when layouting
		} else {
			this.contentDimension = new Dimension(width, height);
		}

		// Layout contents
		super.layout(this.contentDimension.width, this.contentDimension.height);

		// Layout composite bar
		this.layoutCompositeBar();

		// Add empty panel message
		this.layoutEmptyMessage();
	}

	private layoutCompositeBar(): void {
		if (this.contentDimension && this.dimension) {
			let availableWidth = this.contentDimension.width - 40; // take padding into account
			if (this.toolBar) {
				availableWidth = Math.max(PanelPart.MIN_COMPOSITE_BAR_WIDTH, availableWidth - this.getToolbarWidth()); // adjust height for global actions showing
			}

			this.compositeBar.layout(new Dimension(availableWidth, this.dimension.height));
		}
	}

	private emptyPanelMessageElement: HTMLElement | undefined;
	private layoutEmptyMessage(): void {
		if (this.emptyPanelMessageElement) {
			this.emptyPanelMessageElement.classList.toggle('visible', this.compositeBar.getVisibleComposites().length === 0);
		}
	}

	private getCompositeActions(compositeId: string): { activityAction: PanelActivityAction, pinnedAction: ToggleCompositePinnedAction; } {
		let compositeActions = this.compositeActions.get(compositeId);
		if (!compositeActions) {
			const panel = this.getPanel(compositeId);
			const cachedPanel = this.getCachedPanels().filter(p => p.id === compositeId)[0];

			if (panel && cachedPanel?.name) {
				panel.name = cachedPanel.name;
			}

			if (panel) {
				compositeActions = {
					activityAction: new PanelActivityAction(assertIsDefined(this.getPanel(compositeId)), this),
					pinnedAction: new ToggleCompositePinnedAction(this.getPanel(compositeId), this.compositeBar)
				};
			} else {
				compositeActions = {
					activityAction: new PlaceHolderPanelActivityAction(compositeId, this),
					pinnedAction: new PlaceHolderToggleCompositePinnedAction(compositeId, this.compositeBar)
				};
			}

			this.compositeActions.set(compositeId, compositeActions);
		}

		return compositeActions;
	}

	protected override removeComposite(compositeId: string): boolean {
		if (super.removeComposite(compositeId)) {
			this.compositeBar.removeComposite(compositeId);
			const compositeActions = this.compositeActions.get(compositeId);
			if (compositeActions) {
				compositeActions.activityAction.dispose();
				compositeActions.pinnedAction.dispose();
				this.compositeActions.delete(compositeId);
			}

			return true;
		}

		return false;
	}

	private getToolbarWidth(): number {
		const activePanel = this.getActivePanel();
		if (!activePanel || !this.toolBar) {
			return 0;
		}

		return this.toolBar.getItemsWidth();
	}

	private onDidStorageValueChange(e: IStorageValueChangeEvent): void {
		if (e.key === this.pinnedPanelsKey && e.scope === StorageScope.GLOBAL
			&& this.cachedPanelsValue !== this.getStoredCachedPanelsValue() /* This checks if current window changed the value or not */) {
			this._cachedPanelsValue = undefined;
			const newCompositeItems: ICompositeBarItem[] = [];
			const compositeItems = this.compositeBar.getCompositeBarItems();
			const cachedPanels = this.getCachedPanels();

			for (const cachedPanel of cachedPanels) {
				// copy behavior from activity bar
				newCompositeItems.push({
					id: cachedPanel.id,
					name: cachedPanel.name,
					order: cachedPanel.order,
					pinned: cachedPanel.pinned,
					visible: !!compositeItems.find(({ id }) => id === cachedPanel.id)
				});
			}

			for (let index = 0; index < compositeItems.length; index++) {
				// Add items currently exists but does not exist in new.
				if (!newCompositeItems.some(({ id }) => id === compositeItems[index].id)) {
					newCompositeItems.splice(index, 0, compositeItems[index]);
				}
			}

			this.compositeBar.setCompositeBarItems(newCompositeItems);
		}
	}

	private saveCachedPanels(): void {
		const state: ICachedPanel[] = [];
		const placeholders: IPlaceholderViewContainer[] = [];

		const compositeItems = this.compositeBar.getCompositeBarItems();
		for (const compositeItem of compositeItems) {
			const viewContainer = this.getViewContainer(compositeItem.id);
			if (viewContainer) {
				const viewContainerModel = this.viewDescriptorService.getViewContainerModel(viewContainer);
				state.push({ id: compositeItem.id, name: viewContainerModel.title, pinned: compositeItem.pinned, order: compositeItem.order, visible: compositeItem.visible });
				placeholders.push({ id: compositeItem.id, name: this.getCompositeActions(compositeItem.id).activityAction.label });
			}
		}

		this.cachedPanelsValue = JSON.stringify(state);
		this.setPlaceholderViewContainers(placeholders);
	}

	private getCachedPanels(): ICachedPanel[] {
		const registeredPanels = this.getPanels();

		const storedStates: Array<string | ICachedPanel> = JSON.parse(this.cachedPanelsValue);
		const cachedPanels = storedStates.map(c => {
			const serialized: ICachedPanel = typeof c === 'string' /* migration from pinned states to composites states */ ? { id: c, pinned: true, order: undefined, visible: true } : c;
			const registered = registeredPanels.some(p => p.id === serialized.id);
			serialized.visible = registered ? isUndefinedOrNull(serialized.visible) ? true : serialized.visible : false;
			return serialized;
		});

		for (const placeholderViewContainer of this.getPlaceholderViewContainers()) {
			const cachedViewContainer = cachedPanels.filter(cached => cached.id === placeholderViewContainer.id)[0];
			if (cachedViewContainer) {
				cachedViewContainer.name = placeholderViewContainer.name;
			}
		}

		return cachedPanels;
	}

	private _cachedPanelsValue: string | undefined;
	private get cachedPanelsValue(): string {
		if (!this._cachedPanelsValue) {
			this._cachedPanelsValue = this.getStoredCachedPanelsValue();
		}

		return this._cachedPanelsValue;
	}

	private set cachedPanelsValue(cachedViewletsValue: string) {
		if (this.cachedPanelsValue !== cachedViewletsValue) {
			this._cachedPanelsValue = cachedViewletsValue;
			this.setStoredCachedViewletsValue(cachedViewletsValue);
		}
	}

	private getStoredCachedPanelsValue(): string {
		return this.storageService.get(this.pinnedPanelsKey, StorageScope.GLOBAL, '[]');
	}

	private setStoredCachedViewletsValue(value: string): void {
		this.storageService.store(this.pinnedPanelsKey, value, StorageScope.GLOBAL, StorageTarget.USER);
	}

	private getPlaceholderViewContainers(): IPlaceholderViewContainer[] {
		return JSON.parse(this.placeholderViewContainersValue);
	}

	private setPlaceholderViewContainers(placeholderViewContainers: IPlaceholderViewContainer[]): void {
		this.placeholderViewContainersValue = JSON.stringify(placeholderViewContainers);
	}

	private _placeholderViewContainersValue: string | undefined;
	private get placeholderViewContainersValue(): string {
		if (!this._placeholderViewContainersValue) {
			this._placeholderViewContainersValue = this.getStoredPlaceholderViewContainersValue();
		}

		return this._placeholderViewContainersValue;
	}

	private set placeholderViewContainersValue(placeholderViewContainesValue: string) {
		if (this.placeholderViewContainersValue !== placeholderViewContainesValue) {
			this._placeholderViewContainersValue = placeholderViewContainesValue;
			this.setStoredPlaceholderViewContainersValue(placeholderViewContainesValue);
		}
	}

	private getStoredPlaceholderViewContainersValue(): string {
		return this.storageService.get(this.placeholdeViewContainersKey, StorageScope.WORKSPACE, '[]');
	}

	private setStoredPlaceholderViewContainersValue(value: string): void {
		this.storageService.store(this.placeholdeViewContainersKey, value, StorageScope.WORKSPACE, StorageTarget.MACHINE);
	}

	private getViewContainer(panelId: string): ViewContainer | undefined {
		return this.viewDescriptorService.getViewContainerById(panelId) || undefined;
	}
}

export class PanelPart extends BasePanelPart {
	static readonly activePanelSettingsKey = 'workbench.panelpart.activepanelid';
	protected pinnedPanelsKey = 'workbench.panel.pinnedPanels';
	protected placeholdeViewContainersKey = 'workbench.panel.placeholderPanels';

	constructor(
		@INotificationService notificationService: INotificationService,
		@IStorageService storageService: IStorageService,
		@ITelemetryService telemetryService: ITelemetryService,
		@IContextMenuService contextMenuService: IContextMenuService,
		@IWorkbenchLayoutService layoutService: IWorkbenchLayoutService,
		@IKeybindingService keybindingService: IKeybindingService,
		@IInstantiationService instantiationService: IInstantiationService,
		@IThemeService themeService: IThemeService,
		@IViewDescriptorService viewDescriptorService: IViewDescriptorService,
		@IContextKeyService contextKeyService: IContextKeyService,
		@IExtensionService extensionService: IExtensionService,
	) {
		super(
			Parts.PANEL_PART,
			PanelPart.activePanelSettingsKey,
			PanelExtensions.Panels,
			PANEL_BACKGROUND,
			ViewContainerLocation.Panel,
			notificationService,
			storageService,
			telemetryService,
			contextMenuService,
			layoutService,
			keybindingService,
			instantiationService,
			themeService,
			viewDescriptorService,
			contextKeyService,
			extensionService,
		);
	}

	toJSON(): object {
		return {
			type: Parts.PANEL_PART
		};
	}
}

registerThemingParticipant((theme, collector) => {

	// Panel Background: since panels can host editors, we apply a background rule if the panel background
	// color is different from the editor background color. This is a bit of a hack though. The better way
	// would be to have a way to push the background color onto each editor widget itself somehow.
	const panelBackground = theme.getColor(PANEL_BACKGROUND);
	if (panelBackground && panelBackground !== theme.getColor(editorBackground)) {
		collector.addRule(`
			.monaco-workbench .part.panel > .content .monaco-editor,
			.monaco-workbench .part.panel > .content .monaco-editor .margin,
			.monaco-workbench .part.panel > .content .monaco-editor .monaco-editor-background {
				background-color: ${panelBackground};
			}
		`);
	}

	// Title Active
	const titleActive = theme.getColor(PANEL_ACTIVE_TITLE_FOREGROUND);
	const titleActiveBorder = theme.getColor(PANEL_ACTIVE_TITLE_BORDER);
	if (titleActive || titleActiveBorder) {
		collector.addRule(`
			.monaco-workbench .part.panel > .title > .panel-switcher-container > .monaco-action-bar .action-item:hover .action-label {
				color: ${titleActive} !important;
				border-bottom-color: ${titleActiveBorder} !important;
			}
		`);
	}

	// Title focus
	const focusBorderColor = theme.getColor(focusBorder);
	if (focusBorderColor) {
		collector.addRule(`
			.monaco-workbench .part.panel > .title > .panel-switcher-container > .monaco-action-bar .action-item:focus .action-label {
				color: ${titleActive} !important;
				border-bottom-color: ${focusBorderColor} !important;
				border-bottom: 1px solid;
			}
			`);
		collector.addRule(`
			.monaco-workbench .part.panel > .title > .panel-switcher-container > .monaco-action-bar .action-item:focus {
				outline: none;
			}
			`);
	}

	// Styling with Outline color (e.g. high contrast theme)
	const outline = theme.getColor(activeContrastBorder);
	if (outline) {
		collector.addRule(`
			.monaco-workbench .part.panel > .title > .panel-switcher-container > .monaco-action-bar .action-item.checked .action-label,
			.monaco-workbench .part.panel > .title > .panel-switcher-container > .monaco-action-bar .action-item:hover .action-label {
				outline-color: ${outline};
				outline-width: 1px;
				outline-style: solid;
				border-bottom: none;
				outline-offset: -2px;
			}

			.monaco-workbench .part.panel > .title > .panel-switcher-container > .monaco-action-bar .action-item:not(.checked):hover .action-label {
				outline-style: dashed;
			}
		`);
	}

	const inputBorder = theme.getColor(PANEL_INPUT_BORDER);
	if (inputBorder) {
		collector.addRule(`
			.monaco-workbench .part.panel .monaco-inputbox {
				border-color: ${inputBorder}
			}
		`);
	}
});

registerSingleton(IPanelService, PanelPart);<|MERGE_RESOLUTION|>--- conflicted
+++ resolved
@@ -37,7 +37,7 @@
 import { Before2D, CompositeDragAndDropObserver, ICompositeDragAndDrop, toggleDropEffect } from 'vs/workbench/browser/dnd';
 import { IActivity } from 'vs/workbench/common/activity';
 import { HoverPosition } from 'vs/base/browser/ui/hover/hoverWidget';
-import { Extensions as ViewletExtensions, PaneComposite, PaneCompositeDescriptor, PaneCompositeRegistry } from 'vs/workbench/browser/panecomposite';
+import { Extensions as PaneCompositeExtensions, PaneComposite, PaneCompositeDescriptor, PaneCompositeRegistry } from 'vs/workbench/browser/panecomposite';
 import { ToolBar } from 'vs/base/browser/ui/toolbar/toolbar';
 import { CompositeMenuActions } from 'vs/workbench/browser/actions';
 import { MenuId } from 'vs/platform/actions/common/actions';
@@ -57,13 +57,9 @@
 	name?: string;
 }
 
-<<<<<<< HEAD
-export abstract class BasePanelPart extends CompositePart<Panel> {
+export abstract class BasePanelPart extends CompositePart<PaneComposite> {
 	protected abstract pinnedPanelsKey: string;
 	protected abstract placeholdeViewContainersKey: string;
-=======
-export class PanelPart extends CompositePart<PaneComposite> implements IPanelService {
->>>>>>> c46e473a
 
 	private static readonly MIN_COMPOSITE_BAR_WIDTH = 50;
 
@@ -143,15 +139,9 @@
 			keybindingService,
 			instantiationService,
 			themeService,
-<<<<<<< HEAD
-			Registry.as<PanelRegistry>(panelRegistryId),
+			Registry.as<PaneCompositeRegistry>(panelRegistryId),
 			activePanelSettingsKey,
-			Registry.as<PanelRegistry>(panelRegistryId).getDefaultPanelId(),
-=======
-			Registry.as<PaneCompositeRegistry>(ViewletExtensions.Panels),
-			PanelPart.activePanelSettingsKey,
-			viewDescriptorService.getDefaultViewContainer(ViewContainerLocation.Panel)!.id,
->>>>>>> c46e473a
+			viewDescriptorService.getDefaultViewContainer(viewContainerLocation)!.id,
 			'panel',
 			'panel',
 			undefined,
@@ -159,11 +149,7 @@
 			{ hasTitle: true }
 		);
 
-<<<<<<< HEAD
-		this.panelRegistry = Registry.as<PanelRegistry>(panelRegistryId);
-=======
-		this.panelRegistry = Registry.as<PaneCompositeRegistry>(ViewletExtensions.Panels);
->>>>>>> c46e473a
+		this.panelRegistry = Registry.as<PaneCompositeRegistry>(panelRegistryId);
 
 		this.dndHandler = new CompositeDragAndDrop(this.viewDescriptorService, this.viewContainerLocation,
 			(id: string, focus?: boolean) => (this.openPanel(id, focus) as Promise<IPaneComposite | undefined>).then(panel => panel || null),
@@ -883,7 +869,7 @@
 		super(
 			Parts.PANEL_PART,
 			PanelPart.activePanelSettingsKey,
-			PanelExtensions.Panels,
+			PaneCompositeExtensions.Panels,
 			PANEL_BACKGROUND,
 			ViewContainerLocation.Panel,
 			notificationService,
