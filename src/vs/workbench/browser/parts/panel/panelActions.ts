/*---------------------------------------------------------------------------------------------
 *  Copyright (c) Microsoft Corporation. All rights reserved.
 *  Licensed under the MIT License. See License.txt in the project root for license information.
 *--------------------------------------------------------------------------------------------*/

<<<<<<< HEAD
import { localize } from 'vs/nls';
=======
import 'vs/css!./media/panelpart';
import { localize, localize2 } from 'vs/nls';
>>>>>>> 3f2a0de2
import { KeyMod, KeyCode } from 'vs/base/common/keyCodes';
import { MenuId, MenuRegistry, registerAction2, Action2, IAction2Options } from 'vs/platform/actions/common/actions';
import { Categories } from 'vs/platform/action/common/actionCommonCategories';
import { IWorkbenchLayoutService, PanelAlignment, Parts, Position, positionToString } from 'vs/workbench/services/layout/browser/layoutService';
import { AuxiliaryBarVisibleContext, PanelAlignmentContext, PanelMaximizedContext, PanelPositionContext, PanelVisibleContext } from 'vs/workbench/common/contextkeys';
import { ContextKeyExpr, ContextKeyExpression } from 'vs/platform/contextkey/common/contextkey';
import { Codicon } from 'vs/base/common/codicons';
import { registerIcon } from 'vs/platform/theme/common/iconRegistry';
import { ServicesAccessor } from 'vs/editor/browser/editorExtensions';
import { ViewContainerLocationToString, ViewContainerLocation, IViewDescriptorService, IViewsService } from 'vs/workbench/common/views';
import { IPaneCompositePartService } from 'vs/workbench/services/panecomposite/browser/panecomposite';
import { INotificationService } from 'vs/platform/notification/common/notification';
import { ICommandActionTitle } from 'vs/platform/action/common/action';
import { KeybindingWeight } from 'vs/platform/keybinding/common/keybindingsRegistry';
import { importCss } from 'vs/base/browser/importCss';

importCss('./media/panelpart.css', import.meta.url)


const maximizeIcon = registerIcon('panel-maximize', Codicon.chevronUp, localize('maximizeIcon', 'Icon to maximize a panel.'));
const restoreIcon = registerIcon('panel-restore', Codicon.chevronDown, localize('restoreIcon', 'Icon to restore a panel.'));
const closeIcon = registerIcon('panel-close', Codicon.close, localize('closeIcon', 'Icon to close a panel.'));
const panelIcon = registerIcon('panel-layout-icon', Codicon.layoutPanel, localize('togglePanelOffIcon', 'Icon to toggle the panel off when it is on.'));
const panelOffIcon = registerIcon('panel-layout-icon-off', Codicon.layoutPanelOff, localize('togglePanelOnIcon', 'Icon to toggle the panel on when it is off.'));

export class TogglePanelAction extends Action2 {

	static readonly ID = 'workbench.action.togglePanel';
	static readonly LABEL = localize('togglePanelVisibility', "Toggle Panel Visibility");

	constructor() {
		super({
			id: TogglePanelAction.ID,
			title: { value: TogglePanelAction.LABEL, original: 'Toggle Panel Visibility' },
			toggled: {
				condition: PanelVisibleContext,
				title: localize('toggle panel', "Panel"),
				mnemonicTitle: localize({ key: 'toggle panel mnemonic', comment: ['&& denotes a mnemonic'] }, "&&Panel"),
			},
			f1: true,
			category: Categories.View,
			keybinding: { primary: KeyMod.CtrlCmd | KeyCode.KeyJ, weight: KeybindingWeight.WorkbenchContrib },
			menu: [
				{
					id: MenuId.MenubarAppearanceMenu,
					group: '2_workbench_layout',
					order: 5
				}, {
					id: MenuId.LayoutControlMenuSubmenu,
					group: '0_workbench_layout',
					order: 4
				},
			]
		});
	}

	override async run(accessor: ServicesAccessor): Promise<void> {
		const layoutService = accessor.get(IWorkbenchLayoutService);
		layoutService.setPartHidden(layoutService.isVisible(Parts.PANEL_PART), Parts.PANEL_PART);
	}
}

registerAction2(TogglePanelAction);

registerAction2(class extends Action2 {

	static readonly ID = 'workbench.action.focusPanel';
	static readonly LABEL = localize('focusPanel', "Focus into Panel");

	constructor() {
		super({
			id: 'workbench.action.focusPanel',
			title: localize2('focusPanel', "Focus into Panel"),
			category: Categories.View,
			f1: true,
		});
	}

	override async run(accessor: ServicesAccessor): Promise<void> {
		const layoutService = accessor.get(IWorkbenchLayoutService);
		const paneCompositeService = accessor.get(IPaneCompositePartService);

		// Show panel
		if (!layoutService.isVisible(Parts.PANEL_PART)) {
			layoutService.setPartHidden(false, Parts.PANEL_PART);
		}

		// Focus into active panel
		const panel = paneCompositeService.getActivePaneComposite(ViewContainerLocation.Panel);
		panel?.focus();
	}
});

const PositionPanelActionId = {
	LEFT: 'workbench.action.positionPanelLeft',
	RIGHT: 'workbench.action.positionPanelRight',
	BOTTOM: 'workbench.action.positionPanelBottom',
};

const AlignPanelActionId = {
	LEFT: 'workbench.action.alignPanelLeft',
	RIGHT: 'workbench.action.alignPanelRight',
	CENTER: 'workbench.action.alignPanelCenter',
	JUSTIFY: 'workbench.action.alignPanelJustify',
};

interface PanelActionConfig<T> {
	id: string;
	when: ContextKeyExpression;
	title: ICommandActionTitle;
	shortLabel: string;
	value: T;
}

function createPanelActionConfig<T>(id: string, title: ICommandActionTitle, shortLabel: string, value: T, when: ContextKeyExpression): PanelActionConfig<T> {
	return {
		id,
		title,
		shortLabel,
		value,
		when,
	};
}

function createPositionPanelActionConfig(id: string, title: ICommandActionTitle, shortLabel: string, position: Position): PanelActionConfig<Position> {
	return createPanelActionConfig<Position>(id, title, shortLabel, position, PanelPositionContext.notEqualsTo(positionToString(position)));
}

function createAlignmentPanelActionConfig(id: string, title: ICommandActionTitle, shortLabel: string, alignment: PanelAlignment): PanelActionConfig<PanelAlignment> {
	return createPanelActionConfig<PanelAlignment>(id, title, shortLabel, alignment, PanelAlignmentContext.notEqualsTo(alignment));
}


const PositionPanelActionConfigs: PanelActionConfig<Position>[] = [
	createPositionPanelActionConfig(PositionPanelActionId.LEFT, { value: localize('positionPanelLeft', 'Move Panel Left'), original: 'Move Panel Left' }, localize('positionPanelLeftShort', "Left"), Position.LEFT),
	createPositionPanelActionConfig(PositionPanelActionId.RIGHT, { value: localize('positionPanelRight', 'Move Panel Right'), original: 'Move Panel Right' }, localize('positionPanelRightShort', "Right"), Position.RIGHT),
	createPositionPanelActionConfig(PositionPanelActionId.BOTTOM, { value: localize('positionPanelBottom', 'Move Panel To Bottom'), original: 'Move Panel To Bottom' }, localize('positionPanelBottomShort', "Bottom"), Position.BOTTOM),
];


const AlignPanelActionConfigs: PanelActionConfig<PanelAlignment>[] = [
	createAlignmentPanelActionConfig(AlignPanelActionId.LEFT, { value: localize('alignPanelLeft', 'Set Panel Alignment to Left'), original: 'Set Panel Alignment to Left' }, localize('alignPanelLeftShort', "Left"), 'left'),
	createAlignmentPanelActionConfig(AlignPanelActionId.RIGHT, { value: localize('alignPanelRight', 'Set Panel Alignment to Right'), original: 'Set Panel Alignment to Right' }, localize('alignPanelRightShort', "Right"), 'right'),
	createAlignmentPanelActionConfig(AlignPanelActionId.CENTER, { value: localize('alignPanelCenter', 'Set Panel Alignment to Center'), original: 'Set Panel Alignment to Center' }, localize('alignPanelCenterShort', "Center"), 'center'),
	createAlignmentPanelActionConfig(AlignPanelActionId.JUSTIFY, { value: localize('alignPanelJustify', 'Set Panel Alignment to Justify'), original: 'Set Panel Alignment to Justify' }, localize('alignPanelJustifyShort', "Justify"), 'justify'),
];



MenuRegistry.appendMenuItem(MenuId.MenubarAppearanceMenu, {
	submenu: MenuId.PanelPositionMenu,
	title: localize('positionPanel', "Panel Position"),
	group: '3_workbench_layout_move',
	order: 4
});

PositionPanelActionConfigs.forEach(positionPanelAction => {
	const { id, title, shortLabel, value, when } = positionPanelAction;

	registerAction2(class extends Action2 {
		constructor() {
			super({
				id,
				title,
				category: Categories.View,
				f1: true
			});
		}
		run(accessor: ServicesAccessor): void {
			const layoutService = accessor.get(IWorkbenchLayoutService);
			layoutService.setPanelPosition(value === undefined ? Position.BOTTOM : value);
		}
	});

	MenuRegistry.appendMenuItem(MenuId.PanelPositionMenu, {
		command: {
			id,
			title: shortLabel,
			toggled: when.negate()
		},
		order: 5
	});
});

MenuRegistry.appendMenuItem(MenuId.MenubarAppearanceMenu, {
	submenu: MenuId.PanelAlignmentMenu,
	title: localize('alignPanel', "Align Panel"),
	group: '3_workbench_layout_move',
	order: 5
});

AlignPanelActionConfigs.forEach(alignPanelAction => {
	const { id, title, shortLabel, value, when } = alignPanelAction;
	registerAction2(class extends Action2 {
		constructor() {
			super({
				id,
				title: title,
				category: Categories.View,
				toggled: when.negate(),
				f1: true
			});
		}
		run(accessor: ServicesAccessor): void {
			const layoutService = accessor.get(IWorkbenchLayoutService);
			layoutService.setPanelAlignment(value === undefined ? 'center' : value);
		}
	});

	MenuRegistry.appendMenuItem(MenuId.PanelAlignmentMenu, {
		command: {
			id,
			title: shortLabel,
			toggled: when.negate()
		},
		order: 5
	});
});

class SwitchPanelViewAction extends Action2 {

	constructor(id: string, title: ICommandActionTitle) {
		super({
			id,
			title,
			category: Categories.View,
			f1: true,
		});
	}

	override async run(accessor: ServicesAccessor, offset: number): Promise<void> {
		const paneCompositeService = accessor.get(IPaneCompositePartService);
		const pinnedPanels = paneCompositeService.getVisiblePaneCompositeIds(ViewContainerLocation.Panel);
		const activePanel = paneCompositeService.getActivePaneComposite(ViewContainerLocation.Panel);
		if (!activePanel) {
			return;
		}
		let targetPanelId: string | undefined;
		for (let i = 0; i < pinnedPanels.length; i++) {
			if (pinnedPanels[i] === activePanel.getId()) {
				targetPanelId = pinnedPanels[(i + pinnedPanels.length + offset) % pinnedPanels.length];
				break;
			}
		}
		if (typeof targetPanelId === 'string') {
			await paneCompositeService.openPaneComposite(targetPanelId, ViewContainerLocation.Panel, true);
		}
	}
}

registerAction2(class extends SwitchPanelViewAction {
	constructor() {
		super('workbench.action.previousPanelView', {
			value: localize('previousPanelView', 'Previous Panel View'),
			original: 'Previous Panel View'
		});
	}

	override run(accessor: ServicesAccessor): Promise<void> {
		return super.run(accessor, -1);
	}
});

registerAction2(class extends SwitchPanelViewAction {
	constructor() {
		super('workbench.action.nextPanelView', {
			value: localize('nextPanelView', 'Next Panel View'),
			original: 'Next Panel View'
		});
	}

	override run(accessor: ServicesAccessor): Promise<void> {
		return super.run(accessor, 1);
	}
});

registerAction2(class extends Action2 {
	constructor() {
		super({
			id: 'workbench.action.toggleMaximizedPanel',
			title: localize2('toggleMaximizedPanel', 'Toggle Maximized Panel'),
			tooltip: localize('maximizePanel', "Maximize Panel Size"),
			category: Categories.View,
			f1: true,
			icon: maximizeIcon,
			// the workbench grid currently prevents us from supporting panel maximization with non-center panel alignment
			precondition: ContextKeyExpr.or(PanelAlignmentContext.isEqualTo('center'), PanelPositionContext.notEqualsTo('bottom')),
			toggled: { condition: PanelMaximizedContext, icon: restoreIcon, tooltip: localize('minimizePanel', "Restore Panel Size") },
			menu: [{
				id: MenuId.PanelTitle,
				group: 'navigation',
				order: 1,
				// the workbench grid currently prevents us from supporting panel maximization with non-center panel alignment
				when: ContextKeyExpr.or(PanelAlignmentContext.isEqualTo('center'), PanelPositionContext.notEqualsTo('bottom'))
			}]
		});
	}
	run(accessor: ServicesAccessor) {
		const layoutService = accessor.get(IWorkbenchLayoutService);
		const notificationService = accessor.get(INotificationService);
		if (layoutService.getPanelAlignment() !== 'center' && layoutService.getPanelPosition() === Position.BOTTOM) {
			notificationService.warn(localize('panelMaxNotSupported', "Maximizing the panel is only supported when it is center aligned."));
			return;
		}

		if (!layoutService.isVisible(Parts.PANEL_PART)) {
			layoutService.setPartHidden(false, Parts.PANEL_PART);
			// If the panel is not already maximized, maximize it
			if (!layoutService.isPanelMaximized()) {
				layoutService.toggleMaximizedPanel();
			}
		}
		else {
			layoutService.toggleMaximizedPanel();
		}
	}
});

registerAction2(class extends Action2 {
	constructor() {
		super({
			id: 'workbench.action.closePanel',
			title: localize2('closePanel', 'Close Panel'),
			category: Categories.View,
			icon: closeIcon,
			menu: [{
				id: MenuId.CommandPalette,
				when: PanelVisibleContext,
			}, {
				id: MenuId.PanelTitle,
				group: 'navigation',
				order: 2
			}]
		});
	}
	run(accessor: ServicesAccessor) {
		accessor.get(IWorkbenchLayoutService).setPartHidden(true, Parts.PANEL_PART);
	}
});

registerAction2(class extends Action2 {
	constructor() {
		super({
			id: 'workbench.action.closeAuxiliaryBar',
			title: localize2('closeSecondarySideBar', 'Close Secondary Side Bar'),
			category: Categories.View,
			icon: closeIcon,
			menu: [{
				id: MenuId.CommandPalette,
				when: AuxiliaryBarVisibleContext,
			}, {
				id: MenuId.AuxiliaryBarTitle,
				group: 'navigation',
				order: 2
			}]
		});
	}
	run(accessor: ServicesAccessor) {
		accessor.get(IWorkbenchLayoutService).setPartHidden(true, Parts.AUXILIARYBAR_PART);
	}
});

MenuRegistry.appendMenuItems([
	{
		id: MenuId.LayoutControlMenu,
		item: {
			group: '0_workbench_toggles',
			command: {
				id: TogglePanelAction.ID,
				title: localize('togglePanel', "Toggle Panel"),
				icon: panelOffIcon,
				toggled: { condition: PanelVisibleContext, icon: panelIcon }
			},
			when: ContextKeyExpr.or(ContextKeyExpr.equals('config.workbench.layoutControl.type', 'toggles'), ContextKeyExpr.equals('config.workbench.layoutControl.type', 'both')),
			order: 1
		}
	}, {
		id: MenuId.ViewTitleContext,
		item: {
			group: '3_workbench_layout_move',
			command: {
				id: TogglePanelAction.ID,
				title: localize2('hidePanel', 'Hide Panel'),
			},
			when: ContextKeyExpr.and(PanelVisibleContext, ContextKeyExpr.equals('viewLocation', ViewContainerLocationToString(ViewContainerLocation.Panel))),
			order: 2
		}
	}
]);

class MoveViewsBetweenPanelsAction extends Action2 {
	constructor(private readonly source: ViewContainerLocation, private readonly destination: ViewContainerLocation, desc: Readonly<IAction2Options>) {
		super(desc);
	}

	run(accessor: ServicesAccessor, ...args: any[]): void {
		const viewDescriptorService = accessor.get(IViewDescriptorService);
		const layoutService = accessor.get(IWorkbenchLayoutService);
		const viewsService = accessor.get(IViewsService);

		const srcContainers = viewDescriptorService.getViewContainersByLocation(this.source);
		const destContainers = viewDescriptorService.getViewContainersByLocation(this.destination);

		if (srcContainers.length) {
			const activeViewContainer = viewsService.getVisibleViewContainer(this.source);

			srcContainers.forEach(viewContainer => viewDescriptorService.moveViewContainerToLocation(viewContainer, this.destination, undefined, this.desc.id));
			layoutService.setPartHidden(false, this.destination === ViewContainerLocation.Panel ? Parts.PANEL_PART : Parts.AUXILIARYBAR_PART);

			if (activeViewContainer && destContainers.length === 0) {
				viewsService.openViewContainer(activeViewContainer.id, true);
			}
		}
	}
}

// --- Move Panel Views To Secondary Side Bar

class MovePanelToSidePanelAction extends MoveViewsBetweenPanelsAction {
	static readonly ID = 'workbench.action.movePanelToSidePanel';
	constructor() {
		super(ViewContainerLocation.Panel, ViewContainerLocation.AuxiliaryBar, {
			id: MovePanelToSidePanelAction.ID,
			title: {
				value: localize('movePanelToSecondarySideBar', "Move Panel Views To Secondary Side Bar"),
				original: 'Move Panel Views To Secondary Side Bar'
			},
			category: Categories.View,
			f1: false
		});
	}
}

export class MovePanelToSecondarySideBarAction extends MoveViewsBetweenPanelsAction {
	static readonly ID = 'workbench.action.movePanelToSecondarySideBar';
	constructor() {
		super(ViewContainerLocation.Panel, ViewContainerLocation.AuxiliaryBar, {
			id: MovePanelToSecondarySideBarAction.ID,
			title: {
				value: localize('movePanelToSecondarySideBar', "Move Panel Views To Secondary Side Bar"),
				original: 'Move Panel Views To Secondary Side Bar'
			},
			category: Categories.View,
			f1: true
		});
	}
}

registerAction2(MovePanelToSidePanelAction);
registerAction2(MovePanelToSecondarySideBarAction);

// --- Move Secondary Side Bar Views To Panel

class MoveSidePanelToPanelAction extends MoveViewsBetweenPanelsAction {
	static readonly ID = 'workbench.action.moveSidePanelToPanel';

	constructor() {
		super(ViewContainerLocation.AuxiliaryBar, ViewContainerLocation.Panel, {
			id: MoveSidePanelToPanelAction.ID,
			title: {
				value: localize('moveSidePanelToPanel', "Move Secondary Side Bar Views To Panel"),
				original: 'Move Secondary Side Bar Views To Panel'
			},
			category: Categories.View,
			f1: false
		});
	}
}

export class MoveSecondarySideBarToPanelAction extends MoveViewsBetweenPanelsAction {
	static readonly ID = 'workbench.action.moveSecondarySideBarToPanel';

	constructor() {
		super(ViewContainerLocation.AuxiliaryBar, ViewContainerLocation.Panel, {
			id: MoveSecondarySideBarToPanelAction.ID,
			title: {
				value: localize('moveSidePanelToPanel', "Move Secondary Side Bar Views To Panel"),
				original: 'Move Secondary Side Bar Views To Panel'
			},
			category: Categories.View,
			f1: true
		});
	}
}
registerAction2(MoveSidePanelToPanelAction);
registerAction2(MoveSecondarySideBarToPanelAction);<|MERGE_RESOLUTION|>--- conflicted
+++ resolved
@@ -3,12 +3,7 @@
  *  Licensed under the MIT License. See License.txt in the project root for license information.
  *--------------------------------------------------------------------------------------------*/
 
-<<<<<<< HEAD
-import { localize } from 'vs/nls';
-=======
-import 'vs/css!./media/panelpart';
 import { localize, localize2 } from 'vs/nls';
->>>>>>> 3f2a0de2
 import { KeyMod, KeyCode } from 'vs/base/common/keyCodes';
 import { MenuId, MenuRegistry, registerAction2, Action2, IAction2Options } from 'vs/platform/actions/common/actions';
 import { Categories } from 'vs/platform/action/common/actionCommonCategories';
