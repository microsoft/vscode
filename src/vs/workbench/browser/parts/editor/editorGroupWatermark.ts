--- conflicted
+++ resolved
@@ -125,9 +125,6 @@
 			h('.watermark-container', [
 				h('.branding', [
 					h('.letterpress'),
-<<<<<<< HEAD
-					h('.welcome', [localize('watermark.welcomeToDSpace', "Welcome to DSpace")])
-=======
 					h('.welcome', [localize('watermark.welcomeToDSpace', "Welcome to DSpace")]),
 					h('.subtitle', [localize('watermark.yourResearchSpace', "Your Research Space")]),
 					h('.example-prompt', [
@@ -144,7 +141,6 @@
 						h('a.ai-link@aiLink', [localize('watermark.dspaceAI', "DSpace AI")]),
 						h('span.period', ['.'])
 					])
->>>>>>> 3f2cc651
 				]),
 				h('.shortcuts@shortcuts'),
 			])
