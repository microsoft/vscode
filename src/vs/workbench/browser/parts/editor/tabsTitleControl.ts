/*---------------------------------------------------------------------------------------------
 *  Copyright (c) Microsoft Corporation. All rights reserved.
 *  Licensed under the MIT License. See License.txt in the project root for license information.
 *--------------------------------------------------------------------------------------------*/

import 'vs/css!./media/tabstitlecontrol';
import { isMacintosh, isWindows } from 'vs/base/common/platform';
import { shorten } from 'vs/base/common/labels';
import { EditorResourceAccessor, GroupIdentifier, IEditorInput, Verbosity, EditorCommandsContextActionRunner, IEditorPartOptions, SideBySideEditor, computeEditorAriaLabel } from 'vs/workbench/common/editor';
import { StandardKeyboardEvent } from 'vs/base/browser/keyboardEvent';
import { EventType as TouchEventType, GestureEvent, Gesture } from 'vs/base/browser/touch';
import { KeyCode } from 'vs/base/common/keyCodes';
import { ResourceLabels, IResourceLabel, DEFAULT_LABELS_CONTAINER } from 'vs/workbench/browser/labels';
import { ActionBar } from 'vs/base/browser/ui/actionbar/actionbar';
import { IContextMenuService } from 'vs/platform/contextview/browser/contextView';
import { ITelemetryService } from 'vs/platform/telemetry/common/telemetry';
import { IInstantiationService } from 'vs/platform/instantiation/common/instantiation';
import { IKeybindingService } from 'vs/platform/keybinding/common/keybinding';
import { IContextKeyService } from 'vs/platform/contextkey/common/contextkey';
import { IMenuService } from 'vs/platform/actions/common/actions';
import { ITitleControlDimensions, TitleControl } from 'vs/workbench/browser/parts/editor/titleControl';
import { IQuickInputService } from 'vs/platform/quickinput/common/quickInput';
import { IDisposable, dispose, DisposableStore, combinedDisposable, MutableDisposable, toDisposable } from 'vs/base/common/lifecycle';
import { ScrollableElement } from 'vs/base/browser/ui/scrollbar/scrollableElement';
import { ScrollbarVisibility } from 'vs/base/common/scrollable';
import { getOrSet } from 'vs/base/common/map';
import { IThemeService, registerThemingParticipant, IColorTheme, ICssStyleCollector } from 'vs/platform/theme/common/themeService';
import { TAB_INACTIVE_BACKGROUND, TAB_ACTIVE_BACKGROUND, TAB_ACTIVE_FOREGROUND, TAB_INACTIVE_FOREGROUND, TAB_BORDER, EDITOR_DRAG_AND_DROP_BACKGROUND, TAB_UNFOCUSED_ACTIVE_FOREGROUND, TAB_UNFOCUSED_INACTIVE_FOREGROUND, TAB_UNFOCUSED_ACTIVE_BACKGROUND, TAB_UNFOCUSED_ACTIVE_BORDER, TAB_ACTIVE_BORDER, TAB_HOVER_BACKGROUND, TAB_HOVER_BORDER, TAB_UNFOCUSED_HOVER_BACKGROUND, TAB_UNFOCUSED_HOVER_BORDER, EDITOR_GROUP_HEADER_TABS_BACKGROUND, WORKBENCH_BACKGROUND, TAB_ACTIVE_BORDER_TOP, TAB_UNFOCUSED_ACTIVE_BORDER_TOP, TAB_ACTIVE_MODIFIED_BORDER, TAB_INACTIVE_MODIFIED_BORDER, TAB_UNFOCUSED_ACTIVE_MODIFIED_BORDER, TAB_UNFOCUSED_INACTIVE_MODIFIED_BORDER, TAB_UNFOCUSED_INACTIVE_BACKGROUND, TAB_HOVER_FOREGROUND, TAB_UNFOCUSED_HOVER_FOREGROUND, EDITOR_GROUP_HEADER_TABS_BORDER, TAB_LAST_PINNED_BORDER } from 'vs/workbench/common/theme';
import { activeContrastBorder, contrastBorder, editorBackground, breadcrumbsBackground } from 'vs/platform/theme/common/colorRegistry';
import { ResourcesDropHandler, DraggedEditorIdentifier, DraggedEditorGroupIdentifier, DragAndDropObserver } from 'vs/workbench/browser/dnd';
import { Color } from 'vs/base/common/color';
import { INotificationService } from 'vs/platform/notification/common/notification';
import { IExtensionService } from 'vs/workbench/services/extensions/common/extensions';
import { MergeGroupMode, IMergeGroupOptions, GroupsArrangement, IEditorGroupsService } from 'vs/workbench/services/editor/common/editorGroupsService';
import { addDisposableListener, EventType, EventHelper, Dimension, scheduleAtNextAnimationFrame, findParentWithClass, clearNode } from 'vs/base/browser/dom';
import { localize } from 'vs/nls';
import { IEditorGroupsAccessor, IEditorGroupView, EditorServiceImpl, IEditorGroupTitleDimensions } from 'vs/workbench/browser/parts/editor/editor';
import { CloseOneEditorAction, UnpinEditorAction } from 'vs/workbench/browser/parts/editor/editorActions';
import { IConfigurationService } from 'vs/platform/configuration/common/configuration';
import { BreadcrumbsControl } from 'vs/workbench/browser/parts/editor/breadcrumbsControl';
import { IFileService } from 'vs/platform/files/common/files';
import { withNullAsUndefined, assertAllDefined, assertIsDefined } from 'vs/base/common/types';
import { IEditorService } from 'vs/workbench/services/editor/common/editorService';
import { basenameOrAuthority } from 'vs/base/common/resources';
import { RunOnceScheduler } from 'vs/base/common/async';
import { IPathService } from 'vs/workbench/services/path/common/pathService';
import { IPath, win32, posix } from 'vs/base/common/path';
import { insert } from 'vs/base/common/arrays';
import { ColorScheme } from 'vs/platform/theme/common/theme';
import { isSafari } from 'vs/base/browser/browser';

interface IEditorInputLabel {
	name?: string;
	description?: string;
	title?: string;
	ariaLabel?: string;
}

type AugmentedLabel = IEditorInputLabel & { editor: IEditorInput };

export class TabsTitleControl extends TitleControl {

	private static readonly SCROLLBAR_SIZES = {
		default: 3,
		large: 10
	};

	private static readonly TAB_WIDTH = {
		compact: 38,
		shrink: 80,
		fit: 120
	};

	private static readonly TAB_HEIGHT = 35;
	private static readonly MAX_WRAPPED_HEIGHT = TabsTitleControl.TAB_HEIGHT * 3;

	private static readonly MOUSE_WHEEL_EVENT_THRESHOLD = 150;
	private static readonly MOUSE_WHEEL_DISTANCE_THRESHOLD = 1.5;

	private titleContainer: HTMLElement | undefined;
	private tabsAndActionsContainer: HTMLElement | undefined;
	private tabsContainer: HTMLElement | undefined;
	private editorToolbarContainer: HTMLElement | undefined;
	private tabsScrollbar: ScrollableElement | undefined;

	private readonly closeEditorAction = this._register(this.instantiationService.createInstance(CloseOneEditorAction, CloseOneEditorAction.ID, CloseOneEditorAction.LABEL));
	private readonly unpinEditorAction = this._register(this.instantiationService.createInstance(UnpinEditorAction, UnpinEditorAction.ID, UnpinEditorAction.LABEL));

	private readonly tabResourceLabels = this._register(this.instantiationService.createInstance(ResourceLabels, DEFAULT_LABELS_CONTAINER));
	private tabLabels: IEditorInputLabel[] = [];
	private tabActionBars: ActionBar[] = [];
	private tabDisposables: IDisposable[] = [];

	private dimensions: ITitleControlDimensions & { used?: Dimension } = {
		container: Dimension.None,
		available: Dimension.None
	};

	private readonly layoutScheduled = this._register(new MutableDisposable());
	private blockRevealActiveTab: boolean | undefined;

	private path: IPath = isWindows ? win32 : posix;

	private lastMouseWheelEventTime = 0;

	constructor(
		parent: HTMLElement,
		accessor: IEditorGroupsAccessor,
		group: IEditorGroupView,
		@IContextMenuService contextMenuService: IContextMenuService,
		@IInstantiationService instantiationService: IInstantiationService,
		@IContextKeyService contextKeyService: IContextKeyService,
		@IKeybindingService keybindingService: IKeybindingService,
		@ITelemetryService telemetryService: ITelemetryService,
		@INotificationService notificationService: INotificationService,
		@IMenuService menuService: IMenuService,
		@IQuickInputService quickInputService: IQuickInputService,
		@IThemeService themeService: IThemeService,
		@IExtensionService extensionService: IExtensionService,
		@IConfigurationService configurationService: IConfigurationService,
		@IFileService fileService: IFileService,
		@IEditorService private readonly editorService: EditorServiceImpl,
		@IPathService private readonly pathService: IPathService,
		@IEditorGroupsService private readonly editorGroupService: IEditorGroupsService
	) {
		super(parent, accessor, group, contextMenuService, instantiationService, contextKeyService, keybindingService, telemetryService, notificationService, menuService, quickInputService, themeService, extensionService, configurationService, fileService);

		// Resolve the correct path library for the OS we are on
		// If we are connected to remote, this accounts for the
		// remote OS.
		(async () => this.path = await this.pathService.path)();
	}

	protected create(parent: HTMLElement): void {
		this.titleContainer = parent;

		// Tabs and Actions Container (are on a single row with flex side-by-side)
		this.tabsAndActionsContainer = document.createElement('div');
		this.tabsAndActionsContainer.classList.add('tabs-and-actions-container');
		this.titleContainer.appendChild(this.tabsAndActionsContainer);

		// Tabs Container
		this.tabsContainer = document.createElement('div');
		this.tabsContainer.setAttribute('role', 'tablist');
		this.tabsContainer.draggable = true;
		this.tabsContainer.classList.add('tabs-container');
		this._register(Gesture.addTarget(this.tabsContainer));

		// Tabs Scrollbar
		this.tabsScrollbar = this._register(this.createTabsScrollbar(this.tabsContainer));
		this.tabsAndActionsContainer.appendChild(this.tabsScrollbar.getDomNode());

		// Tabs Container listeners
		this.registerTabsContainerListeners(this.tabsContainer, this.tabsScrollbar);

		// Editor Toolbar Container
		this.editorToolbarContainer = document.createElement('div');
		this.editorToolbarContainer.classList.add('editor-actions');
		this.tabsAndActionsContainer.appendChild(this.editorToolbarContainer);

		// Editor Actions Toolbar
		this.createEditorActionsToolBar(this.editorToolbarContainer);

		// Breadcrumbs (are on a separate row below tabs and actions)
		const breadcrumbsContainer = document.createElement('div');
		breadcrumbsContainer.classList.add('tabs-breadcrumbs');
		this.titleContainer.appendChild(breadcrumbsContainer);
		this.createBreadcrumbsControl(breadcrumbsContainer, { showFileIcons: true, showSymbolIcons: true, showDecorationColors: false, breadcrumbsBackground: breadcrumbsBackground });
	}

	private createTabsScrollbar(scrollable: HTMLElement): ScrollableElement {
		const tabsScrollbar = new ScrollableElement(scrollable, {
			horizontal: ScrollbarVisibility.Auto,
			horizontalScrollbarSize: this.getTabsScrollbarSizing(),
			vertical: ScrollbarVisibility.Hidden,
			scrollYToX: true,
			useShadows: false
		});

		tabsScrollbar.onScroll(e => {
			scrollable.scrollLeft = e.scrollLeft;
		});

		return tabsScrollbar;
	}

	private updateTabsScrollbarSizing(): void {
		this.tabsScrollbar?.updateOptions({
			horizontalScrollbarSize: this.getTabsScrollbarSizing()
		});
	}

	private getTabsScrollbarSizing(): number {
		if (this.accessor.partOptions.titleScrollbarSizing !== 'large') {
			return TabsTitleControl.SCROLLBAR_SIZES.default;
		}

		return TabsTitleControl.SCROLLBAR_SIZES.large;
	}

	private updateBreadcrumbsControl(): void {
		if (this.breadcrumbsControl && this.breadcrumbsControl.update()) {
			this.group.relayout(); // relayout when we have a breadcrumbs and when update changed its hidden-status
		}
	}

	protected handleBreadcrumbsEnablementChange(): void {
		this.group.relayout(); // relayout when breadcrumbs are enable/disabled
	}

	private registerTabsContainerListeners(tabsContainer: HTMLElement, tabsScrollbar: ScrollableElement): void {

		// Group dragging
		this.enableGroupDragging(tabsContainer);

		// Forward scrolling inside the container to our custom scrollbar
		this._register(addDisposableListener(tabsContainer, EventType.SCROLL, () => {
			if (tabsContainer.classList.contains('scroll')) {
				tabsScrollbar.setScrollPosition({
					scrollLeft: tabsContainer.scrollLeft // during DND the container gets scrolled so we need to update the custom scrollbar
				});
			}
		}));

		// New file when double clicking on tabs container (but not tabs)
		[TouchEventType.Tap, EventType.DBLCLICK].forEach(eventType => {
			this._register(addDisposableListener(tabsContainer, eventType, (e: MouseEvent | GestureEvent) => {
				if (eventType === EventType.DBLCLICK) {
					if (e.target !== tabsContainer) {
						return; // ignore if target is not tabs container
					}
				} else {
					if ((<GestureEvent>e).tapCount !== 2) {
						return; // ignore single taps
					}

					if ((<GestureEvent>e).initialTarget !== tabsContainer) {
						return; // ignore if target is not tabs container
					}
				}

				EventHelper.stop(e);

				this.group.openEditor(
					this.editorService.createEditorInput({ forceUntitled: true }),
					{
						pinned: true,			// untitled is always pinned
						index: this.group.count // always at the end
					}
				);
			}));
		});

		// Prevent auto-scrolling (https://github.com/microsoft/vscode/issues/16690)
		this._register(addDisposableListener(tabsContainer, EventType.MOUSE_DOWN, (e: MouseEvent) => {
			if (e.button === 1) {
				e.preventDefault();
			}
		}));

		// Drop support
		this._register(new DragAndDropObserver(tabsContainer, {
			onDragEnter: e => {

				// Always enable support to scroll while dragging
				tabsContainer.classList.add('scroll');

				// Return if the target is not on the tabs container
				if (e.target !== tabsContainer) {
					this.updateDropFeedback(tabsContainer, false); // fixes https://github.com/microsoft/vscode/issues/52093
					return;
				}

				// Return if transfer is unsupported
				if (!this.isSupportedDropTransfer(e)) {
					if (e.dataTransfer) {
						e.dataTransfer.dropEffect = 'none';
					}

					return;
				}

				// Return if dragged editor is last tab because then this is a no-op
				let isLocalDragAndDrop = false;
				if (this.editorTransfer.hasData(DraggedEditorIdentifier.prototype)) {
					isLocalDragAndDrop = true;

					const data = this.editorTransfer.getData(DraggedEditorIdentifier.prototype);
					if (Array.isArray(data)) {
						const localDraggedEditor = data[0].identifier;
						if (this.group.id === localDraggedEditor.groupId && this.group.getIndexOfEditor(localDraggedEditor.editor) === this.group.count - 1) {
							if (e.dataTransfer) {
								e.dataTransfer.dropEffect = 'none';
							}

							return;
						}
					}
				}

				// Update the dropEffect to "copy" if there is no local data to be dragged because
				// in that case we can only copy the data into and not move it from its source
				if (!isLocalDragAndDrop) {
					if (e.dataTransfer) {
						e.dataTransfer.dropEffect = 'copy';
					}
				}

				this.updateDropFeedback(tabsContainer, true);
			},

			onDragLeave: e => {
				this.updateDropFeedback(tabsContainer, false);
				tabsContainer.classList.remove('scroll');
			},

			onDragEnd: e => {
				this.updateDropFeedback(tabsContainer, false);
				tabsContainer.classList.remove('scroll');
			},

			onDrop: e => {
				this.updateDropFeedback(tabsContainer, false);
				tabsContainer.classList.remove('scroll');

				if (e.target === tabsContainer) {
					this.onDrop(e, this.group.count, tabsContainer);
				}
			}
		}));

		// Mouse-wheel support to switch to tabs optionally
		this._register(addDisposableListener(tabsContainer, EventType.MOUSE_WHEEL, (e: MouseWheelEvent) => {
			const activeEditor = this.group.activeEditor;
			if (!activeEditor || this.group.count < 2) {
				return;  // need at least 2 open editors
			}

			// Shift-key enables or disables this behaviour depending on the setting
			if (this.accessor.partOptions.scrollToSwitchTabs === true) {
				if (e.shiftKey) {
					return; // 'on': only enable this when Shift-key is not pressed
				}
			} else {
				if (!e.shiftKey) {
					return; // 'off': only enable this when Shift-key is pressed
				}
			}

			// Ignore event if the last one happened too recently (https://github.com/microsoft/vscode/issues/96409)
			// The restriction is relaxed according to the absolute value of `deltaX` and `deltaY`
			// to support discrete (mouse wheel) and contiguous scrolling (touchpad) equally well
			const now = Date.now();
			if (now - this.lastMouseWheelEventTime < TabsTitleControl.MOUSE_WHEEL_EVENT_THRESHOLD - 2 * (Math.abs(e.deltaX) + Math.abs(e.deltaY))) {
				return;
			}

			this.lastMouseWheelEventTime = now;

			// Figure out scrolling direction but ignore it if too subtle
			let tabSwitchDirection: number;
			if (e.deltaX + e.deltaY < - TabsTitleControl.MOUSE_WHEEL_DISTANCE_THRESHOLD) {
				tabSwitchDirection = -1;
			} else if (e.deltaX + e.deltaY > TabsTitleControl.MOUSE_WHEEL_DISTANCE_THRESHOLD) {
				tabSwitchDirection = 1;
			} else {
				return;
			}

			const nextEditor = this.group.getEditorByIndex(this.group.getIndexOfEditor(activeEditor) + tabSwitchDirection);
			if (!nextEditor) {
				return;
			}

			// Open it
			this.group.openEditor(nextEditor);

			// Disable normal scrolling, opening the editor will already reveal it properly
			EventHelper.stop(e, true);
		}));
	}

	protected updateEditorActionsToolbar(): void {
		super.updateEditorActionsToolbar();

		// Changing the actions in the toolbar can have an impact on the size of the
		// tab container, so we need to layout the tabs to make sure the active is visible
		this.layout(this.dimensions);
	}

	openEditor(editor: IEditorInput): void {

		// Create tabs as needed
		const [tabsContainer, tabsScrollbar] = assertAllDefined(this.tabsContainer, this.tabsScrollbar);
		for (let i = tabsContainer.children.length; i < this.group.count; i++) {
			tabsContainer.appendChild(this.createTab(i, tabsContainer, tabsScrollbar));
		}

		// An add of a tab requires to recompute all labels
		this.computeTabLabels();

		// Redraw all tabs
		this.redraw();

		// Update Breadcrumbs
		this.updateBreadcrumbsControl();
	}

	closeEditor(editor: IEditorInput): void {
		this.handleClosedEditors();
	}

	closeEditors(editors: IEditorInput[]): void {
		this.handleClosedEditors();
		if (this.group.count === 0) {
			this.updateBreadcrumbsControl();
		}
	}

	private handleClosedEditors(): void {

		// There are tabs to show
		if (this.group.activeEditor) {

			// Remove tabs that got closed
			const tabsContainer = assertIsDefined(this.tabsContainer);
			while (tabsContainer.children.length > this.group.count) {

				// Remove one tab from container (must be the last to keep indexes in order!)
				(tabsContainer.lastChild as HTMLElement).remove();

				// Remove associated tab label and widget
				dispose(this.tabDisposables.pop());
			}

			// A removal of a label requires to recompute all labels
			this.computeTabLabels();

			// Redraw all tabs
			this.redraw();
		}

		// No tabs to show
		else {
			if (this.tabsContainer) {
				clearNode(this.tabsContainer);
			}

			this.tabDisposables = dispose(this.tabDisposables);
			this.tabResourceLabels.clear();
			this.tabLabels = [];
			this.tabActionBars = [];

			this.clearEditorActionsToolbar();
		}
	}

	moveEditor(editor: IEditorInput, fromIndex: number, targetIndex: number): void {

		// Swap the editor label
		const editorLabel = this.tabLabels[fromIndex];
		this.tabLabels.splice(fromIndex, 1);
		this.tabLabels.splice(targetIndex, 0, editorLabel);

		// As such we need to redraw each tab
		this.forEachTab((editor, index, tabContainer, tabLabelWidget, tabLabel, tabActionBar) => {
			this.redrawTab(editor, index, tabContainer, tabLabelWidget, tabLabel, tabActionBar);
		});

		// Moving an editor requires a layout to keep the active editor visible
		this.layout(this.dimensions);
	}

	pinEditor(editor: IEditorInput): void {
		this.withTab(editor, (editor, index, tabContainer, tabLabelWidget, tabLabel) => this.redrawTabLabel(editor, index, tabContainer, tabLabelWidget, tabLabel));
	}

	stickEditor(editor: IEditorInput): void {
		this.doHandleStickyEditorChange(editor);
	}

	unstickEditor(editor: IEditorInput): void {
		this.doHandleStickyEditorChange(editor);
	}

	private doHandleStickyEditorChange(editor: IEditorInput): void {

		// Update tab
		this.withTab(editor, (editor, index, tabContainer, tabLabelWidget, tabLabel, tabActionBar) => this.redrawTab(editor, index, tabContainer, tabLabelWidget, tabLabel, tabActionBar));

		// Sticky change has an impact on each tab's border because
		// it potentially moves the border to the last pinned tab
		this.forEachTab((editor, index, tabContainer, tabLabelWidget, tabLabel) => {
			this.redrawTabBorders(index, tabContainer);
		});

		// A change to the sticky state requires a layout to keep the active editor visible
		this.layout(this.dimensions);
	}

	setActive(isGroupActive: boolean): void {

		// Activity has an impact on each tab's active indication
		this.forEachTab((editor, index, tabContainer, tabLabelWidget, tabLabel) => {
			this.redrawTabActiveAndDirty(isGroupActive, editor, tabContainer, tabLabelWidget);
		});

		// Activity has an impact on the toolbar, so we need to update and layout
		this.updateEditorActionsToolbar();
		this.layout(this.dimensions);
	}

	private updateEditorLabelAggregator = this._register(new RunOnceScheduler(() => this.updateEditorLabels(), 0));

	updateEditorLabel(editor: IEditorInput): void {

		// Update all labels to account for changes to tab labels
		// Since this method may be called a lot of times from
		// individual editors, we collect all those requests and
		// then run the update once because we have to update
		// all opened tabs in the group at once.
		this.updateEditorLabelAggregator.schedule();
	}

	updateEditorLabels(): void {

		// A change to a label requires to recompute all labels
		this.computeTabLabels();

		// As such we need to redraw each label
		this.forEachTab((editor, index, tabContainer, tabLabelWidget, tabLabel) => {
			this.redrawTabLabel(editor, index, tabContainer, tabLabelWidget, tabLabel);
		});

		// A change to a label requires a layout to keep the active editor visible
		this.layout(this.dimensions);
	}

	updateEditorDirty(editor: IEditorInput): void {
		this.withTab(editor, (editor, index, tabContainer, tabLabelWidget) => this.redrawTabActiveAndDirty(this.accessor.activeGroup === this.group, editor, tabContainer, tabLabelWidget));
	}

	updateOptions(oldOptions: IEditorPartOptions, newOptions: IEditorPartOptions): void {

		// A change to a label format options requires to recompute all labels
		if (oldOptions.labelFormat !== newOptions.labelFormat) {
			this.computeTabLabels();
		}

		// Update tabs scrollbar sizing
		if (oldOptions.titleScrollbarSizing !== newOptions.titleScrollbarSizing) {
			this.updateTabsScrollbarSizing();
		}

		// Redraw tabs when other options change
		if (
			oldOptions.labelFormat !== newOptions.labelFormat ||
			oldOptions.tabCloseButton !== newOptions.tabCloseButton ||
			oldOptions.tabSizing !== newOptions.tabSizing ||
			oldOptions.pinnedTabSizing !== newOptions.pinnedTabSizing ||
			oldOptions.showIcons !== newOptions.showIcons ||
			oldOptions.hasIcons !== newOptions.hasIcons ||
			oldOptions.highlightModifiedTabs !== newOptions.highlightModifiedTabs ||
			oldOptions.experimentalWrapTabs !== newOptions.experimentalWrapTabs
		) {
			this.redraw();
		}
	}

	updateStyles(): void {
		this.redraw();
	}

	private forEachTab(fn: (editor: IEditorInput, index: number, tabContainer: HTMLElement, tabLabelWidget: IResourceLabel, tabLabel: IEditorInputLabel, tabActionBar: ActionBar) => void): void {
		this.group.editors.forEach((editor, index) => {
			this.doWithTab(index, editor, fn);
		});
	}

	private withTab(editor: IEditorInput, fn: (editor: IEditorInput, index: number, tabContainer: HTMLElement, tabLabelWidget: IResourceLabel, tabLabel: IEditorInputLabel, tabActionBar: ActionBar) => void): void {
		this.doWithTab(this.group.getIndexOfEditor(editor), editor, fn);
	}

	private doWithTab(index: number, editor: IEditorInput, fn: (editor: IEditorInput, index: number, tabContainer: HTMLElement, tabLabelWidget: IResourceLabel, tabLabel: IEditorInputLabel, tabActionBar: ActionBar) => void): void {
		const tabsContainer = assertIsDefined(this.tabsContainer);
		const tabContainer = tabsContainer.children[index] as HTMLElement;
		const tabResourceLabel = this.tabResourceLabels.get(index);
		const tabLabel = this.tabLabels[index];
		const tabActionBar = this.tabActionBars[index];
		if (tabContainer && tabResourceLabel && tabLabel) {
			fn(editor, index, tabContainer, tabResourceLabel, tabLabel, tabActionBar);
		}
	}

	private createTab(index: number, tabsContainer: HTMLElement, tabsScrollbar: ScrollableElement): HTMLElement {

		// Tab Container
		const tabContainer = document.createElement('div');
		tabContainer.draggable = true;
		tabContainer.tabIndex = 0;
		tabContainer.setAttribute('role', 'tab');
		tabContainer.classList.add('tab');

		// Gesture Support
		this._register(Gesture.addTarget(tabContainer));

		// Tab Border Top
		const tabBorderTopContainer = document.createElement('div');
		tabBorderTopContainer.classList.add('tab-border-top-container');
		tabContainer.appendChild(tabBorderTopContainer);

		// Tab Editor Label
		const editorLabel = this.tabResourceLabels.create(tabContainer);

		// Tab Actions
		const tabActionsContainer = document.createElement('div');
		tabActionsContainer.classList.add('tab-actions');
		tabContainer.appendChild(tabActionsContainer);

		const tabActionRunner = new EditorCommandsContextActionRunner({ groupId: this.group.id, editorIndex: index });

		const tabActionBar = new ActionBar(tabActionsContainer, { ariaLabel: localize('ariaLabelTabActions', "Tab actions"), actionRunner: tabActionRunner });
		tabActionBar.onBeforeRun(e => {
			if (e.action.id === this.closeEditorAction.id) {
				this.blockRevealActiveTabOnce();
			}
		});

		const tabActionBarDisposable = combinedDisposable(tabActionBar, toDisposable(insert(this.tabActionBars, tabActionBar)));

		// Tab Border Bottom
		const tabBorderBottomContainer = document.createElement('div');
		tabBorderBottomContainer.classList.add('tab-border-bottom-container');
		tabContainer.appendChild(tabBorderBottomContainer);

		// Eventing
		const eventsDisposable = this.registerTabListeners(tabContainer, index, tabsContainer, tabsScrollbar);

		this.tabDisposables.push(combinedDisposable(eventsDisposable, tabActionBarDisposable, tabActionRunner, editorLabel));

		return tabContainer;
	}

	private registerTabListeners(tab: HTMLElement, index: number, tabsContainer: HTMLElement, tabsScrollbar: ScrollableElement): IDisposable {
		const disposables = new DisposableStore();

		const handleClickOrTouch = (e: MouseEvent | GestureEvent): void => {
			tab.blur(); // prevent flicker of focus outline on tab until editor got focus

			if (e instanceof MouseEvent && e.button !== 0) {
				if (e.button === 1) {
					e.preventDefault(); // required to prevent auto-scrolling (https://github.com/microsoft/vscode/issues/16690)
				}

				return undefined; // only for left mouse click
			}

			if (this.originatesFromTabActionBar(e)) {
				return; // not when clicking on actions
			}

			// Open tabs editor
			const input = this.group.getEditorByIndex(index);
			if (input) {
				this.group.openEditor(input);
			}

			return undefined;
		};

		const showContextMenu = (e: Event) => {
			EventHelper.stop(e);

			const input = this.group.getEditorByIndex(index);
			if (input) {
				this.onContextMenu(input, e, tab);
			}
		};

		// Open on Click / Touch
		disposables.add(addDisposableListener(tab, EventType.MOUSE_DOWN, (e: MouseEvent) => handleClickOrTouch(e)));
		disposables.add(addDisposableListener(tab, TouchEventType.Tap, (e: GestureEvent) => handleClickOrTouch(e)));

		// Touch Scroll Support
		disposables.add(addDisposableListener(tab, TouchEventType.Change, (e: GestureEvent) => {
			tabsScrollbar.setScrollPosition({ scrollLeft: tabsScrollbar.getScrollPosition().scrollLeft - e.translationX });
		}));

		// Prevent flicker of focus outline on tab until editor got focus
		disposables.add(addDisposableListener(tab, EventType.MOUSE_UP, (e: MouseEvent) => {
			EventHelper.stop(e);

			tab.blur();
		}));

		// Close on mouse middle click
		disposables.add(addDisposableListener(tab, EventType.AUXCLICK, (e: MouseEvent) => {
			if (e.button === 1 /* Middle Button*/) {
				EventHelper.stop(e, true /* for https://github.com/microsoft/vscode/issues/56715 */);

				this.blockRevealActiveTabOnce();
				this.closeEditorAction.run({ groupId: this.group.id, editorIndex: index });
			}
		}));

		// Context menu on Shift+F10
		disposables.add(addDisposableListener(tab, EventType.KEY_DOWN, (e: KeyboardEvent) => {
			const event = new StandardKeyboardEvent(e);
			if (event.shiftKey && event.keyCode === KeyCode.F10) {
				showContextMenu(e);
			}
		}));

		// Context menu on touch context menu gesture
		disposables.add(addDisposableListener(tab, TouchEventType.Contextmenu, (e: GestureEvent) => {
			showContextMenu(e);
		}));

		// Keyboard accessibility
		disposables.add(addDisposableListener(tab, EventType.KEY_UP, (e: KeyboardEvent) => {
			const event = new StandardKeyboardEvent(e);
			let handled = false;

			// Run action on Enter/Space
			if (event.equals(KeyCode.Enter) || event.equals(KeyCode.Space)) {
				handled = true;
				const input = this.group.getEditorByIndex(index);
				if (input) {
					this.group.openEditor(input);
				}
			}

			// Navigate in editors
			else if ([KeyCode.LeftArrow, KeyCode.RightArrow, KeyCode.UpArrow, KeyCode.DownArrow, KeyCode.Home, KeyCode.End].some(kb => event.equals(kb))) {
				let targetIndex: number;
				if (event.equals(KeyCode.LeftArrow) || event.equals(KeyCode.UpArrow)) {
					targetIndex = index - 1;
				} else if (event.equals(KeyCode.RightArrow) || event.equals(KeyCode.DownArrow)) {
					targetIndex = index + 1;
				} else if (event.equals(KeyCode.Home)) {
					targetIndex = 0;
				} else {
					targetIndex = this.group.count - 1;
				}

				const target = this.group.getEditorByIndex(targetIndex);
				if (target) {
					handled = true;
					this.group.openEditor(target, { preserveFocus: true });
					(<HTMLElement>tabsContainer.childNodes[targetIndex]).focus();
				}
			}

			if (handled) {
				EventHelper.stop(e, true);
			}

			// moving in the tabs container can have an impact on scrolling position, so we need to update the custom scrollbar
			tabsScrollbar.setScrollPosition({
				scrollLeft: tabsContainer.scrollLeft
			});
		}));

		// Double click: either pin or toggle maximized
		[TouchEventType.Tap, EventType.DBLCLICK].forEach(eventType => {
			disposables.add(addDisposableListener(tab, eventType, (e: MouseEvent | GestureEvent) => {
				if (eventType === EventType.DBLCLICK) {
					EventHelper.stop(e);
				} else if ((<GestureEvent>e).tapCount !== 2) {
					return; // ignore single taps
				}

				const editor = this.group.getEditorByIndex(index);
				if (editor && this.group.isPinned(editor)) {
					this.accessor.arrangeGroups(GroupsArrangement.TOGGLE, this.group);
				} else {
					this.group.pinEditor(editor);
				}
			}));
		});

		// Context menu
		disposables.add(addDisposableListener(tab, EventType.CONTEXT_MENU, (e: Event) => {
			EventHelper.stop(e, true);

			const input = this.group.getEditorByIndex(index);
			if (input) {
				this.onContextMenu(input, e, tab);
			}
		}, true /* use capture to fix https://github.com/microsoft/vscode/issues/19145 */));

		// Drag support
		disposables.add(addDisposableListener(tab, EventType.DRAG_START, (e: DragEvent) => {
			const editor = this.group.getEditorByIndex(index);
			if (!editor) {
				return;
			}

			this.editorTransfer.setData([new DraggedEditorIdentifier({ editor, groupId: this.group.id })], DraggedEditorIdentifier.prototype);

			if (e.dataTransfer) {
				e.dataTransfer.effectAllowed = 'copyMove';
			}

			// Apply some datatransfer types to allow for dragging the element outside of the application
			this.doFillResourceDataTransfers(editor, e);

			// Fixes https://github.com/microsoft/vscode/issues/18733
			tab.classList.add('dragged');
			scheduleAtNextAnimationFrame(() => tab.classList.remove('dragged'));
		}));

		// Drop support
		disposables.add(new DragAndDropObserver(tab, {
			onDragEnter: e => {

				// Update class to signal drag operation
				tab.classList.add('dragged-over');

				// Return if transfer is unsupported
				if (!this.isSupportedDropTransfer(e)) {
					if (e.dataTransfer) {
						e.dataTransfer.dropEffect = 'none';
					}

					return;
				}

				// Return if dragged editor is the current tab dragged over
				let isLocalDragAndDrop = false;
				if (this.editorTransfer.hasData(DraggedEditorIdentifier.prototype)) {
					isLocalDragAndDrop = true;

					const data = this.editorTransfer.getData(DraggedEditorIdentifier.prototype);
					if (Array.isArray(data)) {
						const localDraggedEditor = data[0].identifier;
						if (localDraggedEditor.editor === this.group.getEditorByIndex(index) && localDraggedEditor.groupId === this.group.id) {
							if (e.dataTransfer) {
								e.dataTransfer.dropEffect = 'none';
							}

							return;
						}
					}
				}

				// Update the dropEffect to "copy" if there is no local data to be dragged because
				// in that case we can only copy the data into and not move it from its source
				if (!isLocalDragAndDrop) {
					if (e.dataTransfer) {
						e.dataTransfer.dropEffect = 'copy';
					}
				}

				this.updateDropFeedback(tab, true, index);
			},

			onDragLeave: () => {
				tab.classList.remove('dragged-over');
				this.updateDropFeedback(tab, false, index);
			},

			onDragEnd: () => {
				tab.classList.remove('dragged-over');
				this.updateDropFeedback(tab, false, index);

				this.editorTransfer.clearData(DraggedEditorIdentifier.prototype);
			},

			onDrop: e => {
				tab.classList.remove('dragged-over');
				this.updateDropFeedback(tab, false, index);

				this.onDrop(e, index, tabsContainer);
			}
		}));

		return disposables;
	}

	private isSupportedDropTransfer(e: DragEvent): boolean {
		if (this.groupTransfer.hasData(DraggedEditorGroupIdentifier.prototype)) {
			const data = this.groupTransfer.getData(DraggedEditorGroupIdentifier.prototype);
			if (Array.isArray(data)) {
				const group = data[0];
				if (group.identifier === this.group.id) {
					return false; // groups cannot be dropped on title area it originates from
				}
			}

			return true;
		}

		if (this.editorTransfer.hasData(DraggedEditorIdentifier.prototype)) {
			return true; // (local) editors can always be dropped
		}

		if (e.dataTransfer && e.dataTransfer.types.length > 0) {
			return true; // optimistically allow external data (// see https://github.com/microsoft/vscode/issues/25789)
		}

		return false;
	}

	private updateDropFeedback(element: HTMLElement, isDND: boolean, index?: number): void {
		const isTab = (typeof index === 'number');
		const editor = typeof index === 'number' ? this.group.getEditorByIndex(index) : undefined;
		const isActiveTab = isTab && !!editor && this.group.isActive(editor);

		// Background
		const noDNDBackgroundColor = isTab ? this.getColor(isActiveTab ? TAB_ACTIVE_BACKGROUND : TAB_INACTIVE_BACKGROUND) : '';
		element.style.backgroundColor = (isDND ? this.getColor(EDITOR_DRAG_AND_DROP_BACKGROUND) : noDNDBackgroundColor) || '';

		// Outline
		const activeContrastBorderColor = this.getColor(activeContrastBorder);
		if (activeContrastBorderColor && isDND) {
			element.style.outlineWidth = '2px';
			element.style.outlineStyle = 'dashed';
			element.style.outlineColor = activeContrastBorderColor;
			element.style.outlineOffset = isTab ? '-5px' : '-3px';
		} else {
			element.style.outlineWidth = '';
			element.style.outlineStyle = '';
			element.style.outlineColor = activeContrastBorderColor || '';
			element.style.outlineOffset = '';
		}
	}

	private computeTabLabels(): void {
		const { labelFormat } = this.accessor.partOptions;
		const { verbosity, shortenDuplicates } = this.getLabelConfigFlags(labelFormat);

		// Build labels and descriptions for each editor
		const labels = this.group.editors.map((editor, index) => ({
			editor,
			name: editor.getName(),
			description: editor.getDescription(verbosity),
			title: withNullAsUndefined(editor.getTitle(Verbosity.LONG)),
			ariaLabel: computeEditorAriaLabel(editor, index, this.group, this.editorGroupService.count)
		}));

		// Shorten labels as needed
		if (shortenDuplicates) {
			this.shortenTabLabels(labels);
		}

		this.tabLabels = labels;
	}

	private shortenTabLabels(labels: AugmentedLabel[]): void {

		// Gather duplicate titles, while filtering out invalid descriptions
		const mapTitleToDuplicates = new Map<string, AugmentedLabel[]>();
		for (const label of labels) {
			if (typeof label.description === 'string') {
				getOrSet(mapTitleToDuplicates, label.name, []).push(label);
			} else {
				label.description = '';
			}
		}

		// Identify duplicate titles and shorten descriptions
		mapTitleToDuplicates.forEach(duplicateTitles => {

			// Remove description if the title isn't duplicated
			if (duplicateTitles.length === 1) {
				duplicateTitles[0].description = '';

				return;
			}

			// Identify duplicate descriptions
			const mapDescriptionToDuplicates = new Map<string, AugmentedLabel[]>();
			for (const label of duplicateTitles) {
				getOrSet(mapDescriptionToDuplicates, label.description, []).push(label);
			}

			// For editors with duplicate descriptions, check whether any long descriptions differ
			let useLongDescriptions = false;
			mapDescriptionToDuplicates.forEach((duplicateDescriptions, name) => {
				if (!useLongDescriptions && duplicateDescriptions.length > 1) {
					const [first, ...rest] = duplicateDescriptions.map(({ editor }) => editor.getDescription(Verbosity.LONG));
					useLongDescriptions = rest.some(description => description !== first);
				}
			});

			// If so, replace all descriptions with long descriptions
			if (useLongDescriptions) {
				mapDescriptionToDuplicates.clear();
				duplicateTitles.forEach(label => {
					label.description = label.editor.getDescription(Verbosity.LONG);
					getOrSet(mapDescriptionToDuplicates, label.description, []).push(label);
				});
			}

			// Obtain final set of descriptions
			const descriptions: string[] = [];
			mapDescriptionToDuplicates.forEach((_, description) => descriptions.push(description));

			// Remove description if all descriptions are identical
			if (descriptions.length === 1) {
				for (const label of mapDescriptionToDuplicates.get(descriptions[0]) || []) {
					label.description = '';
				}

				return;
			}

			// Shorten descriptions
			const shortenedDescriptions = shorten(descriptions, this.path.sep);
			descriptions.forEach((description, i) => {
				for (const label of mapDescriptionToDuplicates.get(description) || []) {
					label.description = shortenedDescriptions[i];
				}
			});
		});
	}

	private getLabelConfigFlags(value: string | undefined) {
		switch (value) {
			case 'short':
				return { verbosity: Verbosity.SHORT, shortenDuplicates: false };
			case 'medium':
				return { verbosity: Verbosity.MEDIUM, shortenDuplicates: false };
			case 'long':
				return { verbosity: Verbosity.LONG, shortenDuplicates: false };
			default:
				return { verbosity: Verbosity.MEDIUM, shortenDuplicates: true };
		}
	}

	private redraw(): void {

		// Border below tabs if any
		const tabsContainerBorderColor = this.getColor(EDITOR_GROUP_HEADER_TABS_BORDER);
		if (this.tabsAndActionsContainer) {
			if (tabsContainerBorderColor) {
				this.tabsAndActionsContainer.classList.add('tabs-border-bottom');
				this.tabsAndActionsContainer.style.setProperty('--tabs-border-bottom-color', tabsContainerBorderColor.toString());
			} else {
				this.tabsAndActionsContainer.classList.remove('tabs-border-bottom');
				this.tabsAndActionsContainer.style.removeProperty('--tabs-border-bottom-color');
			}
		}

		// For each tab
		this.forEachTab((editor, index, tabContainer, tabLabelWidget, tabLabel, tabActionBar) => {
			this.redrawTab(editor, index, tabContainer, tabLabelWidget, tabLabel, tabActionBar);
		});

		// Update Editor Actions Toolbar
		this.updateEditorActionsToolbar();

		// Ensure the active tab is always revealed
		this.layout(this.dimensions);
	}

	private redrawTab(editor: IEditorInput, index: number, tabContainer: HTMLElement, tabLabelWidget: IResourceLabel, tabLabel: IEditorInputLabel, tabActionBar: ActionBar): void {
		const isTabSticky = this.group.isSticky(index);
		const options = this.accessor.partOptions;

		// Label
		this.redrawTabLabel(editor, index, tabContainer, tabLabelWidget, tabLabel);

		// Action
		const tabAction = isTabSticky ? this.unpinEditorAction : this.closeEditorAction;
		if (!tabActionBar.hasAction(tabAction)) {
			if (!tabActionBar.isEmpty()) {
				tabActionBar.clear();
			}
			tabActionBar.push(tabAction, { icon: true, label: false, keybinding: this.getKeybindingLabel(tabAction) });
		}

		// Settings
		const tabActionsVisibility = isTabSticky && options.pinnedTabSizing === 'compact' ? 'off' /* treat sticky compact tabs as tabCloseButton: 'off' */ : options.tabCloseButton;
		['off', 'left', 'right'].forEach(option => {
			tabContainer.classList.toggle(`tab-actions-${option}`, tabActionsVisibility === option);
		});

		const tabSizing = isTabSticky && options.pinnedTabSizing === 'shrink' ? 'shrink' /* treat sticky shrink tabs as tabSizing: 'shrink' */ : options.tabSizing;
		['fit', 'shrink'].forEach(option => {
			tabContainer.classList.toggle(`sizing-${option}`, tabSizing === option);
		});

		tabContainer.classList.toggle('has-icon', options.showIcons && options.hasIcons);

		tabContainer.classList.toggle('sticky', isTabSticky);
		['normal', 'compact', 'shrink'].forEach(option => {
			tabContainer.classList.toggle(`sticky-${option}`, isTabSticky && options.pinnedTabSizing === option);
		});

		// Sticky compact/shrink tabs need a position to remain at their location
		// when scrolling to stay in view (requirement for position: sticky)
		if (isTabSticky && options.pinnedTabSizing !== 'normal') {
			let stickyTabWidth = 0;
			switch (options.pinnedTabSizing) {
				case 'compact':
					stickyTabWidth = TabsTitleControl.TAB_WIDTH.compact;
					break;
				case 'shrink':
					stickyTabWidth = TabsTitleControl.TAB_WIDTH.shrink;
					break;
			}

			tabContainer.style.left = `${index * stickyTabWidth}px`;
		} else {
			tabContainer.style.left = 'auto';
		}

		// Borders / outline
		this.redrawTabBorders(index, tabContainer);

		// Active / dirty state
		this.redrawTabActiveAndDirty(this.accessor.activeGroup === this.group, editor, tabContainer, tabLabelWidget);
	}

	private redrawTabLabel(editor: IEditorInput, index: number, tabContainer: HTMLElement, tabLabelWidget: IResourceLabel, tabLabel: IEditorInputLabel): void {
		const options = this.accessor.partOptions;

		// Unless tabs are sticky compact, show the full label and description
		// Sticky compact tabs will only show an icon if icons are enabled
		// or their first character of the name otherwise
		let name: string | undefined;
		let forceLabel = false;
		let description: string;
		if (options.pinnedTabSizing === 'compact' && this.group.isSticky(index)) {
			const isShowingIcons = options.showIcons && options.hasIcons;
			name = isShowingIcons ? '' : tabLabel.name?.charAt(0).toUpperCase();
			description = '';
			forceLabel = true;
		} else {
			name = tabLabel.name;
			description = tabLabel.description || '';
		}

		const title = tabLabel.title || '';

		if (tabLabel.ariaLabel) {
			tabContainer.setAttribute('aria-label', tabLabel.ariaLabel);
			// Set aria-description to empty string so that screen readers would not read the title as well
			// More details https://github.com/microsoft/vscode/issues/95378
			tabContainer.setAttribute('aria-description', '');
		}
		tabContainer.title = title;

		// Label
		tabLabelWidget.setResource(
			{ name, description, resource: EditorResourceAccessor.getOriginalUri(editor, { supportSideBySide: SideBySideEditor.BOTH }) },
			{ title, extraClasses: ['tab-label'], italic: !this.group.isPinned(editor), forceLabel }
		);

		// Tests helper
		const resource = EditorResourceAccessor.getOriginalUri(editor, { supportSideBySide: SideBySideEditor.PRIMARY });
		if (resource) {
			tabContainer.setAttribute('data-resource-name', basenameOrAuthority(resource));
		} else {
			tabContainer.removeAttribute('data-resource-name');
		}
	}

	private redrawTabActiveAndDirty(isGroupActive: boolean, editor: IEditorInput, tabContainer: HTMLElement, tabLabelWidget: IResourceLabel): void {
		const isTabActive = this.group.isActive(editor);

		const hasModifiedBorderTop = this.doRedrawTabDirty(isGroupActive, isTabActive, editor, tabContainer);

		this.doRedrawTabActive(isGroupActive, !hasModifiedBorderTop, editor, tabContainer, tabLabelWidget);
	}

	private doRedrawTabActive(isGroupActive: boolean, allowBorderTop: boolean, editor: IEditorInput, tabContainer: HTMLElement, tabLabelWidget: IResourceLabel): void {

		// Tab is active
		if (this.group.isActive(editor)) {

			// Container
			tabContainer.classList.add('active');
			tabContainer.setAttribute('aria-selected', 'true');
			tabContainer.style.backgroundColor = this.getColor(isGroupActive ? TAB_ACTIVE_BACKGROUND : TAB_UNFOCUSED_ACTIVE_BACKGROUND) || '';

			const activeTabBorderColorBottom = this.getColor(isGroupActive ? TAB_ACTIVE_BORDER : TAB_UNFOCUSED_ACTIVE_BORDER);
			if (activeTabBorderColorBottom) {
				tabContainer.classList.add('tab-border-bottom');
				tabContainer.style.setProperty('--tab-border-bottom-color', activeTabBorderColorBottom.toString());
			} else {
				tabContainer.classList.remove('tab-border-bottom');
				tabContainer.style.removeProperty('--tab-border-bottom-color');
			}

			const activeTabBorderColorTop = allowBorderTop ? this.getColor(isGroupActive ? TAB_ACTIVE_BORDER_TOP : TAB_UNFOCUSED_ACTIVE_BORDER_TOP) : undefined;
			if (activeTabBorderColorTop) {
				tabContainer.classList.add('tab-border-top');
				tabContainer.style.setProperty('--tab-border-top-color', activeTabBorderColorTop.toString());
			} else {
				tabContainer.classList.remove('tab-border-top');
				tabContainer.style.removeProperty('--tab-border-top-color');
			}

			// Label
			tabContainer.style.color = this.getColor(isGroupActive ? TAB_ACTIVE_FOREGROUND : TAB_UNFOCUSED_ACTIVE_FOREGROUND) || '';
		}

		// Tab is inactive
		else {

			// Container
			tabContainer.classList.remove('active');
			tabContainer.setAttribute('aria-selected', 'false');
			tabContainer.style.backgroundColor = this.getColor(isGroupActive ? TAB_INACTIVE_BACKGROUND : TAB_UNFOCUSED_INACTIVE_BACKGROUND) || '';
			tabContainer.style.boxShadow = '';

			// Label
			tabContainer.style.color = this.getColor(isGroupActive ? TAB_INACTIVE_FOREGROUND : TAB_UNFOCUSED_INACTIVE_FOREGROUND) || '';
		}
	}

	private doRedrawTabDirty(isGroupActive: boolean, isTabActive: boolean, editor: IEditorInput, tabContainer: HTMLElement): boolean {
		let hasModifiedBorderColor = false;

		// Tab: dirty (unless saving)
		if (editor.isDirty() && !editor.isSaving()) {
			tabContainer.classList.add('dirty');

			// Highlight modified tabs with a border if configured
			if (this.accessor.partOptions.highlightModifiedTabs) {
				let modifiedBorderColor: string | null;
				if (isGroupActive && isTabActive) {
					modifiedBorderColor = this.getColor(TAB_ACTIVE_MODIFIED_BORDER);
				} else if (isGroupActive && !isTabActive) {
					modifiedBorderColor = this.getColor(TAB_INACTIVE_MODIFIED_BORDER);
				} else if (!isGroupActive && isTabActive) {
					modifiedBorderColor = this.getColor(TAB_UNFOCUSED_ACTIVE_MODIFIED_BORDER);
				} else {
					modifiedBorderColor = this.getColor(TAB_UNFOCUSED_INACTIVE_MODIFIED_BORDER);
				}

				if (modifiedBorderColor) {
					hasModifiedBorderColor = true;

					tabContainer.classList.add('dirty-border-top');
					tabContainer.style.setProperty('--tab-dirty-border-top-color', modifiedBorderColor);
				}
			} else {
				tabContainer.classList.remove('dirty-border-top');
				tabContainer.style.removeProperty('--tab-dirty-border-top-color');
			}
		}

		// Tab: not dirty
		else {
			tabContainer.classList.remove('dirty', 'dirty-border-top');
			tabContainer.style.removeProperty('--tab-dirty-border-top-color');
		}

		return hasModifiedBorderColor;
	}

	private redrawTabBorders(index: number, tabContainer: HTMLElement): void {
		const isTabSticky = this.group.isSticky(index);
		const isTabLastSticky = isTabSticky && this.group.stickyCount === index + 1;

		// Borders / Outline
		const borderRightColor = ((isTabLastSticky ? this.getColor(TAB_LAST_PINNED_BORDER) : undefined) || this.getColor(TAB_BORDER) || this.getColor(contrastBorder));
		tabContainer.style.borderRight = borderRightColor ? `1px solid ${borderRightColor}` : '';
		tabContainer.style.outlineColor = this.getColor(activeContrastBorder) || '';
	}

	getDimensions(): IEditorGroupTitleDimensions {

		// Wrap: we need to ask `offsetHeight` to get
		// the real height of the title area with wrapping.
		let height: number;
		if (this.accessor.partOptions.experimentalWrapTabs && this.tabsContainer?.classList.contains('wrap')) {
			height = this.tabsContainer.offsetHeight;
		} else {
			height = TabsTitleControl.TAB_HEIGHT;
		}

		const offset = height;

		// Account for breadcrumbs if visible
		if (this.breadcrumbsControl && !this.breadcrumbsControl.isHidden()) {
			height += BreadcrumbsControl.HEIGHT; // Account for breadcrumbs if visible
		}

		return { height, offset };
	}

	layout(dimensions: ITitleControlDimensions): Dimension {

		// We only consider to trigger relayout to outer
		// container if the dimensions we receive are
		// not ours already (which indicates the layout
		// method was called internally)
		let triggerContainerRelayoutIfNeeded: boolean;
		if (this.dimensions === dimensions) {
			triggerContainerRelayoutIfNeeded = true;
		} else {
			triggerContainerRelayoutIfNeeded = false;
			Object.assign(this.dimensions, dimensions);
		}

<<<<<<< HEAD
		// We need an opened editor and dimensions to layout the title
		// Otherwise quickly return from the layout algorithm
		const activeTabAndIndex = this.group.activeEditor ? this.getTabAndIndex(this.group.activeEditor) : undefined;
		if (!activeTabAndIndex || dimensions.container === Dimension.None || dimensions.available === Dimension.None) {
			return Dimension.None;
		}

		// Layout tabs synchronously if wrapping tabs are enabled so that
		// the correct height of the title area can be returned to the title
		// control
		if (this.accessor.partOptions.experimentalWrapTabs) {
			this.doLayoutSync(dimensions);
		} else {
			this.doLayoutAsync();
		}

		// Compute new dimension of tabs title control
		// and remember it for future usages
		const oldDimension = this.dimensions.used;
		const newDimension = this.dimensions.used = new Dimension(dimensions.container.width, this.getDimensions().height);

		// If `layout` is called internally (not from the outer container)
		// and tabs are wrapping, it is possible that the height of the
		// control changes without the outer container being aware of
		// In this case we need to `relayout` the outer container so that
		// the editor is receiving the correct new dimensions
		if (
			triggerContainerRelayoutIfNeeded &&
			this.accessor.partOptions.experimentalWrapTabs &&
			oldDimension && oldDimension.height !== newDimension.height
		) {
			this.group.relayout();
		}

		return newDimension;
	}

	private doLayoutSync(dimensions: ITitleControlDimensions): void {
		this.doLayout(dimensions);
	}

	private doLayoutAsync(): void {
=======
>>>>>>> 32299910
		// The layout of tabs can be an expensive operation because we access DOM properties
		// that can result in the browser doing a full page layout to validate them. To buffer
		// this a little bit we try at least to schedule this work on the next animation frame.
		if (!this.layoutScheduled.value) {
			this.layoutScheduled.value = scheduleAtNextAnimationFrame(() => {
				this.doLayout(this.dimensions);

				this.layoutScheduled.clear();
			});
		}
	}

	private doLayout(dimensions: ITitleControlDimensions): void {
		const activeTabAndIndex = this.group.activeEditor ? this.getTabAndIndex(this.group.activeEditor) : undefined;
		if (!activeTabAndIndex || dimensions.container === Dimension.None || dimensions.available === Dimension.None) {
			return; // nothing to do if not editor opened or we got no dimensions yet
		}

		// Breadcrumbs
		this.doLayoutBreadcrumbs(dimensions);

		// Tabs
		const [activeTab, activeIndex] = activeTabAndIndex;
		this.doLayoutTabs(activeTab, activeIndex, dimensions);
	}

	private doLayoutBreadcrumbs(dimensions: ITitleControlDimensions): void {
		if (this.breadcrumbsControl && !this.breadcrumbsControl.isHidden()) {
			this.breadcrumbsControl.layout(new Dimension(dimensions.container.width, BreadcrumbsControl.HEIGHT));
		}
	}

	private doLayoutTabs(activeTab: HTMLElement, activeIndex: number, dimensions: ITitleControlDimensions): void {
		const [tabsContainer, tabsScrollbar] = assertAllDefined(this.tabsContainer, this.tabsScrollbar);

		//
		// Synopsis
		// - allTabsWidth:   			sum of all tab widths
		// - stickyTabsWidth:			sum of all sticky tab widths (unless `pinnedTabSizing: normal`)
		// - visibleContainerWidth: 	size of tab container
		// - availableContainerWidth: 	size of tab container minus size of sticky tabs
		//
		// [------------------------------ All tabs width ---------------------------------------]
		// [------------------- Visible container width -------------------]
		//                         [------ Available container width ------]
		// [ Sticky A ][ Sticky B ][ Tab C ][ Tab D ][ Tab E ][ Tab F ][ Tab G ][ Tab H ][ Tab I ]
		//                 Active Tab Width [-------]
		// [------- Active Tab Pos X -------]
		// [-- Sticky Tabs Width --]
		//

		const visibleTabsContainerWidth = tabsContainer.offsetWidth;
		const allTabsWidth = tabsContainer.scrollWidth;

		// Compute width of sticky tabs depending on pinned tab sizing
		// - compact: sticky-tabs * TAB_SIZES.compact
		// -  shrink: sticky-tabs * TAB_SIZES.shrink
		// -  normal: 0 (sticky tabs inherit look and feel from non-sticky tabs)
		let stickyTabsWidth = 0;
		if (this.group.stickyCount > 0) {
			let stickyTabWidth = 0;
			switch (this.accessor.partOptions.pinnedTabSizing) {
				case 'compact':
					stickyTabWidth = TabsTitleControl.TAB_WIDTH.compact;
					break;
				case 'shrink':
					stickyTabWidth = TabsTitleControl.TAB_WIDTH.shrink;
					break;
			}

			stickyTabsWidth = this.group.stickyCount * stickyTabWidth;
		}

		// Figure out if active tab is positioned static which has an
		// impact on wether to reveal the tab or not later
		let activeTabPositionStatic = this.accessor.partOptions.pinnedTabSizing !== 'normal' && this.group.isSticky(activeIndex);

		// Special case: we have sticky tabs but the available space for showing tabs
		// is little enough that we need to disable sticky tabs sticky positioning
		// so that tabs can be scrolled at naturally.
		let availableTabsContainerWidth = visibleTabsContainerWidth - stickyTabsWidth;
		if (this.group.stickyCount > 0 && availableTabsContainerWidth < TabsTitleControl.TAB_WIDTH.fit) {
			tabsContainer.classList.add('disable-sticky-tabs');

			availableTabsContainerWidth = visibleTabsContainerWidth;
			stickyTabsWidth = 0;
			activeTabPositionStatic = false;
		} else {
			tabsContainer.classList.remove('disable-sticky-tabs');
		}

		// Handle wrapping tabs according to setting:
		// - enabled: only add class if tabs wrap and don't exceed available height
		// - disabled: remove class
		if (this.accessor.partOptions.experimentalWrapTabs) {
			let tabsWrapMultiLine = tabsContainer.classList.contains('wrap');

			// Tabs do not wrap multiline: add wrapping if tabs exceed the tabs container width
			// and the height of the tabs container does not exceed the maximum
			if (!tabsWrapMultiLine && allTabsWidth > visibleTabsContainerWidth && (tabsContainer.offsetHeight <= TabsTitleControl.MAX_WRAPPED_HEIGHT)) {
				tabsContainer.classList.add('wrap');
				tabsWrapMultiLine = true;
			}

			// Tabs wrap multiline: remove wrapping if height exceeds available height
			// or the maximum allowed height
			if (tabsWrapMultiLine && (tabsContainer.offsetHeight > dimensions.available.height || tabsContainer.offsetHeight > TabsTitleControl.MAX_WRAPPED_HEIGHT)) {
				tabsContainer.classList.remove('wrap');
				tabsWrapMultiLine = false;
			}

			// If we do not exceed the tabs container width, we cannot simply remove
			// the wrap class because by wrapping tabs, they reduce their size
			// and we would otherwise constantly add and remove the class. As such
			// we need to check if the height of the tabs container is back to normal
			// and then remove the wrap class.
			if (allTabsWidth === visibleTabsContainerWidth && tabsWrapMultiLine && tabsContainer.offsetHeight === TabsTitleControl.TAB_HEIGHT) {
				tabsContainer.classList.remove('wrap');
				tabsWrapMultiLine = false;
			}
		} else {
			tabsContainer.classList.remove('wrap');
		}

		let activeTabPosX: number | undefined;
		let activeTabWidth: number | undefined;

		if (!this.blockRevealActiveTab) {
			activeTabPosX = activeTab.offsetLeft;
			activeTabWidth = activeTab.offsetWidth;
		}

		// Update scrollbar
		tabsScrollbar.setScrollDimensions({
			width: visibleTabsContainerWidth,
			scrollWidth: allTabsWidth
		});

		// Return now if we are blocked to reveal the active tab and clear flag
		// We also return if the active tab is positioned static because this
		// means it is always visible anyway.
		if (this.blockRevealActiveTab || typeof activeTabPosX !== 'number' || typeof activeTabWidth !== 'number' || activeTabPositionStatic) {
			this.blockRevealActiveTab = false;
			return;
		}

		// Reveal the active one
		const tabsContainerScrollPosX = tabsScrollbar.getScrollPosition().scrollLeft;
		const activeTabFits = activeTabWidth <= availableTabsContainerWidth;
		const adjustedActiveTabPosX = activeTabPosX - stickyTabsWidth;

		//
		// Synopsis
		// - adjustedActiveTabPosX: the adjusted tabPosX takes the width of sticky tabs into account
		//   conceptually the scrolling only begins after sticky tabs so in order to reveal a tab fully
		//   the actual position needs to be adjusted for sticky tabs.
		//
		// Tab is overflowing to the right: Scroll minimally until the element is fully visible to the right
		// Note: only try to do this if we actually have enough width to give to show the tab fully!
		//
		// Example: Tab G should be made active and needs to be fully revealed as such.
		//
		// [-------------------------------- All tabs width -----------------------------------------]
		// [-------------------- Visible container width --------------------]
		//                           [----- Available container width -------]
		//     [ Sticky A ][ Sticky B ][ Tab C ][ Tab D ][ Tab E ][ Tab F ][ Tab G ][ Tab H ][ Tab I ]
		//                     Active Tab Width [-------]
		//     [------- Active Tab Pos X -------]
		//                             [-------- Adjusted Tab Pos X -------]
		//     [-- Sticky Tabs Width --]
		//
		//
		if (activeTabFits && tabsContainerScrollPosX + availableTabsContainerWidth < adjustedActiveTabPosX + activeTabWidth) {
			tabsScrollbar.setScrollPosition({
				scrollLeft: tabsContainerScrollPosX + ((adjustedActiveTabPosX + activeTabWidth) /* right corner of tab */ - (tabsContainerScrollPosX + availableTabsContainerWidth) /* right corner of view port */)
			});
		}

		//
		// Tab is overlflowing to the left or does not fit: Scroll it into view to the left
		//
		// Example: Tab C should be made active and needs to be fully revealed as such.
		//
		// [----------------------------- All tabs width ----------------------------------------]
		//     [------------------ Visible container width ------------------]
		//                           [----- Available container width -------]
		// [ Sticky A ][ Sticky B ][ Tab C ][ Tab D ][ Tab E ][ Tab F ][ Tab G ][ Tab H ][ Tab I ]
		//                 Active Tab Width [-------]
		// [------- Active Tab Pos X -------]
		//      Adjusted Tab Pos X []
		// [-- Sticky Tabs Width --]
		//
		//
		else if (tabsContainerScrollPosX > adjustedActiveTabPosX || !activeTabFits) {
			tabsScrollbar.setScrollPosition({
				scrollLeft: adjustedActiveTabPosX
			});
		}
	}

	private getTabAndIndex(editor: IEditorInput): [HTMLElement, number /* index */] | undefined {
		const editorIndex = this.group.getIndexOfEditor(editor);
		if (editorIndex >= 0) {
			const tabsContainer = assertIsDefined(this.tabsContainer);
			const tab = tabsContainer.children[editorIndex];
			if (tab) {
				return [tab as HTMLElement, editorIndex];
			}
		}

		return undefined;
	}

	private blockRevealActiveTabOnce(): void {

		// When closing tabs through the tab close button or gesture, the user
		// might want to rapidly close tabs in sequence and as such revealing
		// the active tab after each close would be annoying. As such we block
		// the automated revealing of the active tab once after the close is
		// triggered.
		this.blockRevealActiveTab = true;
	}

	private originatesFromTabActionBar(e: MouseEvent | GestureEvent): boolean {
		let element: HTMLElement;
		if (e instanceof MouseEvent) {
			element = (e.target || e.srcElement) as HTMLElement;
		} else {
			element = (e as GestureEvent).initialTarget as HTMLElement;
		}

		return !!findParentWithClass(element, 'action-item', 'tab');
	}

	private onDrop(e: DragEvent, targetIndex: number, tabsContainer: HTMLElement): void {
		EventHelper.stop(e, true);

		this.updateDropFeedback(tabsContainer, false);
		tabsContainer.classList.remove('scroll');

		// Local Editor DND
		if (this.editorTransfer.hasData(DraggedEditorIdentifier.prototype)) {
			const data = this.editorTransfer.getData(DraggedEditorIdentifier.prototype);
			if (Array.isArray(data)) {
				const draggedEditor = data[0].identifier;
				const sourceGroup = this.accessor.getGroup(draggedEditor.groupId);

				if (sourceGroup) {

					// Move editor to target position and index
					if (this.isMoveOperation(e, draggedEditor.groupId)) {
						sourceGroup.moveEditor(draggedEditor.editor, this.group, { index: targetIndex });
					}

					// Copy editor to target position and index
					else {
						sourceGroup.copyEditor(draggedEditor.editor, this.group, { index: targetIndex });
					}
				}

				this.group.focus();
				this.editorTransfer.clearData(DraggedEditorIdentifier.prototype);
			}
		}

		// Local Editor Group DND
		else if (this.groupTransfer.hasData(DraggedEditorGroupIdentifier.prototype)) {
			const data = this.groupTransfer.getData(DraggedEditorGroupIdentifier.prototype);
			if (data) {
				const sourceGroup = this.accessor.getGroup(data[0].identifier);

				if (sourceGroup) {
					const mergeGroupOptions: IMergeGroupOptions = { index: targetIndex };
					if (!this.isMoveOperation(e, sourceGroup.id)) {
						mergeGroupOptions.mode = MergeGroupMode.COPY_EDITORS;
					}

					this.accessor.mergeGroup(sourceGroup, this.group, mergeGroupOptions);
				}

				this.group.focus();
				this.groupTransfer.clearData(DraggedEditorGroupIdentifier.prototype);
			}
		}

		// External DND
		else {
			const dropHandler = this.instantiationService.createInstance(ResourcesDropHandler, { allowWorkspaceOpen: false /* open workspace file as file if dropped */ });
			dropHandler.handleDrop(e, () => this.group, () => this.group.focus(), targetIndex);
		}
	}

	private isMoveOperation(e: DragEvent, source: GroupIdentifier) {
		const isCopy = (e.ctrlKey && !isMacintosh) || (e.altKey && isMacintosh);

		return !isCopy || source === this.group.id;
	}

	dispose(): void {
		super.dispose();

		this.tabDisposables = dispose(this.tabDisposables);
	}
}

registerThemingParticipant((theme: IColorTheme, collector: ICssStyleCollector) => {

	// Add border between tabs and breadcrumbs in high contrast mode.
	if (theme.type === ColorScheme.HIGH_CONTRAST) {
		const borderColor = (theme.getColor(TAB_BORDER) || theme.getColor(contrastBorder));
		collector.addRule(`
			.monaco-workbench .part.editor > .content .editor-group-container > .title.tabs > .tabs-and-actions-container {
				border-bottom: 1px solid ${borderColor};
			}
		`);
	}

	// Styling with Outline color (e.g. high contrast theme)
	const activeContrastBorderColor = theme.getColor(activeContrastBorder);
	if (activeContrastBorderColor) {
		collector.addRule(`
			.monaco-workbench .part.editor > .content .editor-group-container > .title .tabs-container > .tab.active,
			.monaco-workbench .part.editor > .content .editor-group-container > .title .tabs-container > .tab.active:hover  {
				outline: 1px solid;
				outline-offset: -5px;
			}

			.monaco-workbench .part.editor > .content .editor-group-container > .title .tabs-container > .tab:hover  {
				outline: 1px dashed;
				outline-offset: -5px;
			}

			.monaco-workbench .part.editor > .content .editor-group-container > .title .tabs-container > .tab.active > .tab-actions .action-label,
			.monaco-workbench .part.editor > .content .editor-group-container > .title .tabs-container > .tab.active:hover > .tab-actions .action-label,
			.monaco-workbench .part.editor > .content .editor-group-container > .title .tabs-container > .tab.dirty > .tab-actions .action-label,
			.monaco-workbench .part.editor > .content .editor-group-container > .title .tabs-container > .tab.sticky > .tab-actions .action-label,
			.monaco-workbench .part.editor > .content .editor-group-container > .title .tabs-container > .tab:hover > .tab-actions .action-label {
				opacity: 1 !important;
			}
		`);
	}

	// High Contrast Border Color for Editor Actions
	const contrastBorderColor = theme.getColor(contrastBorder);
	if (contrastBorderColor) {
		collector.addRule(`
			.monaco-workbench .part.editor > .content .editor-group-container > .title .editor-actions {
				outline: 1px solid ${contrastBorderColor}
			}
		`);
	}

	// Hover Background
	const tabHoverBackground = theme.getColor(TAB_HOVER_BACKGROUND);
	if (tabHoverBackground) {
		collector.addRule(`
			.monaco-workbench .part.editor > .content .editor-group-container.active > .title .tabs-container > .tab:hover  {
				background-color: ${tabHoverBackground} !important;
			}
		`);
	}

	const tabUnfocusedHoverBackground = theme.getColor(TAB_UNFOCUSED_HOVER_BACKGROUND);
	if (tabUnfocusedHoverBackground) {
		collector.addRule(`
			.monaco-workbench .part.editor > .content .editor-group-container > .title .tabs-container > .tab:hover  {
				background-color: ${tabUnfocusedHoverBackground} !important;
			}
		`);
	}

	// Hover Foreground
	const tabHoverForeground = theme.getColor(TAB_HOVER_FOREGROUND);
	if (tabHoverForeground) {
		collector.addRule(`
			.monaco-workbench .part.editor > .content .editor-group-container.active > .title .tabs-container > .tab:hover  {
				color: ${tabHoverForeground} !important;
			}
		`);
	}

	const tabUnfocusedHoverForeground = theme.getColor(TAB_UNFOCUSED_HOVER_FOREGROUND);
	if (tabUnfocusedHoverForeground) {
		collector.addRule(`
			.monaco-workbench .part.editor > .content .editor-group-container > .title .tabs-container > .tab:hover  {
				color: ${tabUnfocusedHoverForeground} !important;
			}
		`);
	}

	// Hover Border
	const tabHoverBorder = theme.getColor(TAB_HOVER_BORDER);
	if (tabHoverBorder) {
		collector.addRule(`
			.monaco-workbench .part.editor > .content .editor-group-container.active > .title .tabs-container > .tab:hover  {
				box-shadow: ${tabHoverBorder} 0 -1px inset !important;
			}
		`);
	}

	const tabUnfocusedHoverBorder = theme.getColor(TAB_UNFOCUSED_HOVER_BORDER);
	if (tabUnfocusedHoverBorder) {
		collector.addRule(`
			.monaco-workbench .part.editor > .content .editor-group-container > .title .tabs-container > .tab:hover  {
				box-shadow: ${tabUnfocusedHoverBorder} 0 -1px inset !important;
			}
		`);
	}

	// Fade out styles via linear gradient (when tabs are set to shrink)
	// But not when:
	// - in high contrast theme
	// - if we have a contrast border (which draws an outline - https://github.com/microsoft/vscode/issues/109117)
	// - on Safari (https://github.com/microsoft/vscode/issues/108996)
	if (theme.type !== 'hc' && !isSafari && !activeContrastBorderColor) {
		const workbenchBackground = WORKBENCH_BACKGROUND(theme);
		const editorBackgroundColor = theme.getColor(editorBackground);
		const editorGroupHeaderTabsBackground = theme.getColor(EDITOR_GROUP_HEADER_TABS_BACKGROUND);
		const editorDragAndDropBackground = theme.getColor(EDITOR_DRAG_AND_DROP_BACKGROUND);

		let adjustedTabBackground: Color | undefined;
		if (editorGroupHeaderTabsBackground && editorBackgroundColor) {
			adjustedTabBackground = editorGroupHeaderTabsBackground.flatten(editorBackgroundColor, editorBackgroundColor, workbenchBackground);
		}

		let adjustedTabDragBackground: Color | undefined;
		if (editorGroupHeaderTabsBackground && editorBackgroundColor && editorDragAndDropBackground && editorBackgroundColor) {
			adjustedTabDragBackground = editorGroupHeaderTabsBackground.flatten(editorBackgroundColor, editorDragAndDropBackground, editorBackgroundColor, workbenchBackground);
		}

		// Adjust gradient for focused and unfocused hover background
		const makeTabHoverBackgroundRule = (color: Color, colorDrag: Color, hasFocus = false) => `
			.monaco-workbench .part.editor > .content:not(.dragged-over) .editor-group-container${hasFocus ? '.active' : ''} > .title .tabs-container > .tab.sizing-shrink:not(.dragged):not(.sticky-compact):hover > .tab-label::after {
				background: linear-gradient(to left, ${color}, transparent) !important;
			}

			.monaco-workbench .part.editor > .content.dragged-over .editor-group-container${hasFocus ? '.active' : ''} > .title .tabs-container > .tab.sizing-shrink:not(.dragged):not(.sticky-compact):hover > .tab-label::after {
				background: linear-gradient(to left, ${colorDrag}, transparent) !important;
			}
		`;

		// Adjust gradient for (focused) hover background
		if (tabHoverBackground && adjustedTabBackground && adjustedTabDragBackground) {
			const adjustedColor = tabHoverBackground.flatten(adjustedTabBackground);
			const adjustedColorDrag = tabHoverBackground.flatten(adjustedTabDragBackground);
			collector.addRule(makeTabHoverBackgroundRule(adjustedColor, adjustedColorDrag, true));
		}

		// Adjust gradient for unfocused hover background
		if (tabUnfocusedHoverBackground && adjustedTabBackground && adjustedTabDragBackground) {
			const adjustedColor = tabUnfocusedHoverBackground.flatten(adjustedTabBackground);
			const adjustedColorDrag = tabUnfocusedHoverBackground.flatten(adjustedTabDragBackground);
			collector.addRule(makeTabHoverBackgroundRule(adjustedColor, adjustedColorDrag));
		}

		// Adjust gradient for drag and drop background
		if (editorDragAndDropBackground && adjustedTabDragBackground) {
			const adjustedColorDrag = editorDragAndDropBackground.flatten(adjustedTabDragBackground);
			collector.addRule(`
				.monaco-workbench .part.editor > .content.dragged-over .editor-group-container.active > .title .tabs-container > .tab.sizing-shrink.dragged-over:not(.active):not(.dragged):not(.sticky-compact) > .tab-label::after,
				.monaco-workbench .part.editor > .content.dragged-over .editor-group-container:not(.active) > .title .tabs-container > .tab.sizing-shrink.dragged-over:not(.dragged):not(.sticky-compact) > .tab-label::after {
					background: linear-gradient(to left, ${adjustedColorDrag}, transparent) !important;
				}
		`);
		}

		const makeTabBackgroundRule = (color: Color, colorDrag: Color, focused: boolean, active: boolean) => `
				.monaco-workbench .part.editor > .content:not(.dragged-over) .editor-group-container${focused ? '.active' : ':not(.active)'} > .title .tabs-container > .tab.sizing-shrink${active ? '.active' : ''}:not(.dragged):not(.sticky-compact) > .tab-label::after {
					background: linear-gradient(to left, ${color}, transparent);
				}

				.monaco-workbench .part.editor > .content.dragged-over .editor-group-container${focused ? '.active' : ':not(.active)'} > .title .tabs-container > .tab.sizing-shrink${active ? '.active' : ''}:not(.dragged):not(.sticky-compact) > .tab-label::after {
					background: linear-gradient(to left, ${colorDrag}, transparent);
				}
		`;

		// Adjust gradient for focused active tab background
		const tabActiveBackground = theme.getColor(TAB_ACTIVE_BACKGROUND);
		if (tabActiveBackground && adjustedTabBackground && adjustedTabDragBackground) {
			const adjustedColor = tabActiveBackground.flatten(adjustedTabBackground);
			const adjustedColorDrag = tabActiveBackground.flatten(adjustedTabDragBackground);
			collector.addRule(makeTabBackgroundRule(adjustedColor, adjustedColorDrag, true, true));
		}

		// Adjust gradient for unfocused active tab background
		const tabUnfocusedActiveBackground = theme.getColor(TAB_UNFOCUSED_ACTIVE_BACKGROUND);
		if (tabUnfocusedActiveBackground && adjustedTabBackground && adjustedTabDragBackground) {
			const adjustedColor = tabUnfocusedActiveBackground.flatten(adjustedTabBackground);
			const adjustedColorDrag = tabUnfocusedActiveBackground.flatten(adjustedTabDragBackground);
			collector.addRule(makeTabBackgroundRule(adjustedColor, adjustedColorDrag, false, true));
		}

		// Adjust gradient for focused inactive tab background
		const tabInactiveBackground = theme.getColor(TAB_INACTIVE_BACKGROUND);
		if (tabInactiveBackground && adjustedTabBackground && adjustedTabDragBackground) {
			const adjustedColor = tabInactiveBackground.flatten(adjustedTabBackground);
			const adjustedColorDrag = tabInactiveBackground.flatten(adjustedTabDragBackground);
			collector.addRule(makeTabBackgroundRule(adjustedColor, adjustedColorDrag, true, false));
		}

		// Adjust gradient for unfocused inactive tab background
		const tabUnfocusedInactiveBackground = theme.getColor(TAB_UNFOCUSED_INACTIVE_BACKGROUND);
		if (tabUnfocusedInactiveBackground && adjustedTabBackground && adjustedTabDragBackground) {
			const adjustedColor = tabUnfocusedInactiveBackground.flatten(adjustedTabBackground);
			const adjustedColorDrag = tabUnfocusedInactiveBackground.flatten(adjustedTabDragBackground);
			collector.addRule(makeTabBackgroundRule(adjustedColor, adjustedColorDrag, false, false));
		}
	}
});<|MERGE_RESOLUTION|>--- conflicted
+++ resolved
@@ -1298,14 +1298,6 @@
 			Object.assign(this.dimensions, dimensions);
 		}
 
-<<<<<<< HEAD
-		// We need an opened editor and dimensions to layout the title
-		// Otherwise quickly return from the layout algorithm
-		const activeTabAndIndex = this.group.activeEditor ? this.getTabAndIndex(this.group.activeEditor) : undefined;
-		if (!activeTabAndIndex || dimensions.container === Dimension.None || dimensions.available === Dimension.None) {
-			return Dimension.None;
-		}
-
 		// Layout tabs synchronously if wrapping tabs are enabled so that
 		// the correct height of the title area can be returned to the title
 		// control
@@ -1341,8 +1333,6 @@
 	}
 
 	private doLayoutAsync(): void {
-=======
->>>>>>> 32299910
 		// The layout of tabs can be an expensive operation because we access DOM properties
 		// that can result in the browser doing a full page layout to validate them. To buffer
 		// this a little bit we try at least to schedule this work on the next animation frame.
