/*---------------------------------------------------------------------------------------------
 *  Copyright (c) Microsoft Corporation. All rights reserved.
 *  Licensed under the MIT License. See License.txt in the project root for license information.
 *--------------------------------------------------------------------------------------------*/

/* Container */

.monaco-workbench .part.editor > .content .editor-group-container {
	height: 100%;
	position: relative;
}

.monaco-workbench .part.editor > .content .editor-group-container.empty  {
	opacity: 0.5; /* dimmed to indicate inactive state */
}

.monaco-workbench .part.editor > .content .editor-group-container.empty.active,
.monaco-workbench .part.editor > .content .editor-group-container.empty.dragged-over {
	opacity: 1; /* indicate active/dragged-over group through undimmed state */
}

.monaco-workbench .part.editor > .content:not(.empty) .editor-group-container.empty.active:focus {
	outline-offset: -2px;
	outline: 1px solid var(--vscode-editorGroup-focusedEmptyBorder);
}

.monaco-workbench .part.editor > .content.empty .editor-group-container.empty.active:focus {
	outline: none; /* never show outline for empty group if it is the last */
}

/* Watermark & shortcuts */

.monaco-workbench .part.editor > .content .editor-group-container > .editor-group-watermark  {
	display: flex;
	height: 100%;
	max-width: 272px;
	margin: auto;
	flex-direction: column;
	align-items: center;
	justify-content: center;
	position: relative;
	z-index: 1;
}

.monaco-workbench .part.editor > .content .editor-group-container > .star-canvas {
	position: absolute;
	top: 0;
	left: 0;
	right: 0;
	bottom: 0;
	width: 100%;
	height: 100%;
	pointer-events: none;
	z-index: 0;
}

.monaco-workbench .part.editor > .content .editor-group-container.empty > .star-canvas {
	display: block;
}

.monaco-workbench .part.editor > .content .editor-group-container:not(.empty) > .star-canvas {
	display: none;
}

.monaco-workbench .part.editor > .content .editor-group-container > .editor-group-watermark > .watermark-container {
	display: flex;
	width: 100%;
	flex-direction: column;
	align-items: center;
	justify-content: center;
	gap: 24px;
	position: relative;
	z-index: 1;
}

.monaco-workbench .part.editor > .content .editor-group-container > .editor-group-watermark > .watermark-container > .branding {
	display: flex;
	flex-direction: column;
	align-items: center;
	justify-content: center;
	gap: 12px;
	width: 100%;
}

.monaco-workbench .part.editor > .content .editor-group-container > .editor-group-watermark > .watermark-container > .branding {
	display: flex;
	flex-direction: column;
	align-items: center;
	justify-content: center;
	gap: 12px;
	width: 100%;
}

.monaco-workbench .part.editor > .content .editor-group-container:not(.empty) > .editor-group-watermark {
	display: none;
}

.monaco-workbench .part.editor > .content:not(.empty) .editor-group-container.empty > .editor-group-watermark,
.monaco-workbench .part.editor > .content.auxiliary .editor-group-container.empty > .editor-group-watermark {
	max-width: 200px;
	height: calc(100% - 70px);
}

.monaco-workbench .part.editor > .content .editor-group-container > .editor-group-watermark .letterpress {
	width: 100%;
	max-height: 100%;
	aspect-ratio: 1/1;
	background-image: url('./galaxy.png');
	background-size: contain;
	background-position-x: center;
	background-repeat: no-repeat;
	max-width: 256px;
}

.monaco-workbench.vs-dark .part.editor > .content .editor-group-container .editor-group-watermark .letterpress {
	background-image: url('./galaxy.png');
}

.monaco-workbench.hc-light .part.editor > .content .editor-group-container .editor-group-watermark .letterpress {
	background-image: url('./galaxy.png');
}

.monaco-workbench.hc-black .part.editor > .content .editor-group-container .editor-group-watermark .letterpress {
	background-image: url('./galaxy.png');
}

.monaco-workbench .part.editor > .content .editor-group-container > .editor-group-watermark .welcome {
	color: var(--vscode-descriptionForeground);
	text-align: center;
	font-size: 20px;
<<<<<<< HEAD
	font-weight: 600;
	letter-spacing: 0.02em;
=======
	font-weight: 400;
	letter-spacing: 0.02em;
}

.monaco-workbench .part.editor > .content .editor-group-container > .editor-group-watermark .subtitle {
	color: var(--vscode-descriptionForeground);
	text-align: center;
	font-size: 14px;
	font-weight: 400;
	letter-spacing: 0.01em;
	opacity: 0.8;
}

.monaco-workbench .part.editor > .content .editor-group-container > .editor-group-watermark .example-prompt {
	color: var(--vscode-descriptionForeground);
	text-align: center;
	font-size: 13px;
	font-weight: 400;
	margin-top: 8px;
	opacity: 0.9;
	white-space: nowrap;
}

.monaco-workbench .part.editor > .content .editor-group-container > .editor-group-watermark .example-prompt .example-link {
	color: var(--vscode-textLink-foreground);
	text-decoration: none;
	cursor: pointer;
	font-weight: 500;
}

.monaco-workbench .part.editor > .content .editor-group-container > .editor-group-watermark .example-prompt .example-link:hover {
	color: var(--vscode-textLink-activeForeground);
	text-decoration: underline;
}

.monaco-workbench .part.editor > .content .editor-group-container > .editor-group-watermark .ai-prompt {
	color: var(--vscode-descriptionForeground);
	text-align: center;
	font-size: 13px;
	font-weight: 400;
	margin-top: 4px;
	opacity: 0.9;
	white-space: nowrap;
}

.monaco-workbench .part.editor > .content .editor-group-container > .editor-group-watermark .ai-prompt .ai-link {
	color: var(--vscode-textLink-foreground);
	text-decoration: none;
	cursor: pointer;
	font-weight: 500;
}

.monaco-workbench .part.editor > .content .editor-group-container > .editor-group-watermark .ai-prompt .ai-link:hover {
	color: var(--vscode-textLink-activeForeground);
	text-decoration: underline;
>>>>>>> 3f2cc651
}

.monaco-workbench .part.editor > .content .editor-group-container > .editor-group-watermark .shortcuts {
	display: none;
}

.monaco-workbench .part.editor > .content:not(.empty) .editor-group-container > .editor-group-watermark .shortcuts,
.monaco-workbench .part.editor > .content.auxiliary .editor-group-container > .editor-group-watermark .shortcuts,
.monaco-workbench .part.editor > .content .editor-group-container.max-height-478px > .editor-group-watermark .shortcuts {
	display: none;
}

.monaco-workbench .part.editor > .content .editor-group-container > .editor-group-watermark .shortcuts > .watermark-box {
	display: flex;
	flex-direction: column;
}

.monaco-workbench .part.editor > .content .editor-group-container > .editor-group-watermark .shortcuts dl {
	display: flex;
	justify-content: space-between;
	margin: 4px 0;
	cursor: default;
	color: var(--vscode-descriptionForeground);
}

.monaco-workbench .part.editor > .content .editor-group-container > .editor-group-watermark .shortcuts dl:first-of-type {
	margin-top: 0;
}

.monaco-workbench .part.editor > .content .editor-group-container > .editor-group-watermark .shortcuts dl:last-of-type {
	margin-bottom: 0;
}

.monaco-workbench .part.editor > .content .editor-group-container > .editor-group-watermark .shortcuts dt {
	letter-spacing: 0.04em;
}

.monaco-workbench .part.editor > .content .editor-group-container > .editor-group-watermark .shortcuts dd {
	text-align: left;
	margin-inline-start: 24px;
}

/* Title */

.monaco-workbench .part.editor > .content .editor-group-container > .title {
	position: relative;
	box-sizing: border-box;
	overflow: hidden;
}

.monaco-workbench .part.editor > .content .editor-group-container > .title:not(.tabs) {
	display: flex; /* when tabs are not shown, use flex layout */
	flex-wrap: nowrap;
}

.monaco-workbench .part.editor > .content .editor-group-container > .title.title-border-bottom::after {
	content: '';
	position: absolute;
	bottom: 0;
	left: 0;
	z-index: 9;
	pointer-events: none;
	background-color: var(--title-border-bottom-color);
	width: 100%;
	height: 1px;
}

.monaco-workbench .part.editor > .content .editor-group-container.empty > .title {
	display: none;
}

/* Toolbar */

.monaco-workbench .part.editor > .content .editor-group-container > .editor-group-container-toolbar {
	display: none;
	height: 35px;
}

.monaco-workbench .part.editor > .content .editor-group-container.empty.locked > .editor-group-container-toolbar,
.monaco-workbench .part.editor > .content:not(.empty) .editor-group-container.empty > .editor-group-container-toolbar,
.monaco-workbench .part.editor > .content.auxiliary .editor-group-container.empty > .editor-group-container-toolbar {
	display: block; /* show toolbar when more than one editor group or always when auxiliary or locked */
}

.monaco-workbench .part.editor > .content .editor-group-container > .editor-group-container-toolbar .actions-container {
	justify-content: flex-end;
}

.monaco-workbench .part.editor > .content .editor-group-container > .editor-group-container-toolbar .action-item {
	margin-right: 4px;
}

/* Editor */

.monaco-workbench .part.editor > .content .editor-group-container.empty > .editor-container {
	display: none;
}

.monaco-workbench .part.editor > .content .editor-group-container > .editor-container > .editor-instance {
	height: 100%;
}

.monaco-workbench .part.editor > .content .grid-view-container {
	width: 100%;
	height: 100%;
}<|MERGE_RESOLUTION|>--- conflicted
+++ resolved
@@ -128,10 +128,6 @@
 	color: var(--vscode-descriptionForeground);
 	text-align: center;
 	font-size: 20px;
-<<<<<<< HEAD
-	font-weight: 600;
-	letter-spacing: 0.02em;
-=======
 	font-weight: 400;
 	letter-spacing: 0.02em;
 }
@@ -187,7 +183,6 @@
 .monaco-workbench .part.editor > .content .editor-group-container > .editor-group-watermark .ai-prompt .ai-link:hover {
 	color: var(--vscode-textLink-activeForeground);
 	text-decoration: underline;
->>>>>>> 3f2cc651
 }
 
 .monaco-workbench .part.editor > .content .editor-group-container > .editor-group-watermark .shortcuts {
