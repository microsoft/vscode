--- conflicted
+++ resolved
@@ -138,19 +138,10 @@
 			return targetGroup;
 		};
 
-<<<<<<< HEAD
-		// Close in source group unless we copy
-		const copyEditor = this.shouldCopyEditor(draggedEditor, event);
-		if (!copyEditor) {
-			sourceGroup.closeEditor(draggedEditor.editor, true);
-		}
-	}
-=======
 		// Check for transfer from title control
 		if (this.transfer.hasData(DraggedEditorIdentifier.prototype)) {
 			const draggedEditor = this.transfer.getData(DraggedEditorIdentifier.prototype)[0].identifier;
 			const targetGroup = ensureTargetGroup();
->>>>>>> 1c6e2f95
 
 			// Return if the drop is a no-op
 			const sourceGroup = this.accessor.getGroup(draggedEditor.group.id);
@@ -165,7 +156,7 @@
 			// Close in source group unless we copy
 			const copyEditor = this.shouldCopyEditor(draggedEditor, event);
 			if (!copyEditor) {
-				sourceGroup.closeEditor(draggedEditor.editor);
+				sourceGroup.closeEditor(draggedEditor.editor, true);
 			}
 		}
 
