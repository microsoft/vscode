--- conflicted
+++ resolved
@@ -99,11 +99,8 @@
 	private previousValue = '';
 	private visibilityChangeTimeoutHandle: number;
 	private closeOnFocusLost: boolean;
-<<<<<<< HEAD
 	private ignoreCurrentOpen: boolean;
-=======
 	private editorHistoryHandler: EditorHistoryHandler;
->>>>>>> f9effd35
 
 	constructor(
 		@IWorkbenchEditorService private editorService: IWorkbenchEditorService,
