--- conflicted
+++ resolved
@@ -959,7 +959,6 @@
 	}
 }
 
-<<<<<<< HEAD
 registerThemingParticipant((theme: ITheme, collector: ICssStyleCollector) => {
 	const menubarActiveWindowFgColor = theme.getColor(TITLE_BAR_ACTIVE_FOREGROUND);
 	if (menubarActiveWindowFgColor) {
@@ -1082,9 +1081,8 @@
 		`);
 	}
 });
-=======
+
 type ModifierKey = 'alt' | 'ctrl' | 'shift';
->>>>>>> ec18a3e1
 
 interface IModifierKeyStatus {
 	altKey: boolean;
