/*---------------------------------------------------------------------------------------------
 *  Copyright (c) Microsoft Corporation. All rights reserved.
 *  Licensed under the MIT License. See License.txt in the project root for license information.
 *--------------------------------------------------------------------------------------------*/

import * as dom from 'vs/base/browser/dom';
import { IKeyboardEvent } from 'vs/base/browser/keyboardEvent';
import { ActionBar, IActionViewItem } from 'vs/base/browser/ui/actionbar/actionbar';
import { Button } from 'vs/base/browser/ui/button/button';
import { renderLabelWithIcons } from 'vs/base/browser/ui/iconLabel/iconLabels';
import { IIdentityProvider, IKeyboardNavigationLabelProvider, IListVirtualDelegate } from 'vs/base/browser/ui/list/list';
import { DefaultKeyboardNavigationDelegate, IListAccessibilityProvider } from 'vs/base/browser/ui/list/listWidget';
import { ITreeContextMenuEvent, ITreeFilter, ITreeNode, ITreeRenderer, ITreeSorter, TreeFilterResult, TreeVisibility } from 'vs/base/browser/ui/tree/tree';
import { Action, ActionRunner, IAction, Separator } from 'vs/base/common/actions';
import { RunOnceScheduler, disposableTimeout } from 'vs/base/common/async';
import { Color, RGBA } from 'vs/base/common/color';
import { Emitter, Event } from 'vs/base/common/event';
import { FuzzyScore } from 'vs/base/common/filters';
import { KeyCode } from 'vs/base/common/keyCodes';
import { Disposable, IDisposable, MutableDisposable, dispose } from 'vs/base/common/lifecycle';
import { fuzzyContains } from 'vs/base/common/strings';
import { isDefined } from 'vs/base/common/types';
import { URI } from 'vs/base/common/uri';
import 'vs/css!./media/testing';
import { MarkdownRenderer } from 'vs/editor/contrib/markdownRenderer/browser/markdownRenderer';
import { localize } from 'vs/nls';
import { DropdownWithPrimaryActionViewItem } from 'vs/platform/actions/browser/dropdownWithPrimaryActionViewItem';
import { MenuEntryActionViewItem, createAndFillInActionBarActions } from 'vs/platform/actions/browser/menuEntryActionViewItem';
import { IMenuService, MenuId, MenuItemAction } from 'vs/platform/actions/common/actions';
import { ICommandService } from 'vs/platform/commands/common/commands';
import { IConfigurationService } from 'vs/platform/configuration/common/configuration';
import { IContextKeyService } from 'vs/platform/contextkey/common/contextkey';
import { IContextMenuService } from 'vs/platform/contextview/browser/contextView';
import { IInstantiationService } from 'vs/platform/instantiation/common/instantiation';
import { IKeybindingService } from 'vs/platform/keybinding/common/keybinding';
import { IOpenerService } from 'vs/platform/opener/common/opener';
import { UnmanagedProgress } from 'vs/platform/progress/common/progress';
import { IStorageService, StorageScope, StorageTarget, WillSaveStateReason } from 'vs/platform/storage/common/storage';
import { ITelemetryService } from 'vs/platform/telemetry/common/telemetry';
import { defaultButtonStyles } from 'vs/platform/theme/browser/defaultStyles';
import { foreground } from 'vs/platform/theme/common/colorRegistry';
import { IThemeService, ThemeIcon, registerThemingParticipant } from 'vs/platform/theme/common/themeService';
import { IUriIdentityService } from 'vs/platform/uriIdentity/common/uriIdentity';
import { ViewPane } from 'vs/workbench/browser/parts/views/viewPane';
import { IViewletViewOptions } from 'vs/workbench/browser/parts/views/viewsViewlet';
import { DiffEditorInput } from 'vs/workbench/common/editor/diffEditorInput';
import { IViewDescriptorService } from 'vs/workbench/common/views';
import { HierarchicalByLocationProjection } from 'vs/workbench/contrib/testing/browser/explorerProjections/hierarchalByLocation';
import { ByNameTestItemElement, HierarchicalByNameProjection } from 'vs/workbench/contrib/testing/browser/explorerProjections/hierarchalByName';
import { ITestTreeProjection, TestExplorerTreeElement, TestItemTreeElement, TestTreeErrorMessage } from 'vs/workbench/contrib/testing/browser/explorerProjections/index';
import { getTestItemContextOverlay } from 'vs/workbench/contrib/testing/browser/explorerProjections/testItemContextOverlay';
import { TestingObjectTree } from 'vs/workbench/contrib/testing/browser/explorerProjections/testingObjectTree';
import { ISerializedTestTreeCollapseState } from 'vs/workbench/contrib/testing/browser/explorerProjections/testingViewState';
import * as icons from 'vs/workbench/contrib/testing/browser/icons';
import { TestingExplorerFilter } from 'vs/workbench/contrib/testing/browser/testingExplorerFilter';
import { ITestingProgressUiService } from 'vs/workbench/contrib/testing/browser/testingProgressUiService';
import { TestingConfigKeys, getTestingConfiguration } from 'vs/workbench/contrib/testing/common/configuration';
import { TestCommandId, TestExplorerViewMode, TestExplorerViewSorting, Testing, labelForTestInState } from 'vs/workbench/contrib/testing/common/constants';
import { StoredValue } from 'vs/workbench/contrib/testing/common/storedValue';
import { ITestExplorerFilterState, TestExplorerFilterState, TestFilterTerm } from 'vs/workbench/contrib/testing/common/testExplorerFilterState';
import { TestId } from 'vs/workbench/contrib/testing/common/testId';
import { ITestProfileService, canUseProfileWithTest } from 'vs/workbench/contrib/testing/common/testProfileService';
import { TestResultItemChangeReason } from 'vs/workbench/contrib/testing/common/testResult';
import { ITestResultService } from 'vs/workbench/contrib/testing/common/testResultService';
import { IMainThreadTestCollection, ITestService, testCollectionIsEmpty } from 'vs/workbench/contrib/testing/common/testService';
import { ITestRunProfile, InternalTestItem, TestItemExpandState, TestResultState, TestRunProfileBitset } from 'vs/workbench/contrib/testing/common/testTypes';
import { TestingContextKeys } from 'vs/workbench/contrib/testing/common/testingContextKeys';
import { ITestingPeekOpener } from 'vs/workbench/contrib/testing/common/testingPeekOpener';
import { cmpPriority, isFailedState, isStateWithResult } from 'vs/workbench/contrib/testing/common/testingStates';
import { IEditorService } from 'vs/workbench/services/editor/common/editorService';

const enum LastFocusState {
	Input,
	Tree,
}

export class TestingExplorerView extends ViewPane {
	public viewModel!: TestingExplorerViewModel;
	private filterActionBar = this._register(new MutableDisposable());
	private container!: HTMLElement;
	private treeHeader!: HTMLElement;
	private discoveryProgress = this._register(new MutableDisposable<UnmanagedProgress>());
	private readonly filter = this._register(new MutableDisposable<TestingExplorerFilter>());
	private readonly filterFocusListener = this._register(new MutableDisposable());
	private readonly dimensions = { width: 0, height: 0 };
	private lastFocusState = LastFocusState.Input;

	constructor(
		options: IViewletViewOptions,
		@IContextMenuService contextMenuService: IContextMenuService,
		@IKeybindingService keybindingService: IKeybindingService,
		@IConfigurationService configurationService: IConfigurationService,
		@IInstantiationService instantiationService: IInstantiationService,
		@IViewDescriptorService viewDescriptorService: IViewDescriptorService,
		@IContextKeyService contextKeyService: IContextKeyService,
		@IOpenerService openerService: IOpenerService,
		@IThemeService themeService: IThemeService,
		@ITestService private readonly testService: ITestService,
		@ITelemetryService telemetryService: ITelemetryService,
		@ITestingProgressUiService private readonly testProgressService: ITestingProgressUiService,
		@ITestProfileService private readonly testProfileService: ITestProfileService,
		@ICommandService private readonly commandService: ICommandService,
	) {
		super(options, keybindingService, contextMenuService, configurationService, contextKeyService, viewDescriptorService, instantiationService, openerService, themeService, telemetryService);

		const relayout = this._register(new RunOnceScheduler(() => this.layoutBody(), 1));
		this._register(this.onDidChangeViewWelcomeState(() => {
			if (!this.shouldShowWelcome()) {
				relayout.schedule();
			}
		}));

		this._register(testService.collection.onBusyProvidersChange(busy => {
			this.updateDiscoveryProgress(busy);
		}));

		this._register(testProfileService.onDidChange(() => this.updateActions()));
	}

	public override shouldShowWelcome() {
		return this.viewModel?.welcomeExperience === WelcomeExperience.ForWorkspace ?? true;
	}

	public override focus() {
		super.focus();
		if (this.lastFocusState === LastFocusState.Tree) {
			this.viewModel.tree.domFocus();
		} else {
			this.filter.value?.focus();
		}
	}

	public getSelectedOrVisibleItems(profile?: ITestRunProfile) {
		const projection = this.viewModel.projection.value;
		if (!projection) {
			return { include: [], exclude: [] };
		}

		if (projection instanceof ByNameTestItemElement) {
			return {
				include: [...this.testService.collection.rootItems],
				exclude: [],
			};
		}

		// To calculate includes and excludes, we include the first children that
		// have a majority of their items included too, and then apply exclusions.
		const include: InternalTestItem[] = [];
		const exclude: InternalTestItem[] = [];

		const attempt = (element: TestExplorerTreeElement, alreadyIncluded: boolean) => {
			// sanity check hasElement since updates are debounced and they may exist
			// but not be rendered yet
			if (!(element instanceof TestItemTreeElement) || !this.viewModel.tree.hasElement(element)) {
				return;
			}

			// If the current node is not visible or runnable in the current profile, it's excluded
			const inTree = this.viewModel.tree.getNode(element);
			if (!inTree.visible) {
				if (alreadyIncluded) { exclude.push(element.test); }
				return;
			}

			// If it's not already included but most of its children are, then add it
			// if it can be run under the current profile (when specified)
			if (
				// If it's not already included...
				!alreadyIncluded
				// And it can be run using the current profile (if any)
				&& (!profile || canUseProfileWithTest(profile, element.test))
				// And either it's a leaf node or most children are included, the  include it.
				&& (inTree.children.length === 0 || inTree.visibleChildrenCount * 2 >= inTree.children.length)
				// And not if we're only showing a single of its children, since it
				// probably fans out later. (Worse case we'll directly include its single child)
				&& inTree.visibleChildrenCount !== 1
			) {
				include.push(element.test);
				alreadyIncluded = true;
			}

			// Recurse ✨
			for (const child of element.children) {
				attempt(child, alreadyIncluded);
			}
		};

		for (const root of this.testService.collection.rootItems) {
			const element = projection.getElementByTestId(root.item.extId);
			if (!element) {
				continue;
			}

			if (profile && !canUseProfileWithTest(profile, root)) {
				continue;
			}

			// single controllers won't have visible root ID nodes, handle that  case specially
			if (!this.viewModel.tree.hasElement(element)) {
				const visibleChildren = [...element.children].reduce((acc, c) =>
					this.viewModel.tree.hasElement(c) && this.viewModel.tree.getNode(c).visible ? acc + 1 : acc, 0);

				// note we intentionally check children > 0 here, unlike above, since
				// we don't want to bother dispatching to controllers who have no discovered tests
				if (element.children.size > 0 && visibleChildren * 2 >= element.children.size) {
					include.push(element.test);
					element.children.forEach(c => attempt(c, true));
				} else {
					element.children.forEach(c => attempt(c, false));
				}
			} else {
				attempt(element, false);
			}
		}

		return { include, exclude };
	}

	/**
	 * @override
	 */
	protected override renderBody(container: HTMLElement): void {
		super.renderBody(container);

		this.container = dom.append(container, dom.$('.test-explorer'));
		this.treeHeader = dom.append(this.container, dom.$('.test-explorer-header'));
		this.filterActionBar.value = this.createFilterActionBar();

		const messagesContainer = dom.append(this.treeHeader, dom.$('.test-explorer-messages'));
		this._register(this.testProgressService.onTextChange(text => {
			const hadText = !!messagesContainer.innerText;
			const hasText = !!text;
			messagesContainer.innerText = text;

			if (hadText !== hasText) {
				this.layoutBody();
			}
		}));

		const listContainer = dom.append(this.container, dom.$('.test-explorer-tree'));
		this.viewModel = this.instantiationService.createInstance(TestingExplorerViewModel, listContainer, this.onDidChangeBodyVisibility);
		this._register(this.viewModel.tree.onDidFocus(() => this.lastFocusState = LastFocusState.Tree));
		this._register(this.viewModel.onChangeWelcomeVisibility(() => this._onDidChangeViewWelcomeState.fire()));
		this._register(this.viewModel);
		this._onDidChangeViewWelcomeState.fire();
	}

	/** @override  */
	public override getActionViewItem(action: IAction): IActionViewItem | undefined {
		switch (action.id) {
			case TestCommandId.FilterAction:
				this.filter.value = this.instantiationService.createInstance(TestingExplorerFilter, action);
				this.filterFocusListener.value = this.filter.value.onDidFocus(() => this.lastFocusState = LastFocusState.Input);
				return this.filter.value;
			case TestCommandId.RunSelectedAction:
				return this.getRunGroupDropdown(TestRunProfileBitset.Run, action);
			case TestCommandId.DebugSelectedAction:
				return this.getRunGroupDropdown(TestRunProfileBitset.Debug, action);
			default:
				return super.getActionViewItem(action);
		}
	}

	/** @inheritdoc */
	private getTestConfigGroupActions(group: TestRunProfileBitset) {
		const profileActions: IAction[] = [];

		let participatingGroups = 0;
		let hasConfigurable = false;
		const defaults = this.testProfileService.getGroupDefaultProfiles(group);
		for (const { profiles, controller } of this.testProfileService.all()) {
			let hasAdded = false;

			for (const profile of profiles) {
				if (profile.group !== group) {
					continue;
				}

				if (!hasAdded) {
					hasAdded = true;
					participatingGroups++;
					profileActions.push(new Action(`${controller.id}.$root`, controller.label.value, undefined, false));
				}

				hasConfigurable = hasConfigurable || profile.hasConfigurationHandler;
				profileActions.push(new Action(
					`${controller.id}.${profile.profileId}`,
					defaults.includes(profile) ? localize('defaultTestProfile', '{0} (Default)', profile.label) : profile.label,
					undefined,
					undefined,
					() => {
						const { include, exclude } = this.getSelectedOrVisibleItems(profile);
						this.testService.runResolvedTests({
							exclude: exclude.map(e => e.item.extId),
							targets: [{
								profileGroup: profile.group,
								profileId: profile.profileId,
								controllerId: profile.controllerId,
								testIds: include.map(i => i.item.extId),
							}]
						});
					},
				));
			}
		}

		// If there's only one group, don't add a heading for it in the dropdown.
		if (participatingGroups === 1) {
			profileActions.shift();
		}

		const postActions: IAction[] = [];
		if (profileActions.length > 1) {
			postActions.push(new Action(
				'selectDefaultTestConfigurations',
				localize('selectDefaultConfigs', 'Select Default Profile'),
				undefined,
				undefined,
				() => this.commandService.executeCommand<ITestRunProfile>(TestCommandId.SelectDefaultTestProfiles, group),
			));
		}

		if (hasConfigurable) {
			postActions.push(new Action(
				'configureTestProfiles',
				localize('configureTestProfiles', 'Configure Test Profiles'),
				undefined,
				undefined,
				() => this.commandService.executeCommand<ITestRunProfile>(TestCommandId.ConfigureTestProfilesAction, group),
			));
		}

		return Separator.join(profileActions, postActions);
	}

	/**
	 * @override
	 */
	public override saveState() {
		this.filter.value?.saveState();
		super.saveState();
	}

	private getRunGroupDropdown(group: TestRunProfileBitset, defaultAction: IAction) {
		const dropdownActions = this.getTestConfigGroupActions(group);
		if (dropdownActions.length < 2) {
			return super.getActionViewItem(defaultAction);
		}

		const primaryAction = this.instantiationService.createInstance(MenuItemAction, {
			id: defaultAction.id,
			title: defaultAction.label,
			icon: group === TestRunProfileBitset.Run
				? icons.testingRunAllIcon
				: icons.testingDebugAllIcon,
		}, undefined, undefined, undefined);

		const dropdownAction = new Action('selectRunConfig', 'Select Configuration...', 'codicon-chevron-down', true);

		return this.instantiationService.createInstance(
			DropdownWithPrimaryActionViewItem,
			primaryAction, dropdownAction, dropdownActions,
			'',
			this.contextMenuService,
			{}
		);
	}

	private createFilterActionBar() {
		const bar = new ActionBar(this.treeHeader, {
			actionViewItemProvider: action => this.getActionViewItem(action),
			triggerKeys: { keyDown: false, keys: [] },
		});
		bar.push(new Action(TestCommandId.FilterAction));
		bar.getContainer().classList.add('testing-filter-action-bar');
		return bar;
	}

	private updateDiscoveryProgress(busy: number) {
		if (!busy && this.discoveryProgress) {
			this.discoveryProgress.clear();
		} else if (busy && !this.discoveryProgress.value) {
			this.discoveryProgress.value = this.instantiationService.createInstance(UnmanagedProgress, { location: this.getProgressLocation() });
		}
	}

	/**
	 * @override
	 */
	protected override layoutBody(height = this.dimensions.height, width = this.dimensions.width): void {
		super.layoutBody(height, width);
		this.dimensions.height = height;
		this.dimensions.width = width;
		this.container.style.height = `${height}px`;
		this.viewModel.layout(height - this.treeHeader.clientHeight, width);
		this.filter.value?.layout(width);
	}
}

const enum WelcomeExperience {
	None,
	ForWorkspace,
	ForDocument,
}

<<<<<<< HEAD
class TestingExplorerViewModel extends Disposable {
	public tree: ObjectTree<TestExplorerTreeElement, FuzzyScore>;
=======
export class TestingExplorerViewModel extends Disposable {
	public tree: TestingObjectTree<FuzzyScore>;
>>>>>>> 727d2d32
	private filter: TestsFilter;
	public projection = this._register(new MutableDisposable<ITestTreeProjection>());

	private readonly revealTimeout = new MutableDisposable();
	private readonly _viewMode = TestingContextKeys.viewMode.bindTo(this.contextKeyService);
	private readonly _viewSorting = TestingContextKeys.viewSorting.bindTo(this.contextKeyService);
	private readonly welcomeVisibilityEmitter = new Emitter<WelcomeExperience>();
	private readonly actionRunner = new TestExplorerActionRunner(() => this.tree.getSelection().filter(isDefined));
	private readonly lastViewState = new StoredValue<ISerializedTestTreeCollapseState>({
		key: 'testing.treeState',
		scope: StorageScope.WORKSPACE,
		target: StorageTarget.MACHINE,
	}, this.storageService);
	private readonly noTestForDocumentWidget: NoTestsForDocumentWidget;

	/**
	 * Whether there's a reveal request which has not yet been delivered. This
	 * can happen if the user asks to reveal before the test tree is loaded.
	 * We check to see if the reveal request is present on each tree update,
	 * and do it then if so.
	 */
	private hasPendingReveal = false;
	/**
	 * Fires when the visibility of the placeholder state changes.
	 */
	public readonly onChangeWelcomeVisibility = this.welcomeVisibilityEmitter.event;

	/**
	 * Gets whether the welcome should be visible.
	 */
	public welcomeExperience = WelcomeExperience.None;

	public get viewMode() {
		return this._viewMode.get() ?? TestExplorerViewMode.Tree;
	}

	public set viewMode(newMode: TestExplorerViewMode) {
		if (newMode === this._viewMode.get()) {
			return;
		}

		this._viewMode.set(newMode);
		this.updatePreferredProjection();
		this.storageService.store('testing.viewMode', newMode, StorageScope.WORKSPACE, StorageTarget.USER);
	}


	public get viewSorting() {
		return this._viewSorting.get() ?? TestExplorerViewSorting.ByStatus;
	}

	public set viewSorting(newSorting: TestExplorerViewSorting) {
		if (newSorting === this._viewSorting.get()) {
			return;
		}

		this._viewSorting.set(newSorting);
		this.tree.resort(null);
		this.storageService.store('testing.viewSorting', newSorting, StorageScope.WORKSPACE, StorageTarget.USER);
	}

	constructor(
		listContainer: HTMLElement,
		onDidChangeVisibility: Event<boolean>,
		@IConfigurationService configurationService: IConfigurationService,
		@IEditorService editorService: IEditorService,
		@IMenuService private readonly menuService: IMenuService,
		@IContextMenuService private readonly contextMenuService: IContextMenuService,
		@ITestService private readonly testService: ITestService,
		@ITestExplorerFilterState private readonly filterState: TestExplorerFilterState,
		@IInstantiationService private readonly instantiationService: IInstantiationService,
		@IStorageService private readonly storageService: IStorageService,
		@IContextKeyService private readonly contextKeyService: IContextKeyService,
		@ITestResultService private readonly testResults: ITestResultService,
		@ITestingPeekOpener private readonly peekOpener: ITestingPeekOpener,
		@ITestProfileService private readonly testProfileService: ITestProfileService,
	) {
		super();

		this.hasPendingReveal = !!filterState.reveal.value;
		this.noTestForDocumentWidget = this._register(instantiationService.createInstance(NoTestsForDocumentWidget, listContainer));
		this._viewMode.set(this.storageService.get('testing.viewMode', StorageScope.WORKSPACE, TestExplorerViewMode.Tree) as TestExplorerViewMode);
		this._viewSorting.set(this.storageService.get('testing.viewSorting', StorageScope.WORKSPACE, TestExplorerViewSorting.ByLocation) as TestExplorerViewSorting);

		this.reevaluateWelcomeState();
		this.filter = this.instantiationService.createInstance(TestsFilter, testService.collection);
		this.tree = instantiationService.createInstance(
			TestingObjectTree,
			'Test Explorer List',
			listContainer,
			new ListDelegate(),
			[
				instantiationService.createInstance(TestItemRenderer, this.actionRunner),
				instantiationService.createInstance(ErrorRenderer),
			],
			{
				identityProvider: instantiationService.createInstance(IdentityProvider),
				hideTwistiesOfChildlessElements: false,
				sorter: instantiationService.createInstance(TreeSorter, this),
				keyboardNavigationLabelProvider: instantiationService.createInstance(TreeKeyboardNavigationLabelProvider),
				accessibilityProvider: instantiationService.createInstance(ListAccessibilityProvider),
				filter: this.filter,
				findWidgetEnabled: false
			}) as TestingObjectTree<FuzzyScore>;


		// saves the collapse state so that if items are removed or refreshed, they
		// retain the same state (#170169)
		const collapseStateSaver = this._register(new RunOnceScheduler(() => {
			// reuse the last view state to avoid making a bunch of object garbage:
			const state = this.tree.getOptimizedViewState(this.lastViewState.get({}));
			const projection = this.projection.value;
			if (projection) {
				projection.lastState = state;
			}
		}, 3000));

		this._register(this.tree.onDidChangeCollapseState(evt => {
			if (evt.node.element instanceof TestItemTreeElement) {
				this.projection.value?.expandElement(evt.node.element, evt.deep ? Infinity : 0);
				collapseStateSaver.schedule();
			}
		}));

		this._register(onDidChangeVisibility(visible => {
			if (visible) {
				this.ensureProjection();
			}
		}));

		this._register(this.tree.onContextMenu(e => this.onContextMenu(e)));

		this._register(Event.any(
			filterState.text.onDidChange,
			filterState.fuzzy.onDidChange,
			testService.excluded.onTestExclusionsChanged,
		)(this.tree.refilter, this.tree));

		this._register(this.tree);

		this._register(this.onChangeWelcomeVisibility(e => {
			this.noTestForDocumentWidget.setVisible(e === WelcomeExperience.ForDocument);
		}));

		this._register(dom.addStandardDisposableListener(this.tree.getHTMLElement(), 'keydown', evt => {
			if (evt.equals(KeyCode.Enter)) {
				this.handleExecuteKeypress(evt);
			} else if (DefaultKeyboardNavigationDelegate.mightProducePrintableCharacter(evt)) {
				filterState.text.value = evt.browserEvent.key;
				filterState.focusInput();
			}
		}));

		this._register(filterState.reveal.onDidChange(id => this.revealById(id, undefined, false)));

		this._register(onDidChangeVisibility(visible => {
			if (visible) {
				filterState.focusInput();
			}
		}));

		this._register(this.tree.onDidChangeSelection(evt => {
			if (evt.browserEvent instanceof MouseEvent && (evt.browserEvent.altKey || evt.browserEvent.shiftKey)) {
				return; // don't focus when alt-clicking to multi select
			}

			const selected = evt.elements[0];
			if (selected && evt.browserEvent && selected instanceof TestItemTreeElement
				&& selected.children.size === 0 && selected.test.expand === TestItemExpandState.NotExpandable) {
				this.tryPeekError(selected);
			}
		}));

		let followRunningTests = getTestingConfiguration(configurationService, TestingConfigKeys.FollowRunningTest);
		this._register(configurationService.onDidChangeConfiguration(e => {
			if (e.affectsConfiguration(TestingConfigKeys.FollowRunningTest)) {
				followRunningTests = getTestingConfiguration(configurationService, TestingConfigKeys.FollowRunningTest);
			}
		}));

		let alwaysRevealTestAfterStateChange = getTestingConfiguration(configurationService, TestingConfigKeys.AlwaysRevealTestOnStateChange);
		this._register(configurationService.onDidChangeConfiguration(e => {
			if (e.affectsConfiguration(TestingConfigKeys.AlwaysRevealTestOnStateChange)) {
				alwaysRevealTestAfterStateChange = getTestingConfiguration(configurationService, TestingConfigKeys.AlwaysRevealTestOnStateChange);
			}
		}));

		this._register(testResults.onTestChanged(evt => {
			if (!followRunningTests) {
				return;
			}

			if (evt.reason !== TestResultItemChangeReason.OwnStateChange) {
				return;
			}

			// follow running tests, or tests whose state changed. Tests that
			// complete very fast may not enter the running state at all.
			if (evt.item.ownComputedState !== TestResultState.Running && !(evt.previousState === TestResultState.Queued && isStateWithResult(evt.item.ownComputedState))) {
				return;
			}

			this.revealById(evt.item.item.extId, alwaysRevealTestAfterStateChange, false);
		}));

		this._register(testResults.onResultsChanged(() => {
			this.tree.resort(null);
		}));

		this._register(this.testProfileService.onDidChange(() => {
			this.tree.rerender();
		}));

		const onEditorChange = () => {
			if (editorService.activeEditor instanceof DiffEditorInput) {
				this.filter.filterToDocumentUri(editorService.activeEditor.primary.resource);
			} else {
				this.filter.filterToDocumentUri(editorService.activeEditor?.resource);
			}

			if (this.filterState.isFilteringFor(TestFilterTerm.CurrentDoc)) {
				this.tree.refilter();
			}
		};

		this._register(editorService.onDidActiveEditorChange(onEditorChange));

		this._register(this.storageService.onWillSaveState(({ reason, }) => {
			if (reason === WillSaveStateReason.SHUTDOWN) {
				this.lastViewState.store(this.tree.getOptimizedViewState());
			}
		}));

		onEditorChange();
	}

	/**
	 * Re-layout the tree.
	 */
	public layout(height?: number, width?: number): void {
		this.tree.layout(height, width);
	}

	/**
	 * Tries to reveal by extension ID. Queues the request if the extension
	 * ID is not currently available.
	 */
	private revealById(id: string | undefined, expand = true, focus = true) {
		if (!id) {
			this.hasPendingReveal = false;
			return;
		}

		const projection = this.ensureProjection();

		// If the item itself is visible in the tree, show it. Otherwise, expand
		// its closest parent.
		let expandToLevel = 0;
		const idPath = [...TestId.fromString(id).idsFromRoot()];
		for (let i = idPath.length - 1; i >= expandToLevel; i--) {
			const element = projection.getElementByTestId(idPath[i].toString());
			// Skip all elements that aren't in the tree.
			if (!element || !this.tree.hasElement(element)) {
				continue;
			}

			// If this 'if' is true, we're at the closest-visible parent to the node
			// we want to expand. Expand that, and then start the loop again because
			// we might already have children for it.
			if (i < idPath.length - 1) {
				if (expand) {
					this.tree.expand(element);
					expandToLevel = i + 1; // avoid an infinite loop if the test does not exist
					i = idPath.length - 1; // restart the loop since new children may now be visible
					continue;
				}
			}

			// Otherwise, we've arrived!

			// If the node or any of its children are excluded, flip on the 'show
			// excluded tests' checkbox automatically. If we didn't expand, then set
			// target focus target to the first collapsed element.

			let focusTarget = element;
			for (let n: TestItemTreeElement | null = element; n instanceof TestItemTreeElement; n = n.parent) {
				if (n.test && this.testService.excluded.contains(n.test)) {
					this.filterState.toggleFilteringFor(TestFilterTerm.Hidden, true);
					break;
				}

				if (!expand && (this.tree.hasElement(n) && this.tree.isCollapsed(n))) {
					focusTarget = n;
				}
			}

			this.filterState.reveal.value = undefined;
			this.hasPendingReveal = false;
			if (focus) {
				this.tree.domFocus();
			}

			if (this.tree.getRelativeTop(focusTarget) === null) {
				this.tree.reveal(focusTarget, 0.5);
			}

			this.revealTimeout.value = disposableTimeout(() => {
				this.tree.setFocus([focusTarget]);
				this.tree.setSelection([focusTarget]);
			}, 1);

			return;
		}

		// If here, we've expanded all parents we can. Waiting on data to come
		// in to possibly show the revealed test.
		this.hasPendingReveal = true;
	}

	/**
	 * Collapse all items in the tree.
	 */
	public async collapseAll() {
		this.tree.collapseAll();
	}

	/**
	 * Tries to peek the first test error, if the item is in a failed state.
	 */
	private tryPeekError(item: TestItemTreeElement) {
		const lookup = item.test && this.testResults.getStateById(item.test.item.extId);
		return lookup && lookup[1].tasks.some(s => isFailedState(s.state))
			? this.peekOpener.tryPeekFirstError(lookup[0], lookup[1], { preserveFocus: true })
			: false;
	}

	private onContextMenu(evt: ITreeContextMenuEvent<TestExplorerTreeElement | null>) {
		const element = evt.element;
		if (!(element instanceof TestItemTreeElement)) {
			return;
		}

		const actions = getActionableElementActions(this.contextKeyService, this.menuService, this.testService, this.testProfileService, element);
		this.contextMenuService.showContextMenu({
			getAnchor: () => evt.anchor,
			getActions: () => actions.secondary,
			getActionsContext: () => element,
			actionRunner: this.actionRunner,
		});
	}

	private handleExecuteKeypress(evt: IKeyboardEvent) {
		const focused = this.tree.getFocus();
		const selected = this.tree.getSelection();
		let targeted: (TestExplorerTreeElement | null)[];
		if (focused.length === 1 && selected.includes(focused[0])) {
			evt.browserEvent?.preventDefault();
			targeted = selected;
		} else {
			targeted = focused;
		}

		const toRun = targeted
			.filter((e): e is TestItemTreeElement => e instanceof TestItemTreeElement);

		if (toRun.length) {
			this.testService.runTests({
				group: TestRunProfileBitset.Run,
				tests: toRun.map(t => t.test),
			});
		}
	}

	private reevaluateWelcomeState() {
		const shouldShowWelcome = this.testService.collection.busyProviders === 0 && testCollectionIsEmpty(this.testService.collection);
		const welcomeExperience = shouldShowWelcome
			? (this.filterState.isFilteringFor(TestFilterTerm.CurrentDoc) ? WelcomeExperience.ForDocument : WelcomeExperience.ForWorkspace)
			: WelcomeExperience.None;

		if (welcomeExperience !== this.welcomeExperience) {
			this.welcomeExperience = welcomeExperience;
			this.welcomeVisibilityEmitter.fire(welcomeExperience);
		}
	}

	private ensureProjection() {
		return this.projection.value ?? this.updatePreferredProjection();
	}

	private updatePreferredProjection() {
		this.projection.clear();

		const lastState = this.lastViewState.get({});
		if (this._viewMode.get() === TestExplorerViewMode.List) {
			this.projection.value = this.instantiationService.createInstance(HierarchicalByNameProjection, lastState);
		} else {
			this.projection.value = this.instantiationService.createInstance(HierarchicalByLocationProjection, lastState);
		}

		const scheduler = new RunOnceScheduler(() => this.applyProjectionChanges(), 200);
		this.projection.value.onUpdate(() => {
			if (!scheduler.isScheduled()) {
				scheduler.schedule();
			}
		});

		this.applyProjectionChanges();
		return this.projection.value;
	}

	private applyProjectionChanges() {
		this.reevaluateWelcomeState();
		this.projection.value?.applyTo(this.tree);

		this.tree.refilter();

		if (this.hasPendingReveal) {
			this.revealById(this.filterState.reveal.value);
		}
	}

	/**
	 * Gets the selected tests from the tree.
	 */
	public getSelectedTests() {
		return this.tree.getSelection();
	}
}

const enum FilterResult {
	Exclude,
	Inherit,
	Include,
}

const hasNodeInOrParentOfUri = (collection: IMainThreadTestCollection, ident: IUriIdentityService, testUri: URI, fromNode?: string) => {
	const queue: Iterable<string>[] = [fromNode ? [fromNode] : collection.rootIds];
	while (queue.length) {
		for (const id of queue.pop()!) {
			const node = collection.getNodeById(id);
			if (!node) {
				continue;
			}

			if (!node.item.uri || !ident.extUri.isEqualOrParent(testUri, node.item.uri)) {
				continue;
			}

			// Only show nodes that can be expanded (and might have a child with
			// a range) or ones that have a physical location.
			if (node.item.range || node.expand === TestItemExpandState.Expandable) {
				return true;
			}

			queue.push(node.children);
		}
	}

	return false;
};

class TestsFilter implements ITreeFilter<TestExplorerTreeElement> {
	private documentUri: URI | undefined;

	constructor(
		private readonly collection: IMainThreadTestCollection,
		@ITestExplorerFilterState private readonly state: ITestExplorerFilterState,
		@ITestService private readonly testService: ITestService,
		@IUriIdentityService private readonly uriIdentityService: IUriIdentityService,
	) { }

	/**
	 * @inheritdoc
	 */
	public filter(element: TestItemTreeElement): TreeFilterResult<void> {
		if (element instanceof TestTreeErrorMessage) {
			return TreeVisibility.Visible;
		}

		if (
			element.test
			&& !this.state.isFilteringFor(TestFilterTerm.Hidden)
			&& this.testService.excluded.contains(element.test)
		) {
			return TreeVisibility.Hidden;
		}

		switch (Math.min(this.testFilterText(element), this.testLocation(element), this.testState(element), this.testTags(element))) {
			case FilterResult.Exclude:
				return TreeVisibility.Hidden;
			case FilterResult.Include:
				return TreeVisibility.Visible;
			default:
				return TreeVisibility.Recurse;
		}
	}

	public filterToDocumentUri(uri: URI | undefined) {
		this.documentUri = uri;
	}

	private testTags(element: TestItemTreeElement): FilterResult {
		if (!this.state.includeTags.size && !this.state.excludeTags.size) {
			return FilterResult.Include;
		}

		return (this.state.includeTags.size ?
			element.test.item.tags.some(t => this.state.includeTags.has(t)) :
			true) && element.test.item.tags.every(t => !this.state.excludeTags.has(t))
			? FilterResult.Include
			: FilterResult.Inherit;
	}

	private testState(element: TestItemTreeElement): FilterResult {
		if (this.state.isFilteringFor(TestFilterTerm.Failed)) {
			return isFailedState(element.state) ? FilterResult.Include : FilterResult.Inherit;
		}

		if (this.state.isFilteringFor(TestFilterTerm.Executed)) {
			return element.state !== TestResultState.Unset ? FilterResult.Include : FilterResult.Inherit;
		}

		return FilterResult.Include;
	}

	private testLocation(element: TestItemTreeElement): FilterResult {
		if (!this.documentUri) {
			return FilterResult.Include;
		}

		if (!this.state.isFilteringFor(TestFilterTerm.CurrentDoc) || !(element instanceof TestItemTreeElement)) {
			return FilterResult.Include;
		}

		if (hasNodeInOrParentOfUri(this.collection, this.uriIdentityService, this.documentUri, element.test.item.extId)) {
			return FilterResult.Include;
		}

		return FilterResult.Inherit;
	}

	private testFilterText(element: TestItemTreeElement) {
		if (this.state.globList.length === 0) {
			return FilterResult.Include;
		}

		const fuzzy = this.state.fuzzy.value;
		for (let e: TestItemTreeElement | null = element; e; e = e.parent) {
			// start as included if the first glob is a negation
			let included = this.state.globList[0].include === false ? FilterResult.Include : FilterResult.Inherit;
			const data = e.label.toLowerCase();

			for (const { include, text } of this.state.globList) {
				if (fuzzy ? fuzzyContains(data, text) : data.includes(text)) {
					included = include ? FilterResult.Include : FilterResult.Exclude;
				}
			}

			if (included !== FilterResult.Inherit) {
				return included;
			}
		}

		return FilterResult.Inherit;
	}
}

class TreeSorter implements ITreeSorter<TestExplorerTreeElement> {
	constructor(private readonly viewModel: TestingExplorerViewModel) { }

	public compare(a: TestExplorerTreeElement, b: TestExplorerTreeElement): number {
		if (a instanceof TestTreeErrorMessage || b instanceof TestTreeErrorMessage) {
			return (a instanceof TestTreeErrorMessage ? -1 : 0) + (b instanceof TestTreeErrorMessage ? 1 : 0);
		}

		const durationDelta = (b.duration || 0) - (a.duration || 0);
		if (this.viewModel.viewSorting === TestExplorerViewSorting.ByDuration && durationDelta !== 0) {
			return durationDelta;
		}

		const stateDelta = cmpPriority(a.state, b.state);
		if (this.viewModel.viewSorting === TestExplorerViewSorting.ByStatus && stateDelta !== 0) {
			return stateDelta;
		}

		if (a instanceof TestItemTreeElement && b instanceof TestItemTreeElement && a.test.item.uri && b.test.item.uri && a.test.item.uri.toString() === b.test.item.uri.toString() && a.test.item.range && b.test.item.range) {
			const delta = a.test.item.range.startLineNumber - b.test.item.range.startLineNumber;
			if (delta !== 0) {
				return delta;
			}
		}

		return (a.sortText || a.label).localeCompare(b.sortText || b.label);
	}
}

class NoTestsForDocumentWidget extends Disposable {
	private readonly el: HTMLElement;
	constructor(
		container: HTMLElement,
		@ITestExplorerFilterState filterState: ITestExplorerFilterState
	) {
		super();
		const el = this.el = dom.append(container, dom.$('.testing-no-test-placeholder'));
		const emptyParagraph = dom.append(el, dom.$('p'));
		emptyParagraph.innerText = localize('testingNoTest', 'No tests were found in this file.');
		const buttonLabel = localize('testingFindExtension', 'Show Workspace Tests');
		const button = this._register(new Button(el, { title: buttonLabel, ...defaultButtonStyles }));
		button.label = buttonLabel;
		this._register(button.onDidClick(() => filterState.toggleFilteringFor(TestFilterTerm.CurrentDoc, false)));
	}

	public setVisible(isVisible: boolean) {
		this.el.classList.toggle('visible', isVisible);
	}
}

class TestExplorerActionRunner extends ActionRunner {
	constructor(private getSelectedTests: () => ReadonlyArray<TestExplorerTreeElement>) {
		super();
	}

	protected override async runAction(action: IAction, context: TestExplorerTreeElement): Promise<any> {
		if (!(action instanceof MenuItemAction)) {
			return super.runAction(action, context);
		}

		const selection = this.getSelectedTests();
		const contextIsSelected = selection.some(s => s === context);
		const actualContext = contextIsSelected ? selection : [context];
		const actionable = actualContext.filter((t): t is TestItemTreeElement => t instanceof TestItemTreeElement);
		await action.run(...actionable);
	}
}

const getLabelForTestTreeElement = (element: TestItemTreeElement) => {
	let label = labelForTestInState(element.description || element.label, element.state);

	if (element instanceof TestItemTreeElement) {
		if (element.duration !== undefined) {
			label = localize({
				key: 'testing.treeElementLabelDuration',
				comment: ['{0} is the original label in testing.treeElementLabel, {1} is a duration'],
			}, '{0}, in {1}', label, formatDuration(element.duration));
		}

		if (element.retired) {
			label = localize({
				key: 'testing.treeElementLabelOutdated',
				comment: ['{0} is the original label in testing.treeElementLabel'],
			}, '{0}, outdated result', label);
		}
	}

	return label;
};

class ListAccessibilityProvider implements IListAccessibilityProvider<TestExplorerTreeElement> {
	getWidgetAriaLabel(): string {
		return localize('testExplorer', "Test Explorer");
	}

	getAriaLabel(element: TestExplorerTreeElement): string {
		return element instanceof TestTreeErrorMessage
			? element.description
			: getLabelForTestTreeElement(element);
	}
}

class TreeKeyboardNavigationLabelProvider implements IKeyboardNavigationLabelProvider<TestExplorerTreeElement> {
	getKeyboardNavigationLabel(element: TestExplorerTreeElement) {
		return element instanceof TestTreeErrorMessage ? element.message : element.label;
	}
}

class ListDelegate implements IListVirtualDelegate<TestExplorerTreeElement> {
	getHeight(_element: TestExplorerTreeElement) {
		return 22;
	}

	getTemplateId(element: TestExplorerTreeElement) {
		if (element instanceof TestTreeErrorMessage) {
			return ErrorRenderer.ID;
		}

		return TestItemRenderer.ID;
	}
}

class IdentityProvider implements IIdentityProvider<TestExplorerTreeElement> {
	public getId(element: TestExplorerTreeElement) {
		return element.treeId;
	}
}

interface IErrorTemplateData {
	label: HTMLElement;
}

class ErrorRenderer implements ITreeRenderer<TestTreeErrorMessage, FuzzyScore, IErrorTemplateData> {
	static readonly ID = 'error';

	private readonly renderer: MarkdownRenderer;

	constructor(@IInstantiationService instantionService: IInstantiationService) {
		this.renderer = instantionService.createInstance(MarkdownRenderer, {});
	}

	get templateId(): string {
		return ErrorRenderer.ID;
	}

	renderTemplate(container: HTMLElement): IErrorTemplateData {
		const label = dom.append(container, dom.$('.error'));
		return { label };
	}

	renderElement({ element }: ITreeNode<TestTreeErrorMessage, FuzzyScore>, _: number, data: IErrorTemplateData): void {
		if (typeof element.message === 'string') {
			data.label.innerText = element.message;
		} else {
			const result = this.renderer.render(element.message, { inline: true });
			data.label.appendChild(result.element);
		}

		data.label.title = element.description;
	}

	disposeTemplate(): void {
		// noop
	}
}

interface IActionableElementTemplateData {
	label: HTMLElement;
	icon: HTMLElement;
	wrapper: HTMLElement;
	actionBar: ActionBar;
	elementDisposable: IDisposable[];
	templateDisposable: IDisposable[];
}

abstract class ActionableItemTemplateData<T extends TestItemTreeElement> extends Disposable
	implements ITreeRenderer<T, FuzzyScore, IActionableElementTemplateData> {
	constructor(
		private readonly actionRunner: TestExplorerActionRunner,
		@IMenuService private readonly menuService: IMenuService,
		@ITestService protected readonly testService: ITestService,
		@ITestProfileService protected readonly profiles: ITestProfileService,
		@IContextKeyService private readonly contextKeyService: IContextKeyService,
		@IInstantiationService private readonly instantiationService: IInstantiationService,
	) {
		super();
	}

	/**
	 * @inheritdoc
	 */
	abstract get templateId(): string;

	/**
	 * @inheritdoc
	 */
	public renderTemplate(container: HTMLElement): IActionableElementTemplateData {
		const wrapper = dom.append(container, dom.$('.test-item'));

		const icon = dom.append(wrapper, dom.$('.computed-state'));
		const label = dom.append(wrapper, dom.$('.label'));

		dom.append(wrapper, dom.$(ThemeIcon.asCSSSelector(icons.testingHiddenIcon)));
		const actionBar = new ActionBar(wrapper, {
			actionRunner: this.actionRunner,
			actionViewItemProvider: action =>
				action instanceof MenuItemAction
					? this.instantiationService.createInstance(MenuEntryActionViewItem, action, undefined)
					: undefined
		});

		return { wrapper, label, actionBar, icon, elementDisposable: [], templateDisposable: [actionBar] };
	}

	/**
	 * @inheritdoc
	 */
	public renderElement({ element }: ITreeNode<T, FuzzyScore>, _: number, data: IActionableElementTemplateData): void {
		this.fillActionBar(element, data);
	}

	/**
	 * @inheritdoc
	 */
	disposeTemplate(templateData: IActionableElementTemplateData): void {
		dispose(templateData.templateDisposable);
		templateData.templateDisposable = [];
	}

	/**
	 * @inheritdoc
	 */
	disposeElement(_element: ITreeNode<T, FuzzyScore>, _: number, templateData: IActionableElementTemplateData): void {
		dispose(templateData.elementDisposable);
		templateData.elementDisposable = [];
	}

	private fillActionBar(element: T, data: IActionableElementTemplateData) {
		const actions = getActionableElementActions(this.contextKeyService, this.menuService, this.testService, this.profiles, element);
		data.actionBar.clear();
		data.actionBar.context = element;
		data.actionBar.push(actions.primary, { icon: true, label: false });
	}
}

class TestItemRenderer extends ActionableItemTemplateData<TestItemTreeElement> {
	public static readonly ID = 'testItem';

	/**
	 * @inheritdoc
	 */
	get templateId(): string {
		return TestItemRenderer.ID;
	}

	/**
	 * @inheritdoc
	 */
	public override renderElement(node: ITreeNode<TestItemTreeElement, FuzzyScore>, depth: number, data: IActionableElementTemplateData): void {
		super.renderElement(node, depth, data);

		const testHidden = this.testService.excluded.contains(node.element.test);
		data.wrapper.classList.toggle('test-is-hidden', testHidden);

		const icon = icons.testingStatesToIcons.get(
			node.element.test.expand === TestItemExpandState.BusyExpanding || node.element.test.item.busy
				? TestResultState.Running
				: node.element.state);

		data.icon.className = 'computed-state ' + (icon ? ThemeIcon.asClassName(icon) : '');
		if (node.element.retired) {
			data.icon.className += ' retired';
		}

		data.label.title = getLabelForTestTreeElement(node.element);
		dom.reset(data.label, ...renderLabelWithIcons(node.element.label));

		let description = node.element.description;
		if (node.element.duration !== undefined) {
			description = description
				? `${description}: ${formatDuration(node.element.duration)}`
				: formatDuration(node.element.duration);
		}

		if (description) {
			dom.append(data.label, dom.$('span.test-label-description', {}, description));
		}
	}
}

const formatDuration = (ms: number) => {
	if (ms < 10) {
		return `${ms.toFixed(1)}ms`;
	}

	if (ms < 1_000) {
		return `${ms.toFixed(0)}ms`;
	}

	return `${(ms / 1000).toFixed(1)}s`;
};

const getActionableElementActions = (
	contextKeyService: IContextKeyService,
	menuService: IMenuService,
	testService: ITestService,
	profiles: ITestProfileService,
	element: TestItemTreeElement,
) => {
	const test = element instanceof TestItemTreeElement ? element.test : undefined;
	const contextKeys: [string, unknown][] = getTestItemContextOverlay(test, test ? profiles.capabilitiesForTest(test) : 0);
	contextKeys.push(['view', Testing.ExplorerViewId]);
	if (test) {
		contextKeys.push([
			TestingContextKeys.canRefreshTests.key,
			TestId.isRoot(test.item.extId) && testService.getTestController(test.item.extId)?.canRefresh.value
		]);
		contextKeys.push([
			TestingContextKeys.testItemIsHidden.key,
			testService.excluded.contains(test)
		]);
	}

	const contextOverlay = contextKeyService.createOverlay(contextKeys);
	const menu = menuService.createMenu(MenuId.TestItem, contextOverlay);

	try {
		const primary: IAction[] = [];
		const secondary: IAction[] = [];
		const result = { primary, secondary };
		createAndFillInActionBarActions(menu, {
			shouldForwardArgs: true,
		}, result, 'inline');

		return result;
	} finally {
		menu.dispose();
	}
};

registerThemingParticipant((theme, collector) => {
	if (theme.type === 'dark') {
		const foregroundColor = theme.getColor(foreground);
		if (foregroundColor) {
			const fgWithOpacity = new Color(new RGBA(foregroundColor.rgba.r, foregroundColor.rgba.g, foregroundColor.rgba.b, 0.65));
			collector.addRule(`.test-explorer .test-explorer-messages { color: ${fgWithOpacity}; }`);
		}
	}
});<|MERGE_RESOLUTION|>--- conflicted
+++ resolved
@@ -403,13 +403,8 @@
 	ForDocument,
 }
 
-<<<<<<< HEAD
 class TestingExplorerViewModel extends Disposable {
-	public tree: ObjectTree<TestExplorerTreeElement, FuzzyScore>;
-=======
-export class TestingExplorerViewModel extends Disposable {
 	public tree: TestingObjectTree<FuzzyScore>;
->>>>>>> 727d2d32
 	private filter: TestsFilter;
 	public projection = this._register(new MutableDisposable<ITestTreeProjection>());
 
