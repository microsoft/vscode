/*---------------------------------------------------------------------------------------------
 *  Copyright (c) Microsoft Corporation. All rights reserved.
 *  Licensed under the MIT License. See License.txt in the project root for license information.
 *--------------------------------------------------------------------------------------------*/

import './media/scm.css';
import { IDisposable, DisposableStore, combinedDisposable } from '../../../../base/common/lifecycle.js';
<<<<<<< HEAD
import { autorun, observableSignalFromEvent } from '../../../../base/common/observable.js';
=======
import { autorun, IObservable, observableSignalFromEvent } from '../../../../base/common/observable.js';
>>>>>>> bb0aeca5
import { append, $ } from '../../../../base/browser/dom.js';
import { ISCMProvider, ISCMRepository, ISCMViewService } from '../common/scm.js';
import { CountBadge } from '../../../../base/browser/ui/countBadge/countBadge.js';
import { IContextMenuService } from '../../../../platform/contextview/browser/contextView.js';
import { ICommandService } from '../../../../platform/commands/common/commands.js';
import { ActionRunner, IAction } from '../../../../base/common/actions.js';
import { connectPrimaryMenu, getRepositoryResourceCount, isSCMRepository, StatusBarAction } from './util.js';
import { ITreeNode, ITreeRenderer } from '../../../../base/browser/ui/tree/tree.js';
import { ICompressibleTreeRenderer } from '../../../../base/browser/ui/tree/objectTree.js';
import { FuzzyScore } from '../../../../base/common/filters.js';
import { IListRenderer } from '../../../../base/browser/ui/list/list.js';
import { IActionViewItemProvider } from '../../../../base/browser/ui/actionbar/actionbar.js';
import { defaultCountBadgeStyles } from '../../../../platform/theme/browser/defaultStyles.js';
import { WorkbenchToolBar } from '../../../../platform/actions/browser/toolbar.js';
import { IMenuService, MenuId, MenuItemAction } from '../../../../platform/actions/common/actions.js';
import { IContextKeyService } from '../../../../platform/contextkey/common/contextkey.js';
import { IKeybindingService } from '../../../../platform/keybinding/common/keybinding.js';
import { ITelemetryService } from '../../../../platform/telemetry/common/telemetry.js';
import { IconLabel } from '../../../../base/browser/ui/iconLabel/iconLabel.js';
import { ThemeIcon } from '../../../../base/common/themables.js';
import { IUriIdentityService } from '../../../../platform/uriIdentity/common/uriIdentity.js';
import { shorten } from '../../../../base/common/labels.js';
import { dirname } from '../../../../base/common/resources.js';
import { ILabelService } from '../../../../platform/label/common/label.js';
import { Codicon } from '../../../../base/common/codicons.js';

export class RepositoryActionRunner extends ActionRunner {
	constructor(private readonly getSelectedRepositories: () => ISCMRepository[]) {
		super();
	}

	protected override async runAction(action: IAction, context: ISCMProvider): Promise<void> {
		if (!(action instanceof MenuItemAction)) {
			return super.runAction(action, context);
		}

		const actionContext = [context];

		// If the selection contains the repository, add the
		// other selected repositories to the action context
		const selection = this.getSelectedRepositories().map(r => r.provider);
		if (selection.some(s => s === context)) {
			actionContext.push(...selection.filter(s => s !== context));
		}

		await action.run(...actionContext);
	}
}

interface RepositoryTemplate {
	readonly icon: HTMLElement;
	readonly label: IconLabel;
	readonly countContainer: HTMLElement;
	readonly count: CountBadge;
	readonly toolBar: WorkbenchToolBar;
	readonly elementDisposables: DisposableStore;
	readonly templateDisposable: IDisposable;
}

export class RepositoryRenderer implements ICompressibleTreeRenderer<ISCMRepository, FuzzyScore, RepositoryTemplate>, IListRenderer<ISCMRepository, RepositoryTemplate>, ITreeRenderer<ISCMRepository, FuzzyScore, RepositoryTemplate> {

	static readonly TEMPLATE_ID = 'repository';
	get templateId(): string { return RepositoryRenderer.TEMPLATE_ID; }

	private readonly onDidChangeVisibleRepositoriesSignal: IObservable<void>;

	constructor(
		private readonly toolbarMenuId: MenuId,
		private readonly actionViewItemProvider: IActionViewItemProvider,
		@ICommandService private commandService: ICommandService,
		@IContextKeyService private contextKeyService: IContextKeyService,
		@IContextMenuService private contextMenuService: IContextMenuService,
		@IKeybindingService private keybindingService: IKeybindingService,
		@ILabelService private labelService: ILabelService,
		@IMenuService private menuService: IMenuService,
		@ISCMViewService private scmViewService: ISCMViewService,
		@ITelemetryService private telemetryService: ITelemetryService,
		@IUriIdentityService private uriIdentityService: IUriIdentityService
	) {
		this.onDidChangeVisibleRepositoriesSignal = observableSignalFromEvent(this, this.scmViewService.onDidChangeVisibleRepositories);
	}

	renderTemplate(container: HTMLElement): RepositoryTemplate {
		// hack
		if (container.classList.contains('monaco-tl-contents')) {
			(container.parentElement!.parentElement!.querySelector('.monaco-tl-twistie')! as HTMLElement).classList.add('force-twistie');
		}

		const provider = append(container, $('.scm-provider'));
		const icon = append(provider, $('.icon'));
		const label = new IconLabel(provider, { supportIcons: false });

		const actions = append(provider, $('.actions'));
		const toolBar = new WorkbenchToolBar(actions, { actionViewItemProvider: this.actionViewItemProvider, resetMenu: this.toolbarMenuId, responsive: true }, this.menuService, this.contextKeyService, this.contextMenuService, this.keybindingService, this.commandService, this.telemetryService);
		const countContainer = append(provider, $('.count'));
		const count = new CountBadge(countContainer, {}, defaultCountBadgeStyles);
		const visibilityDisposable = toolBar.onDidChangeDropdownVisibility(e => provider.classList.toggle('active', e));

		const templateDisposable = combinedDisposable(label, visibilityDisposable, toolBar);

		return { icon, label, countContainer, count, toolBar, elementDisposables: new DisposableStore(), templateDisposable };
	}

	renderElement(arg: ISCMRepository | ITreeNode<ISCMRepository, FuzzyScore>, index: number, templateData: RepositoryTemplate): void {
		const repository = isSCMRepository(arg) ? arg : arg.element;

<<<<<<< HEAD
		// if (ThemeIcon.isThemeIcon(repository.provider.iconPath)) {
		// 	templateData.icon.classList.add(...ThemeIcon.asClassNameArray(repository.provider.iconPath));
		// }
=======
		templateData.elementDisposables.add(autorun(reader => {
			this.onDidChangeVisibleRepositoriesSignal.read(reader);

			const isVisible = this.scmViewService.isVisible(repository);
			const icon = ThemeIcon.isThemeIcon(repository.provider.iconPath)
				? repository.provider.iconPath
				: Codicon.repo;

			// Only show the selected icon if there are multiple repositories in the workspace
			const showSelectedIcon = icon.id === Codicon.repo.id && isVisible && this.scmViewService.repositories.length > 1;

			templateData.icon.className = showSelectedIcon
				? `icon ${ThemeIcon.asClassName(Codicon.repoSelected)}`
				: `icon ${ThemeIcon.asClassName(icon)}`;
		}));
>>>>>>> bb0aeca5

		// Use the description to disambiguate repositories with the same name and have
		// a `rootUri`. Use the `provider.rootUri` for disambiguation. If they have the
		// same path, we will use the provider label to disambiguate.
		let description: string | undefined = undefined;
		if (repository.provider.rootUri) {
			const repositoriesWithRootUri = this.scmViewService.repositories
				.filter(r => r.provider.rootUri !== undefined &&
					this.uriIdentityService.extUri.isEqual(r.provider.rootUri, repository.provider.rootUri));

			const repositoriesWithSameName = this.scmViewService.repositories
				.filter(r => r.provider.rootUri !== undefined &&
					r.provider.name === repository.provider.name);

			if (repositoriesWithRootUri.length > 1) {
				description = repository.provider.label;
			} else if (repositoriesWithSameName.length > 1) {
				const repositoryIndex = repositoriesWithSameName.findIndex(r => r === repository);
				const shortDescription = shorten(repositoriesWithSameName
					.map(r => this.labelService.getUriLabel(dirname(r.provider.rootUri!), { relative: true })));

				description = shortDescription[repositoryIndex];
			}
		}

		const title = repository.provider.rootUri
			? `${repository.provider.label}: ${repository.provider.rootUri.fsPath}`
			: repository.provider.label;

		templateData.label.setLabel(repository.provider.name, description, { title });

		const onDidChangeVisibleRepositoriesSignal = observableSignalFromEvent(this, this.scmViewService.onDidChangeVisibleRepositories);
		templateData.elementDisposables.add(autorun(reader => {
			onDidChangeVisibleRepositoriesSignal.read(reader);

			const isVisible = this.scmViewService.isVisible(repository);
			templateData.label.element.classList.toggle('visible', isVisible);

			templateData.icon.className = isVisible
				? ThemeIcon.asClassName(Codicon.repoClone)
				: ThemeIcon.asClassName(Codicon.repo);
			templateData.icon.style.paddingRight = '2px';
		}));

		let statusPrimaryActions: IAction[] = [];
		let menuPrimaryActions: IAction[] = [];
		let menuSecondaryActions: IAction[] = [];
		const updateToolbar = () => {
			templateData.toolBar.setActions([...statusPrimaryActions, ...menuPrimaryActions], menuSecondaryActions);
		};

		templateData.elementDisposables.add(autorun(reader => {
			const commands = repository.provider.statusBarCommands.read(reader) ?? [];
			statusPrimaryActions = commands.map(c => reader.store.add(new StatusBarAction(c, this.commandService)));
			updateToolbar();
		}));

		templateData.elementDisposables.add(autorun(reader => {
			const count = repository.provider.count.read(reader) ?? getRepositoryResourceCount(repository.provider);
			templateData.countContainer.setAttribute('data-count', String(count));
			templateData.count.setCount(count);
		}));

		templateData.elementDisposables.add(autorun(reader => {
			repository.provider.contextValue.read(reader);

			const repositoryMenus = this.scmViewService.menus.getRepositoryMenus(repository.provider);
			const menu = this.toolbarMenuId === MenuId.SCMTitle
				? repositoryMenus.titleMenu.menu
				: repositoryMenus.getRepositoryMenu(repository);

			reader.store.add(connectPrimaryMenu(menu, (primary, secondary) => {
				menuPrimaryActions = primary;
				menuSecondaryActions = secondary;
				updateToolbar();
			}));
		}));

		templateData.toolBar.context = repository.provider;
	}

	renderCompressedElements(): void {
		throw new Error('Should never happen since node is incompressible');
	}

	disposeElement(group: ISCMRepository | ITreeNode<ISCMRepository, FuzzyScore>, index: number, template: RepositoryTemplate): void {
		template.elementDisposables.clear();
	}

	disposeTemplate(templateData: RepositoryTemplate): void {
		templateData.elementDisposables.dispose();
		templateData.templateDisposable.dispose();
		templateData.count.dispose();
	}
}<|MERGE_RESOLUTION|>--- conflicted
+++ resolved
@@ -5,11 +5,7 @@
 
 import './media/scm.css';
 import { IDisposable, DisposableStore, combinedDisposable } from '../../../../base/common/lifecycle.js';
-<<<<<<< HEAD
-import { autorun, observableSignalFromEvent } from '../../../../base/common/observable.js';
-=======
 import { autorun, IObservable, observableSignalFromEvent } from '../../../../base/common/observable.js';
->>>>>>> bb0aeca5
 import { append, $ } from '../../../../base/browser/dom.js';
 import { ISCMProvider, ISCMRepository, ISCMViewService } from '../common/scm.js';
 import { CountBadge } from '../../../../base/browser/ui/countBadge/countBadge.js';
@@ -116,11 +112,6 @@
 	renderElement(arg: ISCMRepository | ITreeNode<ISCMRepository, FuzzyScore>, index: number, templateData: RepositoryTemplate): void {
 		const repository = isSCMRepository(arg) ? arg : arg.element;
 
-<<<<<<< HEAD
-		// if (ThemeIcon.isThemeIcon(repository.provider.iconPath)) {
-		// 	templateData.icon.classList.add(...ThemeIcon.asClassNameArray(repository.provider.iconPath));
-		// }
-=======
 		templateData.elementDisposables.add(autorun(reader => {
 			this.onDidChangeVisibleRepositoriesSignal.read(reader);
 
@@ -136,7 +127,6 @@
 				? `icon ${ThemeIcon.asClassName(Codicon.repoSelected)}`
 				: `icon ${ThemeIcon.asClassName(icon)}`;
 		}));
->>>>>>> bb0aeca5
 
 		// Use the description to disambiguate repositories with the same name and have
 		// a `rootUri`. Use the `provider.rootUri` for disambiguation. If they have the
