--- conflicted
+++ resolved
@@ -408,35 +408,19 @@
 
 		if (!inclusive) {
 			// Next visible change
-<<<<<<< HEAD
-			const nextChange = this.changes
+			let nextChangeIndex = this.changes
 				.findIndex(change => visibleQuickDiffIds.includes(change.providerId) &&
 					change.change.modifiedStartLineNumber > lineNumber);
 
-			if (nextChange !== -1) {
-				return nextChange;
-			}
-
-			// First visible change
-			const firstChange = this.changes
-				.findIndex(change => visibleQuickDiffIds.includes(change.providerId));
-
-			return firstChange !== -1 ? firstChange : 0;
-=======
-			let nextChangeIndex = this.changes
-				.findIndex(change => visibleQuickDiffLabels.includes(change.label) &&
-					change.change.modifiedStartLineNumber > lineNumber);
-
 			if (nextChangeIndex !== -1) {
 				return nextChangeIndex;
 			}
 
 			// First visible change
 			nextChangeIndex = this.changes
-				.findIndex(change => visibleQuickDiffLabels.includes(change.label));
+				.findIndex(change => visibleQuickDiffIds.includes(change.providerId));
 
 			return nextChangeIndex !== -1 ? nextChangeIndex : 0;
->>>>>>> 94590884
 		}
 
 		const primaryQuickDiffId = this.quickDiffs
@@ -451,38 +435,21 @@
 			return primaryInclusiveChangeIndex;
 		}
 
-<<<<<<< HEAD
-		const inclusiveChange = this.changes
+		// Next visible change
+		let nextChangeIndex = this.changes
 			.findIndex(change => visibleQuickDiffIds.includes(change.providerId) &&
 				change.change.modifiedStartLineNumber <= lineNumber &&
 				getModifiedEndLineNumber(change.change) >= lineNumber);
 
-		if (inclusiveChange !== -1) {
-			return inclusiveChange;
-		}
-
-		// First visible change
-		const firstChange = this.changes
-			.findIndex(change => visibleQuickDiffIds.includes(change.providerId));
-
-		return firstChange !== -1 ? firstChange : 0;
-=======
-		// Next visible change
-		let nextChangeIndex = this.changes
-			.findIndex(change => visibleQuickDiffLabels.includes(change.label) &&
-				change.change.modifiedStartLineNumber <= lineNumber &&
-				getModifiedEndLineNumber(change.change) >= lineNumber);
-
 		if (nextChangeIndex !== -1) {
 			return nextChangeIndex;
 		}
 
 		// First visible change
 		nextChangeIndex = this.changes
-			.findIndex(change => visibleQuickDiffLabels.includes(change.label));
+			.findIndex(change => visibleQuickDiffIds.includes(change.providerId));
 
 		return nextChangeIndex !== -1 ? nextChangeIndex : 0;
->>>>>>> 94590884
 	}
 
 	findPreviousClosestChange(lineNumber: number, inclusive = true, providerId?: string): number {
