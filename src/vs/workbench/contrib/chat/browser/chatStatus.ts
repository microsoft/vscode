/*---------------------------------------------------------------------------------------------
 *  Copyright (c) Microsoft Corporation. All rights reserved.
 *  Licensed under the MIT License. See License.txt in the project root for license information.
 *--------------------------------------------------------------------------------------------*/

import './media/chatStatus.css';
import { safeIntl } from '../../../../base/common/date.js';
import { Disposable, DisposableStore, MutableDisposable } from '../../../../base/common/lifecycle.js';
import { language } from '../../../../base/common/platform.js';
import { localize } from '../../../../nls.js';
import { IWorkbenchContribution } from '../../../common/contributions.js';
import { IStatusbarEntry, IStatusbarEntryAccessor, IStatusbarService, ShowTooltipCommand, StatusbarAlignment, StatusbarEntryKind } from '../../../services/statusbar/browser/statusbar.js';
import { $, addDisposableListener, append, clearNode, disposableWindowInterval, EventHelper, EventType, getWindow } from '../../../../base/browser/dom.js';
import { ChatEntitlement, ChatEntitlementService, IChatEntitlementService, IQuotaSnapshot, isProUser } from '../../../services/chat/common/chatEntitlementService.js';
import { CancellationToken } from '../../../../base/common/cancellation.js';
import { defaultButtonStyles, defaultCheckboxStyles } from '../../../../platform/theme/browser/defaultStyles.js';
import { Checkbox } from '../../../../base/browser/ui/toggle/toggle.js';
import { IConfigurationService } from '../../../../platform/configuration/common/configuration.js';
import { ICommandService } from '../../../../platform/commands/common/commands.js';
import { Lazy } from '../../../../base/common/lazy.js';
import { contrastBorder, inputValidationErrorBorder, inputValidationInfoBorder, inputValidationWarningBorder, registerColor, transparent } from '../../../../platform/theme/common/colorRegistry.js';
import { IHoverService, nativeHoverDelegate } from '../../../../platform/hover/browser/hover.js';
import { Color } from '../../../../base/common/color.js';
import { Gesture, EventType as TouchEventType } from '../../../../base/browser/touch.js';
import { IEditorService } from '../../../services/editor/common/editorService.js';
import product from '../../../../platform/product/common/product.js';
import { isObject } from '../../../../base/common/types.js';
import { ILanguageService } from '../../../../editor/common/languages/language.js';
import { IInstantiationService } from '../../../../platform/instantiation/common/instantiation.js';
import { Button } from '../../../../base/browser/ui/button/button.js';
import { renderLabelWithIcons } from '../../../../base/browser/ui/iconLabel/iconLabels.js';
import { WorkbenchActionExecutedEvent, WorkbenchActionExecutedClassification, IAction, toAction } from '../../../../base/common/actions.js';
import { parseLinkedText } from '../../../../base/common/linkedText.js';
import { Link } from '../../../../platform/opener/browser/link.js';
import { IOpenerService } from '../../../../platform/opener/common/opener.js';
import { ITelemetryService } from '../../../../platform/telemetry/common/telemetry.js';
import { IChatStatusItemService, ChatStatusEntry } from './chatStatusItemService.js';
import { ITextResourceConfigurationService } from '../../../../editor/common/services/textResourceConfiguration.js';
import { EditorResourceAccessor, SideBySideEditor } from '../../../common/editor.js';
import { getCodeEditor } from '../../../../editor/browser/editorBrowser.js';
import { ActionBar } from '../../../../base/browser/ui/actionbar/actionbar.js';
import { ThemeIcon } from '../../../../base/common/themables.js';
import { Codicon } from '../../../../base/common/codicons.js';
import { URI } from '../../../../base/common/uri.js';
import { IInlineCompletionsService } from '../../../../editor/browser/services/inlineCompletionsService.js';
import { IChatSessionsService } from '../common/chatSessionsService.js';
import { MarkdownRenderer } from '../../../../editor/browser/widget/markdownRenderer/browser/markdownRenderer.js';
import { MarkdownString } from '../../../../base/common/htmlContent.js';

const gaugeForeground = registerColor('gauge.foreground', {
	dark: inputValidationInfoBorder,
	light: inputValidationInfoBorder,
	hcDark: contrastBorder,
	hcLight: contrastBorder
}, localize('gaugeForeground', "Gauge foreground color."));

registerColor('gauge.background', {
	dark: transparent(gaugeForeground, 0.3),
	light: transparent(gaugeForeground, 0.3),
	hcDark: Color.white,
	hcLight: Color.white
}, localize('gaugeBackground', "Gauge background color."));

registerColor('gauge.border', {
	dark: null,
	light: null,
	hcDark: contrastBorder,
	hcLight: contrastBorder
}, localize('gaugeBorder', "Gauge border color."));

const gaugeWarningForeground = registerColor('gauge.warningForeground', {
	dark: inputValidationWarningBorder,
	light: inputValidationWarningBorder,
	hcDark: contrastBorder,
	hcLight: contrastBorder
}, localize('gaugeWarningForeground', "Gauge warning foreground color."));

registerColor('gauge.warningBackground', {
	dark: transparent(gaugeWarningForeground, 0.3),
	light: transparent(gaugeWarningForeground, 0.3),
	hcDark: Color.white,
	hcLight: Color.white
}, localize('gaugeWarningBackground', "Gauge warning background color."));

const gaugeErrorForeground = registerColor('gauge.errorForeground', {
	dark: inputValidationErrorBorder,
	light: inputValidationErrorBorder,
	hcDark: contrastBorder,
	hcLight: contrastBorder
}, localize('gaugeErrorForeground', "Gauge error foreground color."));

registerColor('gauge.errorBackground', {
	dark: transparent(gaugeErrorForeground, 0.3),
	light: transparent(gaugeErrorForeground, 0.3),
	hcDark: Color.white,
	hcLight: Color.white
}, localize('gaugeErrorBackground', "Gauge error background color."));

//#endregion

const defaultChat = {
	extensionId: product.defaultChatAgent?.extensionId ?? '',
	completionsEnablementSetting: product.defaultChatAgent?.completionsEnablementSetting ?? '',
	nextEditSuggestionsSetting: product.defaultChatAgent?.nextEditSuggestionsSetting ?? '',
	manageSettingsUrl: product.defaultChatAgent?.manageSettingsUrl ?? '',
	manageOverageUrl: product.defaultChatAgent?.manageOverageUrl ?? '',
	provider: product.defaultChatAgent?.provider ?? { default: { id: '', name: '' }, enterprise: { id: '', name: '' }, apple: { id: '', name: '' }, google: { id: '', name: '' } },
	termsStatementUrl: product.defaultChatAgent?.termsStatementUrl ?? '',
	privacyStatementUrl: product.defaultChatAgent?.privacyStatementUrl ?? ''
};

export class ChatStatusBarEntry extends Disposable implements IWorkbenchContribution {

	static readonly ID = 'workbench.contrib.chatStatusBarEntry';

	private entry: IStatusbarEntryAccessor | undefined = undefined;

	private dashboard = new Lazy<ChatStatusDashboard>(() => this.instantiationService.createInstance(ChatStatusDashboard));

	private readonly activeCodeEditorListener = this._register(new MutableDisposable());

	constructor(
		@IChatEntitlementService private readonly chatEntitlementService: ChatEntitlementService,
		@IInstantiationService private readonly instantiationService: IInstantiationService,
		@IStatusbarService private readonly statusbarService: IStatusbarService,
		@IEditorService private readonly editorService: IEditorService,
		@IConfigurationService private readonly configurationService: IConfigurationService,
		@IInlineCompletionsService private readonly completionsService: IInlineCompletionsService,
		@IChatSessionsService private readonly chatSessionsService: IChatSessionsService,
	) {
		super();

		this.update();
		this.registerListeners();
	}

	private update(): void {
		const sentiment = this.chatEntitlementService.sentiment;
		if (!sentiment.hidden) {
			const props = this.getEntryProps();
			if (this.entry) {
				this.entry.update(props);
			} else {
				this.entry = this.statusbarService.addEntry(props, 'chat.statusBarEntry', StatusbarAlignment.RIGHT, { location: { id: 'status.editor.mode', priority: 100.1 }, alignment: StatusbarAlignment.RIGHT });
			}
		} else {
			this.entry?.dispose();
			this.entry = undefined;
		}
	}

	private registerListeners(): void {
		this._register(this.chatEntitlementService.onDidChangeQuotaExceeded(() => this.update()));
		this._register(this.chatEntitlementService.onDidChangeSentiment(() => this.update()));
		this._register(this.chatEntitlementService.onDidChangeEntitlement(() => this.update()));
		this._register(this.completionsService.onDidChangeIsSnoozing(() => this.update()));
		this._register(this.chatSessionsService.onDidChangeInProgress(() => this.update()));

		this._register(this.editorService.onDidActiveEditorChange(() => this.onDidActiveEditorChange()));

		this._register(this.configurationService.onDidChangeConfiguration(e => {
			if (e.affectsConfiguration(defaultChat.completionsEnablementSetting)) {
				this.update();
			}
		}));
	}

	private onDidActiveEditorChange(): void {
		this.update();

		this.activeCodeEditorListener.clear();

		// Listen to language changes in the active code editor
		const activeCodeEditor = getCodeEditor(this.editorService.activeTextEditorControl);
		if (activeCodeEditor) {
			this.activeCodeEditorListener.value = activeCodeEditor.onDidChangeModelLanguage(() => {
				this.update();
			});
		}
	}

	private getEntryProps(): IStatusbarEntry {
		let text = '$(copilot)';
		let ariaLabel = localize('chatStatus', "Copilot Status");
		let kind: StatusbarEntryKind | undefined;

		if (isNewUser(this.chatEntitlementService)) {
			const entitlement = this.chatEntitlementService.entitlement;

			// Finish Setup
			if (
				this.chatEntitlementService.sentiment.later ||	// user skipped setup
				entitlement === ChatEntitlement.Available ||	// user is entitled
				isProUser(entitlement) ||						// user is already pro
				entitlement === ChatEntitlement.Free			// user is already free
			) {
				const finishSetup = localize('copilotLaterStatus', "Finish Setup");

				text = `$(copilot) ${finishSetup}`;
				ariaLabel = finishSetup;
				kind = 'prominent';
			}
		} else {
			const chatQuotaExceeded = this.chatEntitlementService.quotas.chat?.percentRemaining === 0;
			const completionsQuotaExceeded = this.chatEntitlementService.quotas.completions?.percentRemaining === 0;
			const chatSessionsInProgressCount = this.chatSessionsService.getInProgress().reduce((total, item) => total + item.count, 0);

			// Disabled
			if (this.chatEntitlementService.sentiment.disabled || this.chatEntitlementService.sentiment.untrusted) {
				text = '$(copilot-unavailable)';
				ariaLabel = localize('copilotDisabledStatus', "Copilot disabled");
			}

			// Sessions in progress
			else if (chatSessionsInProgressCount > 0) {
<<<<<<< HEAD
				text = `$(copilot-in-progress)`;
=======
				text = '$(loading~spin)';
>>>>>>> a4838b9f
				if (chatSessionsInProgressCount > 1) {
					ariaLabel = localize('chatSessionsInProgressStatus', "{0} chat sessions in progress", chatSessionsInProgressCount);
				} else {
					ariaLabel = localize('chatSessionInProgressStatus', "1 chat session in progress");
				}
			}

			// Signed out
			else if (this.chatEntitlementService.entitlement === ChatEntitlement.Unknown) {
				const signedOutWarning = localize('notSignedIntoCopilot', "Signed out");

				text = `${this.chatEntitlementService.anonymous ? '$(copilot)' : '$(copilot-not-connected)'} ${signedOutWarning}`;
				ariaLabel = signedOutWarning;
				kind = 'prominent';
			}

			// Free Quota Exceeded
			else if (this.chatEntitlementService.entitlement === ChatEntitlement.Free && (chatQuotaExceeded || completionsQuotaExceeded)) {
				let quotaWarning: string;
				if (chatQuotaExceeded && !completionsQuotaExceeded) {
					quotaWarning = localize('chatQuotaExceededStatus', "Chat quota reached");
				} else if (completionsQuotaExceeded && !chatQuotaExceeded) {
					quotaWarning = localize('completionsQuotaExceededStatus', "Completions quota reached");
				} else {
					quotaWarning = localize('chatAndCompletionsQuotaExceededStatus', "Quota reached");
				}

				text = `$(copilot-warning) ${quotaWarning}`;
				ariaLabel = quotaWarning;
				kind = 'prominent';
			}

			// Completions Disabled
			else if (this.editorService.activeTextEditorLanguageId && !isCompletionsEnabled(this.configurationService, this.editorService.activeTextEditorLanguageId)) {
				text = '$(copilot-unavailable)';
				ariaLabel = localize('completionsDisabledStatus', "Code completions disabled");
			}

			// Completions Snoozed
			else if (this.completionsService.isSnoozing()) {
				text = '$(copilot-snooze)';
				ariaLabel = localize('completionsSnoozedStatus', "Code completions snoozed");
			}
		}

		const baseResult = {
			name: localize('chatStatus', "Copilot Status"),
			text,
			ariaLabel,
			command: ShowTooltipCommand,
			showInAllWindows: true,
			kind,
			tooltip: { element: (token: CancellationToken) => this.dashboard.value.show(token) }
		};

		return baseResult;
	}

	override dispose(): void {
		super.dispose();

		this.entry?.dispose();
		this.entry = undefined;
	}
}

function isNewUser(chatEntitlementService: IChatEntitlementService): boolean {
	return !chatEntitlementService.sentiment.installed ||					// copilot not installed
		chatEntitlementService.entitlement === ChatEntitlement.Available;	// not yet signed up to copilot
}

function canUseCopilot(chatEntitlementService: IChatEntitlementService): boolean {
	const newUser = isNewUser(chatEntitlementService);
	const disabled = chatEntitlementService.sentiment.disabled || chatEntitlementService.sentiment.untrusted;
	const signedOut = chatEntitlementService.entitlement === ChatEntitlement.Unknown;
	const free = chatEntitlementService.entitlement === ChatEntitlement.Free;
	const allFreeQuotaReached = free && chatEntitlementService.quotas.chat?.percentRemaining === 0 && chatEntitlementService.quotas.completions?.percentRemaining === 0;

	return !newUser && !signedOut && !allFreeQuotaReached && !disabled;
}

function isCompletionsEnabled(configurationService: IConfigurationService, modeId: string = '*'): boolean {
	const result = configurationService.getValue<Record<string, boolean>>(defaultChat.completionsEnablementSetting);
	if (!isObject(result)) {
		return false;
	}

	if (typeof result[modeId] !== 'undefined') {
		return Boolean(result[modeId]); // go with setting if explicitly defined
	}

	return Boolean(result['*']); // fallback to global setting otherwise
}

interface ISettingsAccessor {
	readSetting: () => boolean;
	writeSetting: (value: boolean) => Promise<void>;
}

type ChatSettingChangedClassification = {
	owner: 'bpasero';
	comment: 'Provides insight into chat settings changed from the chat status entry.';
	settingIdentifier: { classification: 'SystemMetaData'; purpose: 'FeatureInsight'; comment: 'The identifier of the setting that changed.' };
	settingMode?: { classification: 'SystemMetaData'; purpose: 'FeatureInsight'; comment: 'The optional editor language for which the setting changed.' };
	settingEnablement: { classification: 'SystemMetaData'; purpose: 'FeatureInsight'; comment: 'Whether the setting got enabled or disabled.' };
};
type ChatSettingChangedEvent = {
	settingIdentifier: string;
	settingMode?: string;
	settingEnablement: 'enabled' | 'disabled';
};

class ChatStatusDashboard extends Disposable {

	private readonly element = $('div.chat-status-bar-entry-tooltip');

	private readonly dateFormatter = safeIntl.DateTimeFormat(language, { year: 'numeric', month: 'long', day: 'numeric' });
	private readonly dateTimeFormatter = safeIntl.DateTimeFormat(language, { year: 'numeric', month: 'long', day: 'numeric', hour: 'numeric', minute: 'numeric' });
	private readonly quotaPercentageFormatter = safeIntl.NumberFormat(undefined, { maximumFractionDigits: 1, minimumFractionDigits: 0 });
	private readonly quotaOverageFormatter = safeIntl.NumberFormat(undefined, { maximumFractionDigits: 2, minimumFractionDigits: 0 });

	private readonly entryDisposables = this._register(new MutableDisposable());

	constructor(
		@IChatEntitlementService private readonly chatEntitlementService: ChatEntitlementService,
		@IChatStatusItemService private readonly chatStatusItemService: IChatStatusItemService,
		@ICommandService private readonly commandService: ICommandService,
		@IConfigurationService private readonly configurationService: IConfigurationService,
		@IEditorService private readonly editorService: IEditorService,
		@IHoverService private readonly hoverService: IHoverService,
		@ILanguageService private readonly languageService: ILanguageService,
		@IOpenerService private readonly openerService: IOpenerService,
		@ITelemetryService private readonly telemetryService: ITelemetryService,
		@ITextResourceConfigurationService private readonly textResourceConfigurationService: ITextResourceConfigurationService,
		@IInlineCompletionsService private readonly inlineCompletionsService: IInlineCompletionsService,
		@IChatSessionsService private readonly chatSessionsService: IChatSessionsService,
		@IInstantiationService private readonly instantiationService: IInstantiationService,
	) {
		super();
	}

	show(token: CancellationToken): HTMLElement {
		clearNode(this.element);

		const disposables = this.entryDisposables.value = new DisposableStore();
		disposables.add(token.onCancellationRequested(() => disposables.dispose()));

		let needsSeparator = false;
		const addSeparator = (label?: string, action?: IAction) => {
			if (needsSeparator) {
				this.element.appendChild($('hr'));
			}

			if (label || action) {
				this.renderHeader(this.element, disposables, label ?? '', action);
			}

			needsSeparator = true;
		};

		// Quota Indicator
		const { chat: chatQuota, completions: completionsQuota, premiumChat: premiumChatQuota, resetDate, resetDateHasTime } = this.chatEntitlementService.quotas;
		if (chatQuota || completionsQuota || premiumChatQuota) {

			addSeparator(localize('usageTitle', "Copilot Usage"), toAction({
				id: 'workbench.action.manageCopilot',
				label: localize('quotaLabel', "Manage Chat"),
				tooltip: localize('quotaTooltip', "Manage Chat"),
				class: ThemeIcon.asClassName(Codicon.settings),
				run: () => this.runCommandAndClose(() => this.openerService.open(URI.parse(defaultChat.manageSettingsUrl))),
			}));

			const completionsQuotaIndicator = completionsQuota && (completionsQuota.total > 0 || completionsQuota.unlimited) ? this.createQuotaIndicator(this.element, disposables, completionsQuota, localize('completionsLabel', "Code completions"), false) : undefined;
			const chatQuotaIndicator = chatQuota && (chatQuota.total > 0 || chatQuota.unlimited) ? this.createQuotaIndicator(this.element, disposables, chatQuota, localize('chatsLabel', "Chat messages"), false) : undefined;
			const premiumChatQuotaIndicator = premiumChatQuota && (premiumChatQuota.total > 0 || premiumChatQuota.unlimited) ? this.createQuotaIndicator(this.element, disposables, premiumChatQuota, localize('premiumChatsLabel', "Premium requests"), true) : undefined;

			if (resetDate) {
				this.element.appendChild($('div.description', undefined, localize('limitQuota', "Allowance resets {0}.", resetDateHasTime ? this.dateTimeFormatter.value.format(new Date(resetDate)) : this.dateFormatter.value.format(new Date(resetDate)))));
			}

			if (this.chatEntitlementService.entitlement === ChatEntitlement.Free && (Number(chatQuota?.percentRemaining) <= 25 || Number(completionsQuota?.percentRemaining) <= 25)) {
				const upgradeProButton = disposables.add(new Button(this.element, { ...defaultButtonStyles, hoverDelegate: nativeHoverDelegate, secondary: canUseCopilot(this.chatEntitlementService) /* use secondary color when copilot can still be used */ }));
				upgradeProButton.label = localize('upgradeToCopilotPro', "Upgrade to GitHub Copilot Pro");
				disposables.add(upgradeProButton.onDidClick(() => this.runCommandAndClose('workbench.action.chat.upgradePlan')));
			}

			(async () => {
				await this.chatEntitlementService.update(token);
				if (token.isCancellationRequested) {
					return;
				}

				const { chat: chatQuota, completions: completionsQuota, premiumChat: premiumChatQuota } = this.chatEntitlementService.quotas;
				if (completionsQuota) {
					completionsQuotaIndicator?.(completionsQuota);
				}
				if (chatQuota) {
					chatQuotaIndicator?.(chatQuota);
				}
				if (premiumChatQuota) {
					premiumChatQuotaIndicator?.(premiumChatQuota);
				}
			})();
		}

		// Anonymous Indicator
		else if (this.chatEntitlementService.anonymous && this.chatEntitlementService.sentiment.installed) {
			addSeparator(localize('anonymousTitle', "Copilot Usage"));

			this.createQuotaIndicator(this.element, disposables, undefined, localize('completionsLabel', "Code completions"), false);
			this.createQuotaIndicator(this.element, disposables, undefined, localize('chatsLabel', "Chat messages"), false);

			this.element.appendChild($('div.description', undefined, localize('anonymousFooter', "Sign in to increase allowance.")));
		}

		// Chat sessions
		{
			let chatSessionsElement: HTMLElement | undefined;

			const updateStatus = () => {
				const inProgress = this.chatSessionsService.getInProgress();
				if (inProgress.some(item => item.count > 0)) {

					addSeparator(localize('chatSessionsTitle', "Chat Sessions"), toAction({
						id: 'workbench.view.chat.status.sessions',
						label: localize('viewChatSessionsLabel', "View Chat Sessions"),
						tooltip: localize('viewChatSessionsTooltip', "View Chat Sessions"),
						class: ThemeIcon.asClassName(Codicon.eye),
						run: () => this.runCommandAndClose('workbench.view.chat.sessions'),
					}));

					for (const { displayName, count } of inProgress) {
						if (count > 0) {
							const text = localize('inProgressChatSession', "$(loading~spin) {0} in progress", displayName);
							chatSessionsElement = this.element.appendChild($('div.description'));
							const parts = renderLabelWithIcons(text);
							chatSessionsElement.append(...parts);
						}
					}
				} else {
					chatSessionsElement?.remove();
				}
			};

			updateStatus();
			disposables.add(this.chatSessionsService.onDidChangeInProgress(updateStatus));
		}

		// Contributions
		{
			for (const item of this.chatStatusItemService.getEntries()) {
				addSeparator();

				const itemDisposables = disposables.add(new MutableDisposable());

				let rendered = this.renderContributedChatStatusItem(item);
				itemDisposables.value = rendered.disposables;
				this.element.appendChild(rendered.element);

				disposables.add(this.chatStatusItemService.onDidChange(e => {
					if (e.entry.id === item.id) {
						const previousElement = rendered.element;

						rendered = this.renderContributedChatStatusItem(e.entry);
						itemDisposables.value = rendered.disposables;

						previousElement.replaceWith(rendered.element);
					}
				}));
			}
		}

		// Settings
		{
			const chatSentiment = this.chatEntitlementService.sentiment;
			addSeparator(localize('codeCompletions', "Code Completions"), chatSentiment.installed && !chatSentiment.disabled && !chatSentiment.untrusted ? toAction({
				id: 'workbench.action.openChatSettings',
				label: localize('settingsLabel', "Settings"),
				tooltip: localize('settingsTooltip', "Open Settings"),
				class: ThemeIcon.asClassName(Codicon.settingsGear),
				run: () => this.runCommandAndClose(() => this.commandService.executeCommand('workbench.action.openSettings', { query: `@id:${defaultChat.completionsEnablementSetting} @id:${defaultChat.nextEditSuggestionsSetting}` })),
			}) : undefined);

			this.createSettings(this.element, disposables);
		}

		// Completions Snooze
		if (canUseCopilot(this.chatEntitlementService)) {
			const snooze = append(this.element, $('div.snooze-completions'));
			this.createCompletionsSnooze(snooze, localize('settings.snooze', "Snooze"), disposables);
		}

		// New to Copilot / Signed out
		{
			const newUser = isNewUser(this.chatEntitlementService);
			const anonymousUser = this.chatEntitlementService.anonymous;
			const disabled = this.chatEntitlementService.sentiment.disabled || this.chatEntitlementService.sentiment.untrusted;
			const signedOut = this.chatEntitlementService.entitlement === ChatEntitlement.Unknown;
			if (newUser || signedOut || disabled) {
				addSeparator();

				let descriptionText: string | MarkdownString;
				let descriptionClass = '.description';
				if (newUser && anonymousUser) {
					descriptionText = new MarkdownString(localize({ key: 'activeDescriptionAnonymous', comment: ['{Locked="]({2})"}', '{Locked="]({3})"}'] }, "By continuing with {0} Copilot, you agree to {1}'s [Terms]({2}) and [Privacy Statement]({3})", defaultChat.provider.default.name, defaultChat.provider.default.name, defaultChat.termsStatementUrl, defaultChat.privacyStatementUrl), { isTrusted: true });
					descriptionClass = `${descriptionClass}.terms`;
				} else if (newUser) {
					descriptionText = localize('activateDescription', "Set up Copilot to use AI features.");
				} else if (anonymousUser) {
					descriptionText = localize('enableMoreDescription', "Sign in to enable more Copilot AI features.");
				} else if (disabled) {
					descriptionText = localize('enableDescription', "Enable Copilot to use AI features.");
				} else {
					descriptionText = localize('signInDescription', "Sign in to use Copilot AI features.");
				}

				let buttonLabel: string;
				if (newUser) {
					buttonLabel = localize('activateCopilotButton', "Set up Copilot");
				} else if (anonymousUser) {
					buttonLabel = localize('enableMoreCopilotButton', "Enable more AI Features");
				} else if (disabled) {
					buttonLabel = localize('enableCopilotButton', "Enable Copilot");
				} else {
					buttonLabel = localize('signInToUseCopilotButton', "Sign in to use Copilot");
				}

				let commandId: string;
				if (newUser && anonymousUser) {
					commandId = 'workbench.action.chat.triggerSetupAnonymously';
				} else {
					commandId = 'workbench.action.chat.triggerSetup';
				}

				if (typeof descriptionText === 'string') {
					this.element.appendChild($(`div${descriptionClass}`, undefined, descriptionText));
				} else {
					const markdown = this.instantiationService.createInstance(MarkdownRenderer, {});
					this.element.appendChild($(`div${descriptionClass}`, undefined, disposables.add(markdown.render(descriptionText)).element));
				}

				const button = disposables.add(new Button(this.element, { ...defaultButtonStyles, hoverDelegate: nativeHoverDelegate }));
				button.label = buttonLabel;
				disposables.add(button.onDidClick(() => this.runCommandAndClose(commandId)));
			}
		}

		return this.element;
	}

	private renderHeader(container: HTMLElement, disposables: DisposableStore, label: string, action?: IAction): void {
		const header = container.appendChild($('div.header', undefined, label ?? ''));

		if (action) {
			const toolbar = disposables.add(new ActionBar(header, { hoverDelegate: nativeHoverDelegate }));
			toolbar.push([action], { icon: true, label: false });
		}
	}

	private renderContributedChatStatusItem(item: ChatStatusEntry): { element: HTMLElement; disposables: DisposableStore } {
		const disposables = new DisposableStore();

		const itemElement = $('div.contribution');

		const headerLabel = typeof item.label === 'string' ? item.label : item.label.label;
		const headerLink = typeof item.label === 'string' ? undefined : item.label.link;
		this.renderHeader(itemElement, disposables, headerLabel, headerLink ? toAction({
			id: 'workbench.action.openChatStatusItemLink',
			label: localize('learnMore', "Learn More"),
			tooltip: localize('learnMore', "Learn More"),
			class: ThemeIcon.asClassName(Codicon.linkExternal),
			run: () => this.runCommandAndClose(() => this.openerService.open(URI.parse(headerLink))),
		}) : undefined);

		const itemBody = itemElement.appendChild($('div.body'));

		const description = itemBody.appendChild($('span.description'));
		this.renderTextPlus(description, item.description, disposables);

		if (item.detail) {
			const detail = itemBody.appendChild($('div.detail-item'));
			this.renderTextPlus(detail, item.detail, disposables);
		}

		return { element: itemElement, disposables };
	}

	private renderTextPlus(target: HTMLElement, text: string, store: DisposableStore): void {
		for (const node of parseLinkedText(text).nodes) {
			if (typeof node === 'string') {
				const parts = renderLabelWithIcons(node);
				target.append(...parts);
			} else {
				store.add(new Link(target, node, undefined, this.hoverService, this.openerService));
			}
		}
	}

	private runCommandAndClose(commandOrFn: string | Function, ...args: any[]): void {
		if (typeof commandOrFn === 'function') {
			commandOrFn(...args);
		} else {
			this.telemetryService.publicLog2<WorkbenchActionExecutedEvent, WorkbenchActionExecutedClassification>('workbenchActionExecuted', { id: commandOrFn, from: 'chat-status' });
			this.commandService.executeCommand(commandOrFn, ...args);
		}

		this.hoverService.hideHover(true);
	}

	private createQuotaIndicator(container: HTMLElement, disposables: DisposableStore, quota: IQuotaSnapshot | undefined, label: string, supportsOverage: boolean): (quota: IQuotaSnapshot) => void {
		const quotaValue = $('span.quota-value');
		const quotaBit = $('div.quota-bit');
		const overageLabel = $('span.overage-label');

		const quotaIndicator = container.appendChild($('div.quota-indicator', undefined,
			$('div.quota-label', undefined,
				$('span', undefined, label),
				quotaValue
			),
			$('div.quota-bar', undefined,
				quotaBit
			),
			$('div.description', undefined,
				overageLabel
			)
		));

		if (supportsOverage && (this.chatEntitlementService.entitlement === ChatEntitlement.Pro || this.chatEntitlementService.entitlement === ChatEntitlement.ProPlus)) {
			const manageOverageButton = disposables.add(new Button(quotaIndicator, { ...defaultButtonStyles, secondary: true, hoverDelegate: nativeHoverDelegate }));
			manageOverageButton.label = localize('enableAdditionalUsage', "Manage paid premium requests");
			disposables.add(manageOverageButton.onDidClick(() => this.runCommandAndClose(() => this.openerService.open(URI.parse(defaultChat.manageOverageUrl)))));
		}

		const update = (quota: IQuotaSnapshot | undefined) => {
			quotaIndicator.classList.remove('error');
			quotaIndicator.classList.remove('warning');

			let usedPercentage: number;
			if (!quota || quota.unlimited) {
				usedPercentage = 0;
			} else {
				usedPercentage = Math.max(0, 100 - quota.percentRemaining);
			}

			if (!quota) {
				quotaValue.textContent = localize('quotaLimited', "Limited");
			} else if (quota.unlimited) {
				quotaValue.textContent = localize('quotaUnlimited', "Included");
			} else if (quota.overageCount) {
				quotaValue.textContent = localize('quotaDisplayWithOverage', "+{0} requests", this.quotaOverageFormatter.value.format(quota.overageCount));
			} else {
				quotaValue.textContent = localize('quotaDisplay', "{0}%", this.quotaPercentageFormatter.value.format(usedPercentage));
			}

			quotaBit.style.width = `${usedPercentage}%`;

			if (usedPercentage >= 90) {
				quotaIndicator.classList.add('error');
			} else if (usedPercentage >= 75) {
				quotaIndicator.classList.add('warning');
			}

			if (supportsOverage) {
				if (quota?.overageEnabled) {
					overageLabel.textContent = localize('additionalUsageEnabled', "Additional paid premium requests enabled.");
				} else {
					overageLabel.textContent = localize('additionalUsageDisabled', "Additional paid premium requests disabled.");
				}
			} else {
				overageLabel.textContent = '';
			}
		};

		update(quota);

		return update;
	}

	private createSettings(container: HTMLElement, disposables: DisposableStore): HTMLElement {
		const modeId = this.editorService.activeTextEditorLanguageId;
		const settings = container.appendChild($('div.settings'));

		// --- Code completions
		{
			const globalSetting = append(settings, $('div.setting'));
			this.createCodeCompletionsSetting(globalSetting, localize('settings.codeCompletions.allFiles', "All files"), '*', disposables);

			if (modeId) {
				const languageSetting = append(settings, $('div.setting'));
				this.createCodeCompletionsSetting(languageSetting, localize('settings.codeCompletions.language', "{0}", this.languageService.getLanguageName(modeId) ?? modeId), modeId, disposables);
			}
		}

		// --- Next edit suggestions
		{
			const setting = append(settings, $('div.setting'));
			this.createNextEditSuggestionsSetting(setting, localize('settings.nextEditSuggestions', "Next edit suggestions"), this.getCompletionsSettingAccessor(modeId), disposables);
		}

		return settings;
	}

	private createSetting(container: HTMLElement, settingIdsToReEvaluate: string[], label: string, accessor: ISettingsAccessor, disposables: DisposableStore): Checkbox {
		const checkbox = disposables.add(new Checkbox(label, Boolean(accessor.readSetting()), { ...defaultCheckboxStyles, hoverDelegate: nativeHoverDelegate }));
		container.appendChild(checkbox.domNode);

		const settingLabel = append(container, $('span.setting-label', undefined, label));
		disposables.add(Gesture.addTarget(settingLabel));
		[EventType.CLICK, TouchEventType.Tap].forEach(eventType => {
			disposables.add(addDisposableListener(settingLabel, eventType, e => {
				if (checkbox?.enabled) {
					EventHelper.stop(e, true);

					checkbox.checked = !checkbox.checked;
					accessor.writeSetting(checkbox.checked);
					checkbox.focus();
				}
			}));
		});

		disposables.add(checkbox.onChange(() => {
			accessor.writeSetting(checkbox.checked);
		}));

		disposables.add(this.configurationService.onDidChangeConfiguration(e => {
			if (settingIdsToReEvaluate.some(id => e.affectsConfiguration(id))) {
				checkbox.checked = Boolean(accessor.readSetting());
			}
		}));

		if (!canUseCopilot(this.chatEntitlementService)) {
			container.classList.add('disabled');
			checkbox.disable();
			checkbox.checked = false;
		}

		return checkbox;
	}

	private createCodeCompletionsSetting(container: HTMLElement, label: string, modeId: string | undefined, disposables: DisposableStore): void {
		this.createSetting(container, [defaultChat.completionsEnablementSetting], label, this.getCompletionsSettingAccessor(modeId), disposables);
	}

	private getCompletionsSettingAccessor(modeId = '*'): ISettingsAccessor {
		const settingId = defaultChat.completionsEnablementSetting;

		return {
			readSetting: () => isCompletionsEnabled(this.configurationService, modeId),
			writeSetting: (value: boolean) => {
				this.telemetryService.publicLog2<ChatSettingChangedEvent, ChatSettingChangedClassification>('chatStatus.settingChanged', {
					settingIdentifier: settingId,
					settingMode: modeId,
					settingEnablement: value ? 'enabled' : 'disabled'
				});

				let result = this.configurationService.getValue<Record<string, boolean>>(settingId);
				if (!isObject(result)) {
					result = Object.create(null);
				}

				return this.configurationService.updateValue(settingId, { ...result, [modeId]: value });
			}
		};
	}

	private createNextEditSuggestionsSetting(container: HTMLElement, label: string, completionsSettingAccessor: ISettingsAccessor, disposables: DisposableStore): void {
		const nesSettingId = defaultChat.nextEditSuggestionsSetting;
		const completionsSettingId = defaultChat.completionsEnablementSetting;
		const resource = EditorResourceAccessor.getOriginalUri(this.editorService.activeEditor, { supportSideBySide: SideBySideEditor.PRIMARY });

		const checkbox = this.createSetting(container, [nesSettingId, completionsSettingId], label, {
			readSetting: () => completionsSettingAccessor.readSetting() && this.textResourceConfigurationService.getValue<boolean>(resource, nesSettingId),
			writeSetting: (value: boolean) => {
				this.telemetryService.publicLog2<ChatSettingChangedEvent, ChatSettingChangedClassification>('chatStatus.settingChanged', {
					settingIdentifier: nesSettingId,
					settingEnablement: value ? 'enabled' : 'disabled'
				});

				return this.textResourceConfigurationService.updateValue(resource, nesSettingId, value);
			}
		}, disposables);

		// enablement of NES depends on completions setting
		// so we have to update our checkbox state accordingly

		if (!completionsSettingAccessor.readSetting()) {
			container.classList.add('disabled');
			checkbox.disable();
		}

		disposables.add(this.configurationService.onDidChangeConfiguration(e => {
			if (e.affectsConfiguration(completionsSettingId)) {
				if (completionsSettingAccessor.readSetting() && canUseCopilot(this.chatEntitlementService)) {
					checkbox.enable();
					container.classList.remove('disabled');
				} else {
					checkbox.disable();
					container.classList.add('disabled');
				}
			}
		}));
	}

	private createCompletionsSnooze(container: HTMLElement, label: string, disposables: DisposableStore): void {
		const isEnabled = () => {
			const completionsEnabled = isCompletionsEnabled(this.configurationService);
			const completionsEnabledActiveLanguage = isCompletionsEnabled(this.configurationService, this.editorService.activeTextEditorLanguageId);
			return completionsEnabled || completionsEnabledActiveLanguage;
		};

		const button = disposables.add(new Button(container, { disabled: !isEnabled(), ...defaultButtonStyles, hoverDelegate: nativeHoverDelegate, secondary: true }));

		const timerDisplay = container.appendChild($('span.snooze-label'));

		const actionBar = container.appendChild($('div.snooze-action-bar'));
		const toolbar = disposables.add(new ActionBar(actionBar, { hoverDelegate: nativeHoverDelegate }));
		const cancelAction = toAction({
			id: 'workbench.action.cancelSnoozeStatusBarLink',
			label: localize('cancelSnooze', "Cancel Snooze"),
			run: () => this.inlineCompletionsService.cancelSnooze(),
			class: ThemeIcon.asClassName(Codicon.stopCircle)
		});

		const update = (isEnabled: boolean) => {
			container.classList.toggle('disabled', !isEnabled);
			toolbar.clear();

			const timeLeftMs = this.inlineCompletionsService.snoozeTimeLeft;
			if (!isEnabled || timeLeftMs <= 0) {
				timerDisplay.textContent = localize('completions.snooze5minutesTitle', "Hide completions for 5 min");
				timerDisplay.title = '';
				button.label = label;
				button.setTitle(localize('completions.snooze5minutes', "Hide completions and NES for 5 min"));
				return true;
			}

			const timeLeftSeconds = Math.ceil(timeLeftMs / 1000);
			const minutes = Math.floor(timeLeftSeconds / 60);
			const seconds = timeLeftSeconds % 60;

			timerDisplay.textContent = `${minutes}:${seconds < 10 ? '0' : ''}${seconds} ${localize('completions.remainingTime', "remaining")}`;
			timerDisplay.title = localize('completions.snoozeTimeDescription', "Completions are hidden for the remaining duration");
			button.label = localize('completions.plus5min', "+5 min");
			button.setTitle(localize('completions.snoozeAdditional5minutes', "Snooze additional 5 min"));
			toolbar.push([cancelAction], { icon: true, label: false });

			return false;
		};

		// Update every second if there's time remaining
		const timerDisposables = disposables.add(new DisposableStore());
		function updateIntervalTimer() {
			timerDisposables.clear();
			const enabled = isEnabled();

			if (update(enabled)) {
				return;
			}

			timerDisposables.add(disposableWindowInterval(
				getWindow(container),
				() => update(enabled),
				1_000,
			));
		}
		updateIntervalTimer();

		disposables.add(button.onDidClick(() => {
			this.inlineCompletionsService.snooze();
			update(isEnabled());
		}));

		disposables.add(this.configurationService.onDidChangeConfiguration(e => {
			if (e.affectsConfiguration(defaultChat.completionsEnablementSetting)) {
				button.enabled = isEnabled();
			}
			updateIntervalTimer();
		}));

		disposables.add(this.inlineCompletionsService.onDidChangeIsSnoozing(e => {
			updateIntervalTimer();
		}));
	}
}<|MERGE_RESOLUTION|>--- conflicted
+++ resolved
@@ -213,11 +213,7 @@
 
 			// Sessions in progress
 			else if (chatSessionsInProgressCount > 0) {
-<<<<<<< HEAD
-				text = `$(copilot-in-progress)`;
-=======
-				text = '$(loading~spin)';
->>>>>>> a4838b9f
+				text = '$(copilot-in-progress)';
 				if (chatSessionsInProgressCount > 1) {
 					ariaLabel = localize('chatSessionsInProgressStatus', "{0} chat sessions in progress", chatSessionsInProgressCount);
 				} else {
