/*---------------------------------------------------------------------------------------------
 *  Copyright (c) Microsoft Corporation. All rights reserved.
 *  Licensed under the MIT License. See License.txt in the project root for license information.
 *--------------------------------------------------------------------------------------------*/

import { renderAsPlaintext } from '../../../../base/browser/markdownRenderer.js';
import { assertNever } from '../../../../base/common/assert.js';
import { RunOnceScheduler, timeout } from '../../../../base/common/async.js';
import { encodeBase64 } from '../../../../base/common/buffer.js';
import { CancellationToken, CancellationTokenSource } from '../../../../base/common/cancellation.js';
import { Codicon } from '../../../../base/common/codicons.js';
import { toErrorMessage } from '../../../../base/common/errorMessage.js';
import { CancellationError, isCancellationError } from '../../../../base/common/errors.js';
import { Emitter, Event } from '../../../../base/common/event.js';
import { createMarkdownCommandLink, MarkdownString } from '../../../../base/common/htmlContent.js';
import { Iterable } from '../../../../base/common/iterator.js';
import { combinedDisposable, Disposable, DisposableStore, IDisposable, toDisposable } from '../../../../base/common/lifecycle.js';
import { IObservable, ObservableSet } from '../../../../base/common/observable.js';
import Severity from '../../../../base/common/severity.js';
import { StopWatch } from '../../../../base/common/stopwatch.js';
import { ThemeIcon } from '../../../../base/common/themables.js';
import { localize, localize2 } from '../../../../nls.js';
import { IAccessibilityService } from '../../../../platform/accessibility/common/accessibility.js';
import { AccessibilitySignal, IAccessibilitySignalService } from '../../../../platform/accessibilitySignal/browser/accessibilitySignalService.js';
import { IConfigurationService } from '../../../../platform/configuration/common/configuration.js';
import { IContextKey, IContextKeyService } from '../../../../platform/contextkey/common/contextkey.js';
import { IDialogService } from '../../../../platform/dialogs/common/dialogs.js';
import { IInstantiationService } from '../../../../platform/instantiation/common/instantiation.js';
import * as JSONContributionRegistry from '../../../../platform/jsonschemas/common/jsonContributionRegistry.js';
import { ILogService } from '../../../../platform/log/common/log.js';
import { Registry } from '../../../../platform/registry/common/platform.js';
import { IStorageService, StorageScope, StorageTarget } from '../../../../platform/storage/common/storage.js';
import { ITelemetryService } from '../../../../platform/telemetry/common/telemetry.js';
import { IExtensionService } from '../../../services/extensions/common/extensions.js';
import { ChatContextKeys } from '../common/chatContextKeys.js';
import { IVariableReference } from '../common/chatModes.js';
import { ChatToolInvocation } from '../common/chatProgressTypes/chatToolInvocation.js';
import { ConfirmedReason, IChatService, IChatToolInvocation, ToolConfirmKind } from '../common/chatService.js';
import { ChatRequestToolReferenceEntry, toToolSetVariableEntry, toToolVariableEntry } from '../common/chatVariableEntries.js';
import { ChatConfiguration } from '../common/constants.js';
import { ILanguageModelToolsConfirmationService } from '../common/languageModelToolsConfirmationService.js';
import { CountTokensCallback, createToolSchemaUri, GithubCopilotToolReference, ILanguageModelToolsService, IPreparedToolInvocation, IToolAndToolSetEnablementMap, IToolData, IToolImpl, IToolInvocation, IToolResult, IToolResultInputOutputDetails, stringifyPromptTsxPart, ToolDataSource, ToolSet, VSCodeToolReference } from '../common/languageModelToolsService.js';
import { Target } from '../common/promptSyntax/promptFileParser.js';
import { getToolConfirmationAlert } from './chatAccessibilityProvider.js';

const jsonSchemaRegistry = Registry.as<JSONContributionRegistry.IJSONContributionRegistry>(JSONContributionRegistry.Extensions.JSONContribution);

interface IToolEntry {
	data: IToolData;
	impl?: IToolImpl;
}

interface ITrackedCall {
	invocation?: ChatToolInvocation;
	store: IDisposable;
}

const enum AutoApproveStorageKeys {
	GlobalAutoApproveOptIn = 'chat.tools.global.autoApprove.optIn'
}

const SkipAutoApproveConfirmationKey = 'vscode.chat.tools.global.autoApprove.testMode';

export const globalAutoApproveDescription = localize2(
	{
		key: 'autoApprove2.markdown',
		comment: [
			'{Locked=\'](https://github.com/features/codespaces)\'}',
			'{Locked=\'](https://marketplace.visualstudio.com/items?itemName=ms-vscode-remote.remote-containers)\'}',
			'{Locked=\'](https://code.visualstudio.com/docs/copilot/security)\'}',
			'{Locked=\'**\'}',
		]
	},
	'Global auto approve also known as "YOLO mode" disables manual approval completely for _all tools in all workspaces_, allowing the agent to act fully autonomously. This is extremely dangerous and is *never* recommended, even containerized environments like [Codespaces](https://github.com/features/codespaces) and [Dev Containers](https://marketplace.visualstudio.com/items?itemName=ms-vscode-remote.remote-containers) have user keys forwarded into the container that could be compromised.\n\n**This feature disables [critical security protections](https://code.visualstudio.com/docs/copilot/security) and makes it much easier for an attacker to compromise the machine.**'
);

export class LanguageModelToolsService extends Disposable implements ILanguageModelToolsService {
	_serviceBrand: undefined;
	vscodeToolSet: ToolSet;

	private _onDidChangeTools = this._register(new Emitter<void>());
	readonly onDidChangeTools = this._onDidChangeTools.event;
	private _onDidPrepareToolCallBecomeUnresponsive = this._register(new Emitter<{ sessionId: string; toolData: IToolData }>());
	readonly onDidPrepareToolCallBecomeUnresponsive = this._onDidPrepareToolCallBecomeUnresponsive.event;

	/** Throttle tools updates because it sends all tools and runs on context key updates */
	private _onDidChangeToolsScheduler = new RunOnceScheduler(() => this._onDidChangeTools.fire(), 750);

	private _tools = new Map<string, IToolEntry>();
	private _toolContextKeys = new Set<string>();
	private readonly _ctxToolsCount: IContextKey<number>;

	private _callsByRequestId = new Map<string, ITrackedCall[]>();

	constructor(
		@IInstantiationService private readonly _instantiationService: IInstantiationService,
		@IExtensionService private readonly _extensionService: IExtensionService,
		@IContextKeyService private readonly _contextKeyService: IContextKeyService,
		@IChatService private readonly _chatService: IChatService,
		@IDialogService private readonly _dialogService: IDialogService,
		@ITelemetryService private readonly _telemetryService: ITelemetryService,
		@ILogService private readonly _logService: ILogService,
		@IConfigurationService private readonly _configurationService: IConfigurationService,
		@IAccessibilityService private readonly _accessibilityService: IAccessibilityService,
		@IAccessibilitySignalService private readonly _accessibilitySignalService: IAccessibilitySignalService,
		@IStorageService private readonly _storageService: IStorageService,
		@ILanguageModelToolsConfirmationService private readonly _confirmationService: ILanguageModelToolsConfirmationService,
	) {
		super();

		this._register(this._contextKeyService.onDidChangeContext(e => {
			if (e.affectsSome(this._toolContextKeys)) {
				// Not worth it to compute a delta here unless we have many tools changing often
				this._onDidChangeToolsScheduler.schedule();
			}
		}));

		this._register(this._configurationService.onDidChangeConfiguration(e => {
			if (e.affectsConfiguration(ChatConfiguration.ExtensionToolsEnabled)) {
				this._onDidChangeToolsScheduler.schedule();
			}
		}));

		// Clear out warning accepted state if the setting is disabled
		this._register(Event.runAndSubscribe(this._configurationService.onDidChangeConfiguration, e => {
			if (!e || e.affectsConfiguration(ChatConfiguration.GlobalAutoApprove)) {
				if (this._configurationService.getValue(ChatConfiguration.GlobalAutoApprove) !== true) {
					this._storageService.remove(AutoApproveStorageKeys.GlobalAutoApproveOptIn, StorageScope.APPLICATION);
				}
			}
		}));

		this._ctxToolsCount = ChatContextKeys.Tools.toolsCount.bindTo(_contextKeyService);

		// Create the internal VS Code tool set
		this.vscodeToolSet = this._register(this.createToolSet(
			ToolDataSource.Internal,
			'vscode',
			VSCodeToolReference.vscode,
			{
				icon: ThemeIcon.fromId(Codicon.code.id),
				description: localize('copilot.toolSet.vscode.description', 'Tools for VS Code'),
				legacyNames: ['new', 'runNotebooks', 'runTasks']
			}
		));
	}
	override dispose(): void {
		super.dispose();

		this._callsByRequestId.forEach(calls => calls.forEach(call => call.store.dispose()));
		this._ctxToolsCount.reset();
	}

	registerToolData(toolData: IToolData): IDisposable {
		if (this._tools.has(toolData.id)) {
			throw new Error(`Tool "${toolData.id}" is already registered.`);
		}

		this._tools.set(toolData.id, { data: toolData });
		this._ctxToolsCount.set(this._tools.size);
		this._onDidChangeToolsScheduler.schedule();

		toolData.when?.keys().forEach(key => this._toolContextKeys.add(key));

		let store: DisposableStore | undefined;
		if (toolData.inputSchema) {
			store = new DisposableStore();
			const schemaUrl = createToolSchemaUri(toolData.id).toString();
			jsonSchemaRegistry.registerSchema(schemaUrl, toolData.inputSchema, store);
			store.add(jsonSchemaRegistry.registerSchemaAssociation(schemaUrl, `/lm/tool/${toolData.id}/tool_input.json`));
		}

		return toDisposable(() => {
			store?.dispose();
			this._tools.delete(toolData.id);
			this._ctxToolsCount.set(this._tools.size);
			this._refreshAllToolContextKeys();
			this._onDidChangeToolsScheduler.schedule();
		});
	}

	flushToolUpdates(): void {
		this._onDidChangeToolsScheduler.flush();
	}

	private _refreshAllToolContextKeys() {
		this._toolContextKeys.clear();
		for (const tool of this._tools.values()) {
			tool.data.when?.keys().forEach(key => this._toolContextKeys.add(key));
		}
	}

	registerToolImplementation(id: string, tool: IToolImpl): IDisposable {
		const entry = this._tools.get(id);
		if (!entry) {
			throw new Error(`Tool "${id}" was not contributed.`);
		}

		if (entry.impl) {
			throw new Error(`Tool "${id}" already has an implementation.`);
		}

		entry.impl = tool;
		return toDisposable(() => {
			entry.impl = undefined;
		});
	}

	registerTool(toolData: IToolData, tool: IToolImpl): IDisposable {
		return combinedDisposable(
			this.registerToolData(toolData),
			this.registerToolImplementation(toolData.id, tool)
		);
	}

	getTools(includeDisabled?: boolean): Iterable<Readonly<IToolData>> {
		const toolDatas = Iterable.map(this._tools.values(), i => i.data);
		const extensionToolsEnabled = this._configurationService.getValue<boolean>(ChatConfiguration.ExtensionToolsEnabled);
		return Iterable.filter(
			toolDatas,
			toolData => {
				const satisfiesWhenClause = includeDisabled || !toolData.when || this._contextKeyService.contextMatchesRules(toolData.when);
				const satisfiesExternalToolCheck = toolData.source.type !== 'extension' || !!extensionToolsEnabled;
				return satisfiesWhenClause && satisfiesExternalToolCheck;
			});
	}

	getTool(id: string): IToolData | undefined {
		return this._getToolEntry(id)?.data;
	}

	private _getToolEntry(id: string): IToolEntry | undefined {
		const entry = this._tools.get(id);
		if (entry && (!entry.data.when || this._contextKeyService.contextMatchesRules(entry.data.when))) {
			return entry;
		} else {
			return undefined;
		}
	}

	getToolByName(name: string, includeDisabled?: boolean): IToolData | undefined {
		for (const tool of this.getTools(!!includeDisabled)) {
			if (tool.toolReferenceName === name) {
				return tool;
			}
		}
		return undefined;
	}

	async invokeTool(dto: IToolInvocation, countTokens: CountTokensCallback, token: CancellationToken): Promise<IToolResult> {
		this._logService.trace(`[LanguageModelToolsService#invokeTool] Invoking tool ${dto.toolId} with parameters ${JSON.stringify(dto.parameters)}`);

		// When invoking a tool, don't validate the "when" clause. An extension may have invoked a tool just as it was becoming disabled, and just let it go through rather than throw and break the chat.
		let tool = this._tools.get(dto.toolId);
		if (!tool) {
			throw new Error(`Tool ${dto.toolId} was not contributed`);
		}

		if (!tool.impl) {
			await this._extensionService.activateByEvent(`onLanguageModelTool:${dto.toolId}`);

			// Extension should activate and register the tool implementation
			tool = this._tools.get(dto.toolId);
			if (!tool?.impl) {
				throw new Error(`Tool ${dto.toolId} does not have an implementation registered.`);
			}
		}

		// Shortcut to write to the model directly here, but could call all the way back to use the real stream.
		let toolInvocation: ChatToolInvocation | undefined;

		let requestId: string | undefined;
		let store: DisposableStore | undefined;
		let toolResult: IToolResult | undefined;
		let prepareTimeWatch: StopWatch | undefined;
		let invocationTimeWatch: StopWatch | undefined;
		let preparedInvocation: IPreparedToolInvocation | undefined;
		try {
			if (dto.context) {
				store = new DisposableStore();
				const model = this._chatService.getSession(dto.context.sessionResource);
				if (!model) {
					throw new Error(`Tool called for unknown chat session`);
				}

				const request = model.getRequests().at(-1)!;
				requestId = request.id;
				dto.modelId = request.modelId;
				dto.userSelectedTools = request.userSelectedTools;

				// Replace the token with a new token that we can cancel when cancelToolCallsForRequest is called
				if (!this._callsByRequestId.has(requestId)) {
					this._callsByRequestId.set(requestId, []);
				}
				const trackedCall: ITrackedCall = { store };
				this._callsByRequestId.get(requestId)!.push(trackedCall);

				const source = new CancellationTokenSource();
				store.add(toDisposable(() => {
					source.dispose(true);
				}));
				store.add(token.onCancellationRequested(() => {
					IChatToolInvocation.confirmWith(toolInvocation, { type: ToolConfirmKind.Denied });
					source.cancel();
				}));
				store.add(source.token.onCancellationRequested(() => {
					IChatToolInvocation.confirmWith(toolInvocation, { type: ToolConfirmKind.Denied });
				}));
				token = source.token;

				prepareTimeWatch = StopWatch.create(true);
				preparedInvocation = await this.prepareToolInvocation(tool, dto, token);
				prepareTimeWatch.stop();

				toolInvocation = new ChatToolInvocation(preparedInvocation, tool.data, dto.callId, dto.fromSubAgent, dto.parameters);
				trackedCall.invocation = toolInvocation;
				const autoConfirmed = await this.shouldAutoConfirm(tool.data.id, tool.data.runsInWorkspace, tool.data.source, dto.parameters);
				if (autoConfirmed) {
					IChatToolInvocation.confirmWith(toolInvocation, autoConfirmed);
				}

				this._chatService.appendProgress(request, toolInvocation);

				dto.toolSpecificData = toolInvocation?.toolSpecificData;
				if (preparedInvocation?.confirmationMessages?.title) {
					if (!IChatToolInvocation.executionConfirmedOrDenied(toolInvocation) && !autoConfirmed) {
						this.playAccessibilitySignal([toolInvocation]);
					}
					const userConfirmed = await IChatToolInvocation.awaitConfirmation(toolInvocation, token);
					if (userConfirmed.type === ToolConfirmKind.Denied) {
						throw new CancellationError();
					}
					if (userConfirmed.type === ToolConfirmKind.Skipped) {
						toolResult = {
							content: [{
								kind: 'text',
								value: 'The user chose to skip the tool call, they want to proceed without running it'
							}]
						};
						return toolResult;
					}

					if (dto.toolSpecificData?.kind === 'input') {
						dto.parameters = dto.toolSpecificData.rawInput;
						dto.toolSpecificData = undefined;
					}
				}
			} else {
				prepareTimeWatch = StopWatch.create(true);
				preparedInvocation = await this.prepareToolInvocation(tool, dto, token);
				prepareTimeWatch.stop();
				if (preparedInvocation?.confirmationMessages?.title && !(await this.shouldAutoConfirm(tool.data.id, tool.data.runsInWorkspace, tool.data.source, dto.parameters))) {
					const result = await this._dialogService.confirm({ message: renderAsPlaintext(preparedInvocation.confirmationMessages.title), detail: renderAsPlaintext(preparedInvocation.confirmationMessages.message!) });
					if (!result.confirmed) {
						throw new CancellationError();
					}
				}
				dto.toolSpecificData = preparedInvocation?.toolSpecificData;
			}

			if (token.isCancellationRequested) {
				throw new CancellationError();
			}

			invocationTimeWatch = StopWatch.create(true);
			toolResult = await tool.impl.invoke(dto, countTokens, {
				report: step => {
					toolInvocation?.acceptProgress(step);
				}
			}, token);
			invocationTimeWatch.stop();
			this.ensureToolDetails(dto, toolResult, tool.data);

			if (toolInvocation?.didExecuteTool(toolResult).type === IChatToolInvocation.StateKind.WaitingForPostApproval) {
				const autoConfirmedPost = await this.shouldAutoConfirmPostExecution(tool.data.id, tool.data.runsInWorkspace, tool.data.source, dto.parameters);
				if (autoConfirmedPost) {
					IChatToolInvocation.confirmWith(toolInvocation, autoConfirmedPost);
				}

				const postConfirm = await IChatToolInvocation.awaitPostConfirmation(toolInvocation, token);
				if (postConfirm.type === ToolConfirmKind.Denied) {
					throw new CancellationError();
				}
				if (postConfirm.type === ToolConfirmKind.Skipped) {
					toolResult = {
						content: [{
							kind: 'text',
							value: 'The tool executed but the user chose not to share the results'
						}]
					};
				}
			}

			this._telemetryService.publicLog2<LanguageModelToolInvokedEvent, LanguageModelToolInvokedClassification>(
				'languageModelToolInvoked',
				{
					result: 'success',
					chatSessionId: dto.context?.sessionId,
					toolId: tool.data.id,
					toolExtensionId: tool.data.source.type === 'extension' ? tool.data.source.extensionId.value : undefined,
					toolSourceKind: tool.data.source.type,
					prepareTimeMs: prepareTimeWatch?.elapsed(),
					invocationTimeMs: invocationTimeWatch?.elapsed(),
				});
			return toolResult;
		} catch (err) {
			const result = isCancellationError(err) ? 'userCancelled' : 'error';
			this._telemetryService.publicLog2<LanguageModelToolInvokedEvent, LanguageModelToolInvokedClassification>(
				'languageModelToolInvoked',
				{
					result,
					chatSessionId: dto.context?.sessionId,
					toolId: tool.data.id,
					toolExtensionId: tool.data.source.type === 'extension' ? tool.data.source.extensionId.value : undefined,
					toolSourceKind: tool.data.source.type,
					prepareTimeMs: prepareTimeWatch?.elapsed(),
					invocationTimeMs: invocationTimeWatch?.elapsed(),
				});
			this._logService.error(`[LanguageModelToolsService#invokeTool] Error from tool ${dto.toolId} with parameters ${JSON.stringify(dto.parameters)}:\n${toErrorMessage(err, true)}`);

			toolResult ??= { content: [] };
			toolResult.toolResultError = err instanceof Error ? err.message : String(err);
			if (tool.data.alwaysDisplayInputOutput) {
				toolResult.toolResultDetails = { input: this.formatToolInput(dto), output: [{ type: 'embed', isText: true, value: String(err) }], isError: true };
			}

			throw err;
		} finally {
			toolInvocation?.didExecuteTool(toolResult, true);
			if (store) {
				this.cleanupCallDisposables(requestId, store);
			}
		}
	}

	private async prepareToolInvocation(tool: IToolEntry, dto: IToolInvocation, token: CancellationToken): Promise<IPreparedToolInvocation | undefined> {
		let prepared: IPreparedToolInvocation | undefined;
		if (tool.impl!.prepareToolInvocation) {
			const preparePromise = tool.impl!.prepareToolInvocation({
				parameters: dto.parameters,
				chatRequestId: dto.chatRequestId,
				chatSessionId: dto.context?.sessionId,
				chatInteractionId: dto.chatInteractionId
			}, token);

			const raceResult = await Promise.race([
				timeout(3000, token).then(() => 'timeout'),
				preparePromise
			]);
			if (raceResult === 'timeout') {
				this._onDidPrepareToolCallBecomeUnresponsive.fire({
					sessionId: dto.context?.sessionId ?? '',
					toolData: tool.data
				});
			}

			prepared = await preparePromise;
		}

		const isEligibleForAutoApproval = this.isToolEligibleForAutoApproval(tool.data);

		// Default confirmation messages if tool is not eligible for auto-approval
		if (!isEligibleForAutoApproval && !prepared?.confirmationMessages?.title) {
			if (!prepared) {
				prepared = {};
			}
<<<<<<< HEAD
			const toolReferenceName = getToolReferenceFullName(tool.data);
=======

			const toolReferenceName = getToolReferenceName(tool.data);
>>>>>>> 1036deed
			// TODO: This should be more detailed per tool.
			prepared.confirmationMessages = {
				...prepared.confirmationMessages,
				title: localize('defaultToolConfirmation.title', 'Allow tool to execute?'),
				message: localize('defaultToolConfirmation.message', 'Run the \'{0}\' tool?', toolReferenceName),
				disclaimer: new MarkdownString(localize('defaultToolConfirmation.disclaimer', 'Auto approval for \'{0}\' is restricted via {1}.', getToolReferenceName(tool.data), createMarkdownCommandLink({ title: '`' + ChatConfiguration.EligibleForAutoApproval + '`', id: 'workbench.action.openSettings', arguments: [ChatConfiguration.EligibleForAutoApproval] }, false)), { isTrusted: true }),
				allowAutoConfirm: false,
			};
		}

		if (!isEligibleForAutoApproval && prepared?.confirmationMessages?.title) {
			// Always overwrite the disclaimer if not eligible for auto-approval
			prepared.confirmationMessages.disclaimer = new MarkdownString(localize('defaultToolConfirmation.disclaimer', 'Auto approval for \'{0}\' is restricted via {1}.', getToolReferenceName(tool.data), createMarkdownCommandLink({ title: '`' + ChatConfiguration.EligibleForAutoApproval + '`', id: 'workbench.action.openSettings', arguments: [ChatConfiguration.EligibleForAutoApproval] }, false)), { isTrusted: true });
		}

		if (prepared?.confirmationMessages?.title) {
			if (prepared.toolSpecificData?.kind !== 'terminal' && prepared.confirmationMessages.allowAutoConfirm !== false) {
				prepared.confirmationMessages.allowAutoConfirm = isEligibleForAutoApproval;
			}

			if (!prepared.toolSpecificData && tool.data.alwaysDisplayInputOutput) {
				prepared.toolSpecificData = {
					kind: 'input',
					rawInput: dto.parameters,
				};
			}
		}

		return prepared;
	}

	private playAccessibilitySignal(toolInvocations: ChatToolInvocation[]): void {
		const autoApproved = this._configurationService.getValue(ChatConfiguration.GlobalAutoApprove);
		if (autoApproved) {
			return;
		}
		const setting: { sound?: 'auto' | 'on' | 'off'; announcement?: 'auto' | 'off' } | undefined = this._configurationService.getValue(AccessibilitySignal.chatUserActionRequired.settingsKey);
		if (!setting) {
			return;
		}
		const soundEnabled = setting.sound === 'on' || (setting.sound === 'auto' && (this._accessibilityService.isScreenReaderOptimized()));
		const announcementEnabled = this._accessibilityService.isScreenReaderOptimized() && setting.announcement === 'auto';
		if (soundEnabled || announcementEnabled) {
			this._accessibilitySignalService.playSignal(AccessibilitySignal.chatUserActionRequired, { customAlertMessage: this._instantiationService.invokeFunction(getToolConfirmationAlert, toolInvocations), userGesture: true, modality: !soundEnabled ? 'announcement' : undefined });
		}
	}

	private ensureToolDetails(dto: IToolInvocation, toolResult: IToolResult, toolData: IToolData): void {
		if (!toolResult.toolResultDetails && toolData.alwaysDisplayInputOutput) {
			toolResult.toolResultDetails = {
				input: this.formatToolInput(dto),
				output: this.toolResultToIO(toolResult),
			};
		}
	}

	private formatToolInput(dto: IToolInvocation): string {
		return JSON.stringify(dto.parameters, undefined, 2);
	}

	private toolResultToIO(toolResult: IToolResult): IToolResultInputOutputDetails['output'] {
		return toolResult.content.map(part => {
			if (part.kind === 'text') {
				return { type: 'embed', isText: true, value: part.value };
			} else if (part.kind === 'promptTsx') {
				return { type: 'embed', isText: true, value: stringifyPromptTsxPart(part) };
			} else if (part.kind === 'data') {
				return { type: 'embed', value: encodeBase64(part.value.data), mimeType: part.value.mimeType };
			} else {
				assertNever(part);
			}
		});
	}

	private getEligibleForAutoApprovalSpecialCase(toolData: IToolData): string | undefined {
		if (toolData.id === 'vscode_fetchWebPage_internal') {
			return 'fetch';
		}
		return undefined;
	}

	private isToolEligibleForAutoApproval(toolData: IToolData): boolean {
<<<<<<< HEAD
		const toolReferenceName = getToolReferenceFullName(toolData);
=======
		const toolReferenceName = this.getEligibleForAutoApprovalSpecialCase(toolData) ?? getToolReferenceName(toolData);
		if (toolData.id === 'copilot_fetchWebPage') {
			// Special case, this fetch will call an internal tool 'vscode_fetchWebPage_internal'
			return true;
		}
>>>>>>> 1036deed
		const eligibilityConfig = this._configurationService.getValue<Record<string, boolean>>(ChatConfiguration.EligibleForAutoApproval);
		return eligibilityConfig && typeof eligibilityConfig === 'object' && toolReferenceName
			? (eligibilityConfig[toolReferenceName] ?? true) // Default to true if not specified
			: true; // Default to eligible if the setting is not an object or no reference name
	}

	private async shouldAutoConfirm(toolId: string, runsInWorkspace: boolean | undefined, source: ToolDataSource, parameters: unknown): Promise<ConfirmedReason | undefined> {
		const tool = this._tools.get(toolId);
		if (!tool) {
			return undefined;
		}

		if (!this.isToolEligibleForAutoApproval(tool.data)) {
			return undefined;
		}

		const reason = this._confirmationService.getPreConfirmAction({ toolId, source, parameters });
		if (reason) {
			return reason;
		}

		const config = this._configurationService.inspect<boolean | Record<string, boolean>>(ChatConfiguration.GlobalAutoApprove);

		// If we know the tool runs at a global level, only consider the global config.
		// If we know the tool runs at a workspace level, use those specific settings when appropriate.
		let value = config.value ?? config.defaultValue;
		if (typeof runsInWorkspace === 'boolean') {
			value = config.userLocalValue ?? config.applicationValue;
			if (runsInWorkspace) {
				value = config.workspaceValue ?? config.workspaceFolderValue ?? config.userRemoteValue ?? value;
			}
		}

		const autoConfirm = value === true || (typeof value === 'object' && value.hasOwnProperty(toolId) && value[toolId] === true);
		if (autoConfirm) {
			if (await this._checkGlobalAutoApprove()) {
				return { type: ToolConfirmKind.Setting, id: ChatConfiguration.GlobalAutoApprove };
			}
		}

		return undefined;
	}

	private async shouldAutoConfirmPostExecution(toolId: string, runsInWorkspace: boolean | undefined, source: ToolDataSource, parameters: unknown): Promise<ConfirmedReason | undefined> {
		if (this._configurationService.getValue<boolean>(ChatConfiguration.GlobalAutoApprove) && await this._checkGlobalAutoApprove()) {
			return { type: ToolConfirmKind.Setting, id: ChatConfiguration.GlobalAutoApprove };
		}

		return this._confirmationService.getPostConfirmAction({ toolId, source, parameters });
	}

	private async _checkGlobalAutoApprove(): Promise<boolean> {
		const optedIn = this._storageService.getBoolean(AutoApproveStorageKeys.GlobalAutoApproveOptIn, StorageScope.APPLICATION, false);
		if (optedIn) {
			return true;
		}

		if (this._contextKeyService.getContextKeyValue(SkipAutoApproveConfirmationKey) === true) {
			return true;
		}

		const promptResult = await this._dialogService.prompt({
			type: Severity.Warning,
			message: localize('autoApprove2.title', 'Enable global auto approve?'),
			buttons: [
				{
					label: localize('autoApprove2.button.enable', 'Enable'),
					run: () => true
				},
				{
					label: localize('autoApprove2.button.disable', 'Disable'),
					run: () => false
				},
			],
			custom: {
				icon: Codicon.warning,
				disableCloseAction: true,
				markdownDetails: [{
					markdown: new MarkdownString(globalAutoApproveDescription.value),
				}],
			}
		});

		if (promptResult.result !== true) {
			await this._configurationService.updateValue(ChatConfiguration.GlobalAutoApprove, false);
			return false;
		}

		this._storageService.store(AutoApproveStorageKeys.GlobalAutoApproveOptIn, true, StorageScope.APPLICATION, StorageTarget.USER);
		return true;
	}

	private cleanupCallDisposables(requestId: string | undefined, store: DisposableStore): void {
		if (requestId) {
			const disposables = this._callsByRequestId.get(requestId);
			if (disposables) {
				const index = disposables.findIndex(d => d.store === store);
				if (index > -1) {
					disposables.splice(index, 1);
				}
				if (disposables.length === 0) {
					this._callsByRequestId.delete(requestId);
				}
			}
		}

		store.dispose();
	}

	cancelToolCallsForRequest(requestId: string): void {
		const calls = this._callsByRequestId.get(requestId);
		if (calls) {
			calls.forEach(call => call.store.dispose());
			this._callsByRequestId.delete(requestId);
		}
	}

	private _githubToVSCodeToolMap: Record<string, string> = {
		[GithubCopilotToolReference.shell]: VSCodeToolReference.shell,
		[GithubCopilotToolReference.customAgent]: VSCodeToolReference.runSubagent,
		'github/*': 'github/github-mcp-server/*',
		'playwright/*': 'microsoft/playwright-mcp/*',
	};
	private _githubPrefixToVSCodePrefix = [['github', 'github/github-mcp-server'], ['playwright', 'microsoft/playwright-mcp']] as const;

	mapGithubToolName(name: string): string {
		const mapped = this._githubToVSCodeToolMap[name];
		if (mapped) {
			return mapped;
		}
		for (const [fromPrefix, toPrefix] of this._githubPrefixToVSCodePrefix) {
			const regexp = new RegExp(`^${fromPrefix}(/[^/]+)$`);
			const m = name.match(regexp);
			if (m) {
				return toPrefix + m[1];
			}
		}
		return name;
	}

	/**
	 * Create a map that contains all tools and toolsets with their enablement state.
	 * @param toolOrToolSetNames A list of tool or toolset names that are enabled.
	 * @returns A map of tool or toolset instances to their enablement state.
	 */
	toToolAndToolSetEnablementMap(enabledQualifiedToolOrToolSetNames: readonly string[], target: string | undefined): IToolAndToolSetEnablementMap {
		if (target === undefined || target === Target.GitHubCopilot) {
			enabledQualifiedToolOrToolSetNames = enabledQualifiedToolOrToolSetNames.map(name => this.mapGithubToolName(name));
		}
		const toolOrToolSetNames = new Set(enabledQualifiedToolOrToolSetNames);
		const result = new Map<ToolSet | IToolData, boolean>();
		for (const [tool, toolReferenceName] of this.getPromptReferencableTools()) {
			if (tool instanceof ToolSet) {
				const enabled = Boolean(
					toolOrToolSetNames.has(toolReferenceName) ||
					toolOrToolSetNames.has(tool.referenceName) ||
					tool.legacyNames?.some(name => toolOrToolSetNames.has(name))
				);
				result.set(tool, enabled);
				if (enabled) {
					for (const memberTool of tool.getTools()) {
						result.set(memberTool, true);
					}
				}
			} else {
				if (!result.has(tool)) { // already set via an enabled toolset
					const enabled = Boolean(
						toolOrToolSetNames.has(toolReferenceName) ||
						toolOrToolSetNames.has(tool.toolReferenceName ?? tool.displayName) ||
						tool.legacyToolReferenceFullNames?.some(name => toolOrToolSetNames.has(name))
					);
					result.set(tool, enabled);
				}
			}
		}
		// also add all user tool sets (not part of the prompt referencable tools)
		for (const toolSet of this._toolSets) {
			if (toolSet.source.type === 'user') {
				const enabled = Iterable.every(toolSet.getTools(), t => result.get(t) === true);
				result.set(toolSet, enabled);
			}
		}
		return result;
	}

	toQualifiedToolNames(map: IToolAndToolSetEnablementMap): string[] {
		const result: string[] = [];
		const toolsCoveredByEnabledToolSet = new Set<IToolData>();
		for (const [tool, toolReferenceName] of this.getPromptReferencableTools()) {
			if (tool instanceof ToolSet) {
				if (map.get(tool)) {
					result.push(toolReferenceName);
					for (const memberTool of tool.getTools()) {
						toolsCoveredByEnabledToolSet.add(memberTool);
					}
				}
			} else {
				if (map.get(tool) && !toolsCoveredByEnabledToolSet.has(tool)) {
					result.push(toolReferenceName);
				}
			}
		}
		return result;
	}

	toToolReferences(variableReferences: readonly IVariableReference[]): ChatRequestToolReferenceEntry[] {
		const toolsOrToolSetByName = new Map<string, ToolSet | IToolData>();
		for (const [tool, toolReferenceName] of this.getPromptReferencableTools()) {
			toolsOrToolSetByName.set(toolReferenceName, tool);
		}

		const result: ChatRequestToolReferenceEntry[] = [];
		for (const ref of variableReferences) {
			const toolOrToolSet = toolsOrToolSetByName.get(ref.name);
			if (toolOrToolSet) {
				if (toolOrToolSet instanceof ToolSet) {
					result.push(toToolSetVariableEntry(toolOrToolSet, ref.range));
				} else {
					result.push(toToolVariableEntry(toolOrToolSet, ref.range));
				}
			}
		}
		return result;
	}


	private readonly _toolSets = new ObservableSet<ToolSet>();

	readonly toolSets: IObservable<Iterable<ToolSet>> = this._toolSets.observable;

	getToolSet(id: string): ToolSet | undefined {
		for (const toolSet of this._toolSets) {
			if (toolSet.id === id) {
				return toolSet;
			}
		}
		return undefined;
	}

	getToolSetByName(name: string): ToolSet | undefined {
		for (const toolSet of this._toolSets) {
			if (toolSet.referenceName === name) {
				return toolSet;
			}
		}
		return undefined;
	}

	createToolSet(source: ToolDataSource, id: string, referenceName: string, options?: { icon?: ThemeIcon; description?: string; legacyNames?: string[] }): ToolSet & IDisposable {

		const that = this;

		const result = new class extends ToolSet implements IDisposable {
			dispose(): void {
				if (that._toolSets.has(result)) {
					this._tools.clear();
					that._toolSets.delete(result);
				}

			}
		}(id, referenceName, options?.icon ?? Codicon.tools, source, options?.description, options?.legacyNames);

		this._toolSets.add(result);
		return result;
	}

	private * getPromptReferencableTools(): Iterable<[IToolData | ToolSet, string]> {
		const coveredByToolSets = new Set<IToolData>();
		for (const toolSet of this.toolSets.get()) {
			if (toolSet.source.type !== 'user') {
				yield [toolSet, getToolSetReferenceName(toolSet)];
				for (const tool of toolSet.getTools()) {
					yield [tool, getToolReferenceFullName(tool, toolSet)];
					coveredByToolSets.add(tool);
				}
			}
		}
		for (const tool of this.getTools()) {
			if (tool.canBeReferencedInPrompt && !coveredByToolSets.has(tool)) {
				yield [tool, getToolReferenceFullName(tool)];
			}
		}
	}

	* getQualifiedToolNames(): Iterable<string> {
		for (const [, toolReferenceName] of this.getPromptReferencableTools()) {
			yield toolReferenceName;
		}
	}

	getDeprecatedQualifiedToolNames(): Map<string, string> {
		const result = new Map<string, string>();
		const add = (name: string, toolReferenceName: string) => {
			if (name !== toolReferenceName) {
				result.set(name, toolReferenceName);
			}
		};
		for (const [tool, toolReferenceName] of this.getPromptReferencableTools()) {
			if (tool instanceof ToolSet) {
				add(tool.referenceName, toolReferenceName);
				// Add all legacy names for toolsets
				if (tool.legacyNames) {
					for (const legacyName of tool.legacyNames) {
						add(legacyName, toolReferenceName);
					}
				}
			} else {
				add(tool.toolReferenceName ?? tool.displayName, toolReferenceName);
				// Add all legacy reference full names
				if (tool.legacyToolReferenceFullNames) {
					for (const legacyName of tool.legacyToolReferenceFullNames) {
						add(legacyName, toolReferenceName);
					}
				}
			}
		}
		return result;
	}

	getToolByQualifiedName(qualifiedName: string): IToolData | ToolSet | undefined {
		for (const [tool, toolReferenceName] of this.getPromptReferencableTools()) {
			if (qualifiedName === toolReferenceName) {
				return tool;
			}
			// legacy: check for the old name
			if (qualifiedName === (tool instanceof ToolSet ? tool.referenceName : tool.toolReferenceName ?? tool.displayName)) {
				return tool;
			}
		}
		return undefined;
	}

	getQualifiedToolName(tool: IToolData | ToolSet, toolSet?: ToolSet): string {
		if (tool instanceof ToolSet) {
			return getToolSetReferenceName(tool);
		}
		return getToolReferenceFullName(tool, toolSet);
	}
}

function getToolReferenceFullName(tool: IToolData, toolSet?: ToolSet) {
	const toolName = tool.toolReferenceName ?? tool.displayName;
	if (toolSet) {
		return `${toolSet.referenceName}/${toolName}`;
	} else if (tool.source.type === 'extension') {
		return `${tool.source.extensionId.value.toLowerCase()}/${toolName}`;
	}
	return toolName;
}

function getToolSetReferenceName(toolSet: ToolSet) {
	if (toolSet.source.type === 'mcp') {
		return `${toolSet.referenceName}/*`;
	}
	return toolSet.referenceName;
}


type LanguageModelToolInvokedEvent = {
	result: 'success' | 'error' | 'userCancelled';
	chatSessionId: string | undefined;
	toolId: string;
	toolExtensionId: string | undefined;
	toolSourceKind: string;
	prepareTimeMs?: number;
	invocationTimeMs?: number;
};

type LanguageModelToolInvokedClassification = {
	result: { classification: 'SystemMetaData'; purpose: 'FeatureInsight'; comment: 'Whether invoking the LanguageModelTool resulted in an error.' };
	chatSessionId: { classification: 'SystemMetaData'; purpose: 'FeatureInsight'; comment: 'The ID of the chat session that the tool was used within, if applicable.' };
	toolId: { classification: 'SystemMetaData'; purpose: 'FeatureInsight'; comment: 'The ID of the tool used.' };
	toolExtensionId: { classification: 'SystemMetaData'; purpose: 'FeatureInsight'; comment: 'The extension that contributed the tool.' };
	toolSourceKind: { classification: 'SystemMetaData'; purpose: 'FeatureInsight'; comment: 'The source (mcp/extension/internal) of the tool.' };
	prepareTimeMs?: { classification: 'SystemMetaData'; purpose: 'PerformanceAndHealth'; comment: 'Time spent in prepareToolInvocation method in milliseconds.' };
	invocationTimeMs?: { classification: 'SystemMetaData'; purpose: 'PerformanceAndHealth'; comment: 'Time spent in tool invoke method in milliseconds.' };
	owner: 'roblourens';
	comment: 'Provides insight into the usage of language model tools.';
};<|MERGE_RESOLUTION|>--- conflicted
+++ resolved
@@ -464,12 +464,8 @@
 			if (!prepared) {
 				prepared = {};
 			}
-<<<<<<< HEAD
 			const toolReferenceName = getToolReferenceFullName(tool.data);
-=======
-
-			const toolReferenceName = getToolReferenceName(tool.data);
->>>>>>> 1036deed
+
 			// TODO: This should be more detailed per tool.
 			prepared.confirmationMessages = {
 				...prepared.confirmationMessages,
@@ -552,15 +548,11 @@
 	}
 
 	private isToolEligibleForAutoApproval(toolData: IToolData): boolean {
-<<<<<<< HEAD
-		const toolReferenceName = getToolReferenceFullName(toolData);
-=======
-		const toolReferenceName = this.getEligibleForAutoApprovalSpecialCase(toolData) ?? getToolReferenceName(toolData);
+		const toolReferenceName = this.getEligibleForAutoApprovalSpecialCase(toolData) ?? getToolReferenceFullName(toolData);
 		if (toolData.id === 'copilot_fetchWebPage') {
 			// Special case, this fetch will call an internal tool 'vscode_fetchWebPage_internal'
 			return true;
 		}
->>>>>>> 1036deed
 		const eligibilityConfig = this._configurationService.getValue<Record<string, boolean>>(ChatConfiguration.EligibleForAutoApproval);
 		return eligibilityConfig && typeof eligibilityConfig === 'object' && toolReferenceName
 			? (eligibilityConfig[toolReferenceName] ?? true) // Default to true if not specified
