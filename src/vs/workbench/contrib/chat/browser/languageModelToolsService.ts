/*---------------------------------------------------------------------------------------------
 *  Copyright (c) Microsoft Corporation. All rights reserved.
 *  Licensed under the MIT License. See License.txt in the project root for license information.
 *--------------------------------------------------------------------------------------------*/

import { renderStringAsPlaintext } from '../../../../base/browser/markdownRenderer.js';
import { RunOnceScheduler } from '../../../../base/common/async.js';
import { CancellationToken, CancellationTokenSource } from '../../../../base/common/cancellation.js';
import { CancellationError, isCancellationError } from '../../../../base/common/errors.js';
import { Emitter } from '../../../../base/common/event.js';
import { Iterable } from '../../../../base/common/iterator.js';
import { Disposable, DisposableStore, dispose, IDisposable, toDisposable } from '../../../../base/common/lifecycle.js';
import { localize } from '../../../../nls.js';
import { IContextKeyService } from '../../../../platform/contextkey/common/contextkey.js';
import { IDialogService } from '../../../../platform/dialogs/common/dialogs.js';
import { ILogService } from '../../../../platform/log/common/log.js';
import { ITelemetryService } from '../../../../platform/telemetry/common/telemetry.js';
import { IExtensionService } from '../../../services/extensions/common/extensions.js';
import { ChatModel } from '../common/chatModel.js';
import { ChatToolInvocation } from '../common/chatProgressTypes/chatToolInvocation.js';
import { IChatService } from '../common/chatService.js';
import { CountTokensCallback, ILanguageModelToolsService, IToolData, IToolImpl, IToolInvocation, IToolResult } from '../common/languageModelToolsService.js';

interface IToolEntry {
	data: IToolData;
	impl?: IToolImpl;
}

export class LanguageModelToolsService extends Disposable implements ILanguageModelToolsService {
	_serviceBrand: undefined;

	private _onDidChangeTools = new Emitter<void>();
	readonly onDidChangeTools = this._onDidChangeTools.event;

	/** Throttle tools updates because it sends all tools and runs on context key updates */
	private _onDidChangeToolsScheduler = new RunOnceScheduler(() => this._onDidChangeTools.fire(), 750);

	private _tools = new Map<string, IToolEntry>();
	private _toolContextKeys = new Set<string>();


	private _callsByRequestId = new Map<string, IDisposable[]>();

	constructor(
		@IExtensionService private readonly _extensionService: IExtensionService,
		@IContextKeyService private readonly _contextKeyService: IContextKeyService,
		@IChatService private readonly _chatService: IChatService,
		@IDialogService private readonly _dialogService: IDialogService,
		@ITelemetryService private readonly _telemetryService: ITelemetryService,
		@ILogService private readonly _logService: ILogService,
	) {
		super();

		this._register(this._contextKeyService.onDidChangeContext(e => {
			if (e.affectsSome(this._toolContextKeys)) {
				// Not worth it to compute a delta here unless we have many tools changing often
				this._onDidChangeToolsScheduler.schedule();
			}
		}));
	}

	registerToolData(toolData: IToolData): IDisposable {
		if (this._tools.has(toolData.id)) {
			throw new Error(`Tool "${toolData.id}" is already registered.`);
		}

		this._tools.set(toolData.id, { data: toolData });
		this._onDidChangeToolsScheduler.schedule();

		toolData.when?.keys().forEach(key => this._toolContextKeys.add(key));

		return toDisposable(() => {
			this._tools.delete(toolData.id);
			this._refreshAllToolContextKeys();
			this._onDidChangeToolsScheduler.schedule();
		});
	}

	private _refreshAllToolContextKeys() {
		this._toolContextKeys.clear();
		for (const tool of this._tools.values()) {
			tool.data.when?.keys().forEach(key => this._toolContextKeys.add(key));
		}
	}

	registerToolImplementation(id: string, tool: IToolImpl): IDisposable {
		const entry = this._tools.get(id);
		if (!entry) {
			throw new Error(`Tool "${id}" was not contributed.`);
		}

		if (entry.impl) {
			throw new Error(`Tool "${id}" already has an implementation.`);
		}

		entry.impl = tool;
		return toDisposable(() => {
			entry.impl = undefined;
		});
	}

	getTools(): Iterable<Readonly<IToolData>> {
		const toolDatas = Iterable.map(this._tools.values(), i => i.data);
		return Iterable.filter(toolDatas, toolData => !toolData.when || this._contextKeyService.contextMatchesRules(toolData.when));
	}

	getTool(id: string): IToolData | undefined {
		return this._getToolEntry(id)?.data;
	}

	private _getToolEntry(id: string): IToolEntry | undefined {
		const entry = this._tools.get(id);
		if (entry && (!entry.data.when || this._contextKeyService.contextMatchesRules(entry.data.when))) {
			return entry;
		} else {
			return undefined;
		}
	}

	getToolByName(name: string): IToolData | undefined {
		for (const toolData of this.getTools()) {
			if (toolData.toolReferenceName === name) {
				return toolData;
			}
		}
		return undefined;
	}

	async invokeTool(dto: IToolInvocation, countTokens: CountTokensCallback, token: CancellationToken): Promise<IToolResult> {
		this._logService.info(`[LanguageModelToolsService#invokeTool] Invoking tool ${dto.toolId} with parameters ${JSON.stringify(dto.parameters)}`);

		// When invoking a tool, don't validate the "when" clause. An extension may have invoked a tool just as it was becoming disabled, and just let it go through rather than throw and break the chat.
		let tool = this._tools.get(dto.toolId);
		if (!tool) {
			throw new Error(`Tool ${dto.toolId} was not contributed`);
		}

		if (!tool.impl) {
			await this._extensionService.activateByEvent(`onLanguageModelTool:${dto.toolId}`);

			// Extension should activate and register the tool implementation
			tool = this._tools.get(dto.toolId);
			if (!tool?.impl) {
				throw new Error(`Tool ${dto.toolId} does not have an implementation registered.`);
			}
		}

		// Shortcut to write to the model directly here, but could call all the way back to use the real stream.
		let toolInvocation: ChatToolInvocation | undefined;

		let requestId: string | undefined;
		let store: DisposableStore | undefined;
		try {
			if (dto.context) {
				store = new DisposableStore();
				const model = this._chatService.getSession(dto.context?.sessionId) as ChatModel | undefined;
				if (!model) {
					throw new Error(`Tool called for unknown chat session`);
				}

				const request = model.getRequests().at(-1)!;
				requestId = request.id;

				// Replace the token with a new token that we can cancel when cancelToolCallsForRequest is called
				if (!this._callsByRequestId.has(requestId)) {
					this._callsByRequestId.set(requestId, []);
				}
				this._callsByRequestId.get(requestId)!.push(store);

				const source = new CancellationTokenSource();
				store.add(toDisposable(() => {
					toolInvocation!.confirmed.complete(false);
					source.dispose(true);
				}));
				store.add(token.onCancellationRequested(() => {
					source.cancel();
				}));
				token = source.token;

				const prepared = tool.impl.prepareToolInvocation ?
					await tool.impl.prepareToolInvocation(dto.parameters, token)
					: undefined;

				const defaultMessage = localize('toolInvocationMessage', "Using {0}", `"${tool.data.displayName}"`);
				const invocationMessage = prepared?.invocationMessage ?? defaultMessage;
<<<<<<< HEAD
				if (tool.data.id !== 'vscode_editFile') {
					toolInvocation = new ChatToolInvocation(invocationMessage, prepared?.confirmationMessages);
					token.onCancellationRequested(() => {
						toolInvocation!.confirmed.complete(false);
					});
					model.acceptResponseProgress(request, toolInvocation);
					if (prepared?.confirmationMessages) {
						const userConfirmed = await toolInvocation.confirmed.p;
						if (!userConfirmed) {
							throw new CancellationError();
						}
=======
				toolInvocation = new ChatToolInvocation(invocationMessage, prepared?.confirmationMessages);

				model.acceptResponseProgress(request, toolInvocation);
				if (prepared?.confirmationMessages) {
					const userConfirmed = await toolInvocation.confirmed.p;
					if (!userConfirmed) {
						throw new CancellationError();
>>>>>>> 89f80897
					}
				}
			} else {
				const prepared = tool.impl.prepareToolInvocation ?
					await tool.impl.prepareToolInvocation(dto.parameters, token)
					: undefined;

				if (prepared?.confirmationMessages) {
					const result = await this._dialogService.confirm({ message: prepared.confirmationMessages.title, detail: renderStringAsPlaintext(prepared.confirmationMessages.message) });
					if (!result.confirmed) {
						throw new CancellationError();
					}
				}
			}

			if (token.isCancellationRequested) {
				throw new CancellationError();
			}

			const result = await tool.impl.invoke(dto, countTokens, token);
			this._telemetryService.publicLog2<LanguageModelToolInvokedEvent, LanguageModelToolInvokedClassification>(
				'languageModelToolInvoked',
				{
					result: 'success',
					chatSessionId: dto.context?.sessionId,
					toolId: tool.data.id,
					toolExtensionId: tool.data.extensionId?.value,
				});
			return result;
		} catch (err) {
			const result = isCancellationError(err) ? 'userCancelled' : 'error';
			this._telemetryService.publicLog2<LanguageModelToolInvokedEvent, LanguageModelToolInvokedClassification>(
				'languageModelToolInvoked',
				{
					result,
					chatSessionId: dto.context?.sessionId,
					toolId: tool.data.id,
					toolExtensionId: tool.data.extensionId?.value,
				});
			throw err;
		} finally {
			toolInvocation?.isCompleteDeferred.complete();

			if (requestId && store) {
				this.cleanupCallDisposables(requestId, store);
			}
		}
	}

	private cleanupCallDisposables(requestId: string, store: DisposableStore): void {
		const disposables = this._callsByRequestId.get(requestId);
		if (disposables) {
			const index = disposables.indexOf(store);
			if (index > -1) {
				disposables.splice(index, 1);
			}
			if (disposables.length === 0) {
				this._callsByRequestId.delete(requestId);
			}
		}
		store.dispose();
	}

	cancelToolCallsForRequest(requestId: string): void {
		const calls = this._callsByRequestId.get(requestId);
		if (calls) {
			calls.forEach(call => call.dispose());
			this._callsByRequestId.delete(requestId);
		}
	}

	public override dispose(): void {
		super.dispose();

		this._callsByRequestId.forEach(calls => dispose(calls));
	}
}

type LanguageModelToolInvokedEvent = {
	result: 'success' | 'error' | 'userCancelled';
	chatSessionId: string | undefined;
	toolId: string;
	toolExtensionId: string | undefined;
};

type LanguageModelToolInvokedClassification = {
	result: { classification: 'SystemMetaData'; purpose: 'FeatureInsight'; comment: 'Whether invoking the LanguageModelTool resulted in an error.' };
	chatSessionId: { classification: 'SystemMetaData'; purpose: 'FeatureInsight'; comment: 'The ID of the chat session that the tool was used within, if applicable.' };
	toolId: { classification: 'SystemMetaData'; purpose: 'FeatureInsight'; comment: 'The ID of the tool used.' };
	toolExtensionId: { classification: 'SystemMetaData'; purpose: 'FeatureInsight'; comment: 'The extension that contributed the tool.' };
	owner: 'roblourens';
	comment: 'Provides insight into the usage of language model tools.';
};<|MERGE_RESOLUTION|>--- conflicted
+++ resolved
@@ -183,27 +183,14 @@
 
 				const defaultMessage = localize('toolInvocationMessage', "Using {0}", `"${tool.data.displayName}"`);
 				const invocationMessage = prepared?.invocationMessage ?? defaultMessage;
-<<<<<<< HEAD
 				if (tool.data.id !== 'vscode_editFile') {
 					toolInvocation = new ChatToolInvocation(invocationMessage, prepared?.confirmationMessages);
-					token.onCancellationRequested(() => {
-						toolInvocation!.confirmed.complete(false);
-					});
 					model.acceptResponseProgress(request, toolInvocation);
 					if (prepared?.confirmationMessages) {
 						const userConfirmed = await toolInvocation.confirmed.p;
 						if (!userConfirmed) {
 							throw new CancellationError();
 						}
-=======
-				toolInvocation = new ChatToolInvocation(invocationMessage, prepared?.confirmationMessages);
-
-				model.acceptResponseProgress(request, toolInvocation);
-				if (prepared?.confirmationMessages) {
-					const userConfirmed = await toolInvocation.confirmed.p;
-					if (!userConfirmed) {
-						throw new CancellationError();
->>>>>>> 89f80897
 					}
 				}
 			} else {
