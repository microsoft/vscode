/*---------------------------------------------------------------------------------------------
 *  Copyright (c) Microsoft Corporation. All rights reserved.
 *  Licensed under the MIT License. See License.txt in the project root for license information.
 *--------------------------------------------------------------------------------------------*/

import { localize, localize2 } from '../../../../../nls.js';
<<<<<<< HEAD
import { IAgentSession } from './agentSessionsModel.js';
import { Action2, MenuId } from '../../../../../platform/actions/common/actions.js';
=======
import { IAgentSession, isLocalAgentSessionItem } from './agentSessionsModel.js';
import { Action2, MenuId, MenuRegistry } from '../../../../../platform/actions/common/actions.js';
>>>>>>> fc108d8a
import { Codicon } from '../../../../../base/common/codicons.js';
import { ServicesAccessor } from '../../../../../editor/browser/editorExtensions.js';
import { AgentSessionsViewerOrientation, IAgentSessionsControl, IMarshalledChatSessionContext, isMarshalledChatSessionContext } from './agentSessions.js';
import { IChatService } from '../../common/chatService.js';
import { ChatContextKeys } from '../../common/chatContextKeys.js';
import { IChatEditorOptions } from '../chatEditor.js';
import { ChatViewId, IChatWidgetService } from '../chat.js';
import { ACTIVE_GROUP, AUX_WINDOW_GROUP, PreferredGroup, SIDE_GROUP } from '../../../../services/editor/common/editorService.js';
import { IViewDescriptorService, ViewContainerLocation } from '../../../../common/views.js';
import { getPartByLocation } from '../../../../services/views/browser/viewsService.js';
import { IWorkbenchLayoutService, Position } from '../../../../services/layout/browser/layoutService.js';
import { IAgentSessionsService } from './agentSessionsService.js';
import { ContextKeyExpr } from '../../../../../platform/contextkey/common/contextkey.js';
import { ChatEditorInput, showClearEditingSessionConfirmation } from '../chatEditorInput.js';
import { IDialogService } from '../../../../../platform/dialogs/common/dialogs.js';
import { IConfigurationService } from '../../../../../platform/configuration/common/configuration.js';
import { ChatConfiguration } from '../../common/constants.js';
import { ACTION_ID_NEW_CHAT, CHAT_CATEGORY } from '../actions/chatActions.js';
import { IViewsService } from '../../../../services/views/common/viewsService.js';
import { ChatViewPane } from '../chatViewPane.js';
import { ICommandService } from '../../../../../platform/commands/common/commands.js';
<<<<<<< HEAD
import { IInstantiationService } from '../../../../../platform/instantiation/common/instantiation.js';
import { AgentSessionsPicker } from './agentSessionsPicker.js';
import { ActiveEditorContext } from '../../../../common/contextkeys.js';
import { IQuickInputService } from '../../../../../platform/quickinput/common/quickInput.js';
import { localChatSessionType } from '../../common/chatSessionsService.js';

export class PickAgentSessionAction extends Action2 {
	constructor() {
		super({
			id: `workbench.action.chat.history`,
			title: localize2('agentSessions.open', "Open Agent Session..."),
			menu: [
				{
					id: MenuId.ViewTitle,
					when: ContextKeyExpr.and(
						ContextKeyExpr.equals('view', ChatViewId),
						ContextKeyExpr.equals(`config.${ChatConfiguration.ChatViewSessionsEnabled}`, false)
					),
					group: 'navigation',
					order: 2
				},
				{
					id: MenuId.ViewTitle,
					when: ContextKeyExpr.and(
						ContextKeyExpr.equals('view', ChatViewId),
						ContextKeyExpr.equals(`config.${ChatConfiguration.ChatViewSessionsEnabled}`, true)
					),
					group: '2_history',
					order: 1
				},
				{
					id: MenuId.EditorTitle,
					when: ActiveEditorContext.isEqualTo(ChatEditorInput.EditorID),
				}
			],
			category: CHAT_CATEGORY,
			icon: Codicon.history,
			f1: true,
			precondition: ChatContextKeys.enabled
=======

//#region Chat View

export class ToggleChatViewSessionsAction extends Action2 {
	constructor() {
		super({
			id: 'workbench.action.chat.toggleChatViewSessions',
			title: localize2('chat.toggleChatViewSessions.label', "Show Sessions"),
			toggled: ContextKeyExpr.equals(`config.${ChatConfiguration.ChatViewSessionsEnabled}`, true),
			menu: {
				id: MenuId.ChatWelcomeContext,
				group: '0_sessions',
				order: 1,
				when: ChatContextKeys.inChatEditor.negate()
			}
>>>>>>> fc108d8a
		});
	}

	async run(accessor: ServicesAccessor): Promise<void> {
<<<<<<< HEAD
		const instantiationService = accessor.get(IInstantiationService);

		const agentSessionsPicker = instantiationService.createInstance(AgentSessionsPicker);
		await agentSessionsPicker.pickAgentSession();
	}
}

export class ArchiveAllAgentSessionsAction extends Action2 {

	constructor() {
		super({
			id: 'workbench.action.chat.clearHistory',
			title: localize2('chat.clear.label', "Archive All Workspace Agent Sessions"),
			precondition: ChatContextKeys.enabled,
			category: CHAT_CATEGORY,
			f1: true,
		});
	}
	async run(accessor: ServicesAccessor) {
		const agentSessionsService = accessor.get(IAgentSessionsService);
		const dialogService = accessor.get(IDialogService);

		const sessionsToArchive = agentSessionsService.model.sessions.filter(session => !session.isArchived());
		if (sessionsToArchive.length === 0) {
			return;
		}

		const confirmed = await dialogService.confirm({
			message: sessionsToArchive.length === 1
				? localize('archiveAllSessions.confirmSingle', "Are you sure you want to archive 1 agent session?")
				: localize('archiveAllSessions.confirm', "Are you sure you want to archive {0} agent sessions?", sessionsToArchive.length),
			detail: localize('archiveAllSessions.detail', "You can unarchive sessions later if needed from the Chat view."),
			primaryButton: localize('archiveAllSessions.archive', "Archive")
		});

		if (!confirmed.confirmed) {
			return;
		}

		for (const session of sessionsToArchive) {
			session.setArchived(true);
		}
	}
}
=======
		const configurationService = accessor.get(IConfigurationService);

		const chatViewSessionsEnabled = configurationService.getValue<boolean>(ChatConfiguration.ChatViewSessionsEnabled);
		await configurationService.updateValue(ChatConfiguration.ChatViewSessionsEnabled, !chatViewSessionsEnabled);
	}
}

const agentSessionsOrientationSubmenu = new MenuId('chatAgentSessionsOrientationSubmenu');
MenuRegistry.appendMenuItem(MenuId.ChatWelcomeContext, {
	submenu: agentSessionsOrientationSubmenu,
	title: localize('chat.sessionsOrientation', "Sessions Orientation"),
	group: '0_sessions',
	order: 2,
	when: ChatContextKeys.inChatEditor.negate()
});

export class SetAgentSessionsOrientationAutoAction extends Action2 {

	constructor() {
		super({
			id: 'workbench.action.chat.setAgentSessionsOrientationAuto',
			title: localize2('chat.sessionsOrientation.auto', "Auto"),
			toggled: ContextKeyExpr.equals(`config.${ChatConfiguration.ChatViewSessionsOrientation}`, 'auto'),
			precondition: ContextKeyExpr.equals(`config.${ChatConfiguration.ChatViewSessionsEnabled}`, true),
			menu: {
				id: agentSessionsOrientationSubmenu,
				group: 'navigation',
				order: 1
			}
		});
	}

	async run(accessor: ServicesAccessor): Promise<void> {
		const configurationService = accessor.get(IConfigurationService);
		await configurationService.updateValue(ChatConfiguration.ChatViewSessionsOrientation, 'auto');
	}
}

export class SetAgentSessionsOrientationStackedAction extends Action2 {

	constructor() {
		super({
			id: 'workbench.action.chat.setAgentSessionsOrientationStacked',
			title: localize2('chat.sessionsOrientation.stacked', "Stacked"),
			toggled: ContextKeyExpr.equals(`config.${ChatConfiguration.ChatViewSessionsOrientation}`, 'stacked'),
			precondition: ContextKeyExpr.equals(`config.${ChatConfiguration.ChatViewSessionsEnabled}`, true),
			menu: {
				id: agentSessionsOrientationSubmenu,
				group: 'navigation',
				order: 2
			}
		});
	}

	async run(accessor: ServicesAccessor): Promise<void> {
		const configurationService = accessor.get(IConfigurationService);
		await configurationService.updateValue(ChatConfiguration.ChatViewSessionsOrientation, 'stacked');
	}
}

export class SetAgentSessionsOrientationSideBySideAction extends Action2 {

	constructor() {
		super({
			id: 'workbench.action.chat.setAgentSessionsOrientationSideBySide',
			title: localize2('chat.sessionsOrientation.sideBySide', "Side by Side"),
			toggled: ContextKeyExpr.equals(`config.${ChatConfiguration.ChatViewSessionsOrientation}`, 'sideBySide'),
			precondition: ContextKeyExpr.equals(`config.${ChatConfiguration.ChatViewSessionsEnabled}`, true),
			menu: {
				id: agentSessionsOrientationSubmenu,
				group: 'navigation',
				order: 3
			}
		});
	}

	async run(accessor: ServicesAccessor): Promise<void> {
		const configurationService = accessor.get(IConfigurationService);
		await configurationService.updateValue(ChatConfiguration.ChatViewSessionsOrientation, 'sideBySide');
	}
}
import { IEditorOptions } from '../../../../../platform/editor/common/editor.js';
import { IChatSessionsService } from '../../common/chatSessionsService.js';
import { Schemas } from '../../../../../base/common/network.js';
>>>>>>> fc108d8a

export class FocusAgentSessionsAction extends Action2 {

	static readonly id = 'workbench.action.chat.focusAgentSessionsViewer';

	constructor() {
		super({
			id: FocusAgentSessionsAction.id,
			title: {
				value: localize('chat.focusAgentSessionsViewer.label', "Focus Agent Sessions"),
				original: 'Focus Agent Sessions'
			},
			precondition: ChatContextKeys.enabled,
			category: CHAT_CATEGORY,
			f1: true,
		});
	}

	async run(accessor: ServicesAccessor): Promise<void> {
		const viewsService = accessor.get(IViewsService);
		const configurationService = accessor.get(IConfigurationService);
		const commandService = accessor.get(ICommandService);

		const chatView = await viewsService.openView<ChatViewPane>(ChatViewId, true);
		const focused = chatView?.focusSessions();
		if (focused) {
			return;
		}

		const configuredSessionsViewerOrientation = configurationService.getValue<'auto' | 'stacked' | 'sideBySide' | unknown>(ChatConfiguration.ChatViewSessionsOrientation);
		if (configuredSessionsViewerOrientation === 'auto' || configuredSessionsViewerOrientation === 'stacked') {
			await commandService.executeCommand(ACTION_ID_NEW_CHAT);
		} else {
			await commandService.executeCommand(ShowAgentSessionsSidebar.ID);
		}

		chatView?.focusSessions();
	}
}

//#endregion

//#region Session Title Actions

abstract class BaseAgentSessionAction extends Action2 {

	run(accessor: ServicesAccessor, context: IAgentSession | IMarshalledChatSessionContext): void {
		const agentSessionsService = accessor.get(IAgentSessionsService);

		let session: IAgentSession | undefined;
		if (isMarshalledChatSessionContext(context)) {
			session = agentSessionsService.getSession(context.session.resource);
		} else {
			session = context;
		}

		if (session) {
			this.runWithSession(session, accessor);
		}
	}

	abstract runWithSession(session: IAgentSession, accessor: ServicesAccessor): Promise<void> | void;
}

export class ArchiveAgentSessionAction extends BaseAgentSessionAction {

	constructor() {
		super({
			id: 'agentSession.archive',
			title: localize2('archive', "Archive"),
			icon: Codicon.archive,
			menu: [{
				id: MenuId.AgentSessionItemToolbar,
				group: 'navigation',
				order: 1,
				when: ChatContextKeys.isArchivedAgentSession.negate(),
			}, {
				id: MenuId.AgentSessionsContext,
				group: 'edit',
				order: 2,
				when: ChatContextKeys.isArchivedAgentSession.negate()
			}]
		});
	}

	async runWithSession(session: IAgentSession, accessor: ServicesAccessor): Promise<void> {
		const chatService = accessor.get(IChatService);
		const chatModel = chatService.getSession(session.resource);
		const dialogService = accessor.get(IDialogService);

		if (chatModel && !await showClearEditingSessionConfirmation(chatModel, dialogService, {
			isArchiveAction: true,
			titleOverride: localize('archiveSession', "Archive chat with pending edits?"),
			messageOverride: localize('archiveSessionDescription', "You have pending changes in this chat session.")
		})) {
			return;
		}

		session.setArchived(true);
	}
}

export class UnarchiveAgentSessionAction extends BaseAgentSessionAction {

	constructor() {
		super({
			id: 'agentSession.unarchive',
			title: localize2('unarchive', "Unarchive"),
			icon: Codicon.unarchive,
			menu: [{
				id: MenuId.AgentSessionItemToolbar,
				group: 'navigation',
				order: 1,
				when: ChatContextKeys.isArchivedAgentSession,
			}, {
				id: MenuId.AgentSessionsContext,
				group: 'edit',
				order: 2,
				when: ChatContextKeys.isArchivedAgentSession,
			}]
		});
	}

	runWithSession(session: IAgentSession): void {
		session.setArchived(false);
	}
}

export class RenameAgentSessionAction extends BaseAgentSessionAction {

	constructor() {
		super({
			id: 'agentSession.rename',
			title: localize2('rename', "Rename..."),
			icon: Codicon.edit,
			menu: {
				id: MenuId.AgentSessionsContext,
				group: 'edit',
				order: 3,
				when: ChatContextKeys.agentSessionType.isEqualTo(localChatSessionType)
			}
		});
	}

	async runWithSession(session: IAgentSession, accessor: ServicesAccessor): Promise<void> {
		const quickInputService = accessor.get(IQuickInputService);
		const chatService = accessor.get(IChatService);

		const title = await quickInputService.input({ prompt: localize('newChatTitle', "New agent session title"), value: session.label });
		if (title) {
			chatService.setChatSessionTitle(session.resource, title);
		}
	}
}

//#endregion

//#region Session Context Actions

abstract class BaseOpenAgentSessionAction extends Action2 {

	async run(accessor: ServicesAccessor, context?: IMarshalledChatSessionContext): Promise<void> {
		if (!context) {
			return;
		}

		const chatWidgetService = accessor.get(IChatWidgetService);
		const uri = context.session.resource;

		await chatWidgetService.openSession(uri, this.getTargetGroup(), {
			...this.getOptions(),
			pinned: true
		});
	}

	protected abstract getTargetGroup(): PreferredGroup;

	protected abstract getOptions(): IChatEditorOptions;
}

export class OpenAgentSessionInEditorGroupAction extends BaseOpenAgentSessionAction {

	static readonly id = 'workbench.action.chat.openSessionInEditorGroup';

	constructor() {
		super({
			id: OpenAgentSessionInEditorGroupAction.id,
			title: localize('chat.openSessionInEditorGroup.label', "Open as Editor"),
			menu: {
				id: MenuId.AgentSessionsContext,
				order: 1,
				group: 'navigation'
			}
		});
	}

	protected getTargetGroup(): PreferredGroup {
		return ACTIVE_GROUP;
	}

	protected getOptions(): IChatEditorOptions {
		return {};
	}
}

export class OpenAgentSessionInNewEditorGroupAction extends BaseOpenAgentSessionAction {

	static readonly id = 'workbench.action.chat.openSessionInNewEditorGroup';

	constructor() {
		super({
			id: OpenAgentSessionInNewEditorGroupAction.id,
			title: localize('chat.openSessionInNewEditorGroup.label', "Open to the Side"),
			menu: {
				id: MenuId.AgentSessionsContext,
				order: 2,
				group: 'navigation'
			}
		});
	}

	protected getTargetGroup(): PreferredGroup {
		return SIDE_GROUP;
	}

	protected getOptions(): IChatEditorOptions {
		return {};
	}
}

export class OpenAgentSessionInNewWindowAction extends BaseOpenAgentSessionAction {

	static readonly id = 'workbench.action.chat.openSessionInNewWindow';

	constructor() {
		super({
			id: OpenAgentSessionInNewWindowAction.id,
			title: localize('chat.openSessionInNewWindow.label', "Open in New Window"),
			menu: {
				id: MenuId.AgentSessionsContext,
				order: 3,
				group: 'navigation'
			}
		});
	}

	protected getTargetGroup(): PreferredGroup {
		return AUX_WINDOW_GROUP;
	}

	protected getOptions(): IChatEditorOptions {
		return {
			auxiliary: { compact: true, bounds: { width: 800, height: 640 } }
		};
	}
}

export class MarkAgentSessionUnreadAction extends BaseAgentSessionAction {

	constructor() {
		super({
			id: 'agentSession.markUnread',
			title: localize2('markUnread', "Mark as Unread"),
			menu: {
				id: MenuId.AgentSessionsContext,
				group: 'edit',
				order: 1,
				when: ContextKeyExpr.and(
					ChatContextKeys.isReadAgentSession,
					ChatContextKeys.isArchivedAgentSession.negate() // no read state for archived sessions
				),
			}
		});
	}

	runWithSession(session: IAgentSession): void {
		session.setRead(false);
	}
}

export class MarkAgentSessionReadAction extends BaseAgentSessionAction {

	constructor() {
		super({
			id: 'agentSession.markRead',
			title: localize2('markRead', "Mark as Read"),
			menu: {
				id: MenuId.AgentSessionsContext,
				group: 'edit',
				order: 1,
				when: ContextKeyExpr.and(
					ChatContextKeys.isReadAgentSession.negate(),
					ChatContextKeys.isArchivedAgentSession.negate() // no read state for archived sessions
				),
			}
		});
	}

	runWithSession(session: IAgentSession): void {
		session.setRead(true);
	}
}

//#endregion

//#region Sessions Control Toolbar

export class RefreshAgentSessionsViewerAction extends Action2 {

	constructor() {
		super({
			id: 'agentSessionsViewer.refresh',
			title: localize2('refresh', "Refresh Agent Sessions"),
			icon: Codicon.refresh,
			menu: {
				id: MenuId.AgentSessionsToolbar,
				group: 'navigation',
				order: 1,
				when: ChatContextKeys.agentSessionsViewerLimited.negate()
			},
		});
	}

	override run(accessor: ServicesAccessor, agentSessionsControl: IAgentSessionsControl) {
		agentSessionsControl.refresh();
	}
}

export class FindAgentSessionInViewerAction extends Action2 {

	constructor() {
		super({
			id: 'agentSessionsViewer.find',
			title: localize2('find', "Find Agent Session"),
			icon: Codicon.search,
			menu: {
				id: MenuId.AgentSessionsToolbar,
				group: 'navigation',
				order: 2,
				when: ChatContextKeys.agentSessionsViewerLimited.negate()
			}
		});
	}

	override run(accessor: ServicesAccessor, agentSessionsControl: IAgentSessionsControl) {
		return agentSessionsControl.openFind();
	}
}

abstract class UpdateChatViewWidthAction extends Action2 {

	async run(accessor: ServicesAccessor): Promise<void> {
		const layoutService = accessor.get(IWorkbenchLayoutService);
		const viewDescriptorService = accessor.get(IViewDescriptorService);
		const configurationService = accessor.get(IConfigurationService);

		const orientation = this.getOrientation();

		const chatLocation = viewDescriptorService.getViewLocationById(ChatViewId);
		if (typeof chatLocation !== 'number') {
			return; // we need a view location
		}

		// Determine if we can resize the view: this is not possible
		// for when the chat view is in the panel at the top or bottom
		const panelPosition = layoutService.getPanelPosition();
		const canResizeView = chatLocation !== ViewContainerLocation.Panel || (panelPosition === Position.LEFT || panelPosition === Position.RIGHT);

		// Update configuration if needed
		const configuredSessionsViewerOrientation = configurationService.getValue<'auto' | 'stacked' | 'sideBySide' | unknown>(ChatConfiguration.ChatViewSessionsOrientation);
		if ((!canResizeView || configuredSessionsViewerOrientation === 'sideBySide') && orientation === AgentSessionsViewerOrientation.Stacked) {
			await configurationService.updateValue(ChatConfiguration.ChatViewSessionsOrientation, 'stacked');
		} else if ((!canResizeView || configuredSessionsViewerOrientation === 'stacked') && orientation === AgentSessionsViewerOrientation.SideBySide) {
			await configurationService.updateValue(ChatConfiguration.ChatViewSessionsOrientation, 'sideBySide');
		}

		const part = getPartByLocation(chatLocation);
		let currentSize = layoutService.getSize(part);

		const sideBySideMinWidth = 600 + 1;	// account for possible theme border
		const stackedMaxWidth = 300 + 1;	// account for possible theme border

		if (configuredSessionsViewerOrientation !== 'auto') {
			if (
				(orientation === AgentSessionsViewerOrientation.SideBySide && currentSize.width >= sideBySideMinWidth) ||	// already wide enough to show side by side
				orientation === AgentSessionsViewerOrientation.Stacked														// always wide enough to show stacked
			) {
				return; // if the orientation is not set to `auto`, we try to avoid resizing if not needed
			}
		}

		if (!canResizeView) {
			return; // location does not allow for resize (panel top or bottom)
		}

		if (chatLocation === ViewContainerLocation.AuxiliaryBar) {
			layoutService.setAuxiliaryBarMaximized(false); // Leave maximized state if applicable
			currentSize = layoutService.getSize(part);
		}

		let newWidth: number;
		if (orientation === AgentSessionsViewerOrientation.SideBySide) {
			newWidth = Math.max(sideBySideMinWidth, Math.round(layoutService.mainContainerDimension.width / 2));
		} else {
			newWidth = stackedMaxWidth;
		}

		layoutService.setSize(part, {
			width: newWidth,
			height: currentSize.height
		});
	}

	abstract getOrientation(): AgentSessionsViewerOrientation;
}

export class ShowAgentSessionsSidebar extends UpdateChatViewWidthAction {

	static readonly ID = 'agentSessions.showAgentSessionsSidebar';
	static readonly TITLE = localize2('showAgentSessionsSidebar', "Show Agent Sessions Sidebar");

	constructor() {
		super({
			id: ShowAgentSessionsSidebar.ID,
			title: ShowAgentSessionsSidebar.TITLE,
		});
	}

	override getOrientation(): AgentSessionsViewerOrientation {
		return AgentSessionsViewerOrientation.SideBySide;
	}
}

export class HideAgentSessionsSidebar extends UpdateChatViewWidthAction {

	static readonly ID = 'agentSessions.hideAgentSessionsSidebar';
	static readonly TITLE = localize2('hideAgentSessionsSidebar', "Hide Agent Sessions Sidebar");

	constructor() {
		super({
			id: HideAgentSessionsSidebar.ID,
			title: HideAgentSessionsSidebar.TITLE,
			icon: Codicon.layoutSidebarRightOff,
		});
	}

	override getOrientation(): AgentSessionsViewerOrientation {
		return AgentSessionsViewerOrientation.Stacked;
	}
}

//#endregion<|MERGE_RESOLUTION|>--- conflicted
+++ resolved
@@ -4,13 +4,8 @@
  *--------------------------------------------------------------------------------------------*/
 
 import { localize, localize2 } from '../../../../../nls.js';
-<<<<<<< HEAD
 import { IAgentSession } from './agentSessionsModel.js';
-import { Action2, MenuId } from '../../../../../platform/actions/common/actions.js';
-=======
-import { IAgentSession, isLocalAgentSessionItem } from './agentSessionsModel.js';
 import { Action2, MenuId, MenuRegistry } from '../../../../../platform/actions/common/actions.js';
->>>>>>> fc108d8a
 import { Codicon } from '../../../../../base/common/codicons.js';
 import { ServicesAccessor } from '../../../../../editor/browser/editorExtensions.js';
 import { AgentSessionsViewerOrientation, IAgentSessionsControl, IMarshalledChatSessionContext, isMarshalledChatSessionContext } from './agentSessions.js';
@@ -32,7 +27,106 @@
 import { IViewsService } from '../../../../services/views/common/viewsService.js';
 import { ChatViewPane } from '../chatViewPane.js';
 import { ICommandService } from '../../../../../platform/commands/common/commands.js';
-<<<<<<< HEAD
+
+//#region Chat View
+
+export class ToggleChatViewSessionsAction extends Action2 {
+	constructor() {
+		super({
+			id: 'workbench.action.chat.toggleChatViewSessions',
+			title: localize2('chat.toggleChatViewSessions.label', "Show Sessions"),
+			toggled: ContextKeyExpr.equals(`config.${ChatConfiguration.ChatViewSessionsEnabled}`, true),
+			menu: {
+				id: MenuId.ChatWelcomeContext,
+				group: '0_sessions',
+				order: 1,
+				when: ChatContextKeys.inChatEditor.negate()
+			}
+		});
+	}
+
+	async run(accessor: ServicesAccessor): Promise<void> {
+		const configurationService = accessor.get(IConfigurationService);
+
+		const chatViewSessionsEnabled = configurationService.getValue<boolean>(ChatConfiguration.ChatViewSessionsEnabled);
+		await configurationService.updateValue(ChatConfiguration.ChatViewSessionsEnabled, !chatViewSessionsEnabled);
+	}
+}
+
+const agentSessionsOrientationSubmenu = new MenuId('chatAgentSessionsOrientationSubmenu');
+MenuRegistry.appendMenuItem(MenuId.ChatWelcomeContext, {
+	submenu: agentSessionsOrientationSubmenu,
+	title: localize('chat.sessionsOrientation', "Sessions Orientation"),
+	group: '0_sessions',
+	order: 2,
+	when: ChatContextKeys.inChatEditor.negate()
+});
+
+export class SetAgentSessionsOrientationAutoAction extends Action2 {
+
+	constructor() {
+		super({
+			id: 'workbench.action.chat.setAgentSessionsOrientationAuto',
+			title: localize2('chat.sessionsOrientation.auto', "Auto"),
+			toggled: ContextKeyExpr.equals(`config.${ChatConfiguration.ChatViewSessionsOrientation}`, 'auto'),
+			precondition: ContextKeyExpr.equals(`config.${ChatConfiguration.ChatViewSessionsEnabled}`, true),
+			menu: {
+				id: agentSessionsOrientationSubmenu,
+				group: 'navigation',
+				order: 1
+			}
+		});
+	}
+
+	async run(accessor: ServicesAccessor): Promise<void> {
+		const configurationService = accessor.get(IConfigurationService);
+		await configurationService.updateValue(ChatConfiguration.ChatViewSessionsOrientation, 'auto');
+	}
+}
+
+export class SetAgentSessionsOrientationStackedAction extends Action2 {
+
+	constructor() {
+		super({
+			id: 'workbench.action.chat.setAgentSessionsOrientationStacked',
+			title: localize2('chat.sessionsOrientation.stacked', "Stacked"),
+			toggled: ContextKeyExpr.equals(`config.${ChatConfiguration.ChatViewSessionsOrientation}`, 'stacked'),
+			precondition: ContextKeyExpr.equals(`config.${ChatConfiguration.ChatViewSessionsEnabled}`, true),
+			menu: {
+				id: agentSessionsOrientationSubmenu,
+				group: 'navigation',
+				order: 2
+			}
+		});
+	}
+
+	async run(accessor: ServicesAccessor): Promise<void> {
+		const configurationService = accessor.get(IConfigurationService);
+		await configurationService.updateValue(ChatConfiguration.ChatViewSessionsOrientation, 'stacked');
+	}
+}
+
+export class SetAgentSessionsOrientationSideBySideAction extends Action2 {
+
+	constructor() {
+		super({
+			id: 'workbench.action.chat.setAgentSessionsOrientationSideBySide',
+			title: localize2('chat.sessionsOrientation.sideBySide', "Side by Side"),
+			toggled: ContextKeyExpr.equals(`config.${ChatConfiguration.ChatViewSessionsOrientation}`, 'sideBySide'),
+			precondition: ContextKeyExpr.equals(`config.${ChatConfiguration.ChatViewSessionsEnabled}`, true),
+			menu: {
+				id: agentSessionsOrientationSubmenu,
+				group: 'navigation',
+				order: 3
+			}
+		});
+	}
+
+	async run(accessor: ServicesAccessor): Promise<void> {
+		const configurationService = accessor.get(IConfigurationService);
+		await configurationService.updateValue(ChatConfiguration.ChatViewSessionsOrientation, 'sideBySide');
+	}
+}
 import { IInstantiationService } from '../../../../../platform/instantiation/common/instantiation.js';
 import { AgentSessionsPicker } from './agentSessionsPicker.js';
 import { ActiveEditorContext } from '../../../../common/contextkeys.js';
@@ -72,28 +166,10 @@
 			icon: Codicon.history,
 			f1: true,
 			precondition: ChatContextKeys.enabled
-=======
-
-//#region Chat View
-
-export class ToggleChatViewSessionsAction extends Action2 {
-	constructor() {
-		super({
-			id: 'workbench.action.chat.toggleChatViewSessions',
-			title: localize2('chat.toggleChatViewSessions.label', "Show Sessions"),
-			toggled: ContextKeyExpr.equals(`config.${ChatConfiguration.ChatViewSessionsEnabled}`, true),
-			menu: {
-				id: MenuId.ChatWelcomeContext,
-				group: '0_sessions',
-				order: 1,
-				when: ChatContextKeys.inChatEditor.negate()
-			}
->>>>>>> fc108d8a
 		});
 	}
 
 	async run(accessor: ServicesAccessor): Promise<void> {
-<<<<<<< HEAD
 		const instantiationService = accessor.get(IInstantiationService);
 
 		const agentSessionsPicker = instantiationService.createInstance(AgentSessionsPicker);
@@ -138,92 +214,6 @@
 		}
 	}
 }
-=======
-		const configurationService = accessor.get(IConfigurationService);
-
-		const chatViewSessionsEnabled = configurationService.getValue<boolean>(ChatConfiguration.ChatViewSessionsEnabled);
-		await configurationService.updateValue(ChatConfiguration.ChatViewSessionsEnabled, !chatViewSessionsEnabled);
-	}
-}
-
-const agentSessionsOrientationSubmenu = new MenuId('chatAgentSessionsOrientationSubmenu');
-MenuRegistry.appendMenuItem(MenuId.ChatWelcomeContext, {
-	submenu: agentSessionsOrientationSubmenu,
-	title: localize('chat.sessionsOrientation', "Sessions Orientation"),
-	group: '0_sessions',
-	order: 2,
-	when: ChatContextKeys.inChatEditor.negate()
-});
-
-export class SetAgentSessionsOrientationAutoAction extends Action2 {
-
-	constructor() {
-		super({
-			id: 'workbench.action.chat.setAgentSessionsOrientationAuto',
-			title: localize2('chat.sessionsOrientation.auto', "Auto"),
-			toggled: ContextKeyExpr.equals(`config.${ChatConfiguration.ChatViewSessionsOrientation}`, 'auto'),
-			precondition: ContextKeyExpr.equals(`config.${ChatConfiguration.ChatViewSessionsEnabled}`, true),
-			menu: {
-				id: agentSessionsOrientationSubmenu,
-				group: 'navigation',
-				order: 1
-			}
-		});
-	}
-
-	async run(accessor: ServicesAccessor): Promise<void> {
-		const configurationService = accessor.get(IConfigurationService);
-		await configurationService.updateValue(ChatConfiguration.ChatViewSessionsOrientation, 'auto');
-	}
-}
-
-export class SetAgentSessionsOrientationStackedAction extends Action2 {
-
-	constructor() {
-		super({
-			id: 'workbench.action.chat.setAgentSessionsOrientationStacked',
-			title: localize2('chat.sessionsOrientation.stacked', "Stacked"),
-			toggled: ContextKeyExpr.equals(`config.${ChatConfiguration.ChatViewSessionsOrientation}`, 'stacked'),
-			precondition: ContextKeyExpr.equals(`config.${ChatConfiguration.ChatViewSessionsEnabled}`, true),
-			menu: {
-				id: agentSessionsOrientationSubmenu,
-				group: 'navigation',
-				order: 2
-			}
-		});
-	}
-
-	async run(accessor: ServicesAccessor): Promise<void> {
-		const configurationService = accessor.get(IConfigurationService);
-		await configurationService.updateValue(ChatConfiguration.ChatViewSessionsOrientation, 'stacked');
-	}
-}
-
-export class SetAgentSessionsOrientationSideBySideAction extends Action2 {
-
-	constructor() {
-		super({
-			id: 'workbench.action.chat.setAgentSessionsOrientationSideBySide',
-			title: localize2('chat.sessionsOrientation.sideBySide', "Side by Side"),
-			toggled: ContextKeyExpr.equals(`config.${ChatConfiguration.ChatViewSessionsOrientation}`, 'sideBySide'),
-			precondition: ContextKeyExpr.equals(`config.${ChatConfiguration.ChatViewSessionsEnabled}`, true),
-			menu: {
-				id: agentSessionsOrientationSubmenu,
-				group: 'navigation',
-				order: 3
-			}
-		});
-	}
-
-	async run(accessor: ServicesAccessor): Promise<void> {
-		const configurationService = accessor.get(IConfigurationService);
-		await configurationService.updateValue(ChatConfiguration.ChatViewSessionsOrientation, 'sideBySide');
-	}
-}
-import { IEditorOptions } from '../../../../../platform/editor/common/editor.js';
-import { IChatSessionsService } from '../../common/chatSessionsService.js';
-import { Schemas } from '../../../../../base/common/network.js';
->>>>>>> fc108d8a
 
 export class FocusAgentSessionsAction extends Action2 {
 
