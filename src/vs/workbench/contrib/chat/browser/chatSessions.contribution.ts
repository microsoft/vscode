--- conflicted
+++ resolved
@@ -963,12 +963,7 @@
 				description = part.content;
 			}
 		}
-
-<<<<<<< HEAD
-		return this.cleanUpProgress(description) || localize('chat.sessions.description.working', "Working...");
-=======
-		return description;
->>>>>>> 34e8399e
+		return this.cleanUpProgress(description);
 	}
 
 	private cleanUpProgress(progress: IMarkdownString | string | undefined): string {
