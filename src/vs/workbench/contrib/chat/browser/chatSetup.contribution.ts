--- conflicted
+++ resolved
@@ -19,10 +19,7 @@
 import { ServicesAccessor } from '../../../../editor/browser/editorExtensions.js';
 import { MarkdownRenderer } from '../../../../editor/browser/widget/markdownRenderer/browser/markdownRenderer.js';
 import { localize, localize2 } from '../../../../nls.js';
-<<<<<<< HEAD
 import { Action2, IAction2Options, MenuId, registerAction2 } from '../../../../platform/actions/common/actions.js';
-=======
-import { Action2, MenuId, registerAction2 } from '../../../../platform/actions/common/actions.js';
 import { ICommandService } from '../../../../platform/commands/common/commands.js';
 import { IConfigurationService } from '../../../../platform/configuration/common/configuration.js';
 import { ContextKeyExpr, IContextKey, IContextKeyService } from '../../../../platform/contextkey/common/contextkey.js';
@@ -30,7 +27,6 @@
 import { IDialogService } from '../../../../platform/dialogs/common/dialogs.js';
 import { IExtensionManagementService } from '../../../../platform/extensionManagement/common/extensionManagement.js';
 import { ExtensionIdentifier } from '../../../../platform/extensions/common/extensions.js';
->>>>>>> 6019edf7
 import { IInstantiationService } from '../../../../platform/instantiation/common/instantiation.js';
 import { ILogService } from '../../../../platform/log/common/log.js';
 import product from '../../../../platform/product/common/product.js';
@@ -71,14 +67,7 @@
 	providerScopes: product.defaultChatAgent?.providerScopes ?? [[]],
 	entitlementUrl: product.defaultChatAgent?.entitlementUrl ?? '',
 	entitlementSignupLimitedUrl: product.defaultChatAgent?.entitlementSignupLimitedUrl ?? '',
-<<<<<<< HEAD
-	entitlementCanSignupLimited: product.defaultChatAgent?.entitlementCanSignupLimited ?? '',
-	entitlementSkuType: product.defaultChatAgent?.entitlementSkuType ?? '',
-	entitlementSkuTypeLimited: product.defaultChatAgent?.entitlementSkuTypeLimited ?? '',
-	entitlementSkuTypeLimitedName: product.defaultChatAgent?.entitlementSkuTypeLimitedName ?? '',
 	managePlanUrl: product.defaultChatAgent?.managePlanUrl ?? '',
-=======
->>>>>>> 6019edf7
 };
 
 enum ChatEntitlement {
@@ -251,11 +240,11 @@
 			}
 		}
 
-		const outOfFreeChatResponses = localize('out of free chat responses', "You've run out of free chat responses, but free code completions are still available as part of the {0} Free plan.", defaultChat.name);
-		const outOfCompletions = localize('out of completions', "You've run out of free code completions, but free chat responses are still available as part of the {0} Free plan.", defaultChat.name);
-		const outOfLimits = localize('out of limits', "You've reached the limits of the {0} Free plan.", defaultChat.name);
+		const outOfFreeChatResponses = localize('out of free chat responses', "You've run out of free chat responses, but free code completions are still available as part of the Copilot Free plan.");
+		const outOfCompletions = localize('out of completions', "You've run out of free code completions, but free chat responses are still available as part of the Copilot Free plan.");
+		const outOfLimits = localize('out of limits', "You've reached the limits of the Copilot Free plan.");
 		const limitReset = localize('limit reset', "Your limits will reset on {0}.", 'January 13, 2025 at 3:35 PM');
-		const upgradeToPro = localize('upgradeToPro', "Here's what you can expect when upgrading to {0} Pro:\n- Unlimited code completions\n- Unlimited chat interactions\n- 30 day free trial", defaultChat.name);
+		const upgradeToPro = localize('upgradeToPro', "Here's what you can expect when upgrading to Copilot Pro:\n- Unlimited code completions\n- Unlimited chat interactions\n- 30 day free trial");
 
 		abstract class AbstractShowLimitReachedDialogAction extends Action2 {
 
@@ -268,14 +257,14 @@
 
 				await accessor.get(IDialogService).prompt({
 					type: 'none',
-					message: localize('limit reached', "{0} Free", defaultChat.name),
+					message: localize('limit reached', "Copilot Free"),
 					cancelButton: {
 						label: localize('dismiss', "Dismiss"),
 						run: () => { /* noop */ }
 					},
 					buttons: [
 						{
-							label: localize('managePlan', "Upgrade to {0} Pro", defaultChat.name),
+							label: localize('managePlan', "Upgrade to Copilot Pro"),
 							run: () => commandService.executeCommand('workbench.action.chat.managePlan')
 						},
 					],
