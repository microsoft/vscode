--- conflicted
+++ resolved
@@ -64,17 +64,13 @@
 	private model: IChatModel | undefined;
 	private modelDisposables = this._register(new MutableDisposable());
 
-<<<<<<< HEAD
-	private toolbar?: MenuWorkbenchToolBar;
+	private navigationToolbar?: MenuWorkbenchToolBar;
+	private actionsToolbar?: MenuWorkbenchToolBar;
 	private agentPickerActionViewItem?: ChatViewTitleAgentPickerActionViewItem;
 
 	get agentPickerElement(): HTMLElement | undefined {
 		return this.agentPickerActionViewItem?.element;
 	}
-=======
-	private navigationToolbar?: MenuWorkbenchToolBar;
-	private actionsToolbar?: MenuWorkbenchToolBar;
->>>>>>> d9c15812
 
 	private lastKnownHeight = 0;
 
@@ -120,8 +116,13 @@
 		]);
 
 		// Toolbar on the left
-<<<<<<< HEAD
-		this.toolbar = this._register(this.instantiationService.createInstance(MenuWorkbenchToolBar, elements.toolbar, MenuId.ChatViewSessionTitleToolbar, {
+		this.navigationToolbar = this._register(this.instantiationService.createInstance(MenuWorkbenchToolBar, elements.navigationToolbar, MenuId.ChatViewSessionTitleNavigationToolbar, {
+			menuOptions: { shouldForwardArgs: true },
+			hiddenItemStrategy: HiddenItemStrategy.NoHide
+		}));
+
+		// Actions toolbar on the right
+		this.actionsToolbar = this._register(this.instantiationService.createInstance(MenuWorkbenchToolBar, elements.actionsToolbar, MenuId.ChatViewSessionTitleToolbar, {
 			actionViewItemProvider: (action: IAction) => {
 				if (action.id === ACTION_ID_PICK_AGENT_SESSION) {
 					this.agentPickerActionViewItem = this._register(new ChatViewTitleAgentPickerActionViewItem(action));
@@ -132,17 +133,6 @@
 			},
 			hiddenItemStrategy: HiddenItemStrategy.NoHide,
 			menuOptions: { shouldForwardArgs: true }
-=======
-		this.navigationToolbar = this._register(this.instantiationService.createInstance(MenuWorkbenchToolBar, elements.navigationToolbar, MenuId.ChatViewSessionTitleNavigationToolbar, {
-			menuOptions: { shouldForwardArgs: true },
-			hiddenItemStrategy: HiddenItemStrategy.NoHide
-		}));
-
-		// Actions toolbar on the right
-		this.actionsToolbar = this._register(this.instantiationService.createInstance(MenuWorkbenchToolBar, elements.actionsToolbar, MenuId.ChatViewSessionTitleToolbar, {
-			menuOptions: { shouldForwardArgs: true },
-			hiddenItemStrategy: HiddenItemStrategy.NoHide
->>>>>>> d9c15812
 		}));
 
 		// Title controls
