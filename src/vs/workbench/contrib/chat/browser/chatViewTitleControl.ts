/*---------------------------------------------------------------------------------------------
 *  Copyright (c) Microsoft Corporation. All rights reserved.
 *  Licensed under the MIT License. See License.txt in the project root for license information.
 *--------------------------------------------------------------------------------------------*/

import './media/chatViewTitleControl.css';
import { addDisposableListener, EventType, h } from '../../../../base/browser/dom.js';
import { renderAsPlaintext } from '../../../../base/browser/markdownRenderer.js';
import { Gesture, EventType as TouchEventType } from '../../../../base/browser/touch.js';
import { getBaseLayerHoverDelegate } from '../../../../base/browser/ui/hover/hoverDelegate2.js';
import { ActionViewItem, IActionViewItemOptions } from '../../../../base/browser/ui/actionbar/actionViewItems.js';
import { IAction } from '../../../../base/common/actions.js';
import { Emitter } from '../../../../base/common/event.js';
import { MarkdownString } from '../../../../base/common/htmlContent.js';
import { Disposable, MutableDisposable } from '../../../../base/common/lifecycle.js';
import { MarshalledId } from '../../../../base/common/marshallingIds.js';
import { ThemeIcon } from '../../../../base/common/themables.js';
import { localize } from '../../../../nls.js';
import { HiddenItemStrategy, MenuWorkbenchToolBar } from '../../../../platform/actions/browser/toolbar.js';
import { Action2, MenuId, registerAction2 } from '../../../../platform/actions/common/actions.js';
import { IConfigurationService } from '../../../../platform/configuration/common/configuration.js';
import { IInstantiationService, ServicesAccessor } from '../../../../platform/instantiation/common/instantiation.js';
import { IViewContainerModel, IViewDescriptorService } from '../../../common/views.js';
import { ActivityBarPosition, LayoutSettings } from '../../../services/layout/browser/layoutService.js';
import { IChatViewTitleActionContext } from '../common/chatActions.js';
import { IChatModel } from '../common/chatModel.js';
import { ChatConfiguration } from '../common/constants.js';
import { ChatViewId } from './chat.js';
import { AgentSessionProviders, getAgentSessionProviderIcon, getAgentSessionProviderName } from './agentSessions/agentSessions.js';
<<<<<<< HEAD
=======
import { ActionViewItem, IActionViewItemOptions } from '../../../../base/browser/ui/actionbar/actionViewItems.js';
import { IAction } from '../../../../base/common/actions.js';
>>>>>>> a201751a
import { AgentSessionsPicker } from './agentSessions/agentSessionsPicker.js';

export interface IChatViewTitleDelegate {
	updateTitle(title: string): void;
	focusChat(): void;
}

export class ChatViewTitleControl extends Disposable {

	private static readonly DEFAULT_TITLE = localize('chat', "Chat");
	private static readonly PICK_AGENT_SESSION_ACTION_ID = 'workbench.action.chat.pickAgentSession';

	private readonly _onDidChangeHeight = this._register(new Emitter<void>());
	readonly onDidChangeHeight = this._onDidChangeHeight.event;

	private get viewContainerModel(): IViewContainerModel | undefined {
		const viewContainer = this.viewDescriptorService.getViewContainerByViewId(ChatViewId);
		if (viewContainer) {
			return this.viewDescriptorService.getViewContainerModel(viewContainer);
		}

		return undefined;
	}

	private title: string | undefined = undefined;

	private titleContainer: HTMLElement | undefined;
<<<<<<< HEAD
	private titleLabel: ChatViewTitleLabel | undefined;
=======
	private titleLabel = this._register(new MutableDisposable<ChatViewTitleLabel>());
>>>>>>> a201751a
	private titleIcon: HTMLElement | undefined;

	private model: IChatModel | undefined;
	private modelDisposables = this._register(new MutableDisposable());

	private navigationToolbar?: MenuWorkbenchToolBar;
	private actionsToolbar?: MenuWorkbenchToolBar;

	private lastKnownHeight = 0;

	constructor(
		private readonly container: HTMLElement,
		private readonly delegate: IChatViewTitleDelegate,
		@IConfigurationService private readonly configurationService: IConfigurationService,
		@IViewDescriptorService private readonly viewDescriptorService: IViewDescriptorService,
		@IInstantiationService private readonly instantiationService: IInstantiationService,
	) {
		super();

		this.render(this.container);

		this.registerListeners();
		this.registerActions();
	}

	private registerListeners(): void {

		// Update when views change in container
		if (this.viewContainerModel) {
			this._register(this.viewContainerModel.onDidAddVisibleViewDescriptors(() => this.doUpdate()));
			this._register(this.viewContainerModel.onDidRemoveVisibleViewDescriptors(() => this.doUpdate()));
		}

		// Update on configuration changes
		this._register(this.configurationService.onDidChangeConfiguration(e => {
			if (
				e.affectsConfiguration(LayoutSettings.ACTIVITY_BAR_LOCATION) ||
				e.affectsConfiguration(ChatConfiguration.ChatViewTitleEnabled)
			) {
				this.doUpdate();
			}
		}));
	}

	private registerActions(): void {
<<<<<<< HEAD
		const that = this;

=======
>>>>>>> a201751a
		this._register(registerAction2(class extends Action2 {
			constructor() {
				super({
					id: ChatViewTitleControl.PICK_AGENT_SESSION_ACTION_ID,
					title: localize('chat.pickAgentSession', "Pick Agent Session"),
					f1: false,
					menu: [{
						id: MenuId.ChatViewSessionTitleNavigationToolbar,
						group: 'navigation',
						order: 2
					}]
				});
			}

			async run(accessor: ServicesAccessor): Promise<void> {
				const instantiationService = accessor.get(IInstantiationService);

<<<<<<< HEAD
				const agentSessionsPicker = instantiationService.createInstance(AgentSessionsPicker, that.titleLabel?.element);
=======
				const agentSessionsPicker = instantiationService.createInstance(AgentSessionsPicker);
>>>>>>> a201751a
				await agentSessionsPicker.pickAgentSession();
			}
		}));
	}

	private render(parent: HTMLElement): void {
		const elements = h('div.chat-view-title-container', [
			h('div.chat-view-title-navigation-toolbar@navigationToolbar'),
			h('span.chat-view-title-icon@icon'),
			h('div.chat-view-title-actions-toolbar@actionsToolbar'),
		]);

		// Toolbar on the left
		this.navigationToolbar = this._register(this.instantiationService.createInstance(MenuWorkbenchToolBar, elements.navigationToolbar, MenuId.ChatViewSessionTitleNavigationToolbar, {
<<<<<<< HEAD
			menuOptions: { shouldForwardArgs: true },
			actionViewItemProvider: (action: IAction) => {
				if (action.id === ChatViewTitleControl.PICK_AGENT_SESSION_ACTION_ID) {
					this.titleLabel?.dispose();
					this.titleLabel = this._register(new ChatViewTitleLabel(action));
					this.titleLabel?.updateTitle(this.title ?? ChatViewTitleControl.DEFAULT_TITLE);

					return this.titleLabel;
=======
			actionViewItemProvider: (action: IAction) => {
				if (action.id === ChatViewTitleControl.PICK_AGENT_SESSION_ACTION_ID) {
					this.titleLabel.value = new ChatViewTitleLabel(action);
					this.titleLabel.value.updateTitle(this.title ?? ChatViewTitleControl.DEFAULT_TITLE);

					return this.titleLabel.value;
>>>>>>> a201751a
				}

				return undefined;
			},
<<<<<<< HEAD
			hiddenItemStrategy: HiddenItemStrategy.NoHide
=======
			hiddenItemStrategy: HiddenItemStrategy.NoHide,
			menuOptions: { shouldForwardArgs: true }
>>>>>>> a201751a
		}));

		// Actions toolbar on the right
		this.actionsToolbar = this._register(this.instantiationService.createInstance(MenuWorkbenchToolBar, elements.actionsToolbar, MenuId.ChatViewSessionTitleToolbar, {
			menuOptions: { shouldForwardArgs: true },
			hiddenItemStrategy: HiddenItemStrategy.NoHide
		}));

		// Title controls
		this.titleContainer = elements.root;
		this.titleIcon = elements.icon;
		this._register(getBaseLayerHoverDelegate().setupDelayedHoverAtMouse(this.titleIcon, () => ({
			content: this.getIconHoverContent() ?? '',
			appearance: { compact: true }
		})));

		// Click to focus chat
		this._register(Gesture.addTarget(this.titleContainer));
		for (const eventType of [TouchEventType.Tap, EventType.CLICK]) {
			this._register(addDisposableListener(this.titleContainer, eventType, () => {
				this.delegate.focusChat();
			}));
		}

		parent.appendChild(this.titleContainer);
	}

	update(model: IChatModel | undefined): void {
		this.model = model;

		this.modelDisposables.value = model?.onDidChange(e => {
			if (e.kind === 'setCustomTitle' || e.kind === 'addRequest') {
				this.doUpdate();
			}
		});

		this.doUpdate();
	}

	private doUpdate(): void {
		const markdownTitle = new MarkdownString(this.model?.title ?? '');
		this.title = renderAsPlaintext(markdownTitle);

		this.delegate.updateTitle(this.getTitleWithPrefix());

		this.updateTitle(this.title ?? ChatViewTitleControl.DEFAULT_TITLE);
		this.updateIcon();

		const context = this.model && {
			$mid: MarshalledId.ChatViewContext,
			sessionResource: this.model.sessionResource
		} satisfies IChatViewTitleActionContext;

		if (this.navigationToolbar) {
			this.navigationToolbar.context = context;
		}

		if (this.actionsToolbar) {
			this.actionsToolbar.context = context;
		}
	}

	private updateIcon(): void {
		if (!this.titleIcon) {
			return;
		}

		const icon = this.getIcon();
		if (icon) {
			this.titleIcon.className = `chat-view-title-icon ${ThemeIcon.asClassName(icon)}`;
		} else {
			this.titleIcon.className = 'chat-view-title-icon';
		}
	}

	private getIcon(): ThemeIcon | undefined {
		const sessionType = this.model?.contributedChatSession?.chatSessionType;
		switch (sessionType) {
			case AgentSessionProviders.Background:
			case AgentSessionProviders.Cloud:
				return getAgentSessionProviderIcon(sessionType);
		}

		return undefined;
	}

	private getIconHoverContent(): string | undefined {
		const sessionType = this.model?.contributedChatSession?.chatSessionType;
		switch (sessionType) {
			case AgentSessionProviders.Background:
			case AgentSessionProviders.Cloud:
				return localize('backgroundSession', "{0} Agent Session", getAgentSessionProviderName(sessionType));
		}

		return undefined;
	}

	private updateTitle(title: string): void {
		if (!this.titleContainer) {
			return;
		}

		this.titleContainer.classList.toggle('visible', this.shouldRender());
<<<<<<< HEAD
		this.titleLabel?.updateTitle(title);
=======
		this.titleLabel.value?.updateTitle(title);
>>>>>>> a201751a

		const currentHeight = this.getHeight();
		if (currentHeight !== this.lastKnownHeight) {
			this.lastKnownHeight = currentHeight;

			this._onDidChangeHeight.fire();
		}
	}

	private shouldRender(): boolean {
		if (!this.isEnabled()) {
			return false; // title hidden via setting
		}

		if (this.viewContainerModel && this.viewContainerModel.visibleViewDescriptors.length > 1) {
			return false; // multiple views visible, chat view shows a title already
		}

		if (this.configurationService.getValue<ActivityBarPosition>(LayoutSettings.ACTIVITY_BAR_LOCATION) !== ActivityBarPosition.DEFAULT) {
			return false; // activity bar not in default location, view title shown already
		}

		return !!this.model?.title;
	}

	private isEnabled(): boolean {
		return this.configurationService.getValue<boolean>(ChatConfiguration.ChatViewTitleEnabled) === true;
	}

	getSingleViewPaneContainerTitle(): string | undefined {
		if (
			!this.isEnabled() ||	// title disabled
			this.shouldRender()		// title is rendered in the view, do not repeat
		) {
			return undefined;
		}

		return this.getTitleWithPrefix();
	}

	private getTitleWithPrefix(): string {
		if (this.title) {
			return localize('chatTitleWithPrefixCustom', "Chat: {0}", this.title);
		}

		return ChatViewTitleControl.DEFAULT_TITLE;
	}

	getHeight(): number {
		if (!this.titleContainer || this.titleContainer.style.display === 'none') {
			return 0;
		}

		return this.titleContainer.offsetHeight;
	}
}

class ChatViewTitleLabel extends ActionViewItem {

	private title: string | undefined;

	constructor(action: IAction, options?: IActionViewItemOptions) {
		super(null, action, { ...options, icon: false, label: true });
	}

	override render(container: HTMLElement): void {
		super.render(container);

		this.label?.classList.add('chat-view-title-label');
	}

	protected override updateLabel(): void {
<<<<<<< HEAD
		if (this.options.label && this.label && this.title) {
=======
		if (this.options.label && this.label && typeof this.title === 'string') {
>>>>>>> a201751a
			this.label.textContent = this.title;
		}
	}

	updateTitle(title: string): void {
		this.title = title;
<<<<<<< HEAD
=======

>>>>>>> a201751a
		this.updateLabel();
	}
}<|MERGE_RESOLUTION|>--- conflicted
+++ resolved
@@ -8,13 +8,11 @@
 import { renderAsPlaintext } from '../../../../base/browser/markdownRenderer.js';
 import { Gesture, EventType as TouchEventType } from '../../../../base/browser/touch.js';
 import { getBaseLayerHoverDelegate } from '../../../../base/browser/ui/hover/hoverDelegate2.js';
-import { ActionViewItem, IActionViewItemOptions } from '../../../../base/browser/ui/actionbar/actionViewItems.js';
-import { IAction } from '../../../../base/common/actions.js';
 import { Emitter } from '../../../../base/common/event.js';
 import { MarkdownString } from '../../../../base/common/htmlContent.js';
 import { Disposable, MutableDisposable } from '../../../../base/common/lifecycle.js';
+import { ThemeIcon } from '../../../../base/common/themables.js';
 import { MarshalledId } from '../../../../base/common/marshallingIds.js';
-import { ThemeIcon } from '../../../../base/common/themables.js';
 import { localize } from '../../../../nls.js';
 import { HiddenItemStrategy, MenuWorkbenchToolBar } from '../../../../platform/actions/browser/toolbar.js';
 import { Action2, MenuId, registerAction2 } from '../../../../platform/actions/common/actions.js';
@@ -27,11 +25,8 @@
 import { ChatConfiguration } from '../common/constants.js';
 import { ChatViewId } from './chat.js';
 import { AgentSessionProviders, getAgentSessionProviderIcon, getAgentSessionProviderName } from './agentSessions/agentSessions.js';
-<<<<<<< HEAD
-=======
 import { ActionViewItem, IActionViewItemOptions } from '../../../../base/browser/ui/actionbar/actionViewItems.js';
 import { IAction } from '../../../../base/common/actions.js';
->>>>>>> a201751a
 import { AgentSessionsPicker } from './agentSessions/agentSessionsPicker.js';
 
 export interface IChatViewTitleDelegate {
@@ -59,11 +54,7 @@
 	private title: string | undefined = undefined;
 
 	private titleContainer: HTMLElement | undefined;
-<<<<<<< HEAD
-	private titleLabel: ChatViewTitleLabel | undefined;
-=======
 	private titleLabel = this._register(new MutableDisposable<ChatViewTitleLabel>());
->>>>>>> a201751a
 	private titleIcon: HTMLElement | undefined;
 
 	private model: IChatModel | undefined;
@@ -109,11 +100,6 @@
 	}
 
 	private registerActions(): void {
-<<<<<<< HEAD
-		const that = this;
-
-=======
->>>>>>> a201751a
 		this._register(registerAction2(class extends Action2 {
 			constructor() {
 				super({
@@ -131,11 +117,7 @@
 			async run(accessor: ServicesAccessor): Promise<void> {
 				const instantiationService = accessor.get(IInstantiationService);
 
-<<<<<<< HEAD
-				const agentSessionsPicker = instantiationService.createInstance(AgentSessionsPicker, that.titleLabel?.element);
-=======
 				const agentSessionsPicker = instantiationService.createInstance(AgentSessionsPicker);
->>>>>>> a201751a
 				await agentSessionsPicker.pickAgentSession();
 			}
 		}));
@@ -150,33 +132,18 @@
 
 		// Toolbar on the left
 		this.navigationToolbar = this._register(this.instantiationService.createInstance(MenuWorkbenchToolBar, elements.navigationToolbar, MenuId.ChatViewSessionTitleNavigationToolbar, {
-<<<<<<< HEAD
-			menuOptions: { shouldForwardArgs: true },
-			actionViewItemProvider: (action: IAction) => {
-				if (action.id === ChatViewTitleControl.PICK_AGENT_SESSION_ACTION_ID) {
-					this.titleLabel?.dispose();
-					this.titleLabel = this._register(new ChatViewTitleLabel(action));
-					this.titleLabel?.updateTitle(this.title ?? ChatViewTitleControl.DEFAULT_TITLE);
-
-					return this.titleLabel;
-=======
 			actionViewItemProvider: (action: IAction) => {
 				if (action.id === ChatViewTitleControl.PICK_AGENT_SESSION_ACTION_ID) {
 					this.titleLabel.value = new ChatViewTitleLabel(action);
 					this.titleLabel.value.updateTitle(this.title ?? ChatViewTitleControl.DEFAULT_TITLE);
 
 					return this.titleLabel.value;
->>>>>>> a201751a
 				}
 
 				return undefined;
 			},
-<<<<<<< HEAD
-			hiddenItemStrategy: HiddenItemStrategy.NoHide
-=======
 			hiddenItemStrategy: HiddenItemStrategy.NoHide,
 			menuOptions: { shouldForwardArgs: true }
->>>>>>> a201751a
 		}));
 
 		// Actions toolbar on the right
@@ -280,11 +247,7 @@
 		}
 
 		this.titleContainer.classList.toggle('visible', this.shouldRender());
-<<<<<<< HEAD
-		this.titleLabel?.updateTitle(title);
-=======
 		this.titleLabel.value?.updateTitle(title);
->>>>>>> a201751a
 
 		const currentHeight = this.getHeight();
 		if (currentHeight !== this.lastKnownHeight) {
@@ -357,21 +320,14 @@
 	}
 
 	protected override updateLabel(): void {
-<<<<<<< HEAD
-		if (this.options.label && this.label && this.title) {
-=======
 		if (this.options.label && this.label && typeof this.title === 'string') {
->>>>>>> a201751a
 			this.label.textContent = this.title;
 		}
 	}
 
 	updateTitle(title: string): void {
 		this.title = title;
-<<<<<<< HEAD
-=======
-
->>>>>>> a201751a
+
 		this.updateLabel();
 	}
 }