/*---------------------------------------------------------------------------------------------
 *  Copyright (c) Microsoft Corporation. All rights reserved.
 *  Licensed under the MIT License. See License.txt in the project root for license information.
 *--------------------------------------------------------------------------------------------*/

import './media/chatViewPane.css';
import { $, append, getWindow } from '../../../../base/browser/dom.js';
import { CancellationToken } from '../../../../base/common/cancellation.js';
import { DisposableStore, MutableDisposable, toDisposable } from '../../../../base/common/lifecycle.js';
import { MarshalledId } from '../../../../base/common/marshallingIds.js';
import { autorun, IReader } from '../../../../base/common/observable.js';
import { URI } from '../../../../base/common/uri.js';
import { IConfigurationService } from '../../../../platform/configuration/common/configuration.js';
import { IContextKeyService } from '../../../../platform/contextkey/common/contextkey.js';
import { IContextMenuService } from '../../../../platform/contextview/browser/contextView.js';
import { IHoverService } from '../../../../platform/hover/browser/hover.js';
import { IInstantiationService } from '../../../../platform/instantiation/common/instantiation.js';
import { ServiceCollection } from '../../../../platform/instantiation/common/serviceCollection.js';
import { IKeybindingService } from '../../../../platform/keybinding/common/keybinding.js';
import { ILayoutService } from '../../../../platform/layout/browser/layoutService.js';
import { ILogService } from '../../../../platform/log/common/log.js';
import { IOpenerService } from '../../../../platform/opener/common/opener.js';
import { IStorageService, StorageScope, StorageTarget } from '../../../../platform/storage/common/storage.js';
import { ITelemetryService } from '../../../../platform/telemetry/common/telemetry.js';
import { editorBackground } from '../../../../platform/theme/common/colorRegistry.js';
import { IThemeService } from '../../../../platform/theme/common/themeService.js';
import { IViewPaneOptions, ViewPane } from '../../../browser/parts/views/viewPane.js';
import { Memento } from '../../../common/memento.js';
import { SIDE_BAR_FOREGROUND } from '../../../common/theme.js';
import { IViewDescriptorService, ViewContainerLocation } from '../../../common/views.js';
import { IChatViewTitleActionContext } from '../common/chatActions.js';
import { IChatAgentService } from '../common/chatAgents.js';
import { ChatContextKeys } from '../common/chatContextKeys.js';
import { IChatModel, IChatModelInputState } from '../common/chatModel.js';
import { CHAT_PROVIDER_ID } from '../common/chatParticipantContribTypes.js';
import { IChatModelReference, IChatService } from '../common/chatService.js';
import { IChatSessionsExtensionPoint, IChatSessionsService, localChatSessionType } from '../common/chatSessionsService.js';
import { LocalChatSessionUri } from '../common/chatUri.js';
import { ChatAgentLocation, ChatConfiguration, ChatModeKind, LEGACY_AGENT_SESSIONS_VIEW_ID } from '../common/constants.js';
import { AGENT_SESSIONS_VIEW_ID } from './agentSessions/agentSessions.js';
import { showCloseActiveChatNotification } from './actions/chatCloseNotification.js';
import { ChatWidget } from './chatWidget.js';
import { Link } from '../../../../platform/opener/browser/link.js';
import { localize } from '../../../../nls.js';
import { ChatViewWelcomeController, IViewWelcomeDelegate } from './viewsWelcome/chatViewWelcomeController.js';
import { AgentSessionsControl } from './agentSessions/agentSessionsControl.js';
<<<<<<< HEAD
import { ChatViewTitleControl } from './chatViewTitleControl.js';
=======
import { ICommandService } from '../../../../platform/commands/common/commands.js';
>>>>>>> 6ea77b3f

interface IChatViewPaneState extends Partial<IChatModelInputState> {
	sessionId?: string;
	hasMigratedCurrentSession?: boolean;
}

type ChatViewPaneOpenedClassification = {
	owner: 'sbatten';
	comment: 'Event fired when the chat view pane is opened';
};

export class ChatViewPane extends ViewPane implements IViewWelcomeDelegate {

	private _widget!: ChatWidget;
	get widget(): ChatWidget { return this._widget; }

	private readonly modelRef = this._register(new MutableDisposable<IChatModelReference>());

	private readonly memento: Memento<IChatViewPaneState>;
	private readonly viewState: IChatViewPaneState;

	private sessionsContainer: HTMLElement | undefined;
	private sessionsControl: AgentSessionsControl | undefined;
	private sessionsLinkContainer: HTMLElement | undefined;

	private titleControl: ChatViewTitleControl | undefined;
	private readonly modelDisposables = this._register(new DisposableStore());

	private restoringSession: Promise<void> | undefined;

	private lastDimensions: { height: number; width: number } | undefined;

	constructor(
		private readonly chatOptions: { location: ChatAgentLocation.Chat },
		options: IViewPaneOptions,
		@IKeybindingService keybindingService: IKeybindingService,
		@IContextMenuService contextMenuService: IContextMenuService,
		@IConfigurationService configurationService: IConfigurationService,
		@IContextKeyService contextKeyService: IContextKeyService,
		@IViewDescriptorService viewDescriptorService: IViewDescriptorService,
		@IInstantiationService instantiationService: IInstantiationService,
		@IOpenerService openerService: IOpenerService,
		@IThemeService themeService: IThemeService,
		@IHoverService hoverService: IHoverService,
		@IStorageService private readonly storageService: IStorageService,
		@IChatService private readonly chatService: IChatService,
		@IChatAgentService private readonly chatAgentService: IChatAgentService,
		@ILogService private readonly logService: ILogService,
		@ILayoutService private readonly layoutService: ILayoutService,
		@IChatSessionsService private readonly chatSessionsService: IChatSessionsService,
		@ITelemetryService private readonly telemetryService: ITelemetryService,
		@ICommandService private readonly commandService: ICommandService,
	) {
		super(options, keybindingService, contextMenuService, configurationService, contextKeyService, viewDescriptorService, instantiationService, openerService, themeService, hoverService);

		// View state for the ViewPane is currently global per-provider basically,
		// but some other strictly per-model state will require a separate memento.
		this.memento = new Memento(`interactive-session-view-${CHAT_PROVIDER_ID}`, this.storageService);
		this.viewState = this.memento.getMemento(StorageScope.WORKSPACE, StorageTarget.MACHINE);

		// Location context key
		ChatContextKeys.panelLocation.bindTo(contextKeyService).set(viewDescriptorService.getViewLocationById(options.id) ?? ViewContainerLocation.AuxiliaryBar);

		this.maybeMigrateCurrentSession();

		this.registerListeners();
	}

	private maybeMigrateCurrentSession(): void {
		if (this.chatOptions.location === ChatAgentLocation.Chat && !this.viewState.hasMigratedCurrentSession) {
			const editsMemento = new Memento<IChatViewPaneState>(`interactive-session-view-${CHAT_PROVIDER_ID}-edits`, this.storageService);
			const lastEditsState = editsMemento.getMemento(StorageScope.WORKSPACE, StorageTarget.MACHINE);
			if (lastEditsState.sessionId) {
				this.logService.trace(`ChatViewPane: last edits session was ${lastEditsState.sessionId}`);
				if (!this.chatService.isPersistedSessionEmpty(LocalChatSessionUri.forSession(lastEditsState.sessionId))) {
					this.logService.info(`ChatViewPane: migrating ${lastEditsState.sessionId} to unified view`);
					this.viewState.sessionId = lastEditsState.sessionId;
					// Migrate old inputValue to new inputText, and old chatMode to new mode structure
					if (lastEditsState.inputText) {
						this.viewState.inputText = lastEditsState.inputText;
					}
					if (lastEditsState.mode) {
						this.viewState.mode = lastEditsState.mode;
					} else {
						// Default to Edit mode for migrated edits sessions
						this.viewState.mode = { id: ChatModeKind.Edit, kind: ChatModeKind.Edit };
					}
					this.viewState.hasMigratedCurrentSession = true;
				}
			}
		}
	}

	private registerListeners(): void {
		this._register(this.chatAgentService.onDidChangeAgents(() => {
			if (this.chatAgentService.getDefaultAgent(this.chatOptions?.location)) {
				if (!this._widget?.viewModel && !this.restoringSession) {
					const info = this.getTransferredOrPersistedSessionInfo();
					this.restoringSession =
						(info.sessionId ? this.chatService.getOrRestoreSession(LocalChatSessionUri.forSession(info.sessionId)) : Promise.resolve(undefined)).then(async modelRef => {
							if (!this._widget) {
								// renderBody has not been called yet
								return;
							}

							// The widget may be hidden at this point, because welcome views were allowed. Use setVisible to
							// avoid doing a render while the widget is hidden. This is changing the condition in `shouldShowWelcome`
							// so it should fire onDidChangeViewWelcomeState.
							const wasVisible = this._widget.visible;
							try {
								this._widget.setVisible(false);
								if (info.inputState && modelRef) {
									modelRef.object.inputModel.setState(info.inputState);
								}
								await this.updateModel(modelRef);
							} finally {
								this._widget.setVisible(wasVisible);
							}
						});
					this.restoringSession.finally(() => this.restoringSession = undefined);
				}
			}

			this._onDidChangeViewWelcomeState.fire();
		}));
	}

	private getTransferredOrPersistedSessionInfo(): { sessionId?: string; inputState?: IChatModelInputState; mode?: ChatModeKind } {
		if (this.chatService.transferredSessionData?.location === this.chatOptions.location) {
			const sessionId = this.chatService.transferredSessionData.sessionId;
			return {
				sessionId,
				inputState: this.chatService.transferredSessionData.inputState,
			};
		}

		return { sessionId: this.viewState.sessionId };
	}

	override getActionsContext(): IChatViewTitleActionContext | undefined {
		return this._widget?.viewModel ? {
			sessionResource: this._widget.viewModel.sessionResource,
			$mid: MarshalledId.ChatViewContext
		} : undefined;
	}

	private async updateModel(modelRef?: IChatModelReference | undefined) {

		// Check if we're disposing a model with an active request
		if (this.modelRef.value?.object.requestInProgress.get()) {
			this.instantiationService.invokeFunction(showCloseActiveChatNotification);
		}

		this.modelRef.value = undefined;

		const ref = modelRef ?? (this.chatService.transferredSessionData?.sessionId && this.chatService.transferredSessionData?.location === this.chatOptions.location
			? await this.chatService.getOrRestoreSession(LocalChatSessionUri.forSession(this.chatService.transferredSessionData.sessionId))
			: this.chatService.startSession(this.chatOptions.location, CancellationToken.None));
		if (!ref) {
			throw new Error('Could not start chat session');
		}
		this.modelRef.value = ref;
		const model = ref.object;

		this.viewState.sessionId = model.sessionId;
		this._widget.setModel(model);

		// Update the toolbar context with new sessionId
		this.updateActions();

		if (model) {
			this.modelDisposables.add(model.onDidChange(e => {
				if (e.kind === 'setCustomTitle' || e.kind === 'addRequest') {
					this.titleControl?.update(model);
				}
			}));
		}
		this.titleControl?.update(model);

		return model;
	}

	override shouldShowWelcome(): boolean {
		const noPersistedSessions = !this.chatService.hasSessions();
		const hasCoreAgent = this.chatAgentService.getAgents().some(agent => agent.isCore && agent.locations.includes(this.chatOptions.location));
		const hasDefaultAgent = this.chatAgentService.getDefaultAgent(this.chatOptions.location) !== undefined; // only false when Hide AI Features has run and unregistered the setup agents
		const shouldShow = !hasCoreAgent && (!hasDefaultAgent || !this._widget?.viewModel && noPersistedSessions);

		this.logService.trace(`ChatViewPane#shouldShowWelcome(${this.chatOptions.location}) = ${shouldShow}: hasCoreAgent=${hasCoreAgent} hasDefaultAgent=${hasDefaultAgent} || noViewModel=${!this._widget?.viewModel} && noPersistedSessions=${noPersistedSessions}`);

		return !!shouldShow;
	}

	protected override renderBody(parent: HTMLElement): void {
		super.renderBody(parent);

		this.telemetryService.publicLog2<{}, ChatViewPaneOpenedClassification>('chatViewPaneOpened');

		this.createControls(parent);

		this.applyModel();
	}

	private createControls(parent: HTMLElement): void {
		parent.classList.add('chat-viewpane');

		// Sessions Control
		this.createSessionsControl(parent);

		// Title Control
		this.createTitleControl(parent);

		// Welcome Control
		const welcomeController = this._register(this.instantiationService.createInstance(ChatViewWelcomeController, parent, this, this.chatOptions.location));

		// Chat Widget
		this.createChatWidget(parent, welcomeController);

		// Sessions control visibility is impacted by chat widget empty state
		this._register(this._widget.onDidChangeEmptyState(() => this.updateSessionsControlVisibility(true)));
	}

	private createSessionsControl(parent: HTMLElement): void {

		// Sessions Control
		this.sessionsContainer = parent.appendChild($('.agent-sessions-container'));
		this.sessionsControl = this._register(this.instantiationService.createInstance(AgentSessionsControl, this.sessionsContainer, undefined));

		// Link to Sessions View
		this.sessionsLinkContainer = append(this.sessionsContainer, $('.agent-sessions-link-container'));
		this._register(this.instantiationService.createInstance(Link, this.sessionsLinkContainer, { label: localize('openAgentSessionsView', "Show All Sessions"), href: '', }, {
			opener: () => {
				// TODO@bpasero remove this check once settled
				if (this.configurationService.getValue('chat.agentSessionsViewLocation') === 'single-view') {
					this.commandService.executeCommand(AGENT_SESSIONS_VIEW_ID);
				} else {
					this.commandService.executeCommand(LEGACY_AGENT_SESSIONS_VIEW_ID);
				}
			}
		}));

		this.updateSessionsControlVisibility(false);

		this._register(this.onDidChangeBodyVisibility(() => this.updateSessionsControlVisibility(true)));
		this._register(this.configurationService.onDidChangeConfiguration(e => {
			if (e.affectsConfiguration(ChatConfiguration.EmptyChatViewSessionsEnabled)) {
				this.updateSessionsControlVisibility(true);
			}
		}));
	}

	private updateSessionsControlVisibility(fromEvent: boolean): void {
		if (!this.sessionsContainer || !this.sessionsControl) {
			return;
		}

		const sessionsControlVisible =
			this.configurationService.getValue<boolean>(ChatConfiguration.EmptyChatViewSessionsEnabled) &&	// enabled in settings
			this.isBodyVisible() &&																			// view expanded
			(!this._widget || this._widget?.isEmpty());														// chat widget empty

		this.sessionsContainer.style.display = sessionsControlVisible ? '' : 'none';
		this.sessionsControl.setVisible(sessionsControlVisible);

		if (fromEvent && this.lastDimensions) {
			this.layoutBody(this.lastDimensions.height, this.lastDimensions.width);
		}
	}

	private createTitleControl(parent: HTMLElement): void {
		this.titleControl = this._register(this.instantiationService.createInstance(ChatViewTitleControl,
			this.id,
			{
				updatePrimaryTitle: title => this.updateTitle(title)
			},
		));

		this._register(this.titleControl.onDidChangeHeight(() => {
			if (this.lastDimensions) {
				this.layoutBody(this.lastDimensions.height, this.lastDimensions.width);
			}
		}));

		this.titleControl.render(parent);
	}

	private createChatWidget(parent: HTMLElement, welcomeController: ChatViewWelcomeController): void {
		const locationBasedColors = this.getLocationBasedColors();

		const editorOverflowWidgetsDomNode = this.layoutService.getContainer(getWindow(parent)).appendChild($('.chat-editor-overflow.monaco-editor'));
		this._register(toDisposable(() => editorOverflowWidgetsDomNode.remove()));

		const scopedInstantiationService = this._register(this.instantiationService.createChild(new ServiceCollection([IContextKeyService, this.scopedContextKeyService])));
		this._widget = this._register(scopedInstantiationService.createInstance(
			ChatWidget,
			this.chatOptions.location,
			{ viewId: this.id },
			{
				autoScroll: mode => mode !== ChatModeKind.Ask,
				renderFollowups: this.chatOptions.location === ChatAgentLocation.Chat,
				supportsFileReferences: true,
				clear: () => this.clear(),
				rendererOptions: {
					renderTextEditsAsSummary: (uri) => {
						return true;
					},
					referencesExpandedWhenEmptyResponse: false,
					progressMessageAtBottomOfResponse: mode => mode !== ChatModeKind.Ask,
				},
				editorOverflowWidgetsDomNode,
				enableImplicitContext: this.chatOptions.location === ChatAgentLocation.Chat,
				enableWorkingSet: 'explicit',
				supportsChangingModes: true,
			},
			{
				listForeground: SIDE_BAR_FOREGROUND,
				listBackground: locationBasedColors.background,
				overlayBackground: locationBasedColors.overlayBackground,
				inputEditorBackground: locationBasedColors.background,
				resultEditorBackground: editorBackground,
			}));
		this._widget.render(parent);

		const updateWidgetVisibility = (reader?: IReader) => this._widget.setVisible(this.isBodyVisible() && !welcomeController.isShowingWelcome.read(reader));
		this._register(this.onDidChangeBodyVisibility(() => updateWidgetVisibility()));
		this._register(autorun(reader => updateWidgetVisibility(reader)));
	}

	private async applyModel(): Promise<void> {
		const info = this.getTransferredOrPersistedSessionInfo();
		const modelRef = info.sessionId ? await this.chatService.getOrRestoreSession(LocalChatSessionUri.forSession(info.sessionId)) : undefined;
		if (modelRef && info.inputState) {
			modelRef.object.inputModel.setState(info.inputState);
		}

		await this.updateModel(modelRef);
	}

	private async clear(): Promise<void> {

		// Grab the widget's latest view state because it will be loaded back into the widget
		this.updateViewState();
		await this.updateModel(undefined);

		// Update the toolbar context with new sessionId
		this.updateActions();
	}

	async loadSession(sessionId: URI): Promise<IChatModel | undefined> {

		// Handle locking for contributed chat sessions
		// TODO: Is this logic still correct with sessions from different schemes?
		const local = LocalChatSessionUri.parseLocalSessionId(sessionId);
		if (local) {
			await this.chatSessionsService.canResolveChatSession(sessionId);
			const contributions = this.chatSessionsService.getAllChatSessionContributions();
			const contribution = contributions.find((c: IChatSessionsExtensionPoint) => c.type === localChatSessionType);
			if (contribution) {
				this._widget.lockToCodingAgent(contribution.name, contribution.displayName, contribution.type);
			}
		}

		const newModelRef = await this.chatService.loadSessionForResource(sessionId, ChatAgentLocation.Chat, CancellationToken.None);
		return this.updateModel(newModelRef);
	}

	focusInput(): void {
		this._widget.focusInput();
	}

	override focus(): void {
		super.focus();

		this._widget.focusInput();
	}

	protected override layoutBody(height: number, width: number): void {
		super.layoutBody(height, width);

		this.lastDimensions = { height, width };

		let remainingHeight = height;

		// Sessions Control
		const sessionsContainerHeight = this.sessionsContainer?.offsetHeight ?? 0;
		remainingHeight -= sessionsContainerHeight;

<<<<<<< HEAD
		// Title Control
		widgetHeight -= this.titleControl?.getHeight() ?? 0;

		this._widget.layout(widgetHeight, width);
=======
		const sessionsLinkHeight = this.sessionsLinkContainer?.offsetHeight ?? 0;
		this.sessionsControl?.layout(sessionsContainerHeight - sessionsLinkHeight, width);

		// Chat Widget
		this._widget.layout(remainingHeight, width);
>>>>>>> 6ea77b3f
	}

	override saveState(): void {

		// Don't do saveState when no widget, or no viewModel in which case
		// the state has not yet been restored - in that case the default
		// state would overwrite the real state
		if (this._widget?.viewModel) {
			this._widget.saveState();

			this.updateViewState();
			this.memento.saveMemento();
		}

		super.saveState();
	}

	private updateViewState(viewState?: IChatModelInputState): void {
		const newViewState = viewState ?? this._widget.getViewState();
		if (newViewState) {
			for (const [key, value] of Object.entries(newViewState)) {
				(this.viewState as Record<string, unknown>)[key] = value; // Assign all props to the memento so they get saved
			}
		}
	}

	override get singleViewPaneContainerTitle(): string | undefined {
		return this.titleControl?.getSingleViewPaneContainerTitle(super.singleViewPaneContainerTitle);
	}
}<|MERGE_RESOLUTION|>--- conflicted
+++ resolved
@@ -44,11 +44,8 @@
 import { localize } from '../../../../nls.js';
 import { ChatViewWelcomeController, IViewWelcomeDelegate } from './viewsWelcome/chatViewWelcomeController.js';
 import { AgentSessionsControl } from './agentSessions/agentSessionsControl.js';
-<<<<<<< HEAD
 import { ChatViewTitleControl } from './chatViewTitleControl.js';
-=======
 import { ICommandService } from '../../../../platform/commands/common/commands.js';
->>>>>>> 6ea77b3f
 
 interface IChatViewPaneState extends Partial<IChatModelInputState> {
 	sessionId?: string;
@@ -436,18 +433,14 @@
 		const sessionsContainerHeight = this.sessionsContainer?.offsetHeight ?? 0;
 		remainingHeight -= sessionsContainerHeight;
 
-<<<<<<< HEAD
-		// Title Control
-		widgetHeight -= this.titleControl?.getHeight() ?? 0;
-
-		this._widget.layout(widgetHeight, width);
-=======
 		const sessionsLinkHeight = this.sessionsLinkContainer?.offsetHeight ?? 0;
 		this.sessionsControl?.layout(sessionsContainerHeight - sessionsLinkHeight, width);
 
+		// Title Control
+		remainingHeight -= this.titleControl?.getHeight() ?? 0;
+
 		// Chat Widget
 		this._widget.layout(remainingHeight, width);
->>>>>>> 6ea77b3f
 	}
 
 	override saveState(): void {
