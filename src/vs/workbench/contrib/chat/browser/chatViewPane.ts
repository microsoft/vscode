/*---------------------------------------------------------------------------------------------
 *  Copyright (c) Microsoft Corporation. All rights reserved.
 *  Licensed under the MIT License. See License.txt in the project root for license information.
 *--------------------------------------------------------------------------------------------*/

import './media/chatViewPane.css';
import { $, addDisposableListener, append, EventHelper, EventType, getWindow, setVisibility } from '../../../../base/browser/dom.js';
import { StandardMouseEvent } from '../../../../base/browser/mouseEvent.js';
import { CancellationToken } from '../../../../base/common/cancellation.js';
import { Event } from '../../../../base/common/event.js';
import { MutableDisposable, toDisposable } from '../../../../base/common/lifecycle.js';
import { MarshalledId } from '../../../../base/common/marshallingIds.js';
import { autorun, IReader } from '../../../../base/common/observable.js';
import { URI } from '../../../../base/common/uri.js';
import { localize } from '../../../../nls.js';
import { MenuWorkbenchToolBar } from '../../../../platform/actions/browser/toolbar.js';
import { MenuId } from '../../../../platform/actions/common/actions.js';
import { IConfigurationService } from '../../../../platform/configuration/common/configuration.js';
import { IContextKey, IContextKeyService } from '../../../../platform/contextkey/common/contextkey.js';
import { IContextMenuService } from '../../../../platform/contextview/browser/contextView.js';
import { IHoverService } from '../../../../platform/hover/browser/hover.js';
import { IInstantiationService } from '../../../../platform/instantiation/common/instantiation.js';
import { ServiceCollection } from '../../../../platform/instantiation/common/serviceCollection.js';
import { IKeybindingService } from '../../../../platform/keybinding/common/keybinding.js';
import { ILogService } from '../../../../platform/log/common/log.js';
import { IOpenerService } from '../../../../platform/opener/common/opener.js';
import { IStorageService, StorageScope, StorageTarget } from '../../../../platform/storage/common/storage.js';
import { ITelemetryService } from '../../../../platform/telemetry/common/telemetry.js';
import { editorBackground } from '../../../../platform/theme/common/colorRegistry.js';
import { ChatViewTitleControl } from './chatViewTitleControl.js';
import { IThemeService } from '../../../../platform/theme/common/themeService.js';
import { IViewPaneOptions, ViewPane } from '../../../browser/parts/views/viewPane.js';
import { Memento } from '../../../common/memento.js';
import { SIDE_BAR_FOREGROUND } from '../../../common/theme.js';
import { IViewDescriptorService, ViewContainerLocation } from '../../../common/views.js';
import { ILifecycleService, StartupKind } from '../../../services/lifecycle/common/lifecycle.js';
import { IChatViewTitleActionContext } from '../common/chatActions.js';
import { IChatAgentService } from '../common/chatAgents.js';
import { ChatContextKeys } from '../common/chatContextKeys.js';
import { IChatModel, IChatModelInputState } from '../common/chatModel.js';
import { CHAT_PROVIDER_ID } from '../common/chatParticipantContribTypes.js';
import { IChatModelReference, IChatService } from '../common/chatService.js';
import { IChatSessionsService, localChatSessionType } from '../common/chatSessionsService.js';
import { LocalChatSessionUri, getChatSessionType } from '../common/chatUri.js';
import { ChatAgentLocation, ChatConfiguration, ChatModeKind } from '../common/constants.js';
import { AgentSessionsControl } from './agentSessions/agentSessionsControl.js';
import { AgentSessionsListDelegate } from './agentSessions/agentSessionsViewer.js';
import { ChatWidget } from './chatWidget.js';
import { ChatViewWelcomeController, IViewWelcomeDelegate } from './viewsWelcome/chatViewWelcomeController.js';
import { IWorkbenchLayoutService, Position } from '../../../services/layout/browser/layoutService.js';
import { AgentSessionsViewerOrientation, AgentSessionsViewerPosition } from './agentSessions/agentSessions.js';
import { Link } from '../../../../platform/opener/browser/link.js';
import { IProgressService } from '../../../../platform/progress/common/progress.js';
import { ChatViewId } from './chat.js';
import { disposableTimeout } from '../../../../base/common/async.js';
import { AgentSessionsFilter } from './agentSessions/agentSessionsFilter.js';
import { IAgentSessionsService } from './agentSessions/agentSessionsService.js';

interface IChatViewPaneState extends Partial<IChatModelInputState> {
	sessionId?: string;
}

type ChatViewPaneOpenedClassification = {
	owner: 'sbatten';
	comment: 'Event fired when the chat view pane is opened';
};

export class ChatViewPane extends ViewPane implements IViewWelcomeDelegate {

	private static readonly SESSIONS_LIMIT = 3;
	private static readonly SESSIONS_SIDEBAR_WIDTH = 300;
	private static readonly SESSIONS_SIDEBAR_VIEW_MIN_WIDTH = 300 /* default chat width */ + this.SESSIONS_SIDEBAR_WIDTH;

	private _widget!: ChatWidget;
	get widget(): ChatWidget { return this._widget; }

	private readonly memento: Memento<IChatViewPaneState>;
	private readonly viewState: IChatViewPaneState;

	private viewPaneContainer: HTMLElement | undefined;
	private chatViewLocationContext: IContextKey<ViewContainerLocation>;

	private sessionsContainer: HTMLElement | undefined;
	private sessionsTitleContainer: HTMLElement | undefined;
	private sessionsTitle: HTMLElement | undefined;
	private sessionsControlContainer: HTMLElement | undefined;
	private sessionsControl: AgentSessionsControl | undefined;
	private sessionsLinkContainer: HTMLElement | undefined;
	private sessionsLink: Link | undefined;
	private sessionsCount = 0;
	private sessionsViewerLimited = true;
	private sessionsViewerOrientation = AgentSessionsViewerOrientation.Stacked;
	private sessionsViewerOrientationContext: IContextKey<AgentSessionsViewerOrientation>;
	private sessionsViewerLimitedContext: IContextKey<boolean>;
	private sessionsViewerPosition = AgentSessionsViewerPosition.Right;
	private sessionsViewerPositionContext: IContextKey<AgentSessionsViewerPosition>;

	private titleControl: ChatViewTitleControl | undefined;

	private welcomeController: ChatViewWelcomeController | undefined;

	private lastDimensions: { height: number; width: number } | undefined;

	private restoringSession: Promise<void> | undefined;
	private readonly modelRef = this._register(new MutableDisposable<IChatModelReference>());

	constructor(
		options: IViewPaneOptions,
		@IKeybindingService keybindingService: IKeybindingService,
		@IContextMenuService contextMenuService: IContextMenuService,
		@IConfigurationService configurationService: IConfigurationService,
		@IContextKeyService contextKeyService: IContextKeyService,
		@IViewDescriptorService viewDescriptorService: IViewDescriptorService,
		@IInstantiationService instantiationService: IInstantiationService,
		@IOpenerService openerService: IOpenerService,
		@IThemeService themeService: IThemeService,
		@IHoverService hoverService: IHoverService,
		@IStorageService private readonly storageService: IStorageService,
		@IChatService private readonly chatService: IChatService,
		@IChatAgentService private readonly chatAgentService: IChatAgentService,
		@ILogService private readonly logService: ILogService,
		@IWorkbenchLayoutService private readonly layoutService: IWorkbenchLayoutService,
		@IChatSessionsService private readonly chatSessionsService: IChatSessionsService,
		@ITelemetryService private readonly telemetryService: ITelemetryService,
		@ILifecycleService lifecycleService: ILifecycleService,
		@IProgressService private readonly progressService: IProgressService,
		@IAgentSessionsService private readonly agentSessionsService: IAgentSessionsService,
	) {
		super(options, keybindingService, contextMenuService, configurationService, contextKeyService, viewDescriptorService, instantiationService, openerService, themeService, hoverService);

		// View state for the ViewPane is currently global per-provider basically,
		// but some other strictly per-model state will require a separate memento.
		this.memento = new Memento(`interactive-session-view-${CHAT_PROVIDER_ID}`, this.storageService);
		this.viewState = this.memento.getMemento(StorageScope.WORKSPACE, StorageTarget.MACHINE);
		if (
			lifecycleService.startupKind !== StartupKind.ReloadedWindow &&
			this.configurationService.getValue<boolean>(ChatConfiguration.RestoreLastPanelSession) === false
		) {
			this.viewState.sessionId = undefined; // clear persisted session on fresh start
		}

		// Contextkeys
		this.chatViewLocationContext = ChatContextKeys.panelLocation.bindTo(contextKeyService);
		this.sessionsViewerLimitedContext = ChatContextKeys.agentSessionsViewerLimited.bindTo(contextKeyService);
		this.sessionsViewerOrientationContext = ChatContextKeys.agentSessionsViewerOrientation.bindTo(contextKeyService);
		this.sessionsViewerPositionContext = ChatContextKeys.agentSessionsViewerPosition.bindTo(contextKeyService);

		this.updateContextKeys(false);

		this.registerListeners();
	}

	private updateContextKeys(fromEvent: boolean): void {
		const viewLocation = this.viewDescriptorService.getViewLocationById(this.id);
		const sideBarPosition = this.layoutService.getSideBarPosition();

		let sideSessionsOnRightPosition: boolean;
		if (viewLocation === ViewContainerLocation.AuxiliaryBar) {
			sideSessionsOnRightPosition = sideBarPosition === Position.LEFT;
		} else if (viewLocation === ViewContainerLocation.Sidebar) {
			sideSessionsOnRightPosition = sideBarPosition === Position.RIGHT;
		} else {
			sideSessionsOnRightPosition = true;
		}

		this.sessionsViewerPosition = sideSessionsOnRightPosition ? AgentSessionsViewerPosition.Right : AgentSessionsViewerPosition.Left;

		this.sessionsViewerLimitedContext.set(this.sessionsViewerLimited);
		this.chatViewLocationContext.set(viewLocation ?? ViewContainerLocation.AuxiliaryBar);
		this.sessionsViewerOrientationContext.set(this.sessionsViewerOrientation);
		this.sessionsViewerPositionContext.set(this.sessionsViewerPosition);

		if (fromEvent && this.lastDimensions) {
			this.layoutBody(this.lastDimensions.height, this.lastDimensions.width);
		}
	}

	private updateViewPaneClasses(fromEvent: boolean): void {
		const welcomeEnabled = this.configurationService.getValue<boolean>(ChatConfiguration.ChatViewWelcomeEnabled) !== false;
		this.viewPaneContainer?.classList.toggle('chat-view-welcome-enabled', welcomeEnabled);

		if (fromEvent && this.lastDimensions) {
			this.layoutBody(this.lastDimensions.height, this.lastDimensions.width);
		}
	}

	private registerListeners(): void {

		// Agent changes
		this._register(this.chatAgentService.onDidChangeAgents(() => this.onDidChangeAgents()));

		// Layout changes
		this._register(Event.filter(this.configurationService.onDidChangeConfiguration, e => e.affectsConfiguration('workbench.sideBar.location'))(() => this.updateContextKeys(true)));
		this._register(Event.filter(this.viewDescriptorService.onDidChangeContainerLocation, e => e.viewContainer === this.viewDescriptorService.getViewContainerByViewId(this.id))(() => this.updateContextKeys(true)));

		// Settings changes
		this._register(Event.filter(this.configurationService.onDidChangeConfiguration, e => e.affectsConfiguration(ChatConfiguration.ChatViewWelcomeEnabled))(() => this.updateViewPaneClasses(true)));
	}

	private onDidChangeAgents(): void {
		if (this.chatAgentService.getDefaultAgent(ChatAgentLocation.Chat)) {
			if (!this._widget?.viewModel && !this.restoringSession) {
				const info = this.getTransferredOrPersistedSessionInfo();
				this.restoringSession =
					(info.sessionId ? this.chatService.getOrRestoreSession(LocalChatSessionUri.forSession(info.sessionId)) : Promise.resolve(undefined)).then(async modelRef => {
						if (!this._widget) {
							return; // renderBody has not been called yet
						}

						// The widget may be hidden at this point, because welcome views were allowed. Use setVisible to
						// avoid doing a render while the widget is hidden. This is changing the condition in `shouldShowWelcome`
						// so it should fire onDidChangeViewWelcomeState.
						const wasVisible = this._widget.visible;
						try {
							this._widget.setVisible(false);
							if (info.inputState && modelRef) {
								modelRef.object.inputModel.setState(info.inputState);
							}

							await this.showModel(modelRef);
						} finally {
							this._widget.setVisible(wasVisible);
						}
					});

				this.restoringSession.finally(() => this.restoringSession = undefined);
			}
		}

		this._onDidChangeViewWelcomeState.fire();
	}

	private getTransferredOrPersistedSessionInfo(): { sessionId?: string; inputState?: IChatModelInputState; mode?: ChatModeKind } {
		if (this.chatService.transferredSessionData?.location === ChatAgentLocation.Chat) {
			const sessionId = this.chatService.transferredSessionData.sessionId;
			return {
				sessionId,
				inputState: this.chatService.transferredSessionData.inputState,
			};
		}

		return { sessionId: this.viewState.sessionId };
	}

	override getActionsContext(): IChatViewTitleActionContext | undefined {
		return this._widget?.viewModel ? {
			sessionResource: this._widget.viewModel.sessionResource,
			$mid: MarshalledId.ChatViewContext
		} : undefined;
	}

	private async showModel(modelRef?: IChatModelReference | undefined, startNewSession = true): Promise<IChatModel | undefined> {
		const oldModelResource = this.modelRef.value?.object.sessionResource;
		this.modelRef.value = undefined;

		let ref: IChatModelReference | undefined;
		if (startNewSession) {
			ref = modelRef ?? (this.chatService.transferredSessionData?.sessionId && this.chatService.transferredSessionData?.location === ChatAgentLocation.Chat
				? await this.chatService.getOrRestoreSession(LocalChatSessionUri.forSession(this.chatService.transferredSessionData.sessionId))
				: this.chatService.startSession(ChatAgentLocation.Chat));
			if (!ref) {
				throw new Error('Could not start chat session');
			}
		}

		this.modelRef.value = ref;
		const model = ref?.object;

		if (model) {
			// Update widget lock state based on session type
			await this.updateWidgetLockState(model.sessionResource);

			this.viewState.sessionId = model.sessionId; // remember as model to restore in view state
		}

		this._widget.setModel(model);

		// Update title control
		this.titleControl?.update(model);

		// Update the toolbar context with new sessionId
		this.updateActions();

		// Mark the old model as read when closing
		if (oldModelResource) {
			this.agentSessionsService.model.getSession(oldModelResource)?.setRead(true);
		}

		return model;
	}

	override shouldShowWelcome(): boolean {
		const noPersistedSessions = !this.chatService.hasSessions();
		const hasCoreAgent = this.chatAgentService.getAgents().some(agent => agent.isCore && agent.locations.includes(ChatAgentLocation.Chat));
		const hasDefaultAgent = this.chatAgentService.getDefaultAgent(ChatAgentLocation.Chat) !== undefined; // only false when Hide AI Features has run and unregistered the setup agents
		const shouldShow = !hasCoreAgent && (!hasDefaultAgent || !this._widget?.viewModel && noPersistedSessions);

		this.logService.trace(`ChatViewPane#shouldShowWelcome() = ${shouldShow}: hasCoreAgent=${hasCoreAgent} hasDefaultAgent=${hasDefaultAgent} || noViewModel=${!this._widget?.viewModel} && noPersistedSessions=${noPersistedSessions}`);

		return !!shouldShow;
	}

	protected override renderBody(parent: HTMLElement): void {
		super.renderBody(parent);

		this.telemetryService.publicLog2<{}, ChatViewPaneOpenedClassification>('chatViewPaneOpened');

		this.viewPaneContainer = parent;
		this.viewPaneContainer.classList.add('chat-viewpane');
		this.updateViewPaneClasses(false);

		this.createControls(parent);

		this.setupContextMenu(parent);

		this.applyModel();
	}

	private createControls(parent: HTMLElement): void {

		// Sessions Control
		const sessionsControl = this.createSessionsControl(parent);

		// Welcome Control
		const welcomeController = this.welcomeController = this._register(this.instantiationService.createInstance(ChatViewWelcomeController, parent, this, ChatAgentLocation.Chat));

		// Chat Control
		const chatWidget = this.createChatControl(parent);

		// Controls Listeners
		this.registerControlsListeners(sessionsControl, chatWidget, welcomeController);

		// Update sessions control visibility when all controls are created
		this.updateSessionsControlVisibility();
	}

	private createSessionsControl(parent: HTMLElement): AgentSessionsControl {
		const that = this;
		const sessionsContainer = this.sessionsContainer = parent.appendChild($('.agent-sessions-container'));

		// Sessions Title
		const sessionsTitleContainer = this.sessionsTitleContainer = append(sessionsContainer, $('.agent-sessions-title-container'));
		const sessionsTitle = this.sessionsTitle = append(sessionsTitleContainer, $('span.agent-sessions-title'));
		sessionsTitle.textContent = this.sessionsViewerLimited ? localize('recentSessions', "Recent Sessions") : localize('allSessions', "All Sessions");

		// Sessions Toolbar
		const sessionsToolbarContainer = append(sessionsTitleContainer, $('.agent-sessions-toolbar'));
		const sessionsToolbar = this._register(this.instantiationService.createInstance(MenuWorkbenchToolBar, sessionsToolbarContainer, MenuId.AgentSessionsToolbar, {
			menuOptions: { shouldForwardArgs: true }
		}));

		// Sessions Filter
		const sessionsFilter = this._register(this.instantiationService.createInstance(AgentSessionsFilter, {
			filterMenuId: MenuId.AgentSessionsViewerFilterSubMenu,
			limitResults: () => {
				return that.sessionsViewerLimited ? ChatViewPane.SESSIONS_LIMIT : undefined;
			},
			overrideExclude(session) {
				if (that.sessionsViewerLimited) {
					if (session.isArchived()) {
						return true; // exclude archived sessions when limited
					}

					return false;
				}

				return undefined; // leave up to the filter settings
			},
			notifyResults(count: number) {
				that.notifySessionsControlCountChanged(count);
			}
		}));
		this._register(Event.runAndSubscribe(sessionsFilter.onDidChange, () => {
			sessionsToolbarContainer.classList.toggle('filtered', !sessionsFilter.isDefault());
		}));

		// Sessions Control
		this.sessionsControlContainer = append(sessionsContainer, $('.agent-sessions-control-container'));
		const sessionsControl = this.sessionsControl = this._register(this.instantiationService.createInstance(AgentSessionsControl, this.sessionsControlContainer, {
			allowOpenSessionsInPanel: true,
			filter: sessionsFilter
		}));
		this._register(this.onDidChangeBodyVisibility(visible => sessionsControl.setVisible(visible)));

		sessionsToolbar.context = sessionsControl;

		// Link to Sessions View
		this.sessionsLinkContainer = append(sessionsContainer, $('.agent-sessions-link-container'));
		this.sessionsLink = this._register(this.instantiationService.createInstance(Link, this.sessionsLinkContainer, {
			label: this.sessionsViewerLimited ? localize('showAllSessions', "Show All Sessions") : localize('showRecentSessions', "Show Recent Sessions"),
			href: '',
		}, {
			opener: () => {
				this.sessionsViewerLimited = !this.sessionsViewerLimited;

				this.notifySessionsControlLimitedChanged(true);

				sessionsControl.focus();
			}
		}));

		return sessionsControl;
	}

	private notifySessionsControlLimitedChanged(triggerLayout: boolean): void {
		this.sessionsViewerLimitedContext.set(this.sessionsViewerLimited);

		if (this.sessionsTitle) {
			this.sessionsTitle.textContent = this.sessionsViewerLimited ? localize('recentSessions', "Recent Sessions") : localize('allSessions', "All Sessions");
		}

		if (this.sessionsLink) {
			this.sessionsLink.link = {
				label: this.sessionsViewerLimited ? localize('showAllSessions', "Show All Sessions") : localize('showRecentSessions', "Show Recent Sessions"),
				href: ''
			};
		}

		this.sessionsControl?.update();

		if (triggerLayout && this.lastDimensions) {
			this.layoutBody(this.lastDimensions.height, this.lastDimensions.width);
		}
	}

	private notifySessionsControlCountChanged(newSessionsCount?: number): void {
		const countChanged = typeof newSessionsCount === 'number' && newSessionsCount !== this.sessionsCount;
		this.sessionsCount = newSessionsCount ?? this.sessionsCount;

		const { changed: visibilityChanged, visible } = this.updateSessionsControlVisibility();

		if (visibilityChanged || (countChanged && visible)) {
			if (this.lastDimensions) {
				this.layoutBody(this.lastDimensions.height, this.lastDimensions.width);
			}
		}
	}

	private updateSessionsControlVisibility(): { changed: boolean; visible: boolean } {
		if (!this.sessionsContainer || !this.viewPaneContainer) {
			return { changed: false, visible: false };
		}

		let newSessionsContainerVisible: boolean;
		if (!this.configurationService.getValue<boolean>(ChatConfiguration.ChatViewSessionsEnabled)) {
			newSessionsContainerVisible = false; // disabled in settings
		} else {

			// Sessions control: stacked
			if (this.sessionsViewerOrientation === AgentSessionsViewerOrientation.Stacked) {
				newSessionsContainerVisible =
					(!this._widget || this._widget?.isEmpty()) &&				// chat widget empty
					!this.welcomeController?.isShowingWelcome.get() &&			// welcome not showing
					(this.sessionsCount > 0 || !this.sessionsViewerLimited);	// has sessions or is showing all sessions
			}

			// Sessions control: sidebar
			else {
				newSessionsContainerVisible = !!this.lastDimensions && this.lastDimensions.width >= ChatViewPane.SESSIONS_SIDEBAR_VIEW_MIN_WIDTH; // enough space
			}
		}

		this.viewPaneContainer.classList.toggle('has-sessions-control', newSessionsContainerVisible);

		const sessionsContainerVisible = this.sessionsContainer.style.display !== 'none';
		setVisibility(newSessionsContainerVisible, this.sessionsContainer);

		return {
			changed: sessionsContainerVisible !== newSessionsContainerVisible,
			visible: newSessionsContainerVisible
		};
	}

	private createChatControl(parent: HTMLElement): ChatWidget {
		const chatControlsContainer = append(parent, $('.chat-controls-container'));

		const locationBasedColors = this.getLocationBasedColors();

		const editorOverflowWidgetsDomNode = this.layoutService.getContainer(getWindow(chatControlsContainer)).appendChild($('.chat-editor-overflow.monaco-editor'));
		this._register(toDisposable(() => editorOverflowWidgetsDomNode.remove()));

		// Chat Title
		this.createChatTitleControl(chatControlsContainer);

		// Chat Widget
		const scopedInstantiationService = this._register(this.instantiationService.createChild(new ServiceCollection([IContextKeyService, this.scopedContextKeyService])));
		this._widget = this._register(scopedInstantiationService.createInstance(
			ChatWidget,
			ChatAgentLocation.Chat,
			{ viewId: this.id },
			{
				autoScroll: mode => mode !== ChatModeKind.Ask,
				renderFollowups: true,
				supportsFileReferences: true,
				clear: () => this.clear(),
				rendererOptions: {
					renderTextEditsAsSummary: (uri) => {
						return true;
					},
					referencesExpandedWhenEmptyResponse: false,
					progressMessageAtBottomOfResponse: mode => mode !== ChatModeKind.Ask,
				},
				editorOverflowWidgetsDomNode,
				enableImplicitContext: true,
				enableWorkingSet: 'explicit',
				supportsChangingModes: true,
			},
			{
				listForeground: SIDE_BAR_FOREGROUND,
				listBackground: locationBasedColors.background,
				overlayBackground: locationBasedColors.overlayBackground,
				inputEditorBackground: locationBasedColors.background,
				resultEditorBackground: editorBackground,
			}));
		this._widget.render(chatControlsContainer);

		const updateWidgetVisibility = (reader?: IReader) => this._widget.setVisible(this.isBodyVisible() && !this.welcomeController?.isShowingWelcome.read(reader));
		this._register(this.onDidChangeBodyVisibility(() => updateWidgetVisibility()));
		this._register(autorun(reader => updateWidgetVisibility(reader)));

		return this._widget;
	}

	private createChatTitleControl(parent: HTMLElement): void {
		this.titleControl = this._register(this.instantiationService.createInstance(ChatViewTitleControl,
			parent,
			{
				updateTitle: title => this.updateTitle(title),
				focusChat: () => this._widget.focusInput()
			}
		));

		this._register(this.titleControl.onDidChangeHeight(() => {
			if (this.lastDimensions) {
				this.layoutBody(this.lastDimensions.height, this.lastDimensions.width);
			}
		}));
	}

	private registerControlsListeners(sessionsControl: AgentSessionsControl, chatWidget: ChatWidget, welcomeController: ChatViewWelcomeController): void {

		// Sessions control visibility is impacted by multiple things:
		// - chat widget being in empty state or showing a chat
		// - extensions provided welcome view showing or not
		// - configuration setting
		this._register(Event.any(
			chatWidget.onDidChangeEmptyState,
			Event.fromObservable(welcomeController.isShowingWelcome),
			Event.filter(this.configurationService.onDidChangeConfiguration, e => e.affectsConfiguration(ChatConfiguration.ChatViewSessionsEnabled))
		)(() => {
			if (this.sessionsViewerOrientation === AgentSessionsViewerOrientation.Stacked) {
				sessionsControl.clearFocus(); // improve visual appearance when switching visibility by clearing focus
			}
			this.notifySessionsControlCountChanged();
		}));

		// Layout when orientation configuration changes
		this._register(Event.filter(this.configurationService.onDidChangeConfiguration, e => e.affectsConfiguration(ChatConfiguration.ChatViewSessionsOrientation))(() => {
			if (this.lastDimensions) {
				this.layoutBody(this.lastDimensions.height, this.lastDimensions.width);
			}
		}));
	}

	private setupContextMenu(parent: HTMLElement): void {
		this._register(addDisposableListener(parent, EventType.CONTEXT_MENU, e => {
			EventHelper.stop(e, true);

			this.contextMenuService.showContextMenu({
				menuId: MenuId.ChatWelcomeContext,
				contextKeyService: this.contextKeyService,
				getAnchor: () => new StandardMouseEvent(getWindow(parent), e)
			});
		}));
	}

	private async applyModel(): Promise<void> {
		const info = this.getTransferredOrPersistedSessionInfo();
		const modelRef = info.sessionId ? await this.chatService.getOrRestoreSession(LocalChatSessionUri.forSession(info.sessionId)) : undefined;
		if (modelRef && info.inputState) {
			modelRef.object.inputModel.setState(info.inputState);
		}

		await this.showModel(modelRef);
	}

	private async clear(): Promise<void> {

		// Grab the widget's latest view state because it will be loaded back into the widget
		this.updateViewState();
		await this.showModel(undefined);

		// Update the toolbar context with new sessionId
		this.updateActions();
	}

<<<<<<< HEAD
	async pickSession(): Promise<void> {
		const sessionId = await this.titleControl?.pickSession();
		if (sessionId) {
			await this.loadSession(sessionId);
		}
	}

	async loadSession(sessionId: URI): Promise<IChatModel | undefined> {
		const sessionType = getChatSessionType(sessionId);
		if (sessionType !== localChatSessionType) {
			await this.chatSessionsService.canResolveChatSession(sessionId);
		}
=======
	async loadSession(sessionResource: URI): Promise<IChatModel | undefined> {
		return this.progressService.withProgress({ location: ChatViewId, delay: 200 }, async () => {
			let queue: Promise<void> = Promise.resolve();

			// A delay here to avoid blinking because only Cloud sessions are slow, most others are fast
			const clearWidget = disposableTimeout(() => {
				// clear current model without starting a new one
				queue = this.showModel(undefined, false).then(() => { });
			}, 100);
>>>>>>> 4d64e364

			const sessionType = getChatSessionType(sessionResource);
			if (sessionType !== localChatSessionType) {
				await this.chatSessionsService.canResolveChatSession(sessionResource);
			}

			const newModelRef = await this.chatService.loadSessionForResource(sessionResource, ChatAgentLocation.Chat, CancellationToken.None);
			clearWidget.dispose();
			await queue;
			return this.showModel(newModelRef);
		});
	}

	focusInput(): void {
		this._widget.focusInput();
	}

	override focus(): void {
		super.focus();

		this._widget.focusInput();
	}

	protected override layoutBody(height: number, width: number): void {
		super.layoutBody(height, width);

		this.lastDimensions = { height, width };

		let remainingHeight = height;
		let remainingWidth = width;

		// Sessions Control
		const { heightReduction, widthReduction } = this.layoutSessionsControl(remainingHeight, remainingWidth);
		remainingHeight -= heightReduction;
		remainingWidth -= widthReduction;

		// Title Control
		remainingHeight -= this.titleControl?.getHeight() ?? 0;

		// Chat Widget
		this._widget.layout(remainingHeight, remainingWidth);
	}

	private layoutSessionsControl(height: number, width: number): { heightReduction: number; widthReduction: number } {
		let heightReduction = 0;
		let widthReduction = 0;

		if (!this.sessionsContainer || !this.sessionsControlContainer || !this.sessionsControl || !this.viewPaneContainer || !this.sessionsTitleContainer || !this.sessionsLinkContainer || !this.sessionsTitle || !this.sessionsLink) {
			return { heightReduction, widthReduction };
		}

		const configuredSessionsViewerOrientation = this.configurationService.getValue<'auto' | 'stacked' | 'sideBySide' | unknown>(ChatConfiguration.ChatViewSessionsOrientation);
		const oldSessionsViewerOrientation = this.sessionsViewerOrientation;
		let newSessionsViewerOrientation: AgentSessionsViewerOrientation;
		switch (configuredSessionsViewerOrientation) {
			// Stacked
			case 'stacked':
				newSessionsViewerOrientation = AgentSessionsViewerOrientation.Stacked;
				break;
			// Side by side
			case 'sideBySide':
				newSessionsViewerOrientation = AgentSessionsViewerOrientation.SideBySide;
				break;
			// Update orientation based on available width
			default:
				newSessionsViewerOrientation = width >= ChatViewPane.SESSIONS_SIDEBAR_VIEW_MIN_WIDTH ? AgentSessionsViewerOrientation.SideBySide : AgentSessionsViewerOrientation.Stacked;
		}

		this.sessionsViewerOrientation = newSessionsViewerOrientation;

		if (newSessionsViewerOrientation === AgentSessionsViewerOrientation.SideBySide) {
			this.viewPaneContainer.classList.add('sessions-control-orientation-sidebyside');
			this.viewPaneContainer.classList.toggle('sessions-control-position-left', this.sessionsViewerPosition === AgentSessionsViewerPosition.Left);
			this.sessionsViewerOrientationContext.set(AgentSessionsViewerOrientation.SideBySide);
		} else {
			this.viewPaneContainer.classList.remove('sessions-control-orientation-sidebyside');
			this.viewPaneContainer.classList.remove('sessions-control-position-left');
			this.sessionsViewerOrientationContext.set(AgentSessionsViewerOrientation.Stacked);
		}

		// Update limited state based on orientation change
		if (oldSessionsViewerOrientation !== this.sessionsViewerOrientation) {
			const oldSessionsViewerLimited = this.sessionsViewerLimited;
			this.sessionsViewerLimited = this.sessionsViewerOrientation === AgentSessionsViewerOrientation.Stacked;
			if (oldSessionsViewerLimited !== this.sessionsViewerLimited) {
				this.notifySessionsControlLimitedChanged(false /* already in layout */);
			}
		}

		// Ensure visibility is in sync before we layout
		this.updateSessionsControlVisibility();

		const availableSessionsHeight = height - this.sessionsTitleContainer.offsetHeight - this.sessionsLinkContainer.offsetHeight;

		// Show as sidebar
		if (this.sessionsViewerOrientation === AgentSessionsViewerOrientation.SideBySide) {
			this.sessionsControlContainer.style.height = `${availableSessionsHeight}px`;
			this.sessionsControlContainer.style.width = `${ChatViewPane.SESSIONS_SIDEBAR_WIDTH}px`;
			this.sessionsControl.layout(availableSessionsHeight, ChatViewPane.SESSIONS_SIDEBAR_WIDTH);

			heightReduction = 0; // side by side to chat widget
			widthReduction = this.sessionsContainer.offsetWidth;
		}

		// Show stacked (grows with the number of items displayed)
		else {
			let sessionsHeight: number;
			if (this.sessionsViewerLimited) {
				sessionsHeight = this.sessionsCount * AgentSessionsListDelegate.ITEM_HEIGHT;
			} else {
				sessionsHeight = (ChatViewPane.SESSIONS_LIMIT + 2 /* expand a bit to indicate more items */) * AgentSessionsListDelegate.ITEM_HEIGHT;
			}

			sessionsHeight = Math.min(availableSessionsHeight, sessionsHeight);

			this.sessionsControlContainer.style.height = `${sessionsHeight}px`;
			this.sessionsControlContainer.style.width = ``;
			this.sessionsControl.layout(sessionsHeight, width);

			heightReduction = this.sessionsContainer.offsetHeight;
			widthReduction = 0; // stacked on top of the chat widget
		}

		return { heightReduction, widthReduction };
	}

	override saveState(): void {

		// Don't do saveState when no widget, or no viewModel in which case
		// the state has not yet been restored - in that case the default
		// state would overwrite the real state
		if (this._widget?.viewModel) {
			this._widget.saveState();

			this.updateViewState();
			this.memento.saveMemento();
		}

		super.saveState();
	}

	private updateViewState(viewState?: IChatModelInputState): void {
		const newViewState = viewState ?? this._widget.getViewState();
		if (newViewState) {
			for (const [key, value] of Object.entries(newViewState)) {
				(this.viewState as Record<string, unknown>)[key] = value; // Assign all props to the memento so they get saved
			}
		}
	}

	private async updateWidgetLockState(sessionResource: URI): Promise<void> {
		const sessionType = getChatSessionType(sessionResource);
		if (sessionType === localChatSessionType) {
			this._widget.unlockFromCodingAgent();
			return;
		}

		let canResolve = false;
		try {
			canResolve = await this.chatSessionsService.canResolveChatSession(sessionResource);
		} catch (error) {
			this.logService.warn(`Failed to resolve chat session '${sessionResource.toString()}' for locking`, error);
		}

		if (!canResolve) {
			this._widget.unlockFromCodingAgent();
			return;
		}

		const contribution = this.chatSessionsService.getChatSessionContribution(sessionType);
		if (contribution) {
			this._widget.lockToCodingAgent(contribution.name, contribution.displayName, contribution.type);
		} else {
			this._widget.unlockFromCodingAgent();
		}
	}

	override get singleViewPaneContainerTitle(): string | undefined {
		if (this.titleControl) {
			const titleControlTitle = this.titleControl.getSingleViewPaneContainerTitle();
			if (titleControlTitle) {
				return titleControlTitle;
			}
		}

		return super.singleViewPaneContainerTitle;
	}
}<|MERGE_RESOLUTION|>--- conflicted
+++ resolved
@@ -594,7 +594,6 @@
 		this.updateActions();
 	}
 
-<<<<<<< HEAD
 	async pickSession(): Promise<void> {
 		const sessionId = await this.titleControl?.pickSession();
 		if (sessionId) {
@@ -602,12 +601,6 @@
 		}
 	}
 
-	async loadSession(sessionId: URI): Promise<IChatModel | undefined> {
-		const sessionType = getChatSessionType(sessionId);
-		if (sessionType !== localChatSessionType) {
-			await this.chatSessionsService.canResolveChatSession(sessionId);
-		}
-=======
 	async loadSession(sessionResource: URI): Promise<IChatModel | undefined> {
 		return this.progressService.withProgress({ location: ChatViewId, delay: 200 }, async () => {
 			let queue: Promise<void> = Promise.resolve();
@@ -617,7 +610,6 @@
 				// clear current model without starting a new one
 				queue = this.showModel(undefined, false).then(() => { });
 			}, 100);
->>>>>>> 4d64e364
 
 			const sessionType = getChatSessionType(sessionResource);
 			if (sessionType !== localChatSessionType) {
