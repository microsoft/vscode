--- conflicted
+++ resolved
@@ -351,19 +351,6 @@
 			menuOptions: { shouldForwardArgs: true }
 		}));
 
-<<<<<<< HEAD
-		// Sessions Control
-		this.sessionsControlContainer = append(sessionsContainer, $('.agent-sessions-control-container'));
-		this.sessionsControl = this._register(this.instantiationService.createInstance(AgentSessionsControl, this.sessionsControlContainer, {
-			allowOpenSessionsInPanel: true,
-			ariaLabel: localize('recentSessionsAriaLabel', "Recent Sessions"),
-			filter: {
-				limitResults: () => {
-					return that.sessionsViewerLimited ? ChatViewPane.SESSIONS_LIMIT : undefined;
-				},
-				exclude(session) {
-					if (that.sessionsViewerLimited && session.isArchived()) {
-=======
 		// Sessions Filter
 		const sessionsFilter = this._register(this.instantiationService.createInstance(AgentSessionsFilter, {
 			filterMenuId: MenuId.AgentSessionsViewerFilterSubMenu,
@@ -373,7 +360,6 @@
 			overrideExclude(session) {
 				if (that.sessionsViewerLimited) {
 					if (session.isArchived()) {
->>>>>>> dc4ab7ec
 						return true; // exclude archived sessions when limited
 					}
 
@@ -386,7 +372,17 @@
 				that.notifySessionsControlCountChanged(count);
 			}
 		}));
-<<<<<<< HEAD
+		this._register(Event.runAndSubscribe(sessionsFilter.onDidChange, () => {
+			sessionsToolbarContainer.classList.toggle('filtered', !sessionsFilter.isDefault());
+		}));
+
+		// Sessions Control
+		this.sessionsControlContainer = append(sessionsContainer, $('.agent-sessions-control-container'));
+		const sessionsControl = this.sessionsControl = this._register(this.instantiationService.createInstance(AgentSessionsControl, this.sessionsControlContainer, {
+			ariaLabel: localize('recentSessionsAriaLabel', "Recent Sessions"),
+			allowOpenSessionsInPanel: true,
+			filter: sessionsFilter
+		}));
 		this._register(this.onDidChangeBodyVisibility(visible => {
 			this.sessionsControl?.setVisible(visible);
 			if (visible) {
@@ -395,21 +391,8 @@
 				this.sessionsVisibleContext.set(false);
 			}
 		}));
-=======
-		this._register(Event.runAndSubscribe(sessionsFilter.onDidChange, () => {
-			sessionsToolbarContainer.classList.toggle('filtered', !sessionsFilter.isDefault());
-		}));
-
-		// Sessions Control
-		this.sessionsControlContainer = append(sessionsContainer, $('.agent-sessions-control-container'));
-		const sessionsControl = this.sessionsControl = this._register(this.instantiationService.createInstance(AgentSessionsControl, this.sessionsControlContainer, {
-			allowOpenSessionsInPanel: true,
-			filter: sessionsFilter
-		}));
-		this._register(this.onDidChangeBodyVisibility(visible => sessionsControl.setVisible(visible)));
 
 		sessionsToolbar.context = sessionsControl;
->>>>>>> dc4ab7ec
 
 		// Link to Sessions View
 		this.sessionsLinkContainer = append(sessionsContainer, $('.agent-sessions-link-container'));
