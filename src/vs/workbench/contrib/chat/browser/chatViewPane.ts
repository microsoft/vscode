/*---------------------------------------------------------------------------------------------
 *  Copyright (c) Microsoft Corporation. All rights reserved.
 *  Licensed under the MIT License. See License.txt in the project root for license information.
 *--------------------------------------------------------------------------------------------*/

import { $, getWindow } from '../../../../base/browser/dom.js';
import { CancellationToken } from '../../../../base/common/cancellation.js';
import { MutableDisposable } from '../../../../base/common/lifecycle.js';
import { MarshalledId } from '../../../../base/common/marshallingIds.js';
import { autorun, IReader } from '../../../../base/common/observable.js';
import { URI } from '../../../../base/common/uri.js';
import { IConfigurationService } from '../../../../platform/configuration/common/configuration.js';
import { IContextKeyService } from '../../../../platform/contextkey/common/contextkey.js';
import { IContextMenuService } from '../../../../platform/contextview/browser/contextView.js';
import { IHoverService } from '../../../../platform/hover/browser/hover.js';
import { IInstantiationService } from '../../../../platform/instantiation/common/instantiation.js';
import { ServiceCollection } from '../../../../platform/instantiation/common/serviceCollection.js';
import { IKeybindingService } from '../../../../platform/keybinding/common/keybinding.js';
import { ILayoutService } from '../../../../platform/layout/browser/layoutService.js';
import { ILogService } from '../../../../platform/log/common/log.js';
import { IOpenerService } from '../../../../platform/opener/common/opener.js';
import { IStorageService, StorageScope, StorageTarget } from '../../../../platform/storage/common/storage.js';
import { ITelemetryService } from '../../../../platform/telemetry/common/telemetry.js';
import { editorBackground } from '../../../../platform/theme/common/colorRegistry.js';
import { IThemeService } from '../../../../platform/theme/common/themeService.js';
import { IViewPaneOptions, ViewPane } from '../../../browser/parts/views/viewPane.js';
import { Memento } from '../../../common/memento.js';
import { SIDE_BAR_FOREGROUND } from '../../../common/theme.js';
import { IViewDescriptorService, ViewContainerLocation } from '../../../common/views.js';
import { IChatViewTitleActionContext } from '../common/chatActions.js';
import { IChatAgentService } from '../common/chatAgents.js';
import { ChatContextKeys } from '../common/chatContextKeys.js';
import { IChatModel, IChatModelInputState } from '../common/chatModel.js';
import { CHAT_PROVIDER_ID } from '../common/chatParticipantContribTypes.js';
import { IChatModelReference, IChatService } from '../common/chatService.js';
import { IChatSessionsExtensionPoint, IChatSessionsService, localChatSessionType } from '../common/chatSessionsService.js';
import { LocalChatSessionUri } from '../common/chatUri.js';
import { ChatAgentLocation, ChatModeKind } from '../common/constants.js';
<<<<<<< HEAD
import { ChatWidget, IChatViewState } from './chatWidget.js';
import { ChatViewTitleController } from './chatViewTitle.js';
=======
import { ChatWidget } from './chatWidget.js';
>>>>>>> ea1c2214
import { ChatViewWelcomeController, IViewWelcomeDelegate } from './viewsWelcome/chatViewWelcomeController.js';

interface IViewPaneState extends Partial<IChatModelInputState> {
	sessionId?: string;
	hasMigratedCurrentSession?: boolean;
}

export const CHAT_SIDEBAR_PANEL_ID = 'workbench.panel.chat';
export class ChatViewPane extends ViewPane implements IViewWelcomeDelegate {
	private _widget!: ChatWidget;
	get widget(): ChatWidget { return this._widget; }

<<<<<<< HEAD
	private readonly titleController: ChatViewTitleController;
	private readonly modelDisposables = this._register(new DisposableStore());
=======
	private readonly modelRef = this._register(new MutableDisposable<IChatModelReference>());
>>>>>>> ea1c2214
	private memento: Memento<IViewPaneState>;
	private readonly viewState: IViewPaneState;

	private _restoringSession: Promise<void> | undefined;
	private _lastLayout: { height: number; width: number } | undefined;

	constructor(
		private readonly chatOptions: { location: ChatAgentLocation.Chat },
		options: IViewPaneOptions,
		@IKeybindingService keybindingService: IKeybindingService,
		@IContextMenuService contextMenuService: IContextMenuService,
		@IConfigurationService configurationService: IConfigurationService,
		@IContextKeyService contextKeyService: IContextKeyService,
		@IViewDescriptorService viewDescriptorService: IViewDescriptorService,
		@IInstantiationService instantiationService: IInstantiationService,
		@IOpenerService openerService: IOpenerService,
		@IThemeService themeService: IThemeService,
		@IHoverService hoverService: IHoverService,
		@IStorageService private readonly storageService: IStorageService,
		@IChatService private readonly chatService: IChatService,
		@IChatAgentService private readonly chatAgentService: IChatAgentService,
		@ILogService private readonly logService: ILogService,
		@ILayoutService private readonly layoutService: ILayoutService,
		@IChatSessionsService private readonly chatSessionsService: IChatSessionsService,
		@ITelemetryService private readonly telemetryService: ITelemetryService,
	) {
		super(options, keybindingService, contextMenuService, configurationService, contextKeyService, viewDescriptorService, instantiationService, openerService, themeService, hoverService);

		// View state for the ViewPane is currently global per-provider basically, but some other strictly per-model state will require a separate memento.
		this.memento = new Memento('interactive-session-view-' + CHAT_PROVIDER_ID, this.storageService);
		this.viewState = this.memento.getMemento(StorageScope.WORKSPACE, StorageTarget.MACHINE);
		this.titleController = this._register(new ChatViewTitleController(
			options.id,
			{
				getCurrentModel: () => this._widget?.viewModel?.model,
				updatePrimaryTitle: title => this.updateTitle(title),
				requestLayout: () => {
					if (this._lastLayout) {
						this.layoutBody(this._lastLayout.height, this._lastLayout.width);
					}
				}
			},
			configurationService,
			viewDescriptorService,
		));

		if (this.chatOptions.location === ChatAgentLocation.Chat && !this.viewState.hasMigratedCurrentSession) {
			const editsMemento = new Memento<IViewPaneState>('interactive-session-view-' + CHAT_PROVIDER_ID + `-edits`, this.storageService);
			const lastEditsState = editsMemento.getMemento(StorageScope.WORKSPACE, StorageTarget.MACHINE);
			if (lastEditsState.sessionId) {
				this.logService.trace(`ChatViewPane: last edits session was ${lastEditsState.sessionId}`);
				if (!this.chatService.isPersistedSessionEmpty(LocalChatSessionUri.forSession(lastEditsState.sessionId))) {
					this.logService.info(`ChatViewPane: migrating ${lastEditsState.sessionId} to unified view`);
					this.viewState.sessionId = lastEditsState.sessionId;
					// Migrate old inputValue to new inputText, and old chatMode to new mode structure
					if (lastEditsState.inputText) {
						this.viewState.inputText = lastEditsState.inputText;
					}
					if (lastEditsState.mode) {
						this.viewState.mode = lastEditsState.mode;
					} else {
						// Default to Edit mode for migrated edits sessions
						this.viewState.mode = { id: ChatModeKind.Edit, kind: ChatModeKind.Edit };
					}
					this.viewState.hasMigratedCurrentSession = true;
				}
			}
		}

		this._register(this.chatAgentService.onDidChangeAgents(() => {
			if (this.chatAgentService.getDefaultAgent(this.chatOptions?.location)) {
				if (!this._widget?.viewModel && !this._restoringSession) {
					const info = this.getTransferredOrPersistedSessionInfo();
					this._restoringSession =
						(info.sessionId ? this.chatService.getOrRestoreSession(LocalChatSessionUri.forSession(info.sessionId)) : Promise.resolve(undefined)).then(async modelRef => {
							if (!this._widget) {
								// renderBody has not been called yet
								return;
							}

							// The widget may be hidden at this point, because welcome views were allowed. Use setVisible to
							// avoid doing a render while the widget is hidden. This is changing the condition in `shouldShowWelcome`
							// so it should fire onDidChangeViewWelcomeState.
							const wasVisible = this._widget.visible;
							try {
								this._widget.setVisible(false);
								if (info.inputState && modelRef) {
									modelRef.object.inputModel.setState(info.inputState);
								}
								await this.updateModel(modelRef);
							} finally {
								this.widget.setVisible(wasVisible);
							}
						});
					this._restoringSession.finally(() => this._restoringSession = undefined);
				}
			}

			this._onDidChangeViewWelcomeState.fire();
		}));

		// Location context key
		ChatContextKeys.panelLocation.bindTo(contextKeyService).set(viewDescriptorService.getViewLocationById(options.id) ?? ViewContainerLocation.AuxiliaryBar);
	}

	override getActionsContext(): IChatViewTitleActionContext | undefined {
		return this.widget?.viewModel ? {
			sessionResource: this.widget.viewModel.sessionResource,
			$mid: MarshalledId.ChatViewContext
		} : undefined;
	}

	private async updateModel(modelRef?: IChatModelReference | undefined) {
		this.modelRef.value = undefined;

		const ref = modelRef ?? (this.chatService.transferredSessionData?.sessionId && this.chatService.transferredSessionData?.location === this.chatOptions.location
			? await this.chatService.getOrRestoreSession(LocalChatSessionUri.forSession(this.chatService.transferredSessionData.sessionId))
			: this.chatService.startSession(this.chatOptions.location, CancellationToken.None));
		if (!ref) {
			throw new Error('Could not start chat session');
		}
		this.modelRef.value = ref;
		const model = ref.object;

		this.viewState.sessionId = model.sessionId;
		this._widget.setModel(model);

		// Update the toolbar context with new sessionId
		this.updateActions();

<<<<<<< HEAD
		if (model) {
			this.modelDisposables.add(model.onDidChange(e => {
				if (e.kind === 'setCustomTitle' || e.kind === 'addRequest') {
					this.titleController.update(model);
				}
			}));
		}
		this.titleController.update(model);
=======
		return model;
>>>>>>> ea1c2214
	}

	override shouldShowWelcome(): boolean {
		const noPersistedSessions = !this.chatService.hasSessions();
		const hasCoreAgent = this.chatAgentService.getAgents().some(agent => agent.isCore && agent.locations.includes(this.chatOptions.location));
		const hasDefaultAgent = this.chatAgentService.getDefaultAgent(this.chatOptions.location) !== undefined; // only false when Hide AI Features has run and unregistered the setup agents
		const shouldShow = !hasCoreAgent && (!hasDefaultAgent || !this._widget?.viewModel && noPersistedSessions);
		this.logService.trace(`ChatViewPane#shouldShowWelcome(${this.chatOptions.location}) = ${shouldShow}: hasCoreAgent=${hasCoreAgent} hasDefaultAgent=${hasDefaultAgent} || noViewModel=${!this._widget?.viewModel} && noPersistedSessions=${noPersistedSessions}`);
		return !!shouldShow;
	}

	private getTransferredOrPersistedSessionInfo(): { sessionId?: string; inputState?: IChatModelInputState; mode?: ChatModeKind } {
		if (this.chatService.transferredSessionData?.location === this.chatOptions.location) {
			const sessionId = this.chatService.transferredSessionData.sessionId;
			return {
				sessionId,
				inputState: this.chatService.transferredSessionData.inputState,
			};
		} else {
			return { sessionId: this.viewState.sessionId };
		}
	}

	protected override async renderBody(parent: HTMLElement): Promise<void> {
		super.renderBody(parent);

		this.titleController.render(parent);

		type ChatViewPaneOpenedClassification = {
			owner: 'sbatten';
			comment: 'Event fired when the chat view pane is opened';
		};

		this.telemetryService.publicLog2<{}, ChatViewPaneOpenedClassification>('chatViewPaneOpened');

		const welcomeController = this._register(this.instantiationService.createInstance(ChatViewWelcomeController, parent, this, this.chatOptions.location));
		const scopedInstantiationService = this._register(this.instantiationService.createChild(new ServiceCollection([IContextKeyService, this.scopedContextKeyService])));
		const locationBasedColors = this.getLocationBasedColors();
		const editorOverflowNode = this.layoutService.getContainer(getWindow(parent)).appendChild($('.chat-editor-overflow.monaco-editor'));
		this._register({ dispose: () => editorOverflowNode.remove() });

		this._widget = this._register(scopedInstantiationService.createInstance(
			ChatWidget,
			this.chatOptions.location,
			{ viewId: this.id },
			{
				autoScroll: mode => mode !== ChatModeKind.Ask,
				renderFollowups: this.chatOptions.location === ChatAgentLocation.Chat,
				supportsFileReferences: true,
				clear: () => this.clear(),
				rendererOptions: {
					renderTextEditsAsSummary: (uri) => {
						return true;
					},
					referencesExpandedWhenEmptyResponse: false,
					progressMessageAtBottomOfResponse: mode => mode !== ChatModeKind.Ask,
				},
				editorOverflowWidgetsDomNode: editorOverflowNode,
				enableImplicitContext: this.chatOptions.location === ChatAgentLocation.Chat,
				enableWorkingSet: 'explicit',
				supportsChangingModes: true,
			},
			{
				listForeground: SIDE_BAR_FOREGROUND,
				listBackground: locationBasedColors.background,
				overlayBackground: locationBasedColors.overlayBackground,
				inputEditorBackground: locationBasedColors.background,
				resultEditorBackground: editorBackground,
			}));
		this._widget.render(parent);

		const updateWidgetVisibility = (r?: IReader) => {
			this._widget.setVisible(this.isBodyVisible() && !welcomeController.isShowingWelcome.read(r));
		};
		this._register(this.onDidChangeBodyVisibility(() => {
			updateWidgetVisibility();
		}));
		this._register(autorun(r => {
			updateWidgetVisibility(r);
		}));

		const info = this.getTransferredOrPersistedSessionInfo();
		const modelRef = info.sessionId ? await this.chatService.getOrRestoreSession(LocalChatSessionUri.forSession(info.sessionId)) : undefined;

		if (modelRef && info.inputState) {
			modelRef.object.inputModel.setState(info.inputState);
		}
		await this.updateModel(modelRef);
	}

	acceptInput(query?: string): void {
		this._widget.acceptInput(query);
	}

	private async clear(): Promise<void> {
		// Grab the widget's latest view state because it will be loaded back into the widget
		this.updateViewState();
		await this.updateModel(undefined);

		// Update the toolbar context with new sessionId
		this.updateActions();
	}

	async loadSession(sessionId: URI): Promise<IChatModel | undefined> {
		// Handle locking for contributed chat sessions
		// TODO: Is this logic still correct with sessions from different schemes?
		const local = LocalChatSessionUri.parseLocalSessionId(sessionId);
		if (local) {
			await this.chatSessionsService.canResolveChatSession(sessionId);
			const contributions = this.chatSessionsService.getAllChatSessionContributions();
			const contribution = contributions.find((c: IChatSessionsExtensionPoint) => c.type === localChatSessionType);
			if (contribution) {
				this.widget.lockToCodingAgent(contribution.name, contribution.displayName, contribution.type);
			}
		}

		const newModelRef = await this.chatService.loadSessionForResource(sessionId, ChatAgentLocation.Chat, CancellationToken.None);
		return this.updateModel(newModelRef);
	}

	focusInput(): void {
		this._widget.focusInput();
	}

	override focus(): void {
		super.focus();
		this._widget.focusInput();
	}

	protected override layoutBody(height: number, width: number): void {
		super.layoutBody(height, width);
		this._lastLayout = { height, width };
		const widgetHeight = height - this.titleController.getSecondaryTitleHeight();
		this._widget.layout(widgetHeight, width);
	}

	override saveState(): void {
		// Don't do saveState when no widget, or no viewModel in which case the state has not yet been restored -
		// in that case the default state would overwrite the real state
		if (this._widget?.viewModel) {
			this._widget.saveState();

			this.updateViewState();
			this.memento.saveMemento();
		}

		super.saveState();
	}

	private updateViewState(viewState?: IChatModelInputState): void {
		const newViewState = viewState ?? this._widget.getViewState();
		if (newViewState) {
			for (const [key, value] of Object.entries(newViewState)) {
				// Assign all props to the memento so they get saved
				(this.viewState as Record<string, unknown>)[key] = value;
			}
		}
	}

	override get singleViewPaneContainerTitle(): string | undefined {
		return this.titleController.getSingleViewPaneContainerTitle(super.singleViewPaneContainerTitle);
	}
}<|MERGE_RESOLUTION|>--- conflicted
+++ resolved
@@ -5,7 +5,7 @@
 
 import { $, getWindow } from '../../../../base/browser/dom.js';
 import { CancellationToken } from '../../../../base/common/cancellation.js';
-import { MutableDisposable } from '../../../../base/common/lifecycle.js';
+import { MutableDisposable, DisposableStore } from '../../../../base/common/lifecycle.js';
 import { MarshalledId } from '../../../../base/common/marshallingIds.js';
 import { autorun, IReader } from '../../../../base/common/observable.js';
 import { URI } from '../../../../base/common/uri.js';
@@ -36,12 +36,8 @@
 import { IChatSessionsExtensionPoint, IChatSessionsService, localChatSessionType } from '../common/chatSessionsService.js';
 import { LocalChatSessionUri } from '../common/chatUri.js';
 import { ChatAgentLocation, ChatModeKind } from '../common/constants.js';
-<<<<<<< HEAD
-import { ChatWidget, IChatViewState } from './chatWidget.js';
+import { ChatWidget } from './chatWidget.js';
 import { ChatViewTitleController } from './chatViewTitle.js';
-=======
-import { ChatWidget } from './chatWidget.js';
->>>>>>> ea1c2214
 import { ChatViewWelcomeController, IViewWelcomeDelegate } from './viewsWelcome/chatViewWelcomeController.js';
 
 interface IViewPaneState extends Partial<IChatModelInputState> {
@@ -54,12 +50,9 @@
 	private _widget!: ChatWidget;
 	get widget(): ChatWidget { return this._widget; }
 
-<<<<<<< HEAD
 	private readonly titleController: ChatViewTitleController;
 	private readonly modelDisposables = this._register(new DisposableStore());
-=======
 	private readonly modelRef = this._register(new MutableDisposable<IChatModelReference>());
->>>>>>> ea1c2214
 	private memento: Memento<IViewPaneState>;
 	private readonly viewState: IViewPaneState;
 
@@ -190,7 +183,6 @@
 		// Update the toolbar context with new sessionId
 		this.updateActions();
 
-<<<<<<< HEAD
 		if (model) {
 			this.modelDisposables.add(model.onDidChange(e => {
 				if (e.kind === 'setCustomTitle' || e.kind === 'addRequest') {
@@ -199,9 +191,7 @@
 			}));
 		}
 		this.titleController.update(model);
-=======
 		return model;
->>>>>>> ea1c2214
 	}
 
 	override shouldShowWelcome(): boolean {
