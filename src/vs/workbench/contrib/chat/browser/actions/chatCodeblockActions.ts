--- conflicted
+++ resolved
@@ -321,11 +321,7 @@
 				await bulkEditService.apply([
 					new ResourceTextEdit(activeModel.uri, {
 						range: activeSelection,
-<<<<<<< HEAD
-						text: chatCodeBlockActionContext.code,
-=======
 						text: codeBlockActionContext.code,
->>>>>>> 0e98f35f
 					}),
 				]);
 			}
