--- conflicted
+++ resolved
@@ -633,23 +633,6 @@
 							ChatContextKeys.hasCloudButtonV2
 						),
 						ChatContextKeys.lockedToCodingAgent.negate(),
-<<<<<<< HEAD
-=======
-						ContextKeyExpr.equals(`config.${ChatConfiguration.DelegateToCodingAgentInSecondaryMenu}`, false)
-					),
-				},
-				{
-					id: MenuId.ChatExecuteSecondary,
-					group: 'group_3',
-					order: 1,
-					when: ContextKeyExpr.and(
-						ContextKeyExpr.or(
-							ChatContextKeys.hasRemoteCodingAgent,
-							ChatContextKeys.hasCloudButtonV2
-						),
-						ChatContextKeys.lockedToCodingAgent.negate(),
-						ContextKeyExpr.equals(`config.${ChatConfiguration.DelegateToCodingAgentInSecondaryMenu}`, true)
->>>>>>> cdbfba6d
 					),
 				}
 			]
