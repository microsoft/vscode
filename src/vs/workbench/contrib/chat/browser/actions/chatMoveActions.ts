--- conflicted
+++ resolved
@@ -136,12 +136,7 @@
 
 	await widget.clear();
 
-<<<<<<< HEAD
-	// Input state is now automatically serialized in the model, no need to pass viewState
-	const options: IChatEditorOptions = { pinned: true, auxiliary: { compact: true, bounds: { width: 640, height: 640 } } };
-=======
 	const options: IChatEditorOptions = { pinned: true, viewState, auxiliary };
->>>>>>> a745d810
 	await editorService.openEditor({ resource: resourceToOpen, options }, moveTo === MoveToNewLocation.Window ? AUX_WINDOW_GROUP : ACTIVE_GROUP);
 }
 
