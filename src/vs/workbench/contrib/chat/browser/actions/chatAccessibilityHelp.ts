/*---------------------------------------------------------------------------------------------
 *  Copyright (c) Microsoft Corporation. All rights reserved.
 *  Licensed under the MIT License. See License.txt in the project root for license information.
 *--------------------------------------------------------------------------------------------*/

import { ICodeEditor } from '../../../../../editor/browser/editorBrowser.js';
import { ServicesAccessor } from '../../../../../editor/browser/editorExtensions.js';
import { AccessibleDiffViewerNext } from '../../../../../editor/browser/widget/diffEditor/commands.js';
import { localize } from '../../../../../nls.js';
import { AccessibleContentProvider, AccessibleViewProviderId, AccessibleViewType } from '../../../../../platform/accessibility/browser/accessibleView.js';
import { IAccessibleViewImplementation } from '../../../../../platform/accessibility/browser/accessibleViewRegistry.js';
import { ContextKeyExpr } from '../../../../../platform/contextkey/common/contextkey.js';
import { IKeybindingService } from '../../../../../platform/keybinding/common/keybinding.js';
import { AccessibilityVerbositySettingId } from '../../../accessibility/browser/accessibilityConfiguration.js';
import { INLINE_CHAT_ID } from '../../../inlineChat/common/inlineChat.js';
import { TerminalContribCommandId } from '../../../terminal/terminalContribExports.js';
import { ChatContextKeyExprs, ChatContextKeys } from '../../common/chatContextKeys.js';
import { ChatAgentLocation, ChatConfiguration, ChatModeKind } from '../../common/constants.js';
import { FocusAgentSessionsAction } from '../agentSessions/agentSessionsActions.js';
import { IChatWidgetService } from '../chat.js';
import { ChatEditingShowChangesAction, ViewPreviousEditsAction } from '../chatEditing/chatEditingActions.js';

export class PanelChatAccessibilityHelp implements IAccessibleViewImplementation {
	readonly priority = 107;
	readonly name = 'panelChat';
	readonly type = AccessibleViewType.Help;
	readonly when = ContextKeyExpr.and(ChatContextKeys.location.isEqualTo(ChatAgentLocation.Chat), ChatContextKeys.inQuickChat.negate(), ChatContextKeys.chatModeKind.isEqualTo(ChatModeKind.Ask), ContextKeyExpr.or(ChatContextKeys.inChatSession, ChatContextKeys.isResponse, ChatContextKeys.isRequest));
	getProvider(accessor: ServicesAccessor) {
		return getChatAccessibilityHelpProvider(accessor, undefined, 'panelChat');
	}
}

export class QuickChatAccessibilityHelp implements IAccessibleViewImplementation {
	readonly priority = 107;
	readonly name = 'quickChat';
	readonly type = AccessibleViewType.Help;
	readonly when = ContextKeyExpr.and(ChatContextKeys.inQuickChat, ContextKeyExpr.or(ChatContextKeys.inChatSession, ChatContextKeys.isResponse, ChatContextKeys.isRequest));
	getProvider(accessor: ServicesAccessor) {
		return getChatAccessibilityHelpProvider(accessor, undefined, 'quickChat');
	}
}

export class EditsChatAccessibilityHelp implements IAccessibleViewImplementation {
	readonly priority = 119;
	readonly name = 'editsView';
	readonly type = AccessibleViewType.Help;
	readonly when = ContextKeyExpr.and(ChatContextKeyExprs.inEditingMode, ChatContextKeys.inChatInput);
	getProvider(accessor: ServicesAccessor) {
		return getChatAccessibilityHelpProvider(accessor, undefined, 'editsView');
	}
}

export class AgentChatAccessibilityHelp implements IAccessibleViewImplementation {
	readonly priority = 120;
	readonly name = 'agentView';
	readonly type = AccessibleViewType.Help;
	readonly when = ContextKeyExpr.and(ChatContextKeys.chatModeKind.isEqualTo(ChatModeKind.Agent), ChatContextKeys.inChatInput);
	getProvider(accessor: ServicesAccessor) {
		return getChatAccessibilityHelpProvider(accessor, undefined, 'agentView');
	}
}

export function getAccessibilityHelpText(type: 'panelChat' | 'inlineChat' | 'agentView' | 'quickChat' | 'editsView' | 'agentView', keybindingService: IKeybindingService): string {
	const content = [];
	if (type === 'panelChat' || type === 'quickChat' || type === 'agentView') {
		if (type === 'quickChat') {
			content.push(localize('chat.overview', 'The quick chat view is comprised of an input box and a request/response list. The input box is used to make requests and the list is used to display responses.'));
			content.push(localize('chat.differenceQuick', 'The quick chat view is a transient interface for making and viewing requests, while the panel chat view is a persistent interface that also supports navigating suggested follow-up questions.'));
		} else {
			content.push(localize('chat.differencePanel', 'The chat view is a persistent interface that also supports navigating suggested follow-up questions, while the quick chat view is a transient interface for making and viewing requests.'));
		}
		content.push(localize('workbench.action.chat.newChat', 'To create a new chat session, invoke the New Chat command{0}.', '<keybinding:workbench.action.chat.newChat>'));
		content.push(localize('workbench.action.chat.history', 'To view all chat sessions, invoke the Show Chats command{0}.', '<keybinding:workbench.action.chat.history>'));
		content.push(localize('chat.requestHistory', 'In the input box, use up and down arrows to navigate your request history. Edit input and use enter or the submit button to run a new request.'));
		content.push(localize('chat.attachments.removal', 'To remove attached contexts, focus an attachment and press Delete or Backspace.'));
		content.push(localize('chat.inspectResponse', 'In the input box, inspect the last response in the accessible view{0}.', '<keybinding:editor.action.accessibleView>'));
		content.push(localize('workbench.action.chat.focus', 'To focus the chat request and response list, invoke the Focus Chat command{0}. This will move focus to the most recent response, which you can then navigate using the up and down arrow keys.', getChatFocusKeybindingLabel(keybindingService, type, 'last')));
		content.push(localize('workbench.action.chat.focusLastFocusedItem', 'To return to the last chat response you focused, invoke the Focus Last Focused Chat Response command{0}.', getChatFocusKeybindingLabel(keybindingService, type, 'lastFocused')));
		content.push(localize('workbench.action.chat.focusInput', 'To focus the input box for chat requests, invoke the Focus Chat Input command{0}.', getChatFocusKeybindingLabel(keybindingService, type, 'input')));
		content.push(localize('chat.progressVerbosity', 'As the chat request is being processed, you will hear verbose progress updates if the request takes more than 4 seconds. This includes information like searched text for <search term> with X results, created file <file_name>, or read file <file path>. This can be disabled with accessibility.verboseChatProgressUpdates.'));
		content.push(localize('chat.announcement', 'Chat responses will be announced as they come in. A response will indicate the number of code blocks, if any, and then the rest of the response.'));
		content.push(localize('workbench.action.chat.nextCodeBlock', 'To focus the next code block within a response, invoke the Chat: Next Code Block command{0}.', '<keybinding:workbench.action.chat.nextCodeBlock>'));
		content.push(localize('workbench.action.chat.nextUserPrompt', 'To navigate to the next user prompt in the conversation, invoke the Next User Prompt command{0}.', '<keybinding:workbench.action.chat.nextUserPrompt>'));
		content.push(localize('workbench.action.chat.previousUserPrompt', 'To navigate to the previous user prompt in the conversation, invoke the Previous User Prompt command{0}.', '<keybinding:workbench.action.chat.previousUserPrompt>'));
		content.push(localize('workbench.action.chat.announceConfirmation', 'To focus pending chat confirmation dialogs, invoke the Focus Chat Confirmation Status command{0}.', '<keybinding:workbench.action.chat.focusConfirmation>'));
		content.push(localize('chat.showHiddenTerminals', 'If there are any hidden chat terminals, you can view them by invoking the View Hidden Chat Terminals command{0}.', '<keybinding:workbench.action.terminal.chat.viewHiddenChatTerminals>'));
		content.push(localize('chat.focusMostRecentTerminal', 'To focus the last chat terminal that ran a tool, invoke the Focus Most Recent Chat Terminal command{0}.', `<keybinding:${TerminalContribCommandId.FocusMostRecentChatTerminal}>`));
		content.push(localize('chat.focusMostRecentTerminalOutput', 'To focus the output from the last chat terminal tool, invoke the Focus Most Recent Chat Terminal Output command{0}.', `<keybinding:${TerminalContribCommandId.FocusMostRecentChatTerminalOutput}>`));
<<<<<<< HEAD
=======
		if (type === 'panelChat') {
			content.push(localize('workbench.action.chat.newChat', 'To create a new chat session, invoke the New Chat command{0}.', '<keybinding:workbench.action.chat.new>'));
			content.push(localize('workbench.action.chat.focusAgentSessionsViewer', 'You can focus the agent sessions list by invoking the Focus Agent Sessions command{0}.', `<keybinding:${FocusAgentSessionsAction.id}>`));
		}
>>>>>>> cc3034f3
	}
	if (type === 'editsView' || type === 'agentView') {
		if (type === 'agentView') {
			content.push(localize('chatAgent.overview', 'The chat agent view is used to apply edits across files in your workspace, enable running commands in the terminal, and more.'));
		} else {
			content.push(localize('chatEditing.overview', 'The chat editing view is used to apply edits across files.'));
		}
		content.push(localize('chatEditing.format', 'It is comprised of an input box and a file working set (Shift+Tab).'));
		content.push(localize('chatEditing.expectation', 'When a request is made, a progress indicator will play while the edits are being applied.'));
		content.push(localize('chatEditing.review', 'Once the edits are applied, a sound will play to indicate the document has been opened and is ready for review. The sound can be disabled with accessibility.signals.chatEditModifiedFile.'));
		content.push(localize('chatEditing.sections', 'Navigate between edits in the editor with navigate previous{0} and next{1}', '<keybinding:chatEditor.action.navigatePrevious>', '<keybinding:chatEditor.action.navigateNext>'));
		content.push(localize('chatEditing.acceptHunk', 'In the editor, Keep{0}, Undo{1}, or Toggle the Diff{2} for the current Change.', '<keybinding:chatEditor.action.acceptHunk>', '<keybinding:chatEditor.action.undoHunk>', '<keybinding:chatEditor.action.toggleDiff>'));
		content.push(localize('chatEditing.undoKeepSounds', 'Sounds will play when a change is accepted or undone. The sounds can be disabled with accessibility.signals.editsKept and accessibility.signals.editsUndone.'));
		if (type === 'agentView') {
			content.push(localize('chatAgent.userActionRequired', 'An alert will indicate when user action is required. For example, if the agent wants to run something in the terminal, you will hear Action Required: Run Command in Terminal.'));
			content.push(localize('chatAgent.runCommand', 'To take the action, use the accept tool command{0}.', '<keybinding:workbench.action.chat.acceptTool>'));
			content.push(localize('chatAgent.autoApprove', 'To automatically approve tool actions without manual confirmation, set {0} to {1} in your settings.', ChatConfiguration.GlobalAutoApprove, 'true'));
			content.push(localize('chatAgent.acceptTool', 'To accept a tool action, use the Accept Tool Confirmation command{0}.', '<keybinding:workbench.action.chat.acceptTool>'));
			content.push(localize('chatAgent.openEditedFilesSetting', 'By default, when edits are made to files, they will be opened. To change this behavior, set accessibility.openChatEditedFiles to false in your settings.'));
		}
		content.push(localize('chatEditing.helpfulCommands', 'Some helpful commands include:'));
		content.push(localize('workbench.action.chat.undoEdits', '- Undo Edits{0}.', '<keybinding:workbench.action.chat.undoEdits>'));
		content.push(localize('workbench.action.chat.editing.attachFiles', '- Attach Files{0}.', '<keybinding:workbench.action.chat.editing.attachFiles>'));
		content.push(localize('chatEditing.removeFileFromWorkingSet', '- Remove File from Working Set{0}.', '<keybinding:chatEditing.removeFileFromWorkingSet>'));
		content.push(localize('chatEditing.acceptFile', '- Keep{0} and Undo File{1}.', '<keybinding:chatEditing.acceptFile>', '<keybinding:chatEditing.discardFile>'));
		content.push(localize('chatEditing.saveAllFiles', '- Save All Files{0}.', '<keybinding:chatEditing.saveAllFiles>'));
		content.push(localize('chatEditing.acceptAllFiles', '- Keep All Edits{0}.', '<keybinding:chatEditing.acceptAllFiles>'));
		content.push(localize('chatEditing.discardAllFiles', '- Undo All Edits{0}.', '<keybinding:chatEditing.discardAllFiles>'));
		content.push(localize('chatEditing.openFileInDiff', '- Open File in Diff{0}.', '<keybinding:chatEditing.openFileInDiff>'));
		content.push(`- ${ChatEditingShowChangesAction.LABEL}<keybinding:chatEditing.viewChanges>`);
		content.push(`- ${ViewPreviousEditsAction.Label}<keybinding:chatEditing.viewPreviousEdits>`);
	}
	else {
		content.push(localize('inlineChat.overview', "Inline chat occurs within a code editor and takes into account the current selection. It is useful for making changes to the current editor. For example, fixing diagnostics, documenting or refactoring code. Keep in mind that AI generated code may be incorrect."));
		content.push(localize('inlineChat.access', "It can be activated via code actions or directly using the command: Inline Chat: Start Inline Chat{0}.", '<keybinding:inlineChat.start>'));
		content.push(localize('inlineChat.requestHistory', 'In the input box, use Show Previous{0} and Show Next{1} to navigate your request history. Edit input and use enter or the submit button to run a new request.', '<keybinding:history.showPrevious>', '<keybinding:history.showNext>'));
		content.push(localize('inlineChat.inspectResponse', 'In the input box, inspect the response in the accessible view{0}.', '<keybinding:editor.action.accessibleView>'));
		content.push(localize('inlineChat.contextActions', "Context menu actions may run a request prefixed with a /. Type / to discover such ready-made commands."));
		content.push(localize('inlineChat.fix', "If a fix action is invoked, a response will indicate the problem with the current code. A diff editor will be rendered and can be reached by tabbing."));
		content.push(localize('inlineChat.diff', "Once in the diff editor, enter review mode with{0}. Use up and down arrows to navigate lines with the proposed changes.", AccessibleDiffViewerNext.id));
		content.push(localize('inlineChat.toolbar', "Use tab to reach conditional parts like commands, status, message responses and more."));
	}
	content.push(localize('chat.signals', "Accessibility Signals can be changed via settings with a prefix of signals.chat. By default, if a request takes more than 4 seconds, you will hear a sound indicating that progress is still occurring."));
	return content.join('\n');
}

export function getChatAccessibilityHelpProvider(accessor: ServicesAccessor, editor: ICodeEditor | undefined, type: 'panelChat' | 'inlineChat' | 'quickChat' | 'editsView' | 'agentView'): AccessibleContentProvider | undefined {
	const widgetService = accessor.get(IChatWidgetService);
	const keybindingService = accessor.get(IKeybindingService);
	const inputEditor: ICodeEditor | undefined = widgetService.lastFocusedWidget?.inputEditor;

	if (!inputEditor) {
		return;
	}
	const domNode = inputEditor.getDomNode() ?? undefined;
	if (!domNode) {
		return;
	}

	const cachedPosition = inputEditor.getPosition();
	inputEditor.getSupportedActions();
	const helpText = getAccessibilityHelpText(type, keybindingService);
	return new AccessibleContentProvider(
		type === 'panelChat' ? AccessibleViewProviderId.PanelChat : type === 'inlineChat' ? AccessibleViewProviderId.InlineChat : type === 'agentView' ? AccessibleViewProviderId.AgentChat : AccessibleViewProviderId.QuickChat,
		{ type: AccessibleViewType.Help },
		() => helpText,
		() => {
			if (type === 'quickChat' || type === 'editsView' || type === 'agentView' || type === 'panelChat') {
				if (cachedPosition) {
					inputEditor.setPosition(cachedPosition);
				}
				inputEditor.focus();

			} else if (type === 'inlineChat') {
				// TODO@jrieken find a better way for this
				const ctrl = <{ focus(): void } | undefined>editor?.getContribution(INLINE_CHAT_ID);
				ctrl?.focus();

			}
		},
		type === 'inlineChat' ? AccessibilityVerbositySettingId.InlineChat : AccessibilityVerbositySettingId.Chat,
	);
}

// The when clauses for actions may not be true when we invoke the accessible view, so we need to provide the keybinding label manually
// to ensure it's correct
function getChatFocusKeybindingLabel(keybindingService: IKeybindingService, type: 'agentView' | 'panelChat' | 'inlineChat' | 'quickChat', focus?: 'lastFocused' | 'last' | 'input'): string | undefined {
	let kbs;
	const fallback = ' (unassigned keybinding)';
	if (focus === 'input') {
		kbs = keybindingService.lookupKeybindings('workbench.action.chat.focusInput');
	} else if (focus === 'lastFocused') {
		kbs = keybindingService.lookupKeybindings('workbench.chat.action.focusLastFocused');
	} else {
		kbs = keybindingService.lookupKeybindings('chat.action.focus');
	}
	if (!kbs?.length) {
		return fallback;
	}
	let kb;
	if (type === 'agentView' || type === 'panelChat') {
		if (focus !== 'input') {
			kb = kbs.find(kb => kb.getAriaLabel()?.includes('UpArrow'))?.getAriaLabel();
		} else {
			kb = kbs.find(kb => kb.getAriaLabel()?.includes('DownArrow'))?.getAriaLabel();
		}
	} else {
		// Quick chat
		if (focus !== 'input') {
			kb = kbs.find(kb => kb.getAriaLabel()?.includes('DownArrow'))?.getAriaLabel();
		} else {
			kb = kbs.find(kb => kb.getAriaLabel()?.includes('UpArrow'))?.getAriaLabel();
		}
	}
	return !!kb ? ` (${kb})` : fallback;
}<|MERGE_RESOLUTION|>--- conflicted
+++ resolved
@@ -71,6 +71,10 @@
 		}
 		content.push(localize('workbench.action.chat.newChat', 'To create a new chat session, invoke the New Chat command{0}.', '<keybinding:workbench.action.chat.newChat>'));
 		content.push(localize('workbench.action.chat.history', 'To view all chat sessions, invoke the Show Chats command{0}.', '<keybinding:workbench.action.chat.history>'));
+		if (type === 'agentView') {
+			content.push(localize('workbench.action.chat.newChat', 'To create a new chat session, invoke the New Chat command{0}.', '<keybinding:workbench.action.chat.new>'));
+			content.push(localize('workbench.action.chat.focusAgentSessionsViewer', 'You can focus the agent sessions list by invoking the Focus Agent Sessions command{0}.', `<keybinding:${FocusAgentSessionsAction.id}>`));
+		}
 		content.push(localize('chat.requestHistory', 'In the input box, use up and down arrows to navigate your request history. Edit input and use enter or the submit button to run a new request.'));
 		content.push(localize('chat.attachments.removal', 'To remove attached contexts, focus an attachment and press Delete or Backspace.'));
 		content.push(localize('chat.inspectResponse', 'In the input box, inspect the last response in the accessible view{0}.', '<keybinding:editor.action.accessibleView>'));
@@ -86,13 +90,6 @@
 		content.push(localize('chat.showHiddenTerminals', 'If there are any hidden chat terminals, you can view them by invoking the View Hidden Chat Terminals command{0}.', '<keybinding:workbench.action.terminal.chat.viewHiddenChatTerminals>'));
 		content.push(localize('chat.focusMostRecentTerminal', 'To focus the last chat terminal that ran a tool, invoke the Focus Most Recent Chat Terminal command{0}.', `<keybinding:${TerminalContribCommandId.FocusMostRecentChatTerminal}>`));
 		content.push(localize('chat.focusMostRecentTerminalOutput', 'To focus the output from the last chat terminal tool, invoke the Focus Most Recent Chat Terminal Output command{0}.', `<keybinding:${TerminalContribCommandId.FocusMostRecentChatTerminalOutput}>`));
-<<<<<<< HEAD
-=======
-		if (type === 'panelChat') {
-			content.push(localize('workbench.action.chat.newChat', 'To create a new chat session, invoke the New Chat command{0}.', '<keybinding:workbench.action.chat.new>'));
-			content.push(localize('workbench.action.chat.focusAgentSessionsViewer', 'You can focus the agent sessions list by invoking the Focus Agent Sessions command{0}.', `<keybinding:${FocusAgentSessionsAction.id}>`));
-		}
->>>>>>> cc3034f3
 	}
 	if (type === 'editsView' || type === 'agentView') {
 		if (type === 'agentView') {
