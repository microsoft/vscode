/*---------------------------------------------------------------------------------------------
 *  Copyright (c) Microsoft Corporation. All rights reserved.
 *  Licensed under the MIT License. See License.txt in the project root for license information.
 *--------------------------------------------------------------------------------------------*/
import { CancellationToken } from '../../../../../base/common/cancellation.js';
import { Codicon } from '../../../../../base/common/codicons.js';
import { Disposable, DisposableStore } from '../../../../../base/common/lifecycle.js';
import { isElectron } from '../../../../../base/common/platform.js';
import { dirname } from '../../../../../base/common/resources.js';
import { ThemeIcon } from '../../../../../base/common/themables.js';
import { localize } from '../../../../../nls.js';
import { IClipboardService } from '../../../../../platform/clipboard/common/clipboardService.js';
import { IInstantiationService } from '../../../../../platform/instantiation/common/instantiation.js';
import { ILabelService } from '../../../../../platform/label/common/label.js';
import { IQuickPickSeparator } from '../../../../../platform/quickinput/common/quickInput.js';
import { IWorkbenchContribution } from '../../../../common/contributions.js';
import { EditorResourceAccessor, SideBySideEditor } from '../../../../common/editor.js';
import { DiffEditorInput } from '../../../../common/editor/diffEditorInput.js';
import { IEditorService } from '../../../../services/editor/common/editorService.js';
import { IHostService } from '../../../../services/host/browser/host.js';
import { UntitledTextEditorInput } from '../../../../services/untitled/common/untitledTextEditorInput.js';
import { FileEditorInput } from '../../../files/browser/editors/fileEditorInput.js';
import { NotebookEditorInput } from '../../../notebook/common/notebookEditorInput.js';
import { IChatContextPickService, IChatContextValueItem, IChatContextPickerItem, IChatContextPickerPickItem, IChatContextPicker } from '../chatContextPickService.js';
import { IChatEditingService } from '../../common/chatEditingService.js';
import { IChatRequestToolEntry, IChatRequestToolSetEntry, IChatRequestVariableEntry, IImageVariableEntry, OmittedState, toToolSetVariableEntry, toToolVariableEntry } from '../../common/chatVariableEntries.js';
import { ToolDataSource, ToolSet } from '../../common/languageModelToolsService.js';
import { IChatWidget } from '../chat.js';
import { imageToHash, isImage } from '../chatPasteProviders.js';
import { convertBufferToScreenshotVariable } from '../contrib/screenshot.js';
import { ChatInstructionsPickerPick } from '../promptSyntax/attachInstructionsAction.js';
import { ITerminalService } from '../../../terminal/browser/terminal.js';
import { URI } from '../../../../../base/common/uri.js';
import { ITerminalCommand, TerminalCapability } from '../../../../../platform/terminal/common/capabilities/capabilities.js';


export class ChatContextContributions extends Disposable implements IWorkbenchContribution {

	static readonly ID = 'chat.contextContributions';

	constructor(
		@IInstantiationService instantiationService: IInstantiationService,
		@IChatContextPickService contextPickService: IChatContextPickService,
	) {
		super();

		// ###############################################################################################
		//
		// Default context picks/values which are "native" to chat. This is NOT the complete list
		// and feature area specific context, like for notebooks, problems, etc, should be contributed
		// by the feature area.
		//
		// ###############################################################################################

		this._store.add(contextPickService.registerChatContextItem(instantiationService.createInstance(ToolsContextPickerPick)));
		this._store.add(contextPickService.registerChatContextItem(instantiationService.createInstance(ChatInstructionsPickerPick)));
		this._store.add(contextPickService.registerChatContextItem(instantiationService.createInstance(OpenEditorContextValuePick)));
		this._store.add(contextPickService.registerChatContextItem(instantiationService.createInstance(RelatedFilesContextPickerPick)));
		this._store.add(contextPickService.registerChatContextItem(instantiationService.createInstance(ClipboardImageContextValuePick)));
		this._store.add(contextPickService.registerChatContextItem(instantiationService.createInstance(ScreenshotContextValuePick)));
	}
}

class ToolsContextPickerPick implements IChatContextPickerItem {

	readonly type = 'pickerPick';
	readonly label: string = localize('chatContext.tools', 'Tools...');
	readonly icon: ThemeIcon = Codicon.tools;
	readonly ordinal = -500;

	isEnabled(widget: IChatWidget): boolean {
		return !!widget.attachmentCapabilities.supportsToolAttachments;
	}

	asPicker(widget: IChatWidget): IChatContextPicker {

		type Pick = IChatContextPickerPickItem & { toolInfo: { ordinal: number; label: string } };
		const items: Pick[] = [];

		for (const [entry, enabled] of widget.input.selectedToolsModel.entriesMap.get()) {
			if (enabled) {
				if (entry instanceof ToolSet) {
					items.push({
						toolInfo: ToolDataSource.classify(entry.source),
						label: entry.referenceName,
						description: entry.description,
						asAttachment: (): IChatRequestToolSetEntry => toToolSetVariableEntry(entry)
					});
				} else {
					items.push({
						toolInfo: ToolDataSource.classify(entry.source),
						label: entry.toolReferenceName ?? entry.displayName,
						description: entry.userDescription ?? entry.modelDescription,
						asAttachment: (): IChatRequestToolEntry => toToolVariableEntry(entry)
					});
				}
			}
		}

		items.sort((a, b) => {
			let res = a.toolInfo.ordinal - b.toolInfo.ordinal;
			if (res === 0) {
				res = a.toolInfo.label.localeCompare(b.toolInfo.label);
			}
			if (res === 0) {
				res = a.label.localeCompare(b.label);
			}
			return res;
		});

		let lastGroupLabel: string | undefined;
		const picks: (IQuickPickSeparator | Pick)[] = [];

		for (const item of items) {
			if (lastGroupLabel !== item.toolInfo.label) {
				picks.push({ type: 'separator', label: item.toolInfo.label });
				lastGroupLabel = item.toolInfo.label;
			}
			picks.push(item);
		}

		return {
			placeholder: localize('chatContext.tools.placeholder', 'Select a tool'),
			picks: Promise.resolve(picks)
		};
	}


}



class OpenEditorContextValuePick implements IChatContextValueItem {

	readonly type = 'valuePick';
	readonly label: string = localize('chatContext.editors', 'Open Editors');
	readonly icon: ThemeIcon = Codicon.file;
	readonly ordinal = 800;

	constructor(
		@IEditorService private _editorService: IEditorService,
		@ILabelService private _labelService: ILabelService,
	) { }

	isEnabled(): Promise<boolean> | boolean {
		return this._editorService.editors.filter(e => e instanceof FileEditorInput || e instanceof DiffEditorInput || e instanceof UntitledTextEditorInput).length > 0;
	}

	async asAttachment(): Promise<IChatRequestVariableEntry[]> {
		const result: IChatRequestVariableEntry[] = [];
		for (const editor of this._editorService.editors) {
			if (!(editor instanceof FileEditorInput || editor instanceof DiffEditorInput || editor instanceof UntitledTextEditorInput || editor instanceof NotebookEditorInput)) {
				continue;
			}
			const uri = EditorResourceAccessor.getOriginalUri(editor, { supportSideBySide: SideBySideEditor.PRIMARY });
			if (!uri) {
				continue;
			}
			result.push({
				kind: 'file',
				id: uri.toString(),
				value: uri,
				name: this._labelService.getUriBasenameLabel(uri),
			});
		}
		return result;
	}

}

class RelatedFilesContextPickerPick implements IChatContextPickerItem {

	readonly type = 'pickerPick';

	readonly label: string = localize('chatContext.relatedFiles', 'Related Files');
	readonly icon: ThemeIcon = Codicon.sparkle;
	readonly ordinal = 300;

	constructor(
		@IChatEditingService private readonly _chatEditingService: IChatEditingService,
		@ILabelService private readonly _labelService: ILabelService,
	) { }

	isEnabled(widget: IChatWidget): boolean {
		return this._chatEditingService.hasRelatedFilesProviders() && (Boolean(widget.getInput()) || widget.attachmentModel.fileAttachments.length > 0);
	}

	asPicker(widget: IChatWidget): IChatContextPicker {

		const picks = (async () => {
			const chatSessionId = widget.viewModel?.sessionId;
			if (!chatSessionId) {
				return [];
			}
			const relatedFiles = await this._chatEditingService.getRelatedFiles(chatSessionId, widget.getInput(), widget.attachmentModel.fileAttachments, CancellationToken.None);
			if (!relatedFiles) {
				return [];
			}
			const attachments = widget.attachmentModel.getAttachmentIDs();
			return this._chatEditingService.getRelatedFiles(chatSessionId, widget.getInput(), widget.attachmentModel.fileAttachments, CancellationToken.None)
				.then((files) => (files ?? []).reduce<(IChatContextPickerPickItem | IQuickPickSeparator)[]>((acc, cur) => {
					acc.push({ type: 'separator', label: cur.group });
					for (const file of cur.files) {
						const label = this._labelService.getUriBasenameLabel(file.uri);
						acc.push({
							label: label,
							description: this._labelService.getUriLabel(dirname(file.uri), { relative: true }),
							disabled: attachments.has(file.uri.toString()),
							asAttachment: () => {
								return {
									kind: 'file',
									id: file.uri.toString(),
									value: file.uri,
									name: label,
									omittedState: OmittedState.NotOmitted
								};
							}
						});
					}
					return acc;
				}, []));
		})();

		return {
			placeholder: localize('relatedFiles', 'Add related files to your working set'),
			picks,
		};
	}
}


class ClipboardImageContextValuePick implements IChatContextValueItem {
	readonly type = 'valuePick';
	readonly label = localize('imageFromClipboard', 'Image from Clipboard');
	readonly icon = Codicon.fileMedia;

	constructor(
		@IClipboardService private readonly _clipboardService: IClipboardService,
	) { }

	async isEnabled(widget: IChatWidget) {
		if (!widget.attachmentCapabilities.supportsImageAttachments) {
			return false;
		}
		if (!widget.input.selectedLanguageModel?.metadata.capabilities?.vision) {
			return false;
		}
		const imageData = await this._clipboardService.readImage();
		return isImage(imageData);
	}

	async asAttachment(): Promise<IImageVariableEntry> {
		const fileBuffer = await this._clipboardService.readImage();
		return {
			id: await imageToHash(fileBuffer),
			name: localize('pastedImage', 'Pasted Image'),
			fullName: localize('pastedImage', 'Pasted Image'),
			value: fileBuffer,
			kind: 'image',
		};
	}
}

export class TerminalContext implements IChatContextValueItem {

	readonly type = 'valuePick';
	readonly icon = Codicon.terminal;
	readonly label = localize('terminal', 'Terminal');
	constructor(private readonly _resource: URI, @ITerminalService private readonly _terminalService: ITerminalService) {

	}
	async isEnabled(widget: IChatWidget) {
		const terminal = this._terminalService.getInstanceFromResource(this._resource);
		return !!widget.attachmentCapabilities.supportsTerminalAttachments && terminal?.isDisposed === false;
	}
	async asAttachment(widget: IChatWidget): Promise<IChatRequestVariableEntry | undefined> {
		const terminal = this._terminalService.getInstanceFromResource(this._resource);
		if (!terminal) {
			return;
		}

		const command = terminal.capabilities.get(TerminalCapability.CommandDetection)?.commands.find(cmd => cmd.id === this._resource.query);
		if (!command) {
			return;
		}
		const attachment: IChatRequestVariableEntry = {
			kind: 'terminalCommand',
<<<<<<< HEAD
			id: `terminalCommand:${Date.now()}`,
=======
			id: `terminalCommand:${Date.now()}}`,
>>>>>>> 2ca79c44
			value: this.asValue(command),
			name: command.command,
			command: command.command,
			output: command.getOutput(),
			exitCode: command.exitCode,
			resource: this._resource
		};
		const cleanup = new DisposableStore();
		let disposed = false;
		const disposeCleanup = () => {
			if (disposed) {
				return;
			}
			disposed = true;
			cleanup.dispose();
		};
		cleanup.add(widget.attachmentModel.onDidChange(e => {
			if (e.deleted.includes(attachment.id)) {
				disposeCleanup();
			}
		}));
		cleanup.add(terminal.onDisposed(() => {
			widget.attachmentModel.delete(attachment.id);
			widget.refreshParsedInput();
			disposeCleanup();
		}));
		return attachment;
	}

	private asValue(command: ITerminalCommand): string {
		let value = `Command: ${command.command}`;
		const output = command.getOutput();
		if (output) {
			value += `\nOutput:\n${output}`;
		}
		if (typeof command.exitCode === 'number') {
			value += `\nExit Code: ${command.exitCode}`;
		}
		return value;
	}
}

class ScreenshotContextValuePick implements IChatContextValueItem {

	readonly type = 'valuePick';
	readonly icon = Codicon.deviceCamera;
	readonly label = (isElectron
		? localize('chatContext.attachScreenshot.labelElectron.Window', 'Screenshot Window')
		: localize('chatContext.attachScreenshot.labelWeb', 'Screenshot'));

	constructor(
		@IHostService private readonly _hostService: IHostService,
	) { }

	async isEnabled(widget: IChatWidget) {
		return !!widget.attachmentCapabilities.supportsImageAttachments && !!widget.input.selectedLanguageModel?.metadata.capabilities?.vision;
	}

	async asAttachment(): Promise<IChatRequestVariableEntry | undefined> {
		const blob = await this._hostService.getScreenshot();
		return blob && convertBufferToScreenshotVariable(blob);
	}
}<|MERGE_RESOLUTION|>--- conflicted
+++ resolved
@@ -285,11 +285,7 @@
 		}
 		const attachment: IChatRequestVariableEntry = {
 			kind: 'terminalCommand',
-<<<<<<< HEAD
-			id: `terminalCommand:${Date.now()}`,
-=======
 			id: `terminalCommand:${Date.now()}}`,
->>>>>>> 2ca79c44
 			value: this.asValue(command),
 			name: command.command,
 			command: command.command,
