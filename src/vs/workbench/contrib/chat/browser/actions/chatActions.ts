/*---------------------------------------------------------------------------------------------
 *  Copyright (c) Microsoft Corporation. All rights reserved.
 *  Licensed under the MIT License. See License.txt in the project root for license information.
 *--------------------------------------------------------------------------------------------*/

import { isAncestorOfActiveElement } from '../../../../../base/browser/dom.js';
import { toAction, WorkbenchActionExecutedClassification, WorkbenchActionExecutedEvent } from '../../../../../base/common/actions.js';
import { coalesce } from '../../../../../base/common/arrays.js';
import { timeout } from '../../../../../base/common/async.js';
import { CancellationTokenSource } from '../../../../../base/common/cancellation.js';
import { Codicon } from '../../../../../base/common/codicons.js';
import { fromNowByDay, safeIntl } from '../../../../../base/common/date.js';
import { Event } from '../../../../../base/common/event.js';
import { MarkdownString } from '../../../../../base/common/htmlContent.js';
import { KeyCode, KeyMod } from '../../../../../base/common/keyCodes.js';
import { Disposable, DisposableStore, markAsSingleton } from '../../../../../base/common/lifecycle.js';
import { MarshalledId } from '../../../../../base/common/marshallingIds.js';
import { language } from '../../../../../base/common/platform.js';
import { ThemeIcon } from '../../../../../base/common/themables.js';
import { URI } from '../../../../../base/common/uri.js';
import { ICodeEditor } from '../../../../../editor/browser/editorBrowser.js';
import { EditorAction2 } from '../../../../../editor/browser/editorExtensions.js';
import { Position } from '../../../../../editor/common/core/position.js';
import { SuggestController } from '../../../../../editor/contrib/suggest/browser/suggestController.js';
import { localize, localize2 } from '../../../../../nls.js';
import { IActionViewItemService } from '../../../../../platform/actions/browser/actionViewItemService.js';
import { DropdownWithPrimaryActionViewItem } from '../../../../../platform/actions/browser/dropdownWithPrimaryActionViewItem.js';
import { getContextMenuActions } from '../../../../../platform/actions/browser/menuEntryActionViewItem.js';
import { Action2, ICommandPaletteOptions, IMenuService, MenuId, MenuItemAction, MenuRegistry, registerAction2, SubmenuItemAction } from '../../../../../platform/actions/common/actions.js';
import { ICommandService } from '../../../../../platform/commands/common/commands.js';
import { IConfigurationService } from '../../../../../platform/configuration/common/configuration.js';
import { ContextKeyExpr, IContextKeyService } from '../../../../../platform/contextkey/common/contextkey.js';
import { IsLinuxContext, IsWindowsContext } from '../../../../../platform/contextkey/common/contextkeys.js';
import { IDialogService } from '../../../../../platform/dialogs/common/dialogs.js';
import { IFileService } from '../../../../../platform/files/common/files.js';
import { IInstantiationService, ServicesAccessor } from '../../../../../platform/instantiation/common/instantiation.js';
import { KeybindingWeight } from '../../../../../platform/keybinding/common/keybindingsRegistry.js';
import { INotificationService } from '../../../../../platform/notification/common/notification.js';
import { IOpenerService } from '../../../../../platform/opener/common/opener.js';
import product from '../../../../../platform/product/common/product.js';
import { IQuickInputButton, IQuickInputService, IQuickPickItem, IQuickPickSeparator } from '../../../../../platform/quickinput/common/quickInput.js';
import { ITelemetryService } from '../../../../../platform/telemetry/common/telemetry.js';
import { ToggleTitleBarConfigAction } from '../../../../browser/parts/titlebar/titlebarActions.js';
import { ActiveEditorContext, IsCompactTitleBarContext } from '../../../../common/contextkeys.js';
import { IWorkbenchContribution } from '../../../../common/contributions.js';
import { IViewDescriptorService, ViewContainerLocation } from '../../../../common/views.js';
import { GroupDirection, IEditorGroupsService } from '../../../../services/editor/common/editorGroupsService.js';
import { ACTIVE_GROUP, AUX_WINDOW_GROUP, IEditorService } from '../../../../services/editor/common/editorService.js';
import { IHostService } from '../../../../services/host/browser/host.js';
import { IWorkbenchLayoutService, Parts } from '../../../../services/layout/browser/layoutService.js';
import { IViewsService } from '../../../../services/views/common/viewsService.js';
import { IPreferencesService } from '../../../../services/preferences/common/preferences.js';
import { EXTENSIONS_CATEGORY, IExtensionsWorkbenchService } from '../../../extensions/common/extensions.js';
import { IChatAgentResult, IChatAgentService } from '../../common/chatAgents.js';
import { ChatContextKeys } from '../../common/chatContextKeys.js';
import { IChatEditingSession, ModifiedFileEntryState } from '../../common/chatEditingService.js';
import { ChatEntitlement, IChatEntitlementService } from '../../common/chatEntitlementService.js';
import { ChatMode, IChatMode, IChatModeService } from '../../common/chatModes.js';
import { extractAgentAndCommand } from '../../common/chatParserTypes.js';
import { IChatDetail, IChatService } from '../../common/chatService.js';
import { IChatSessionItem, IChatSessionsService } from '../../common/chatSessionsService.js';
import { ChatSessionUri } from '../../common/chatUri.js';
import { IChatRequestViewModel, IChatResponseViewModel, isRequestVM } from '../../common/chatViewModel.js';
import { IChatWidgetHistoryService } from '../../common/chatWidgetHistoryService.js';
import { ChatAgentLocation, ChatConfiguration, ChatModeKind } from '../../common/constants.js';
import { CopilotUsageExtensionFeatureId } from '../../common/languageModelStats.js';
import { ILanguageModelToolsService } from '../../common/languageModelToolsService.js';
import { ChatViewId, IChatWidget, IChatWidgetService, showChatView, showCopilotView } from '../chat.js';
import { IChatEditorOptions } from '../chatEditor.js';
import { ChatEditorInput, shouldShowClearEditingSessionConfirmation, showClearEditingSessionConfirmation } from '../chatEditorInput.js';
import { VIEWLET_ID } from '../chatSessions.js';
import { ChatViewPane } from '../chatViewPane.js';
import { convertBufferToScreenshotVariable } from '../contrib/screenshot.js';
import { clearChatEditor } from './chatClear.js';
<<<<<<< HEAD
import { ILanguageModelsService } from '../../common/languageModels.js';
=======
import { IChatResponseModel } from '../../common/chatModel.js';
>>>>>>> 58c4c3bf

export const CHAT_CATEGORY = localize2('chat.category', 'Chat');

export const ACTION_ID_NEW_CHAT = `workbench.action.chat.newChat`;
export const ACTION_ID_NEW_EDIT_SESSION = `workbench.action.chat.newEditSession`;
export const CHAT_OPEN_ACTION_ID = 'workbench.action.chat.open';
export const CHAT_SETUP_ACTION_ID = 'workbench.action.chat.triggerSetup';
const TOGGLE_CHAT_ACTION_ID = 'workbench.action.chat.toggle';
const CHAT_CLEAR_HISTORY_ACTION_ID = 'workbench.action.chat.clearHistory';

export interface IChatViewOpenOptions {
	/**
	 * The query for chat.
	 */
	query: string;
	/**
	 * Whether the query is partial and will await more input from the user.
	 */
	isPartialQuery?: boolean;
	/**
	 * A list of tools IDs with `canBeReferencedInPrompt` that will be resolved and attached if they exist.
	 */
	toolIds?: string[];
	/**
	 * Any previous chat requests and responses that should be shown in the chat view.
	 */
	previousRequests?: IChatViewOpenRequestEntry[];
	/**
	 * Whether a screenshot of the focused window should be taken and attached
	 */
	attachScreenshot?: boolean;
	/**
	 * A list of file URIs to attach to the chat as context.
	 */
	attachFiles?: URI[];
	/**
	 * The mode ID or name to open the chat in.
	 */
	mode?: ChatModeKind | string;
<<<<<<< HEAD

	/**
	 * The language model ID to use for the chat (e.g. 'claude-sonnet-4'). The first match will be used
	 * among the available models.
	 */
	modelId?: string;
=======
	/**
	 * Wait to resolve the command until the chat response reaches a terminal state (complete, error, or pending user confirmation, etc.).
	 */
	blockOnResponse?: boolean;
>>>>>>> 58c4c3bf
}

export interface IChatViewOpenRequestEntry {
	request: string;
	response: string;
}

export const CHAT_CONFIG_MENU_ID = new MenuId('workbench.chat.menu.config');

const OPEN_CHAT_QUOTA_EXCEEDED_DIALOG = 'workbench.action.chat.openQuotaExceededDialog';

abstract class OpenChatGlobalAction extends Action2 {
	constructor(overrides: Pick<ICommandPaletteOptions, 'keybinding' | 'title' | 'id' | 'menu'>, private readonly mode?: IChatMode) {
		super({
			...overrides,
			icon: Codicon.copilot,
			f1: true,
			category: CHAT_CATEGORY,
			precondition: ContextKeyExpr.and(
				ChatContextKeys.Setup.hidden.negate(),
				ChatContextKeys.Setup.disabled.negate()
			)
		});
	}

	override async run(accessor: ServicesAccessor, opts?: string | IChatViewOpenOptions): Promise<IChatAgentResult & { type?: 'confirmation' } | undefined> {
		opts = typeof opts === 'string' ? { query: opts } : opts;

		const chatService = accessor.get(IChatService);
		const widgetService = accessor.get(IChatWidgetService);
		const toolsService = accessor.get(ILanguageModelToolsService);
		const viewsService = accessor.get(IViewsService);
		const hostService = accessor.get(IHostService);
		const chatAgentService = accessor.get(IChatAgentService);
		const instaService = accessor.get(IInstantiationService);
		const commandService = accessor.get(ICommandService);
		const chatModeService = accessor.get(IChatModeService);
		const fileService = accessor.get(IFileService);
		const languageModelService = accessor.get(ILanguageModelsService);

		let chatWidget = widgetService.lastFocusedWidget;
		// When this was invoked to switch to a mode via keybinding, and some chat widget is focused, use that one.
		// Otherwise, open the view.
		if (!this.mode || !chatWidget || !isAncestorOfActiveElement(chatWidget.domNode)) {
			chatWidget = await showChatView(viewsService);
		}

		if (!chatWidget) {
			return;
		}

		const switchToMode = (opts?.mode ? chatModeService.findModeByName(opts?.mode) : undefined) ?? this.mode;
		if (switchToMode) {
			await this.handleSwitchToMode(switchToMode, chatWidget, instaService, commandService);
		}

		if (opts?.modelId) {
			// `modelId` is vendor-agnostic. e.g. `gpt-5` NOT `copilot/gpt-5`.
			// `id`, however, is vendor-specific. e.g. `copilot/gpt-5`.
			const ids = await languageModelService.selectLanguageModels({ id: opts.modelId }, false);
			const [id] = ids.sort();
			if (!id) {
				throw new Error(`Language model not found for ID: ${opts.modelId}.`);
			}

			const model = languageModelService.lookupLanguageModel(id);
			if (!model) {
				throw new Error(`Language model not loaded: ${id}.`);
			}

			chatWidget.input.setCurrentLanguageModel({ metadata: model, identifier: opts.modelId });
		}

		if (opts?.previousRequests?.length && chatWidget.viewModel) {
			for (const { request, response } of opts.previousRequests) {
				chatService.addCompleteRequest(chatWidget.viewModel.sessionId, request, undefined, 0, { message: response });
			}
		}
		if (opts?.attachScreenshot) {
			const screenshot = await hostService.getScreenshot();
			if (screenshot) {
				chatWidget.attachmentModel.addContext(convertBufferToScreenshotVariable(screenshot));
			}
		}
		if (opts?.attachFiles) {
			for (const file of opts.attachFiles) {
				if (await fileService.exists(file)) {
					chatWidget.attachmentModel.addFile(file);
				}
			}
		}

		let resp: Promise<IChatResponseModel | undefined> | undefined;

		if (opts?.query) {
			if (opts.isPartialQuery) {
				chatWidget.setInput(opts.query);
			} else {
				await chatWidget.waitForReady();
				await waitForDefaultAgent(chatAgentService, chatWidget.input.currentModeKind);
				resp = chatWidget.acceptInput(opts.query);
			}
		}
		if (opts?.toolIds && opts.toolIds.length > 0) {
			for (const toolId of opts.toolIds) {
				const tool = toolsService.getTool(toolId);
				if (tool) {
					chatWidget.attachmentModel.addContext({
						id: tool.id,
						name: tool.displayName,
						fullName: tool.displayName,
						value: undefined,
						icon: ThemeIcon.isThemeIcon(tool.icon) ? tool.icon : undefined,
						kind: 'tool'
					});
				}
			}
		}

		chatWidget.focusInput();

		if (opts?.blockOnResponse) {
			const response = await resp;
			if (response) {
				await new Promise<void>(resolve => {
					const d = response.onDidChange(async () => {
						if (response.isComplete || response.isPendingConfirmation.get()) {
							d.dispose();
							resolve();
						}
					});
				});

				return { ...response.result, type: response.isPendingConfirmation.get() ? 'confirmation' : undefined };
			}
		}

		return undefined;
	}

	private async handleSwitchToMode(switchToMode: IChatMode, chatWidget: IChatWidget, instaService: IInstantiationService, commandService: ICommandService): Promise<void> {
		const currentMode = chatWidget.input.currentModeKind;

		if (switchToMode) {
			const editingSession = chatWidget.viewModel?.model.editingSession;
			const requestCount = chatWidget.viewModel?.model.getRequests().length ?? 0;
			const chatModeCheck = await instaService.invokeFunction(handleModeSwitch, currentMode, switchToMode.kind, requestCount, editingSession);
			if (!chatModeCheck) {
				return;
			}
			chatWidget.input.setChatMode(switchToMode.id);

			if (chatModeCheck.needToClearSession) {
				await commandService.executeCommand(ACTION_ID_NEW_CHAT);
			}
		}
	}
}

async function waitForDefaultAgent(chatAgentService: IChatAgentService, mode: ChatModeKind): Promise<void> {
	const defaultAgent = chatAgentService.getDefaultAgent(ChatAgentLocation.Panel, mode);
	if (defaultAgent) {
		return;
	}

	await Promise.race([
		Event.toPromise(Event.filter(chatAgentService.onDidChangeAgents, () => {
			const defaultAgent = chatAgentService.getDefaultAgent(ChatAgentLocation.Panel, mode);
			return Boolean(defaultAgent);
		})),
		timeout(60_000).then(() => { throw new Error('Timed out waiting for default agent'); })
	]);
}

class PrimaryOpenChatGlobalAction extends OpenChatGlobalAction {
	constructor() {
		super({
			id: CHAT_OPEN_ACTION_ID,
			title: localize2('openChat', "Open Chat"),
			keybinding: {
				weight: KeybindingWeight.WorkbenchContrib,
				primary: KeyMod.CtrlCmd | KeyMod.Alt | KeyCode.KeyI,
				mac: {
					primary: KeyMod.CtrlCmd | KeyMod.WinCtrl | KeyCode.KeyI
				}
			},
			menu: [{
				id: MenuId.ChatTitleBarMenu,
				group: 'a_open',
				order: 1
			}]
		});
	}
}

export function getOpenChatActionIdForMode(mode: IChatMode): string {
	return `workbench.action.chat.open${mode.name}`;
}

abstract class ModeOpenChatGlobalAction extends OpenChatGlobalAction {
	constructor(mode: IChatMode, keybinding?: ICommandPaletteOptions['keybinding']) {
		super({
			id: getOpenChatActionIdForMode(mode),
			title: localize2('openChatMode', "Open Chat ({0})", mode.label),
			keybinding
		}, mode);
	}
}

export function registerChatActions() {
	registerAction2(PrimaryOpenChatGlobalAction);
	registerAction2(class extends ModeOpenChatGlobalAction {
		constructor() { super(ChatMode.Ask); }
	});
	registerAction2(class extends ModeOpenChatGlobalAction {
		constructor() {
			super(ChatMode.Agent, {
				when: ContextKeyExpr.has(`config.${ChatConfiguration.AgentEnabled}`),
				weight: KeybindingWeight.WorkbenchContrib,
				primary: KeyMod.CtrlCmd | KeyMod.Shift | KeyCode.KeyI,
				linux: {
					primary: KeyMod.CtrlCmd | KeyMod.Alt | KeyMod.Shift | KeyCode.KeyI
				}
			},);
		}
	});
	registerAction2(class extends ModeOpenChatGlobalAction {
		constructor() { super(ChatMode.Edit); }
	});

	registerAction2(class ToggleChatAction extends Action2 {
		constructor() {
			super({
				id: TOGGLE_CHAT_ACTION_ID,
				title: localize2('toggleChat', "Toggle Chat"),
				category: CHAT_CATEGORY
			});
		}

		async run(accessor: ServicesAccessor) {
			const layoutService = accessor.get(IWorkbenchLayoutService);
			const viewsService = accessor.get(IViewsService);
			const viewDescriptorService = accessor.get(IViewDescriptorService);

			const chatLocation = viewDescriptorService.getViewLocationById(ChatViewId);

			if (viewsService.isViewVisible(ChatViewId)) {
				this.updatePartVisibility(layoutService, chatLocation, false);
			} else {
				this.updatePartVisibility(layoutService, chatLocation, true);
				(await showCopilotView(viewsService, layoutService))?.focusInput();
			}
		}

		private updatePartVisibility(layoutService: IWorkbenchLayoutService, location: ViewContainerLocation | null, visible: boolean): void {
			let part: Parts.PANEL_PART | Parts.SIDEBAR_PART | Parts.AUXILIARYBAR_PART | undefined;
			switch (location) {
				case ViewContainerLocation.Panel:
					part = Parts.PANEL_PART;
					break;
				case ViewContainerLocation.Sidebar:
					part = Parts.SIDEBAR_PART;
					break;
				case ViewContainerLocation.AuxiliaryBar:
					part = Parts.AUXILIARYBAR_PART;
					break;
			}

			if (part) {
				layoutService.setPartHidden(!visible, part);
			}
		}
	});

	registerAction2(class ChatHistoryAction extends Action2 {
		constructor() {
			super({
				id: `workbench.action.chat.history`,
				title: localize2('chat.history.label', "Show Chats..."),
				menu: [
					{
						id: MenuId.ViewTitle,
						when: ContextKeyExpr.equals('view', ChatViewId),
						group: 'navigation',
						order: 2
					},
					{
						id: MenuId.EditorTitle,
						when: ActiveEditorContext.isEqualTo(ChatEditorInput.EditorID),
					},
				],
				category: CHAT_CATEGORY,
				icon: Codicon.history,
				f1: true,
				precondition: ChatContextKeys.enabled
			});
		}

		private showLegacyPicker = async (
			chatService: IChatService,
			quickInputService: IQuickInputService,
			commandService: ICommandService,
			editorService: IEditorService,
			view: ChatViewPane
		) => {
			const clearChatHistoryButton: IQuickInputButton = {
				iconClass: ThemeIcon.asClassName(Codicon.clearAll),
				tooltip: localize('interactiveSession.history.clear', "Clear All Workspace Chats"),
			};

			const openInEditorButton: IQuickInputButton = {
				iconClass: ThemeIcon.asClassName(Codicon.file),
				tooltip: localize('interactiveSession.history.editor', "Open in Editor"),
			};
			const deleteButton: IQuickInputButton = {
				iconClass: ThemeIcon.asClassName(Codicon.x),
				tooltip: localize('interactiveSession.history.delete', "Delete"),
			};
			const renameButton: IQuickInputButton = {
				iconClass: ThemeIcon.asClassName(Codicon.pencil),
				tooltip: localize('chat.history.rename', "Rename"),
			};

			interface IChatPickerItem extends IQuickPickItem {
				chat: IChatDetail;
			}

			const getPicks = async () => {
				const items = await chatService.getHistory();
				items.sort((a, b) => (b.lastMessageDate ?? 0) - (a.lastMessageDate ?? 0));

				let lastDate: string | undefined = undefined;
				const picks = items.flatMap((i): [IQuickPickSeparator | undefined, IChatPickerItem] => {
					const timeAgoStr = fromNowByDay(i.lastMessageDate, true, true);
					const separator: IQuickPickSeparator | undefined = timeAgoStr !== lastDate ? {
						type: 'separator', label: timeAgoStr,
					} : undefined;
					lastDate = timeAgoStr;
					return [
						separator,
						{
							label: i.title,
							description: i.isActive ? `(${localize('currentChatLabel', 'current')})` : '',
							chat: i,
							buttons: i.isActive ? [renameButton] : [
								renameButton,
								openInEditorButton,
								deleteButton,
							]
						}
					];
				});

				return coalesce(picks);
			};

			const store = new (DisposableStore as { new(): DisposableStore })();
			const picker = store.add(quickInputService.createQuickPick<IChatPickerItem>({ useSeparators: true }));
			picker.title = localize('interactiveSession.history.title', "Workspace Chat History");
			picker.placeholder = localize('interactiveSession.history.pick', "Switch to chat");
			picker.buttons = [clearChatHistoryButton];
			const picks = await getPicks();
			picker.items = picks;
			store.add(picker.onDidTriggerButton(async button => {
				if (button === clearChatHistoryButton) {
					await commandService.executeCommand(CHAT_CLEAR_HISTORY_ACTION_ID);
				}
			}));
			store.add(picker.onDidTriggerItemButton(async context => {
				if (context.button === openInEditorButton) {
					const options: IChatEditorOptions = { target: { sessionId: context.item.chat.sessionId }, pinned: true };
					editorService.openEditor({ resource: ChatEditorInput.getNewEditorUri(), options }, ACTIVE_GROUP);
					picker.hide();
				} else if (context.button === deleteButton) {
					chatService.removeHistoryEntry(context.item.chat.sessionId);
					picker.items = await getPicks();
				} else if (context.button === renameButton) {
					const title = await quickInputService.input({ title: localize('newChatTitle', "New chat title"), value: context.item.chat.title });
					if (title) {
						chatService.setChatSessionTitle(context.item.chat.sessionId, title);
					}

					// The quick input hides the picker, it gets disposed, so we kick it off from scratch
					await this.showLegacyPicker(chatService, quickInputService, commandService, editorService, view);
				}
			}));
			store.add(picker.onDidAccept(async () => {
				try {
					const item = picker.selectedItems[0];
					const sessionId = item.chat.sessionId;
					await view.loadSession(sessionId);
				} finally {
					picker.hide();
				}
			}));
			store.add(picker.onDidHide(() => store.dispose()));

			picker.show();
		};

		private showIntegratedPicker = async (
			chatService: IChatService,
			quickInputService: IQuickInputService,
			commandService: ICommandService,
			editorService: IEditorService,
			chatWidgetService: IChatWidgetService,
			view: ChatViewPane,
			chatSessionsService: IChatSessionsService,
			contextKeyService: IContextKeyService,
			menuService: IMenuService,
			showAllChats: boolean = false,
			showAllAgents: boolean = false
		) => {
			const clearChatHistoryButton: IQuickInputButton = {
				iconClass: ThemeIcon.asClassName(Codicon.clearAll),
				tooltip: localize('interactiveSession.history.clear', "Clear All Workspace Chats"),
			};

			const openInEditorButton: IQuickInputButton = {
				iconClass: ThemeIcon.asClassName(Codicon.file),
				tooltip: localize('interactiveSession.history.editor', "Open in Editor"),
			};
			const deleteButton: IQuickInputButton = {
				iconClass: ThemeIcon.asClassName(Codicon.x),
				tooltip: localize('interactiveSession.history.delete', "Delete"),
			};
			const renameButton: IQuickInputButton = {
				iconClass: ThemeIcon.asClassName(Codicon.pencil),
				tooltip: localize('chat.history.rename', "Rename"),
			};

			interface IChatPickerItem extends IQuickPickItem {
				chat: IChatDetail;
			}

			interface ICodingAgentPickerItem extends IChatPickerItem {
				id?: string;
				session?: { providerType: string; session: IChatSessionItem };
				uri?: URI;
			}

			const getPicks = async (showAllChats: boolean = false, showAllAgents: boolean = false) => {
				// Fast picks: Get cached/immediate items first
				const cachedItems = await chatService.getHistory();
				cachedItems.sort((a, b) => (b.lastMessageDate ?? 0) - (a.lastMessageDate ?? 0));

				const allFastPickItems: IChatPickerItem[] = cachedItems.map((i) => {
					const timeAgoStr = fromNowByDay(i.lastMessageDate, true, true);
					const currentLabel = i.isActive ? localize('currentChatLabel', 'current') : '';
					const description = currentLabel ? `${timeAgoStr} • ${currentLabel}` : timeAgoStr;

					return {
						label: i.title,
						description: description,
						chat: i,
						buttons: i.isActive ? [renameButton] : [
							renameButton,
							openInEditorButton,
							deleteButton,
						]
					};
				});

				const fastPickItems = showAllChats ? allFastPickItems : allFastPickItems.slice(0, 5);
				const fastPicks: (IQuickPickSeparator | IChatPickerItem)[] = [];
				if (fastPickItems.length > 0) {
					fastPicks.push({
						type: 'separator',
						label: localize('chat.history.recent', 'Recent Chats'),
					});
					fastPicks.push(...fastPickItems);

					// Add "Show more..." if there are more items and we're not showing all chats
					if (!showAllChats && allFastPickItems.length > 5) {
						fastPicks.push({
							label: localize('chat.history.showMore', 'Show more...'),
							description: '',
							chat: {
								sessionId: 'show-more-chats',
								title: 'Show more...',
								isActive: false,
								lastMessageDate: 0,
							},
							buttons: []
						});
					}
				}

				// Slow picks: Get coding agents asynchronously via AsyncIterable
				const slowPicks = (async function* (): AsyncGenerator<(IQuickPickSeparator | ICodingAgentPickerItem)[]> {
					try {
						const agentPicks: ICodingAgentPickerItem[] = [];

						// Use the new Promise-based API to get chat sessions
						const cancellationToken = new CancellationTokenSource();
						try {
							const providers = chatSessionsService.getAllChatSessionContributions();
							const providerNSessions: { providerType: string; session: IChatSessionItem }[] = [];

							for (const provider of providers) {
								const sessions = await chatSessionsService.provideChatSessionItems(provider.type, cancellationToken.token);
								providerNSessions.push(...sessions.map(session => ({ providerType: provider.type, session })));
							}

							for (const session of providerNSessions) {
								const sessionContent = session.session;

								const ckey = contextKeyService.createKey('chatSessionType', session.providerType);
								const actions = menuService.getMenuActions(MenuId.ChatSessionsMenu, contextKeyService);
								const menuActions = getContextMenuActions(actions, 'inline');
								ckey.reset();

								// Use primary actions if available, otherwise fall back to secondary actions
								const actionsToUse = menuActions.primary.length > 0 ? menuActions.primary : menuActions.secondary;
								const buttons = actionsToUse.map(action => ({
									id: action.id,
									tooltip: action.tooltip,
									iconClass: action.class || ThemeIcon.asClassName(Codicon.symbolClass),
								}));
								// Create agent pick from the session content
								const agentPick: ICodingAgentPickerItem = {
									label: sessionContent.label,
									description: '',
									session: { providerType: session.providerType, session: sessionContent },
									chat: {
										sessionId: sessionContent.id,
										title: sessionContent.label,
										isActive: false,
										lastMessageDate: 0,
									},
									buttons,
									id: sessionContent.id
								};

								// Check if this agent already exists (update existing or add new)
								const existingIndex = agentPicks.findIndex(pick => pick.chat.sessionId === sessionContent.id);
								if (existingIndex >= 0) {
									agentPicks[existingIndex] = agentPick;
								} else {
									// Respect show limits
									const maxToShow = showAllAgents ? Number.MAX_SAFE_INTEGER : 5;
									if (agentPicks.length < maxToShow) {
										agentPicks.push(agentPick);
									}
								}
							}

							// Create current picks with separator if we have agents
							const currentPicks: (IQuickPickSeparator | ICodingAgentPickerItem)[] = [];

							if (agentPicks.length > 0) {
								// Always add separator for coding agents section
								currentPicks.push({
									type: 'separator',
									label: 'Chat Sessions',
								});
								currentPicks.push(...agentPicks);

								// Add "Show more..." if needed and not showing all agents
								if (!showAllAgents && providerNSessions.length > 5) {
									currentPicks.push({
										label: localize('chat.history.showMoreAgents', 'Show more...'),
										description: '',
										chat: {
											sessionId: 'show-more-agents',
											title: 'Show more...',
											isActive: false,
											lastMessageDate: 0,
										},
										buttons: [],
										uri: undefined,
									});
								}
							}

							// Yield the current state
							yield currentPicks;

						} finally {
							cancellationToken.dispose();
						}

					} catch (error) {
						// Gracefully handle errors in async contributions
						return;
					}
				})();

				// Return fast picks immediately, add slow picks as async generator
				return {
					fast: coalesce(fastPicks),
					slow: slowPicks
				};
			};

			const store = new (DisposableStore as { new(): DisposableStore })();
			const picker = store.add(quickInputService.createQuickPick<IChatPickerItem | ICodingAgentPickerItem>({ useSeparators: true }));
			picker.title = (showAllChats || showAllAgents) ?
				localize('interactiveSession.history.titleAll', "All Workspace Chat History") :
				localize('interactiveSession.history.title', "Workspace Chat History");
			picker.placeholder = localize('interactiveSession.history.pick', "Switch to chat");
			picker.buttons = [clearChatHistoryButton];

			// Get fast and slow picks
			const { fast, slow } = await getPicks(showAllChats, showAllAgents);

			// Set fast picks immediately
			picker.items = fast;
			picker.busy = true;

			// Consume slow picks progressively
			(async () => {
				try {
					for await (const slowPicks of slow) {
						if (!store.isDisposed) {
							picker.items = coalesce([...fast, ...slowPicks]);
						}
					}
				} catch (error) {
					// Handle errors gracefully
				} finally {
					if (!store.isDisposed) {
						picker.busy = false;
					}
				}
			})();
			store.add(picker.onDidTriggerButton(async button => {
				if (button === clearChatHistoryButton) {
					await commandService.executeCommand(CHAT_CLEAR_HISTORY_ACTION_ID);
				}
			}));
			store.add(picker.onDidTriggerItemButton(async context => {
				if (context.button === openInEditorButton) {
					const options: IChatEditorOptions = { target: { sessionId: context.item.chat.sessionId }, pinned: true };
					editorService.openEditor({ resource: ChatEditorInput.getNewEditorUri(), options }, ACTIVE_GROUP);
					picker.hide();
				} else if (context.button === deleteButton) {
					chatService.removeHistoryEntry(context.item.chat.sessionId);
					// Refresh picker items after deletion
					const { fast, slow } = await getPicks(showAllChats, showAllAgents);
					picker.items = fast;
					picker.busy = true;

					// Consume slow picks progressively after deletion
					(async () => {
						try {
							for await (const slowPicks of slow) {
								if (!store.isDisposed) {
									picker.items = coalesce([...fast, ...slowPicks]);
								}
							}
						} catch (error) {
							// Handle errors gracefully
						} finally {
							if (!store.isDisposed) {
								picker.busy = false;
							}
						}
					})();
				} else if (context.button === renameButton) {
					const title = await quickInputService.input({ title: localize('newChatTitle', "New chat title"), value: context.item.chat.title });
					if (title) {
						chatService.setChatSessionTitle(context.item.chat.sessionId, title);
					}

					// The quick input hides the picker, it gets disposed, so we kick it off from scratch
					await this.showIntegratedPicker(
						chatService,
						quickInputService,
						commandService,
						editorService,
						chatWidgetService,
						view,
						chatSessionsService,
						contextKeyService,
						menuService,
						showAllChats,
						showAllAgents
					);
				} else {
					const buttonItem = context.button as ICodingAgentPickerItem;
					if (buttonItem.id) {
						const contextItem = context.item as ICodingAgentPickerItem;
						commandService.executeCommand(buttonItem.id, {
							uri: contextItem.uri,
							session: contextItem.session?.session,
							$mid: MarshalledId.ChatSessionContext
						});

						// dismiss quick picker
						picker.hide();
					}
				}
			}));
			store.add(picker.onDidAccept(async () => {
				try {
					const item = picker.selectedItems[0];
					const sessionId = item.chat.sessionId;

					// Handle "Show more..." options
					if (sessionId === 'show-more-chats') {
						picker.hide();
						// Create a new picker with all chat items expanded
						await this.showIntegratedPicker(
							chatService,
							quickInputService,
							commandService,
							editorService,
							chatWidgetService,
							view,
							chatSessionsService,
							contextKeyService,
							menuService,
							true,
							showAllAgents
						);
						return;
					} else if (sessionId === 'show-more-agents') {
						picker.hide();
						// Create a new picker with all agent items expanded
						await this.showIntegratedPicker(
							chatService,
							quickInputService,
							commandService,
							editorService,
							chatWidgetService,
							view,
							chatSessionsService,
							contextKeyService,
							menuService,
							showAllChats,
							true
						);
						return;
					} else if ((item as ICodingAgentPickerItem).id !== undefined) {
						// TODO: This is a temporary change that will be replaced by opening a new chat instance
						const codingAgentItem = item as ICodingAgentPickerItem;
						if (codingAgentItem.session) {
							await this.showChatSessionInEditor(codingAgentItem.session.providerType, codingAgentItem.session.session, editorService);
						}
					}

					await view.loadSession(sessionId);
				} finally {
					picker.hide();
				}
			}));
			store.add(picker.onDidHide(() => store.dispose()));

			picker.show();
		};

		async run(accessor: ServicesAccessor) {
			const chatService = accessor.get(IChatService);
			const quickInputService = accessor.get(IQuickInputService);
			const viewsService = accessor.get(IViewsService);
			const editorService = accessor.get(IEditorService);
			const chatWidgetService = accessor.get(IChatWidgetService);
			const dialogService = accessor.get(IDialogService);
			const commandService = accessor.get(ICommandService);
			const chatSessionsService = accessor.get(IChatSessionsService);
			const configurationService = accessor.get(IConfigurationService);
			const contextKeyService = accessor.get(IContextKeyService);
			const menuService = accessor.get(IMenuService);

			const view = await viewsService.openView<ChatViewPane>(ChatViewId);
			if (!view) {
				return;
			}

			const chatSessionId = view.widget.viewModel?.model.sessionId;
			if (!chatSessionId) {
				return;
			}

			const editingSession = view.widget.viewModel?.model.editingSession;
			if (editingSession) {
				const phrase = localize('switchChat.confirmPhrase', "Switching chats will end your current edit session.");
				if (!await handleCurrentEditingSession(editingSession, phrase, dialogService)) {
					return;
				}
			}

			const showAgentSessionsMenuConfig = configurationService.getValue<string>(ChatConfiguration.AgentSessionsViewLocation);
			if (showAgentSessionsMenuConfig === 'showChatsMenu') {
				await this.showIntegratedPicker(
					chatService,
					quickInputService,
					commandService,
					editorService,
					chatWidgetService,
					view,
					chatSessionsService,
					contextKeyService,
					menuService
				);
			} else {
				await this.showLegacyPicker(chatService, quickInputService, commandService, editorService, view);
			}
		}

		private async showChatSessionInEditor(providerType: string, session: IChatSessionItem, editorService: IEditorService) {
			// Open the chat editor
			await editorService.openEditor({
				resource: ChatSessionUri.forSession(providerType, session.id),
				options: {} satisfies IChatEditorOptions
			});
		}
	});

	registerAction2(class OpenChatEditorAction extends Action2 {
		constructor() {
			super({
				id: `workbench.action.openChat`,
				title: localize2('interactiveSession.open', "New Chat Editor"),
				f1: true,
				category: CHAT_CATEGORY,
				precondition: ChatContextKeys.enabled,
				keybinding: {
					weight: KeybindingWeight.WorkbenchContrib + 1,
					primary: KeyMod.CtrlCmd | KeyCode.KeyN,
					when: ContextKeyExpr.and(ChatContextKeys.inChatSession, ChatContextKeys.inChatEditor)
				}
			});
		}

		async run(accessor: ServicesAccessor) {
			const editorService = accessor.get(IEditorService);
			await editorService.openEditor({ resource: ChatEditorInput.getNewEditorUri(), options: { pinned: true } satisfies IChatEditorOptions });
		}
	});

	registerAction2(class OpenChatEditorInNewWindowAction extends Action2 {
		constructor() {
			super({
				id: `workbench.action.chat.newChatInNewWindow`,
				title: localize2('chatSessions.openNewChatInNewWindow', 'Open New Chat in New Window'),
				f1: false,
				category: CHAT_CATEGORY,
				precondition: ChatContextKeys.enabled,
				menu: {
					id: MenuId.ViewTitle,
					group: 'submenu',
					order: 1,
					when: ContextKeyExpr.equals('view', `${VIEWLET_ID}.local`),
				}
			});
		}

		async run(accessor: ServicesAccessor) {
			const editorService = accessor.get(IEditorService);
			await editorService.openEditor({
				resource: ChatEditorInput.getNewEditorUri(),
				options: {
					pinned: true,
					auxiliary: { compact: false }
				} satisfies IChatEditorOptions
			}, AUX_WINDOW_GROUP);
		}
	});

	registerAction2(class NewChatInSideBarAction extends Action2 {
		constructor() {
			super({
				id: `workbench.action.chat.newChatInSideBar`,
				title: localize2('chatSessions.newChatInSideBar', 'Open New Chat in Side Bar'),
				f1: false,
				category: CHAT_CATEGORY,
				precondition: ChatContextKeys.enabled,
				menu: {
					id: MenuId.ViewTitle,
					group: 'submenu',
					order: 1,
					when: ContextKeyExpr.equals('view', `${VIEWLET_ID}.local`),
				}
			});
		}

		async run(accessor: ServicesAccessor) {
			const viewsService = accessor.get(IViewsService);

			// Open the chat view in the sidebar and get the widget
			const chatWidget = await showChatView(viewsService);

			if (chatWidget) {
				// Clear the current chat to start a new one
				chatWidget.clear();
				await chatWidget.waitForReady();
				chatWidget.attachmentModel.clear(true);
				chatWidget.input.relatedFiles?.clear();

				// Focus the input area
				chatWidget.focusInput();
			}
		}
	});

	registerAction2(class OpenChatInNewEditorGroupAction extends Action2 {
		constructor() {
			super({
				id: 'workbench.action.chat.openNewChatToTheSide',
				title: localize2('chat.openNewChatToTheSide.label', "Open New Chat Editor to the Side"),
				category: CHAT_CATEGORY,
				precondition: ChatContextKeys.enabled,
				f1: false,
				menu: {
					id: MenuId.ViewTitle,
					group: 'submenu',
					order: 1,
					when: ContextKeyExpr.equals('view', `${VIEWLET_ID}.local`),
				}
			});
		}

		async run(accessor: ServicesAccessor, ...args: any[]) {
			const editorService = accessor.get(IEditorService);
			const editorGroupService = accessor.get(IEditorGroupsService);

			// Create a new editor group to the right
			const newGroup = editorGroupService.addGroup(editorGroupService.activeGroup, GroupDirection.RIGHT);
			editorGroupService.activateGroup(newGroup);

			// Open a new chat editor in the new group
			await editorService.openEditor(
				{ resource: ChatEditorInput.getNewEditorUri(), options: { pinned: true } },
				newGroup.id
			);
		}
	});

	registerAction2(class ChatAddAction extends Action2 {
		constructor() {
			super({
				id: 'workbench.action.chat.addParticipant',
				title: localize2('chatWith', "Chat with Extension"),
				icon: Codicon.mention,
				f1: false,
				category: CHAT_CATEGORY,
				menu: [{
					id: MenuId.ChatExecute,
					when: ContextKeyExpr.and(
						ChatContextKeys.chatModeKind.isEqualTo(ChatModeKind.Ask),
						ContextKeyExpr.not('config.chat.emptyChatState.enabled'),
						ChatContextKeys.lockedToCodingAgent.negate()
					),
					group: 'navigation',
					order: 1
				}]
			});
		}

		override async run(accessor: ServicesAccessor, ...args: any[]): Promise<void> {
			const widgetService = accessor.get(IChatWidgetService);
			const context: { widget?: IChatWidget } | undefined = args[0];
			const widget = context?.widget ?? widgetService.lastFocusedWidget;
			if (!widget) {
				return;
			}

			const hasAgentOrCommand = extractAgentAndCommand(widget.parsedInput);
			if (hasAgentOrCommand?.agentPart || hasAgentOrCommand?.commandPart) {
				return;
			}

			const suggestCtrl = SuggestController.get(widget.inputEditor);
			if (suggestCtrl) {
				const curText = widget.inputEditor.getValue();
				const newValue = curText ? `@ ${curText}` : '@';
				if (!curText.startsWith('@')) {
					widget.inputEditor.setValue(newValue);
				}

				widget.inputEditor.setPosition(new Position(1, 2));
				suggestCtrl.triggerSuggest(undefined, true);
			}
		}
	});

	registerAction2(class ClearChatInputHistoryAction extends Action2 {
		constructor() {
			super({
				id: 'workbench.action.chat.clearInputHistory',
				title: localize2('interactiveSession.clearHistory.label', "Clear Input History"),
				precondition: ChatContextKeys.enabled,
				category: CHAT_CATEGORY,
				f1: true,
			});
		}
		async run(accessor: ServicesAccessor, ...args: any[]) {
			const historyService = accessor.get(IChatWidgetHistoryService);
			historyService.clearHistory();
		}
	});

	registerAction2(class ClearChatHistoryAction extends Action2 {
		constructor() {
			super({
				id: CHAT_CLEAR_HISTORY_ACTION_ID,
				title: localize2('chat.clear.label', "Clear All Workspace Chats"),
				precondition: ChatContextKeys.enabled,
				category: CHAT_CATEGORY,
				f1: true,
			});
		}
		async run(accessor: ServicesAccessor, ...args: any[]) {
			const editorGroupsService = accessor.get(IEditorGroupsService);
			const chatService = accessor.get(IChatService);
			const instantiationService = accessor.get(IInstantiationService);
			const widgetService = accessor.get(IChatWidgetService);

			await chatService.clearAllHistoryEntries();

			widgetService.getAllWidgets().forEach(widget => {
				widget.clear();
			});

			// Clear all chat editors. Have to go this route because the chat editor may be in the background and
			// not have a ChatEditorInput.
			editorGroupsService.groups.forEach(group => {
				group.editors.forEach(editor => {
					if (editor instanceof ChatEditorInput) {
						instantiationService.invokeFunction(clearChatEditor, editor);
					}
				});
			});
		}
	});

	registerAction2(class FocusChatAction extends EditorAction2 {
		constructor() {
			super({
				id: 'chat.action.focus',
				title: localize2('actions.interactiveSession.focus', 'Focus Chat List'),
				precondition: ContextKeyExpr.and(ChatContextKeys.inChatInput),
				category: CHAT_CATEGORY,
				keybinding: [
					// On mac, require that the cursor is at the top of the input, to avoid stealing cmd+up to move the cursor to the top
					{
						when: ContextKeyExpr.and(ChatContextKeys.inputCursorAtTop, ChatContextKeys.inQuickChat.negate()),
						primary: KeyMod.CtrlCmd | KeyCode.UpArrow,
						weight: KeybindingWeight.EditorContrib,
					},
					// On win/linux, ctrl+up can always focus the chat list
					{
						when: ContextKeyExpr.and(ContextKeyExpr.or(IsWindowsContext, IsLinuxContext), ChatContextKeys.inQuickChat.negate()),
						primary: KeyMod.CtrlCmd | KeyCode.UpArrow,
						weight: KeybindingWeight.EditorContrib,
					},
					{
						when: ContextKeyExpr.and(ChatContextKeys.inChatSession, ChatContextKeys.inQuickChat),
						primary: KeyMod.CtrlCmd | KeyCode.DownArrow,
						weight: KeybindingWeight.WorkbenchContrib,
					}
				]
			});
		}

		runEditorCommand(accessor: ServicesAccessor, editor: ICodeEditor): void | Promise<void> {
			const editorUri = editor.getModel()?.uri;
			if (editorUri) {
				const widgetService = accessor.get(IChatWidgetService);
				widgetService.getWidgetByInputUri(editorUri)?.focusLastMessage();
			}
		}
	});

	registerAction2(class FocusChatInputAction extends Action2 {
		constructor() {
			super({
				id: 'workbench.action.chat.focusInput',
				title: localize2('interactiveSession.focusInput.label', "Focus Chat Input"),
				f1: false,
				keybinding: [
					{
						primary: KeyMod.CtrlCmd | KeyCode.DownArrow,
						weight: KeybindingWeight.WorkbenchContrib,
						when: ContextKeyExpr.and(ChatContextKeys.inChatSession, ChatContextKeys.inChatInput.negate(), ChatContextKeys.inQuickChat.negate()),
					},
					{
						when: ContextKeyExpr.and(ChatContextKeys.inChatSession, ChatContextKeys.inChatInput.negate(), ChatContextKeys.inQuickChat),
						primary: KeyMod.CtrlCmd | KeyCode.UpArrow,
						weight: KeybindingWeight.WorkbenchContrib,
					}
				]
			});
		}
		run(accessor: ServicesAccessor, ...args: any[]) {
			const widgetService = accessor.get(IChatWidgetService);
			widgetService.lastFocusedWidget?.focusInput();
		}
	});

	const nonEnterpriseCopilotUsers = ContextKeyExpr.and(ChatContextKeys.enabled, ContextKeyExpr.notEquals(`config.${defaultChat.completionsAdvancedSetting}.authProvider`, defaultChat.provider.enterprise.id));
	registerAction2(class extends Action2 {
		constructor() {
			super({
				id: 'workbench.action.chat.manageSettings',
				title: localize2('manageCopilot', "Manage Chat"),
				category: CHAT_CATEGORY,
				f1: true,
				precondition: ContextKeyExpr.and(
					ContextKeyExpr.or(
						ChatContextKeys.Entitlement.free,
						ChatContextKeys.Entitlement.pro,
						ChatContextKeys.Entitlement.proPlus
					),
					nonEnterpriseCopilotUsers
				),
				menu: {
					id: MenuId.ChatTitleBarMenu,
					group: 'y_manage',
					order: 1,
					when: nonEnterpriseCopilotUsers
				}
			});
		}

		override async run(accessor: ServicesAccessor): Promise<void> {
			const openerService = accessor.get(IOpenerService);
			openerService.open(URI.parse(defaultChat.manageSettingsUrl));
		}
	});

	registerAction2(class ShowExtensionsUsingCopilot extends Action2 {

		constructor() {
			super({
				id: 'workbench.action.chat.showExtensionsUsingCopilot',
				title: localize2('showCopilotUsageExtensions', "Show Extensions using Copilot"),
				f1: true,
				category: EXTENSIONS_CATEGORY,
				precondition: ChatContextKeys.enabled
			});
		}

		override async run(accessor: ServicesAccessor): Promise<void> {
			const extensionsWorkbenchService = accessor.get(IExtensionsWorkbenchService);
			extensionsWorkbenchService.openSearch(`@feature:${CopilotUsageExtensionFeatureId}`);
		}
	});

	registerAction2(class ConfigureCopilotCompletions extends Action2 {

		constructor() {
			super({
				id: 'workbench.action.chat.configureCodeCompletions',
				title: localize2('configureCompletions', "Configure Code Completions..."),
				precondition: ContextKeyExpr.and(
					ChatContextKeys.Setup.installed,
					ChatContextKeys.Setup.disabled.negate(),
					ChatContextKeys.Setup.untrusted.negate()
				),
				menu: {
					id: MenuId.ChatTitleBarMenu,
					group: 'f_completions',
					order: 10,
				}
			});
		}

		override async run(accessor: ServicesAccessor): Promise<void> {
			const commandService = accessor.get(ICommandService);
			commandService.executeCommand(defaultChat.completionsMenuCommand);
		}
	});

	registerAction2(class ShowQuotaExceededDialogAction extends Action2 {

		constructor() {
			super({
				id: OPEN_CHAT_QUOTA_EXCEEDED_DIALOG,
				title: localize('upgradeChat', "Upgrade Copilot Plan")
			});
		}

		override async run(accessor: ServicesAccessor) {
			const chatEntitlementService = accessor.get(IChatEntitlementService);
			const commandService = accessor.get(ICommandService);
			const dialogService = accessor.get(IDialogService);
			const telemetryService = accessor.get(ITelemetryService);

			let message: string;
			const chatQuotaExceeded = chatEntitlementService.quotas.chat?.percentRemaining === 0;
			const completionsQuotaExceeded = chatEntitlementService.quotas.completions?.percentRemaining === 0;
			if (chatQuotaExceeded && !completionsQuotaExceeded) {
				message = localize('chatQuotaExceeded', "You've reached your monthly chat messages quota. You still have free code completions available.");
			} else if (completionsQuotaExceeded && !chatQuotaExceeded) {
				message = localize('completionsQuotaExceeded', "You've reached your monthly code completions quota. You still have free chat messages available.");
			} else {
				message = localize('chatAndCompletionsQuotaExceeded', "You've reached your monthly chat messages and code completions quota.");
			}

			if (chatEntitlementService.quotas.resetDate) {
				const dateFormatter = chatEntitlementService.quotas.resetDateHasTime ? safeIntl.DateTimeFormat(language, { year: 'numeric', month: 'long', day: 'numeric', hour: 'numeric', minute: 'numeric' }) : safeIntl.DateTimeFormat(language, { year: 'numeric', month: 'long', day: 'numeric' });
				const quotaResetDate = new Date(chatEntitlementService.quotas.resetDate);
				message = [message, localize('quotaResetDate', "The allowance will reset on {0}.", dateFormatter.value.format(quotaResetDate))].join(' ');
			}

			const free = chatEntitlementService.entitlement === ChatEntitlement.Free;
			const upgradeToPro = free ? localize('upgradeToPro', "Upgrade to Copilot Pro (your first 30 days are free) for:\n- Unlimited code completions\n- Unlimited chat messages\n- Access to premium models") : undefined;

			await dialogService.prompt({
				type: 'none',
				message: localize('copilotQuotaReached', "Copilot Quota Reached"),
				cancelButton: {
					label: localize('dismiss', "Dismiss"),
					run: () => { /* noop */ }
				},
				buttons: [
					{
						label: free ? localize('upgradePro', "Upgrade to Copilot Pro") : localize('upgradePlan', "Upgrade Copilot Plan"),
						run: () => {
							const commandId = 'workbench.action.chat.upgradePlan';
							telemetryService.publicLog2<WorkbenchActionExecutedEvent, WorkbenchActionExecutedClassification>('workbenchActionExecuted', { id: commandId, from: 'chat-dialog' });
							commandService.executeCommand(commandId);
						}
					},
				],
				custom: {
					icon: Codicon.copilotWarningLarge,
					markdownDetails: coalesce([
						{ markdown: new MarkdownString(message, true) },
						upgradeToPro ? { markdown: new MarkdownString(upgradeToPro, true) } : undefined
					])
				}
			});
		}
	});

	registerAction2(class ResetTrustedToolsAction extends Action2 {
		constructor() {
			super({
				id: 'workbench.action.chat.resetTrustedTools',
				title: localize2('resetTrustedTools', "Reset Tool Confirmations"),
				category: CHAT_CATEGORY,
				f1: true,
				precondition: ChatContextKeys.enabled
			});
		}
		override run(accessor: ServicesAccessor): void {
			accessor.get(ILanguageModelToolsService).resetToolAutoConfirmation();
			accessor.get(INotificationService).info(localize('resetTrustedToolsSuccess', "Tool confirmation preferences have been reset."));
		}
	});

	registerAction2(class UpdateInstructionsAction extends Action2 {
		constructor() {
			super({
				id: 'workbench.action.chat.generateInstructions',
				title: localize2('generateInstructions', "Generate Workspace Instructions File"),
				shortTitle: localize2('generateInstructions.short', "Generate Instructions"),
				category: CHAT_CATEGORY,
				icon: Codicon.sparkle,
				f1: true,
				precondition: ChatContextKeys.enabled,
				menu: {
					id: CHAT_CONFIG_MENU_ID,
					when: ContextKeyExpr.and(ChatContextKeys.enabled, ContextKeyExpr.equals('view', ChatViewId)),
					order: 13,
					group: '1_level'
				}
			});
		}

		async run(accessor: ServicesAccessor): Promise<void> {
			const commandService = accessor.get(ICommandService);

			// Use chat command to open and send the query
			const query = `Analyze this codebase to generate or update \`.github/copilot-instructions.md\` for guiding AI coding agents.

Focus on discovering the essential knowledge that would help an AI agents be immediately productive in this codebase. Consider aspects like:
- The "big picture" architecture that requires reading multiple files to understand - major components, service boundaries, data flows, and the "why" behind structural decisions
- Critical developer workflows (builds, tests, debugging) especially commands that aren't obvious from file inspection alone
- Project-specific conventions and patterns that differ from common practices
- Integration points, external dependencies, and cross-component communication patterns

Source existing AI conventions from \`**/{.github/copilot-instructions.md,AGENT.md,AGENTS.md,CLAUDE.md,.cursorrules,.windsurfrules,.clinerules,.cursor/rules/**,.windsurf/rules/**,.clinerules/**,README.md}\` (do one glob search).

Guidelines (read more at https://aka.ms/vscode-instructions-docs):
- If \`.github/copilot-instructions.md\` exists, merge intelligently - preserve valuable content while updating outdated sections
- Write concise, actionable instructions (~20-50 lines) using markdown structure
- Include specific examples from the codebase when describing patterns
- Avoid generic advice ("write tests", "handle errors") - focus on THIS project's specific approaches
- Document only discoverable patterns, not aspirational practices
- Reference key files/directories that exemplify important patterns

Update \`.github/copilot-instructions.md\` for the user, then ask for feedback on any unclear or incomplete sections to iterate.`;

			await commandService.executeCommand('workbench.action.chat.open', {
				mode: 'agent',
				query: query,
			});
		}
	});

	registerAction2(class OpenChatFeatureSettingsAction extends Action2 {
		constructor() {
			super({
				id: 'workbench.action.chat.openFeatureSettings',
				title: localize2('openChatFeatureSettings', "Chat Settings"),
				shortTitle: localize('openChatFeatureSettings.short', "Chat Settings"),
				category: CHAT_CATEGORY,
				f1: true,
				precondition: ChatContextKeys.enabled,
				menu: {
					id: CHAT_CONFIG_MENU_ID,
					when: ContextKeyExpr.and(ChatContextKeys.enabled, ContextKeyExpr.equals('view', ChatViewId)),
					order: 15,
					group: '2_configure'
				}
			});
		}

		override async run(accessor: ServicesAccessor): Promise<void> {
			const preferencesService = accessor.get(IPreferencesService);
			preferencesService.openSettings({ query: '@feature:chat' });
		}
	});

	MenuRegistry.appendMenuItem(MenuId.ViewTitle, {
		submenu: CHAT_CONFIG_MENU_ID,
		title: localize2('config.label', "Configure Chat..."),
		group: 'navigation',
		when: ContextKeyExpr.equals('view', ChatViewId),
		icon: Codicon.settingsGear,
		order: 6
	});
}

export function stringifyItem(item: IChatRequestViewModel | IChatResponseViewModel, includeName = true): string {
	if (isRequestVM(item)) {
		return (includeName ? `${item.username}: ` : '') + item.messageText;
	} else {
		return (includeName ? `${item.username}: ` : '') + item.response.toString();
	}
}


// --- Title Bar Chat Controls

const defaultChat = {
	documentationUrl: product.defaultChatAgent?.documentationUrl ?? '',
	manageSettingsUrl: product.defaultChatAgent?.manageSettingsUrl ?? '',
	managePlanUrl: product.defaultChatAgent?.managePlanUrl ?? '',
	provider: product.defaultChatAgent?.provider ?? { enterprise: { id: '' } },
	completionsAdvancedSetting: product.defaultChatAgent?.completionsAdvancedSetting ?? '',
	completionsMenuCommand: product.defaultChatAgent?.completionsMenuCommand ?? '',
};

// Add next to the command center if command center is disabled
MenuRegistry.appendMenuItem(MenuId.CommandCenter, {
	submenu: MenuId.ChatTitleBarMenu,
	title: localize('title4', "Copilot"),
	icon: Codicon.copilot,
	when: ContextKeyExpr.and(
		ChatContextKeys.supported,
		ContextKeyExpr.and(
			ChatContextKeys.Setup.hidden.negate(),
			ChatContextKeys.Setup.disabled.negate()
		),
		ContextKeyExpr.has('config.chat.commandCenter.enabled')
	),
	order: 10001 // to the right of command center
});

// Add to the global title bar if command center is disabled
MenuRegistry.appendMenuItem(MenuId.TitleBar, {
	submenu: MenuId.ChatTitleBarMenu,
	title: localize('title4', "Copilot"),
	group: 'navigation',
	icon: Codicon.copilot,
	when: ContextKeyExpr.and(
		ChatContextKeys.supported,
		ContextKeyExpr.and(
			ChatContextKeys.Setup.hidden.negate(),
			ChatContextKeys.Setup.disabled.negate()
		),
		ContextKeyExpr.has('config.chat.commandCenter.enabled'),
		ContextKeyExpr.has('config.window.commandCenter').negate(),
	),
	order: 1
});

registerAction2(class ToggleCopilotControl extends ToggleTitleBarConfigAction {
	constructor() {
		super(
			'chat.commandCenter.enabled',
			localize('toggle.chatControl', 'Chat Controls'),
			localize('toggle.chatControlsDescription', "Toggle visibility of the Chat Controls in title bar"), 5,
			ContextKeyExpr.and(
				ContextKeyExpr.and(
					ChatContextKeys.Setup.hidden.negate(),
					ChatContextKeys.Setup.disabled.negate()
				),
				IsCompactTitleBarContext.negate(),
				ChatContextKeys.supported
			)
		);
	}
});

export class CopilotTitleBarMenuRendering extends Disposable implements IWorkbenchContribution {

	static readonly ID = 'workbench.contrib.copilotTitleBarMenuRendering';

	constructor(
		@IActionViewItemService actionViewItemService: IActionViewItemService,
		@IInstantiationService instantiationService: IInstantiationService,
		@IChatEntitlementService chatEntitlementService: IChatEntitlementService,
	) {
		super();

		const disposable = actionViewItemService.register(MenuId.CommandCenter, MenuId.ChatTitleBarMenu, (action, options) => {
			if (!(action instanceof SubmenuItemAction)) {
				return undefined;
			}

			const dropdownAction = toAction({
				id: 'copilot.titleBarMenuRendering.more',
				label: localize('more', "More..."),
				run() { }
			});

			const chatSentiment = chatEntitlementService.sentiment;
			const chatQuotaExceeded = chatEntitlementService.quotas.chat?.percentRemaining === 0;
			const signedOut = chatEntitlementService.entitlement === ChatEntitlement.Unknown;
			const free = chatEntitlementService.entitlement === ChatEntitlement.Free;

			let primaryActionId = TOGGLE_CHAT_ACTION_ID;
			let primaryActionTitle = localize('toggleChat', "Toggle Chat");
			let primaryActionIcon = Codicon.copilot;
			if (chatSentiment.installed && !chatSentiment.disabled) {
				if (signedOut) {
					primaryActionId = CHAT_SETUP_ACTION_ID;
					primaryActionTitle = localize('signInToChatSetup', "Sign in to use Copilot...");
					primaryActionIcon = Codicon.copilotNotConnected;
				} else if (chatQuotaExceeded && free) {
					primaryActionId = OPEN_CHAT_QUOTA_EXCEEDED_DIALOG;
					primaryActionTitle = localize('chatQuotaExceededButton', "Copilot Free plan chat messages quota reached. Click for details.");
					primaryActionIcon = Codicon.copilotWarning;
				}
			}
			return instantiationService.createInstance(DropdownWithPrimaryActionViewItem, instantiationService.createInstance(MenuItemAction, {
				id: primaryActionId,
				title: primaryActionTitle,
				icon: primaryActionIcon,
			}, undefined, undefined, undefined, undefined), dropdownAction, action.actions, '', { ...options, skipTelemetry: true });
		}, Event.any(
			chatEntitlementService.onDidChangeSentiment,
			chatEntitlementService.onDidChangeQuotaExceeded,
			chatEntitlementService.onDidChangeEntitlement
		));

		// Reduces flicker a bit on reload/restart
		markAsSingleton(disposable);
	}
}

/**
 * Returns whether we can continue clearing/switching chat sessions, false to cancel.
 */
export async function handleCurrentEditingSession(currentEditingSession: IChatEditingSession, phrase: string | undefined, dialogService: IDialogService): Promise<boolean> {
	if (shouldShowClearEditingSessionConfirmation(currentEditingSession)) {
		return showClearEditingSessionConfirmation(currentEditingSession, dialogService, { messageOverride: phrase });
	}

	return true;
}

/**
 * Returns whether we can switch the chat mode, based on whether the user had to agree to clear the session, false to cancel.
 */
export async function handleModeSwitch(
	accessor: ServicesAccessor,
	fromMode: ChatModeKind,
	toMode: ChatModeKind,
	requestCount: number,
	editingSession: IChatEditingSession | undefined,
): Promise<false | { needToClearSession: boolean }> {
	if (!editingSession || fromMode === toMode) {
		return { needToClearSession: false };
	}

	const configurationService = accessor.get(IConfigurationService);
	const dialogService = accessor.get(IDialogService);
	const needToClearEdits = (!configurationService.getValue(ChatConfiguration.Edits2Enabled) && (fromMode === ChatModeKind.Edit || toMode === ChatModeKind.Edit)) && requestCount > 0;
	if (needToClearEdits) {
		// If not using edits2 and switching into or out of edit mode, ask to discard the session
		const phrase = localize('switchMode.confirmPhrase', "Switching chat modes will end your current edit session.");

		const currentEdits = editingSession.entries.get();
		const undecidedEdits = currentEdits.filter((edit) => edit.state.get() === ModifiedFileEntryState.Modified);
		if (undecidedEdits.length > 0) {
			if (!await handleCurrentEditingSession(editingSession, phrase, dialogService)) {
				return false;
			}

			return { needToClearSession: true };
		} else {
			const confirmation = await dialogService.confirm({
				title: localize('agent.newSession', "Start new session?"),
				message: localize('agent.newSessionMessage', "Changing the chat mode will end your current edit session. Would you like to change the chat mode?"),
				primaryButton: localize('agent.newSession.confirm', "Yes"),
				type: 'info'
			});
			if (!confirmation.confirmed) {
				return false;
			}

			return { needToClearSession: true };
		}
	}

	return { needToClearSession: false };
}

export interface IClearEditingSessionConfirmationOptions {
	titleOverride?: string;
	messageOverride?: string;
}


// --- Chat Submenus in various Components

const menuContext = ContextKeyExpr.and(
	ChatContextKeys.Setup.hidden.negate(),
	ChatContextKeys.Setup.disabled.negate()
);

const title = localize('ai actions', "Generate Code");

MenuRegistry.appendMenuItem(MenuId.EditorContext, {
	submenu: MenuId.ChatTextEditorMenu,
	group: '1_chat',
	order: 3,
	title,
	when: menuContext
});

// --- Chat Default Visibility

registerAction2(class ToggleDefaultVisibilityAction extends Action2 {
	constructor() {
		super({
			id: 'workbench.action.chat.toggleDefaultVisibility',
			title: localize2('chat.toggleDefaultVisibility.label', "Show View by Default"),
			precondition: ChatContextKeys.panelLocation.isEqualTo(ViewContainerLocation.AuxiliaryBar),
			toggled: ContextKeyExpr.equals('config.workbench.secondarySideBar.defaultVisibility', 'hidden').negate(),
			f1: false,
			menu: {
				id: MenuId.ViewTitle,
				when: ContextKeyExpr.equals('view', ChatViewId),
				order: 0,
				group: '5_configure'
			},
		});
	}

	async run(accessor: ServicesAccessor) {
		const configurationService = accessor.get(IConfigurationService);

		const currentValue = configurationService.getValue<'hidden' | unknown>('workbench.secondarySideBar.defaultVisibility');
		configurationService.updateValue('workbench.secondarySideBar.defaultVisibility', currentValue !== 'hidden' ? 'hidden' : 'visible');
	}
});<|MERGE_RESOLUTION|>--- conflicted
+++ resolved
@@ -72,11 +72,8 @@
 import { ChatViewPane } from '../chatViewPane.js';
 import { convertBufferToScreenshotVariable } from '../contrib/screenshot.js';
 import { clearChatEditor } from './chatClear.js';
-<<<<<<< HEAD
 import { ILanguageModelsService } from '../../common/languageModels.js';
-=======
 import { IChatResponseModel } from '../../common/chatModel.js';
->>>>>>> 58c4c3bf
 
 export const CHAT_CATEGORY = localize2('chat.category', 'Chat');
 
@@ -116,19 +113,17 @@
 	 * The mode ID or name to open the chat in.
 	 */
 	mode?: ChatModeKind | string;
-<<<<<<< HEAD
 
 	/**
 	 * The language model ID to use for the chat (e.g. 'claude-sonnet-4'). The first match will be used
 	 * among the available models.
 	 */
 	modelId?: string;
-=======
+
 	/**
 	 * Wait to resolve the command until the chat response reaches a terminal state (complete, error, or pending user confirmation, etc.).
 	 */
 	blockOnResponse?: boolean;
->>>>>>> 58c4c3bf
 }
 
 export interface IChatViewOpenRequestEntry {
