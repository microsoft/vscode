--- conflicted
+++ resolved
@@ -766,11 +766,8 @@
 											title: session.label,
 											isActive: false,
 											lastMessageDate: 0,
-<<<<<<< HEAD
 											timing: { startTime: 0 },
-=======
 											lastResponseState: ResponseModelState.Complete
->>>>>>> 09cc255e
 										},
 										buttons,
 									};
