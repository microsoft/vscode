--- conflicted
+++ resolved
@@ -542,13 +542,6 @@
 		const productService = accessor.get(IProductService);
 		const telemetryService = accessor.get(ITelemetryService);
 
-<<<<<<< HEAD
-		await extensionsWorkbenchService.install(defaultChat.extensionId, {
-			justification: this.getJustification(productService),
-			enable: true,
-			installPreReleaseVersion: productService.quality !== 'stable'
-		}, ProgressLocation.Notification);
-=======
 		type InstallChatClassification = {
 			owner: 'bpasero';
 			comment: 'Provides insight into chat installation.';
@@ -560,8 +553,7 @@
 			installResult: 'installed' | 'cancelled' | 'failed';
 		};
 
-		const justification = this.getJustification();
->>>>>>> 227d5a50
+		const justification = this.getJustification(productService);
 
 		let installResult: 'installed' | 'cancelled' | 'failed';
 		try {
