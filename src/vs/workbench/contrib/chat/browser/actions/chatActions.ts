--- conflicted
+++ resolved
@@ -125,13 +125,9 @@
 		const toolsService = accessor.get(ILanguageModelToolsService);
 		const viewsService = accessor.get(IViewsService);
 		const hostService = accessor.get(IHostService);
-<<<<<<< HEAD
 		const chatAgentService = accessor.get(IChatAgentService);
-
-=======
 		const instaService = accessor.get(IInstantiationService);
 		const commandService = accessor.get(ICommandService);
->>>>>>> 8ff0081b
 
 		let chatWidget = widgetService.lastFocusedWidget;
 		// When this was invoked to switch to a mode via keybinding, and some chat widget is focused, use that one.
