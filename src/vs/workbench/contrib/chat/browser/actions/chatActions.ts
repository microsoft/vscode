--- conflicted
+++ resolved
@@ -851,44 +851,6 @@
 		async run(accessor: ServicesAccessor): Promise<void> {
 			const commandService = accessor.get(ICommandService);
 			const editorService = accessor.get(IEditorService);
-<<<<<<< HEAD
-
-			// Detect project type based on active editor
-			const activeEditor = editorService.activeEditor;
-			const isTypstProject = activeEditor?.resource?.path.toLowerCase().endsWith('.typ') ?? false;
-
-			// Use chat command to open and send the query
-			const query = isTypstProject ? this._getTypstInstructionsQuery() : this._getLatexInstructionsQuery();
-
-			await commandService.executeCommand('workbench.action.chat.open', {
-				mode: 'agent',
-				query: query,
-			});
-		}
-
-		private _getLatexInstructionsQuery(): string {
-			return `Analyze this LaTeX project to generate or update \`.instructions.md\` for guiding AI agents working with LaTeX documents.
-
-Focus on discovering the essential knowledge that would help an AI agent be immediately productive with this LaTeX project. Consider aspects like:
-- Document structure and organization - main .tex files, chapter organization, how the project is structured across multiple files
-- Compilation workflow - build commands, required LaTeX engines (pdflatex, xelatex, lualatex), BibTeX/Biber usage, and compilation order
-- Bibliography management - .bib file structure, citation styles used, how references are organized and maintained
-- Project-specific LaTeX conventions - custom commands, packages used, document class preferences, and formatting patterns
-- Common LaTeX patterns in this project - how equations, figures, tables, and cross-references are handled
-- Dependencies and requirements - required LaTeX packages, external tools, or special setup needed
-
-Guidelines for creating effective instructions:
-- If \`.instructions.md\` exists, merge intelligently - preserve valuable content while updating outdated sections
-- Write concise, actionable instructions (~20-50 lines) using markdown structure
-- Include specific examples from the LaTeX project when describing patterns (e.g., "Use \\input{} for chapters as shown in main.tex")
-- Avoid generic LaTeX advice - focus on THIS project's specific approaches and conventions
-- Document only discoverable patterns from the actual files, not aspirational practices
-- Reference key LaTeX files (main .tex, .bib, style files) that exemplify important patterns
-- Include compilation commands and workflow specific to this project
-
-Update \`.instructions.md\` for the user, then ask for feedback on any unclear or incomplete sections to iterate.`;
-		}
-=======
 
 			// Detect project type based on active editor
 			// Default to Typst if no active editor or unknown file type
@@ -898,29 +860,11 @@
 
 			// Use chat command to open and send the query (default to Typst)
 			const query = isLatexProject ? this._getLatexInstructionsQuery() : this._getTypstInstructionsQuery();
->>>>>>> 3f2cc651
-
-		private _getTypstInstructionsQuery(): string {
-			return `Analyze this Typst project to generate or update \`.instructions.md\` for guiding AI agents working with Typst documents.
-
-Focus on discovering the essential knowledge that would help an AI agent be immediately productive with this Typst project. Consider aspects like:
-- Document structure and organization - main .typ files, how the project is structured across multiple files, import patterns
-- Compilation workflow - how to compile the document, preview settings, and output formats
-- Bibliography management - bibliography file structure, citation patterns, how references are organized
-- Project-specific Typst conventions - custom functions (#let), show rules, set rules, and formatting patterns
-- Common Typst patterns in this project - how equations, figures, tables, and cross-references are handled
-- Dependencies and requirements - imported packages, external resources, or special setup needed
-
-Guidelines for creating effective instructions:
-- If \`.instructions.md\` exists, merge intelligently - preserve valuable content while updating outdated sections
-- Write concise, actionable instructions (~20-50 lines) using markdown structure
-- Include specific examples from the Typst project when describing patterns (e.g., "Use #import for modules as shown in main.typ")
-- Avoid generic Typst advice - focus on THIS project's specific approaches and conventions
-- Document only discoverable patterns from the actual files, not aspirational practices
-- Reference key Typst files (main .typ, template files, bibliography) that exemplify important patterns
-- Include compilation commands and workflow specific to this project
-
-Update \`.instructions.md\` for the user, then ask for feedback on any unclear or incomplete sections to iterate.`;
+
+			await commandService.executeCommand('workbench.action.chat.open', {
+				mode: 'agent',
+				query: query,
+			});
 		}
 
 		private _getLatexInstructionsQuery(): string {
