/*---------------------------------------------------------------------------------------------
 *  Copyright (c) Microsoft Corporation. All rights reserved.
 *  Licensed under the MIT License. See License.txt in the project root for license information.
 *--------------------------------------------------------------------------------------------*/

import { CancellationToken } from '../../../../base/common/cancellation.js';
import { Codicon } from '../../../../base/common/codicons.js';
import { Emitter } from '../../../../base/common/event.js';
import { Disposable, MutableDisposable, toDisposable } from '../../../../base/common/lifecycle.js';
import { Schemas } from '../../../../base/common/network.js';
import { isEqual } from '../../../../base/common/resources.js';
import { truncate } from '../../../../base/common/strings.js';
import { ThemeIcon } from '../../../../base/common/themables.js';
import { URI } from '../../../../base/common/uri.js';
import * as nls from '../../../../nls.js';
import { ConfirmResult, IDialogService } from '../../../../platform/dialogs/common/dialogs.js';
import { IInstantiationService } from '../../../../platform/instantiation/common/instantiation.js';
import { registerIcon } from '../../../../platform/theme/common/iconRegistry.js';
import { EditorInputCapabilities, IEditorIdentifier, IEditorSerializer, IUntypedEditorInput, Verbosity } from '../../../common/editor.js';
import { EditorInput, IEditorCloseHandler } from '../../../common/editor/editorInput.js';
import { IChatEditingSession, ModifiedFileEntryState } from '../common/chatEditingService.js';
import { IChatModel } from '../common/chatModel.js';
import { IChatModelReference, IChatService } from '../common/chatService.js';
import { IChatSessionsService, localChatSessionType } from '../common/chatSessionsService.js';
import { LocalChatSessionUri } from '../common/chatUri.js';
import { ChatAgentLocation, ChatEditorTitleMaxLength } from '../common/constants.js';
import { IClearEditingSessionConfirmationOptions } from './actions/chatActions.js';
import type { IChatEditorOptions } from './chatEditor.js';

const ChatEditorIcon = registerIcon('chat-editor-label-icon', Codicon.chatSparkle, nls.localize('chatEditorLabelIcon', 'Icon of the chat editor label.'));

export class ChatEditorInput extends EditorInput implements IEditorCloseHandler {
	/** Maps input name strings to sets of active editor counts */
	static readonly countsInUseMap = new Map<string, Set<number>>();

	static readonly TypeID: string = 'workbench.input.chatSession';
	static readonly EditorID: string = 'workbench.editor.chatSession';

	private readonly inputCount: number;
	private readonly inputName: string;

	private _sessionResource: URI | undefined;

	/**
	 * Get the uri of the session this editor input is associated with.
	 *
	 * This should be preferred over using `resource` directly, as it handles cases where a chat editor becomes a session
	 */
	public get sessionResource(): URI | undefined { return this._sessionResource; }

	private hasCustomTitle: boolean = false;
	private didTransferOutEditingSession = false;
	private cachedIcon: ThemeIcon | URI | undefined;

	private readonly modelRef = this._register(new MutableDisposable<IChatModelReference>());

	private get model(): IChatModel | undefined {
		return this.modelRef.value?.object;
	}

	static getNewEditorUri(): URI {
		return ChatEditorUri.getNewEditorUri();
	}

	private static getNextCount(inputName: string): number {
		let count = 0;
		while (ChatEditorInput.countsInUseMap.get(inputName)?.has(count)) {
			count++;
		}

		return count;
	}

	constructor(
		readonly resource: URI,
		readonly options: IChatEditorOptions,
		@IChatService private readonly chatService: IChatService,
		@IDialogService private readonly dialogService: IDialogService,
		@IChatSessionsService private readonly chatSessionsService: IChatSessionsService,
	) {
		super();

		if (resource.scheme === Schemas.vscodeChatEditor) {
			const parsed = ChatEditorUri.parse(resource);
			if (!parsed || typeof parsed !== 'number') {
				throw new Error('Invalid chat URI');
			}
		} else if (resource.scheme === Schemas.vscodeLocalChatSession) {
			const localSessionId = LocalChatSessionUri.parseLocalSessionId(resource);
			if (!localSessionId) {
				throw new Error('Invalid local chat session URI');
			}
			this._sessionResource = resource;
		} else {
			this._sessionResource = resource;
		}

		// Check if we already have a custom title for this session
		const hasExistingCustomTitle = this._sessionResource && (
			this.chatService.getSession(this._sessionResource)?.title ||
			this.chatService.getPersistedSessionTitle(this._sessionResource)?.trim()
		);

		this.hasCustomTitle = Boolean(hasExistingCustomTitle);

		// Input counts are unique to the displayed fallback title
		this.inputName = options.title?.fallback ?? '';
		if (!ChatEditorInput.countsInUseMap.has(this.inputName)) {
			ChatEditorInput.countsInUseMap.set(this.inputName, new Set());
		}

		// Only allocate a count if we don't already have a custom title
		if (!this.hasCustomTitle) {
			this.inputCount = ChatEditorInput.getNextCount(this.inputName);
			ChatEditorInput.countsInUseMap.get(this.inputName)?.add(this.inputCount);
			this._register(toDisposable(() => {
				// Only remove if we haven't already removed it due to custom title
				if (!this.hasCustomTitle) {
					ChatEditorInput.countsInUseMap.get(this.inputName)?.delete(this.inputCount);
					if (ChatEditorInput.countsInUseMap.get(this.inputName)?.size === 0) {
						ChatEditorInput.countsInUseMap.delete(this.inputName);
					}
				}
			}));
		} else {
			this.inputCount = 0; // Not used when we have a custom title
		}
	}

	override closeHandler = this;

	showConfirm(): boolean {
		return this.model?.editingSession ? shouldShowClearEditingSessionConfirmation(this.model.editingSession) : false;
	}

	transferOutEditingSession(): IChatEditingSession | undefined {
		this.didTransferOutEditingSession = true;
		return this.model?.editingSession;
	}

	async confirm(editors: ReadonlyArray<IEditorIdentifier>): Promise<ConfirmResult> {
		if (!this.model?.editingSession || this.didTransferOutEditingSession) {
			return ConfirmResult.SAVE;
		}

		const titleOverride = nls.localize('chatEditorConfirmTitle', "Close Chat Editor");
		const messageOverride = nls.localize('chat.startEditing.confirmation.pending.message.default', "Closing the chat editor will end your current edit session.");
		const result = await showClearEditingSessionConfirmation(this.model.editingSession, this.dialogService, { titleOverride, messageOverride });
		return result ? ConfirmResult.SAVE : ConfirmResult.CANCEL;
	}

	override get editorId(): string | undefined {
		return ChatEditorInput.EditorID;
	}

	override get capabilities(): EditorInputCapabilities {
		return super.capabilities | EditorInputCapabilities.Singleton | EditorInputCapabilities.CanDropIntoEditor;
	}

	override matches(otherInput: EditorInput | IUntypedEditorInput): boolean {
		if (!(otherInput instanceof ChatEditorInput)) {
			return false;
		}

		return isEqual(this.sessionResource, otherInput.sessionResource);
	}

	override get typeId(): string {
		return ChatEditorInput.TypeID;
	}

	override getName(): string {
		// If we have a resolved model, use its title
		if (this.model?.title) {
			// Only truncate if the default title is being used (don't truncate custom titles)
			return this.model.hasCustomTitle ? this.model.title : truncate(this.model.title, ChatEditorTitleMaxLength);
		}

		// If we have a sessionId but no resolved model, try to get the title from persisted sessions
		if (this._sessionResource) {
			// First try the active session registry
			const existingSession = this.chatService.getSession(this._sessionResource);
			if (existingSession?.title) {
				return existingSession.title;
			}

			// If not in active registry, try persisted session data
			const persistedTitle = this.chatService.getPersistedSessionTitle(this._sessionResource);
			if (persistedTitle && persistedTitle.trim()) { // Only use non-empty persisted titles
				return persistedTitle;
			}
		}

		// If a preferred title was provided in options, use it
		if (this.options.title?.preferred) {
			return this.options.title.preferred;
		}

		// Fall back to default naming pattern
		const inputCountSuffix = (this.inputCount > 0 ? ` ${this.inputCount + 1}` : '');
		const defaultName = this.options.title?.fallback ?? nls.localize('chatEditorName', "Chat");
		return defaultName + inputCountSuffix;
	}

	override getTitle(verbosity?: Verbosity): string {
		const name = this.getName();
		if (verbosity === Verbosity.LONG) { // Verbosity LONG is used for tooltips
			const sessionTypeDisplayName = this.getSessionTypeDisplayName();
			if (sessionTypeDisplayName) {
				return `${name} | ${sessionTypeDisplayName}`;
			}
		}
		return name;
	}

	private getSessionTypeDisplayName(): string | undefined {
		const sessionType = this.getSessionType();
		if (sessionType === localChatSessionType) {
			return;
		}
		const contributions = this.chatSessionsService.getAllChatSessionContributions();
		const contribution = contributions.find(c => c.type === sessionType);
		return contribution?.displayName;
	}

	override getIcon(): ThemeIcon | URI | undefined {
		const resolvedIcon = this.resolveIcon();
		if (resolvedIcon) {
			this.cachedIcon = resolvedIcon;
			return resolvedIcon;
		}

		// Fall back to default icon
		return ChatEditorIcon;
	}

	private resolveIcon(): ThemeIcon | URI | undefined {
		// TODO@osortega,@rebornix double check: Chat Session Item icon is reserved for chat session list and deprecated for chat session status. thus here we use session type icon. We may want to show status for the Editor Title.
		const sessionType = this.getSessionType();
		if (sessionType !== localChatSessionType) {
			const typeIcon = this.chatSessionsService.getIconForSessionType(sessionType);
			if (typeIcon) {
				return typeIcon;
			}
		}

		return undefined;
	}

	/**
	 * Returns chat session type from a URI, or {@linkcode localChatSessionType} if not specified or cannot be determined.
	 */
	public getSessionType(): string {
		if (this.resource.scheme === Schemas.vscodeChatEditor || this.resource.scheme === Schemas.vscodeLocalChatSession) {
			return localChatSessionType;
		}

		return this.resource.scheme;
	}

	override async resolve(): Promise<ChatEditorModel | null> {
		const searchParams = new URLSearchParams(this.resource.query);
		const chatSessionType = searchParams.get('chatSessionType');
		const inputType = chatSessionType ?? this.resource.authority;

		if (this._sessionResource) {
			this.modelRef.value = await this.chatService.loadSessionForResource(this._sessionResource, ChatAgentLocation.Chat, CancellationToken.None);

			// For local session only, if we find no existing session, create a new one
			if (!this.model && LocalChatSessionUri.parseLocalSessionId(this._sessionResource)) {
<<<<<<< HEAD
				this.modelRef.value = this.chatService.startSession(ChatAgentLocation.Chat, CancellationToken.None, undefined, { canUseTools: true });
			}
		} else if (!this.options.target) {
			this.modelRef.value = this.chatService.startSession(ChatAgentLocation.Chat, CancellationToken.None, undefined, { canUseTools: !inputType });
=======
				this.model = this.chatService.startSession(ChatAgentLocation.Chat, CancellationToken.None, { canUseTools: true });
			}
		} else if (!this.options.target) {
			this.model = this.chatService.startSession(ChatAgentLocation.Chat, CancellationToken.None, { canUseTools: !inputType });
>>>>>>> 8754da8a
		} else if (this.options.target.data) {
			this.modelRef.value = this.chatService.loadSessionFromContent(this.options.target.data);
		}

		if (!this.model || this.isDisposed()) {
			return null;
		}

		this._sessionResource = this.model.sessionResource;

		this._register(this.model.onDidChange((e) => {
			// When a custom title is set, we no longer need the numeric count
			if (e && e.kind === 'setCustomTitle' && !this.hasCustomTitle) {
				this.hasCustomTitle = true;
				ChatEditorInput.countsInUseMap.get(this.inputName)?.delete(this.inputCount);
				if (ChatEditorInput.countsInUseMap.get(this.inputName)?.size === 0) {
					ChatEditorInput.countsInUseMap.delete(this.inputName);
				}
			}
			// Invalidate icon cache when label changes
			this.cachedIcon = undefined;
			this._onDidChangeLabel.fire();
		}));

		// Check if icon has changed after model resolution
		const newIcon = this.resolveIcon();
		if (newIcon && (!this.cachedIcon || !this.iconsEqual(this.cachedIcon, newIcon))) {
			this.cachedIcon = newIcon;
		}

		this._onDidChangeLabel.fire();

		return this._register(new ChatEditorModel(this.model));
	}

	private iconsEqual(a: ThemeIcon | URI, b: ThemeIcon | URI): boolean {
		if (ThemeIcon.isThemeIcon(a) && ThemeIcon.isThemeIcon(b)) {
			return a.id === b.id;
		}
		if (a instanceof URI && b instanceof URI) {
			return a.toString() === b.toString();
		}
		return false;
	}
}

export class ChatEditorModel extends Disposable {
	private _onWillDispose = this._register(new Emitter<void>());
	readonly onWillDispose = this._onWillDispose.event;

	private _isResolved = false;

	constructor(
		readonly model: IChatModel
	) { super(); }

	async resolve(): Promise<void> {
		this._isResolved = true;
	}

	isResolved(): boolean {
		return this._isResolved;
	}

	isDisposed(): boolean {
		return this._store.isDisposed;
	}
}


namespace ChatEditorUri {

	const scheme = Schemas.vscodeChatEditor;

	export function getNewEditorUri(): URI {
		const handle = Math.floor(Math.random() * 1e9);
		return URI.from({ scheme, path: `chat-${handle}` });
	}

	export function parse(resource: URI): number | undefined {
		if (resource.scheme !== scheme) {
			return undefined;
		}

		const match = resource.path.match(/chat-(\d+)/);
		const handleStr = match?.[1];
		if (typeof handleStr !== 'string') {
			return undefined;
		}

		const handle = parseInt(handleStr);
		if (isNaN(handle)) {
			return undefined;
		}

		return handle;
	}
}

interface ISerializedChatEditorInput {
	readonly options: IChatEditorOptions;
	readonly resource: URI;
	readonly sessionResource: URI | undefined;
}

export class ChatEditorInputSerializer implements IEditorSerializer {
	canSerialize(input: EditorInput): input is ChatEditorInput {
		return input instanceof ChatEditorInput && !!input.sessionResource;
	}

	serialize(input: EditorInput): string | undefined {
		if (!this.canSerialize(input)) {
			return undefined;
		}

		const obj: ISerializedChatEditorInput = {
			options: input.options,
			sessionResource: input.sessionResource,
			resource: input.resource,

		};
		return JSON.stringify(obj);
	}

	deserialize(instantiationService: IInstantiationService, serializedEditor: string): EditorInput | undefined {
		try {
			// Old inputs have a session id for local session
			const parsed: ISerializedChatEditorInput & { readonly sessionId: string | undefined } = JSON.parse(serializedEditor);

			// First if we have a modern session resource, use that
			if (parsed.sessionResource) {
				const sessionResource = URI.revive(parsed.sessionResource);
				return instantiationService.createInstance(ChatEditorInput, sessionResource, parsed.options);
			}

			// Otherwise check to see if we're a chat editor with a local session id
			let resource = URI.revive(parsed.resource);
			if (resource.scheme === Schemas.vscodeChatEditor && parsed.sessionId) {
				resource = LocalChatSessionUri.forSession(parsed.sessionId);
			}

			return instantiationService.createInstance(ChatEditorInput, resource, parsed.options);
		} catch (err) {
			return undefined;
		}
	}
}

export async function showClearEditingSessionConfirmation(editingSession: IChatEditingSession, dialogService: IDialogService, options?: IClearEditingSessionConfirmationOptions): Promise<boolean> {
	const defaultPhrase = nls.localize('chat.startEditing.confirmation.pending.message.default1', "Starting a new chat will end your current edit session.");
	const defaultTitle = nls.localize('chat.startEditing.confirmation.title', "Start new chat?");
	const phrase = options?.messageOverride ?? defaultPhrase;
	const title = options?.titleOverride ?? defaultTitle;

	const currentEdits = editingSession.entries.get();
	const undecidedEdits = currentEdits.filter((edit) => edit.state.get() === ModifiedFileEntryState.Modified);

	const { result } = await dialogService.prompt({
		title,
		message: phrase + ' ' + nls.localize('chat.startEditing.confirmation.pending.message.2', "Do you want to keep pending edits to {0} files?", undecidedEdits.length),
		type: 'info',
		cancelButton: true,
		buttons: [
			{
				label: nls.localize('chat.startEditing.confirmation.acceptEdits', "Keep & Continue"),
				run: async () => {
					await editingSession.accept();
					return true;
				}
			},
			{
				label: nls.localize('chat.startEditing.confirmation.discardEdits', "Undo & Continue"),
				run: async () => {
					await editingSession.reject();
					return true;
				}
			}
		],
	});

	return Boolean(result);
}

export function shouldShowClearEditingSessionConfirmation(editingSession: IChatEditingSession): boolean {
	const currentEdits = editingSession.entries.get();
	const currentEditCount = currentEdits.length;

	if (currentEditCount) {
		const undecidedEdits = currentEdits.filter((edit) => edit.state.get() === ModifiedFileEntryState.Modified);
		return !!undecidedEdits.length;
	}

	return false;
}<|MERGE_RESOLUTION|>--- conflicted
+++ resolved
@@ -268,17 +268,10 @@
 
 			// For local session only, if we find no existing session, create a new one
 			if (!this.model && LocalChatSessionUri.parseLocalSessionId(this._sessionResource)) {
-<<<<<<< HEAD
-				this.modelRef.value = this.chatService.startSession(ChatAgentLocation.Chat, CancellationToken.None, undefined, { canUseTools: true });
+				this.modelRef.value = this.chatService.startSession(ChatAgentLocation.Chat, CancellationToken.None, { canUseTools: true });
 			}
 		} else if (!this.options.target) {
-			this.modelRef.value = this.chatService.startSession(ChatAgentLocation.Chat, CancellationToken.None, undefined, { canUseTools: !inputType });
-=======
-				this.model = this.chatService.startSession(ChatAgentLocation.Chat, CancellationToken.None, { canUseTools: true });
-			}
-		} else if (!this.options.target) {
-			this.model = this.chatService.startSession(ChatAgentLocation.Chat, CancellationToken.None, { canUseTools: !inputType });
->>>>>>> 8754da8a
+			this.modelRef.value = this.chatService.startSession(ChatAgentLocation.Chat, CancellationToken.None, { canUseTools: !inputType });
 		} else if (this.options.target.data) {
 			this.modelRef.value = this.chatService.loadSessionFromContent(this.options.target.data);
 		}
