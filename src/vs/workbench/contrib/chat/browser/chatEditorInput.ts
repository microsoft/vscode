--- conflicted
+++ resolved
@@ -324,13 +324,8 @@
 
 	override dispose(): void {
 		super.dispose();
-<<<<<<< HEAD
-		if (this.sessionId && this.chatService.getSession(this.sessionId)) {
-			this.chatService.clearSession(this.sessionId);
-=======
-		if (this._sessionId) {
+		if (this._sessionId && this.chatService.getSession(this._sessionId)) {
 			this.chatService.clearSession(this._sessionId);
->>>>>>> 9e8f5336
 		}
 	}
 }
