--- conflicted
+++ resolved
@@ -172,30 +172,7 @@
 		let maxLineNumber = 0;
 		let rewriteRatio = 0;
 
-<<<<<<< HEAD
 		const source = this._createEditSource(responseModel);
-=======
-		let source: TextModelEditSource;
-		if (responseModel) {
-			const sessionId = responseModel.session.sessionId;
-			const request = responseModel.session.getRequests().at(-1);
-			const languageId = this.modifiedModel.getLanguageId();
-			const agent = responseModel.agent;
-			const extensionId = VersionedExtensionId.tryCreate(agent?.extensionId.value, agent?.extensionVersion);
-
-			source = EditSources.chatApplyEdits({
-				modelId: request?.modelId,
-				requestId: request?.id,
-				sessionId: sessionId,
-				languageId,
-				mode: request?.modeInfo?.modeId,
-				extensionId,
-				codeBlockSuggestionId: request?.modeInfo?.applyCodeBlockSuggestionId,
-			});
-		} else {
-			source = EditSources.unknown({ name: 'editSessionUndoRedo' });
-		}
->>>>>>> 546e423b
 
 		if (isAtomicEdits) {
 			// EDIT and DONE
@@ -268,7 +245,12 @@
 		return { rewriteRatio, maxLineNumber };
 	}
 
-	private _createEditSource(responseModel: IChatResponseModel) {
+	private _createEditSource(responseModel: IChatResponseModel | undefined) {
+
+		if (!responseModel) {
+			return EditSources.unknown({ name: 'editSessionUndoRedo' });
+		}
+
 		const sessionId = responseModel.session.sessionId;
 		const request = responseModel.session.getRequests().at(-1);
 		const languageId = this.modifiedModel.getLanguageId();
