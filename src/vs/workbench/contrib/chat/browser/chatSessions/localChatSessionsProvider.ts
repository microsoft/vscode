/*---------------------------------------------------------------------------------------------
 *  Copyright (c) Microsoft Corporation. All rights reserved.
 *  Licensed under the MIT License. See License.txt in the project root for license information.
 *--------------------------------------------------------------------------------------------*/
import { CancellationToken } from '../../../../../base/common/cancellation.js';
import { Codicon } from '../../../../../base/common/codicons.js';
import { Emitter, Event } from '../../../../../base/common/event.js';
import { Disposable } from '../../../../../base/common/lifecycle.js';
import { ResourceSet } from '../../../../../base/common/map.js';
import { localize } from '../../../../../nls.js';
import { IWorkbenchContribution } from '../../../../common/contributions.js';
import { ModifiedFileEntryState } from '../../common/chatEditingService.js';
import { IChatModel } from '../../common/chatModel.js';
import { IChatService } from '../../common/chatService.js';
import { ChatSessionStatus, IChatSessionItem, IChatSessionItemProvider, IChatSessionsService, localChatSessionType } from '../../common/chatSessionsService.js';
import { ChatAgentLocation } from '../../common/constants.js';
import { IChatWidget, IChatWidgetService, isIChatViewViewContext } from '../chat.js';
import { ChatSessionItemWithProvider } from './common.js';

export class LocalChatSessionsProvider extends Disposable implements IChatSessionItemProvider, IWorkbenchContribution {
	static readonly ID = 'workbench.contrib.localChatSessionsProvider';
	static readonly CHAT_WIDGET_VIEW_ID = 'workbench.panel.chat.view.copilot';
	readonly chatSessionType = localChatSessionType;

	private readonly _onDidChange = this._register(new Emitter<void>());
	readonly onDidChange: Event<void> = this._onDidChange.event;

	readonly _onDidChangeChatSessionItems = this._register(new Emitter<void>());
	public get onDidChangeChatSessionItems() { return this._onDidChangeChatSessionItems.event; }

	constructor(
		@IChatWidgetService private readonly chatWidgetService: IChatWidgetService,
		@IChatService private readonly chatService: IChatService,
		@IChatSessionsService private readonly chatSessionsService: IChatSessionsService,
	) {
		super();

		this._register(this.chatSessionsService.registerChatSessionItemProvider(this));

		this.registerWidgetListeners();

		this._register(this.chatService.onDidDisposeSession(() => {
			this._onDidChange.fire();
		}));

		// Listen for global session items changes for our session type
		this._register(this.chatSessionsService.onDidChangeSessionItems((sessionType) => {
			if (sessionType === this.chatSessionType) {
				this._onDidChange.fire();
			}
		}));
	}

	private registerWidgetListeners(): void {
		// Listen for new chat widgets being added/removed
		this._register(this.chatWidgetService.onDidAddWidget(widget => {
			// Only fire for chat view instance
			if (widget.location === ChatAgentLocation.Chat &&
				isIChatViewViewContext(widget.viewContext) &&
				widget.viewContext.viewId === LocalChatSessionsProvider.CHAT_WIDGET_VIEW_ID) {
				this._onDidChange.fire();
				this._registerWidgetModelListeners(widget);
			}
		}));

		// Check for existing chat widgets and register listeners
		const existingWidgets = this.chatWidgetService.getWidgetsByLocations(ChatAgentLocation.Chat)
			.filter(widget => isIChatViewViewContext(widget.viewContext) && widget.viewContext.viewId === LocalChatSessionsProvider.CHAT_WIDGET_VIEW_ID);

		existingWidgets.forEach(widget => {
			this._registerWidgetModelListeners(widget);
		});
	}

	private _registerWidgetModelListeners(widget: IChatWidget): void {
		const register = () => {
			this.registerModelTitleListener(widget);
			if (widget.viewModel) {
				this.chatSessionsService.registerModelProgressListener(widget.viewModel.model, () => {
					this._onDidChangeChatSessionItems.fire();
				});
			}
		};
		// Listen for view model changes on this widget
		this._register(widget.onDidChangeViewModel(() => {
			register();
			this._onDidChangeChatSessionItems.fire();
		}));

		register();
	}

	private registerModelTitleListener(widget: IChatWidget): void {
		const model = widget.viewModel?.model;
		if (model) {
			// Listen for model changes, specifically for title changes via setCustomTitle
			this._register(model.onDidChange((e) => {
				// Fire change events for all title-related changes to refresh the tree
				if (!e || e.kind === 'setCustomTitle') {
					this._onDidChange.fire();
				}
			}));
		}
	}

	private modelToStatus(model: IChatModel): ChatSessionStatus | undefined {
		if (model.requestInProgress.get()) {
			return ChatSessionStatus.InProgress;
		} else {
			const requests = model.getRequests();
			if (requests.length > 0) {
				// Check if the last request was completed successfully or failed
				const lastRequest = requests[requests.length - 1];
				if (lastRequest?.response) {
					if (lastRequest.response.isCanceled || lastRequest.response.result?.errorDetails) {
						return ChatSessionStatus.Failed;
					} else if (lastRequest.response.isComplete) {
						return ChatSessionStatus.Completed;
					} else {
						return ChatSessionStatus.InProgress;
					}
				}
			}
		}
		return;
	}

	async provideChatSessionItems(token: CancellationToken): Promise<IChatSessionItem[]> {
		const sessions: ChatSessionItemWithProvider[] = [];
		const sessionsByResource = new ResourceSet();
		this.chatService.getLiveSessionItems().forEach(sessionDetail => {
<<<<<<< HEAD
			const model = this.chatService.getSession(sessionDetail.sessionResource);
			const lastResponse = model?.getRequests().at(-1)?.response;

=======
			let status: ChatSessionStatus | undefined;
			let startTime: number | undefined;
			let endTime: number | undefined;
			let description: string | undefined;
			const model = this.chatService.getSession(sessionDetail.sessionResource);
			if (model) {
				status = this.modelToStatus(model);
				startTime = model.timestamp;
				description = this.chatSessionsService.getSessionDescription(model);
				const lastResponse = model.getRequests().at(-1)?.response;
				if (lastResponse) {
					endTime = lastResponse.completedAt ?? lastResponse.timestamp;
				}
			}
>>>>>>> 84f778cf
			const statistics = model ? this.getSessionStatistics(model) : undefined;
			const editorSession: ChatSessionItemWithProvider = {
				resource: sessionDetail.sessionResource,
				label: sessionDetail.title,
				iconPath: Codicon.chatSparkle,
<<<<<<< HEAD
				status: model ? this.modelToStatus(model) : undefined,
				description,
=======
				status,
>>>>>>> 84f778cf
				provider: this,
				timing: {
					created: model?.timestamp ?? Date.now(), // TODO@osortega this is not so good
					lastRequestStarted: lastResponse?.timestamp,
					lastRequestEnded: lastResponse?.completedAt
				},
				statistics,
				description: description || localize('chat.localSessionDescription.finished', "Finished"),
			};
			sessionsByResource.add(sessionDetail.sessionResource);
			sessions.push(editorSession);
		});
		const history = await this.getHistoryItems();
		sessions.push(...history.filter(h => !sessionsByResource.has(h.resource)));

		return sessions;
	}

	private async getHistoryItems(): Promise<ChatSessionItemWithProvider[]> {
		try {
			const allHistory = await this.chatService.getHistorySessionItems();
			const historyItems = allHistory.map((historyDetail): ChatSessionItemWithProvider => {
				const model = this.chatService.getSession(historyDetail.sessionResource);
				const statistics = model ? this.getSessionStatistics(model) : undefined;
				const lastResponse = model?.getRequests().at(-1)?.response;
				return {
					resource: historyDetail.sessionResource,
					label: historyDetail.title,
					iconPath: Codicon.chatSparkle,
					provider: this,
					timing: {
						created: model?.timestamp ?? Date.now(),
						lastRequestStarted: lastResponse?.timestamp,
						lastRequestEnded: lastResponse?.completedAt
					},
					archived: true,
					statistics
				};
			});
			return historyItems;

		} catch (error) {
			return [];
		}
	}

	private getSessionStatistics(chatModel: IChatModel) {
		let linesAdded = 0;
		let linesRemoved = 0;
		const modifiedFiles = new ResourceSet();
		const currentEdits = chatModel.editingSession?.entries.get();
		if (currentEdits) {
			const uncommittedEdits = currentEdits.filter((edit) => edit.state.get() === ModifiedFileEntryState.Modified);
			uncommittedEdits.forEach(edit => {
				linesAdded += edit.linesAdded?.get() ?? 0;
				linesRemoved += edit.linesRemoved?.get() ?? 0;
				modifiedFiles.add(edit.modifiedURI);
			});
		}
		if (modifiedFiles.size === 0) {
			return;
		}
		return {
			files: modifiedFiles.size,
			insertions: linesAdded,
			deletions: linesRemoved,
		};
	}
}<|MERGE_RESOLUTION|>--- conflicted
+++ resolved
@@ -129,11 +129,6 @@
 		const sessions: ChatSessionItemWithProvider[] = [];
 		const sessionsByResource = new ResourceSet();
 		this.chatService.getLiveSessionItems().forEach(sessionDetail => {
-<<<<<<< HEAD
-			const model = this.chatService.getSession(sessionDetail.sessionResource);
-			const lastResponse = model?.getRequests().at(-1)?.response;
-
-=======
 			let status: ChatSessionStatus | undefined;
 			let startTime: number | undefined;
 			let endTime: number | undefined;
@@ -148,18 +143,12 @@
 					endTime = lastResponse.completedAt ?? lastResponse.timestamp;
 				}
 			}
->>>>>>> 84f778cf
 			const statistics = model ? this.getSessionStatistics(model) : undefined;
 			const editorSession: ChatSessionItemWithProvider = {
 				resource: sessionDetail.sessionResource,
 				label: sessionDetail.title,
 				iconPath: Codicon.chatSparkle,
-<<<<<<< HEAD
-				status: model ? this.modelToStatus(model) : undefined,
-				description,
-=======
 				status,
->>>>>>> 84f778cf
 				provider: this,
 				timing: {
 					created: model?.timestamp ?? Date.now(), // TODO@osortega this is not so good
