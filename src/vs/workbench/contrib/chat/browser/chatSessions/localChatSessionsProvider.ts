--- conflicted
+++ resolved
@@ -11,12 +11,7 @@
 import { IObservable } from '../../../../../base/common/observable.js';
 import { URI } from '../../../../../base/common/uri.js';
 import { IWorkbenchContribution } from '../../../../common/contributions.js';
-<<<<<<< HEAD
-import { EditorInput } from '../../../../common/editor/editorInput.js';
-import { IEditorGroup, IEditorGroupsService } from '../../../../services/editor/common/editorGroupsService.js';
 import { ModifiedFileEntryState } from '../../common/chatEditingService.js';
-=======
->>>>>>> 516e59e1
 import { IChatModel } from '../../common/chatModel.js';
 import { IChatService } from '../../common/chatService.js';
 import { ChatSessionStatus, IChatSessionItem, IChatSessionItemProvider, IChatSessionsService, localChatSessionType } from '../../common/chatSessionsService.js';
@@ -154,59 +149,17 @@
 					startTime = Date.now();
 				}
 			}
+			const statistics = model ? this.getSessionStatistics(model) : undefined;
 			const editorSession: ChatSessionItemWithProvider = {
 				resource: sessionDetail.sessionResource,
 				label: sessionDetail.title,
 				iconPath: Codicon.chatSparkle,
 				status,
-<<<<<<< HEAD
-				timing: { startTime: chatWidget.viewModel.model.getRequests().at(0)?.timestamp || 0 },
-				provider: this
-			};
-			sessionsByResource.add(chatWidget.viewModel.sessionResource);
-			sessions.push(widgetSession);
-		}
-
-		// Build editor-based sessions in the order specified by editorOrder
-		this.editorOrder.forEach((editorKey, index) => {
-			const editorInfo = editorMap.get(editorKey);
-			if (editorInfo) {
-				// Determine status and timestamp for editor-based session
-				let status: ChatSessionStatus | undefined;
-				let startTime: number | undefined;
-				if (editorInfo.editor instanceof ChatEditorInput && editorInfo.editor.sessionResource) {
-					const model = this.chatService.getSession(editorInfo.editor.sessionResource);
-					if (model) {
-						status = this.modelToStatus(model);
-						// Get the last interaction timestamp from the model
-						const requests = model.getRequests();
-						if (requests.length > 0) {
-							startTime = requests.at(0)?.timestamp;
-						} else {
-							// Fallback to current time if no requests yet
-							startTime = Date.now();
-						}
-					}
-					const statistics = model ? this.getSessionStatistics(model) : undefined;
-					const editorSession: ChatSessionItemWithProvider = {
-						resource: editorInfo.editor.resource,
-						label: editorInfo.editor.getName(),
-						iconPath: Codicon.chatSparkle,
-						status,
-						provider: this,
-						timing: {
-							startTime: startTime ?? 0
-						},
-						statistics
-					};
-					sessionsByResource.add(editorInfo.editor.resource);
-					sessions.push(editorSession);
-=======
 				provider: this,
 				timing: {
 					startTime: startTime ?? 0
->>>>>>> 516e59e1
-				}
+				},
+				statistics
 			};
 			sessionsByResource.add(sessionDetail.sessionResource);
 			sessions.push(editorSession);
@@ -219,8 +172,7 @@
 
 	private async getHistoryItems(): Promise<ChatSessionItemWithProvider[]> {
 		try {
-<<<<<<< HEAD
-			const allHistory = await this.chatService.getLocalSessionHistory();
+			const allHistory = await this.chatService.getHistorySessionItems();
 			const historyItems = allHistory.map((historyDetail): ChatSessionItemWithProvider => {
 				const model = this.chatService.getSession(historyDetail.sessionResource);
 				const statistics = model ? this.getSessionStatistics(model) : undefined;
@@ -236,20 +188,6 @@
 					statistics
 				};
 			});
-=======
-			const allHistory = await this.chatService.getHistorySessionItems();
-			const historyItems = allHistory.map((historyDetail): ChatSessionItemWithProvider => ({
-				resource: historyDetail.sessionResource,
-				label: historyDetail.title,
-				iconPath: Codicon.chatSparkle,
-				provider: this,
-				timing: {
-					startTime: historyDetail.lastMessageDate ?? Date.now()
-				},
-				archived: true,
-			}));
-
->>>>>>> 516e59e1
 			return historyItems;
 
 		} catch (error) {
