/*---------------------------------------------------------------------------------------------
 *  Copyright (c) Microsoft Corporation. All rights reserved.
 *  Licensed under the MIT License. See License.txt in the project root for license information.
 *--------------------------------------------------------------------------------------------*/

import * as DOM from '../../../../../../base/browser/dom.js';
import { $, append } from '../../../../../../base/browser/dom.js';
import { renderAsPlaintext } from '../../../../../../base/browser/markdownRenderer.js';
import { IActionViewItem } from '../../../../../../base/browser/ui/actionbar/actionbar.js';
import { IBaseActionViewItemOptions } from '../../../../../../base/browser/ui/actionbar/actionViewItems.js';
import { ITreeContextMenuEvent } from '../../../../../../base/browser/ui/tree/tree.js';
import { IAction, toAction } from '../../../../../../base/common/actions.js';
import { Codicon } from '../../../../../../base/common/codicons.js';
import { FuzzyScore } from '../../../../../../base/common/filters.js';
import { MarshalledId } from '../../../../../../base/common/marshallingIds.js';
import { truncate } from '../../../../../../base/common/strings.js';
import { URI } from '../../../../../../base/common/uri.js';
import * as nls from '../../../../../../nls.js';
import { DropdownWithPrimaryActionViewItem } from '../../../../../../platform/actions/browser/dropdownWithPrimaryActionViewItem.js';
import { getActionBarActions } from '../../../../../../platform/actions/browser/menuEntryActionViewItem.js';
import { IMenuService, MenuId, MenuItemAction } from '../../../../../../platform/actions/common/actions.js';
import { ICommandService } from '../../../../../../platform/commands/common/commands.js';
import { IConfigurationService } from '../../../../../../platform/configuration/common/configuration.js';
import { IContextKeyService } from '../../../../../../platform/contextkey/common/contextkey.js';
import { IContextMenuService } from '../../../../../../platform/contextview/browser/contextView.js';
import { IHoverService } from '../../../../../../platform/hover/browser/hover.js';
import { IInstantiationService } from '../../../../../../platform/instantiation/common/instantiation.js';
import { IKeybindingService } from '../../../../../../platform/keybinding/common/keybinding.js';
import { WorkbenchAsyncDataTree, WorkbenchList } from '../../../../../../platform/list/browser/listService.js';
import { ILogService } from '../../../../../../platform/log/common/log.js';
import { IOpenerService } from '../../../../../../platform/opener/common/opener.js';
import { IProgressService } from '../../../../../../platform/progress/common/progress.js';
import { IThemeService } from '../../../../../../platform/theme/common/themeService.js';
import { fillEditorsDragData } from '../../../../../browser/dnd.js';
import { ResourceLabels } from '../../../../../browser/labels.js';
import { IViewPaneOptions, ViewPane } from '../../../../../browser/parts/views/viewPane.js';
import { IViewDescriptorService } from '../../../../../common/views.js';
import { IEditorGroupsService } from '../../../../../services/editor/common/editorGroupsService.js';
import { IChatService } from '../../../common/chatService.js';
import { IChatSessionItemProvider, IChatSessionsService, localChatSessionType } from '../../../common/chatSessionsService.js';
import { ChatConfiguration, ChatEditorTitleMaxLength } from '../../../common/constants.js';
import { ACTION_ID_OPEN_CHAT } from '../../actions/chatActions.js';
import { IMarshalledChatSessionContext } from '../../actions/chatSessionActions.js';
import { IChatWidgetService } from '../../chat.js';
import { IChatEditorOptions } from '../../chatEditor.js';
import { ChatSessionItemWithProvider, getSessionItemContextOverlay, NEW_CHAT_SESSION_ACTION_ID } from '../common.js';
import { ArchivedSessionItems, GettingStartedDelegate, GettingStartedRenderer, IGettingStartedItem, SessionsDataSource, SessionsDelegate, SessionsRenderer } from './sessionsTreeRenderer.js';

// Identity provider for session items
class SessionsIdentityProvider {
	getId(element: ChatSessionItemWithProvider | ArchivedSessionItems): string {
		if (element instanceof ArchivedSessionItems) {
			return 'archived-session-items';
		}
		return element.resource.toString();
	}

}

// Accessibility provider for session items
class SessionsAccessibilityProvider {
	getWidgetAriaLabel(): string {
		return nls.localize('chatSessions', 'Chat Sessions');
	}

	getAriaLabel(element: ChatSessionItemWithProvider | ArchivedSessionItems): string | null {
		return element.label;
	}
}


export class SessionsViewPane extends ViewPane {
	private tree: WorkbenchAsyncDataTree<IChatSessionItemProvider, ChatSessionItemWithProvider, FuzzyScore> | undefined;
	private list: WorkbenchList<IGettingStartedItem> | undefined;
	private treeContainer: HTMLElement | undefined;
	private messageElement?: HTMLElement;
	private _isEmpty: boolean = true;

	constructor(
		private readonly provider: IChatSessionItemProvider,
		private readonly viewId: string,
		options: IViewPaneOptions,
		@IKeybindingService keybindingService: IKeybindingService,
		@IContextMenuService contextMenuService: IContextMenuService,
		@IConfigurationService configurationService: IConfigurationService,
		@IContextKeyService contextKeyService: IContextKeyService,
		@IViewDescriptorService viewDescriptorService: IViewDescriptorService,
		@IInstantiationService instantiationService: IInstantiationService,
		@IOpenerService openerService: IOpenerService,
		@IThemeService themeService: IThemeService,
		@IHoverService hoverService: IHoverService,
		@IChatService private readonly chatService: IChatService,
		@ILogService private readonly logService: ILogService,
		@IProgressService private readonly progressService: IProgressService,
		@IMenuService private readonly menuService: IMenuService,
		@ICommandService private readonly commandService: ICommandService,
		@IChatWidgetService private readonly chatWidgetService: IChatWidgetService,
		@IEditorGroupsService private readonly editorGroupsService: IEditorGroupsService,
		@IChatSessionsService private readonly chatSessionsService: IChatSessionsService,
	) {
		super(options, keybindingService, contextMenuService, configurationService, contextKeyService, viewDescriptorService, instantiationService, openerService, themeService, hoverService);
		this.minimumBodySize = 44;

		// Listen for configuration changes to refresh view when description display changes
		this._register(this.configurationService.onDidChangeConfiguration(e => {
			if (e.affectsConfiguration(ChatConfiguration.ShowAgentSessionsViewDescription)) {
				if (this.tree && this.isBodyVisible()) {
					this.refreshTreeWithProgress();
				}
			}
		}));

		this._register(this.chatSessionsService.onDidChangeSessionItems((chatSessionType) => {
			if (provider.chatSessionType === chatSessionType && this.tree && this.isBodyVisible()) {
				this.refreshTreeWithProgress();
			}
		}));

		if (provider) { // TODO: Why can this be undefined?
			this.scopedContextKeyService.createKey('chatSessionType', provider.chatSessionType);
		}
	}

	override shouldShowWelcome(): boolean {
		return this._isEmpty;
	}

	public override createActionViewItem(action: IAction, options: IBaseActionViewItemOptions): IActionViewItem | undefined {
		if (action.id.startsWith(NEW_CHAT_SESSION_ACTION_ID)) {
			return this.getChatSessionDropdown(action, options);
		}
		return super.createActionViewItem(action, options);
	}

	private getChatSessionDropdown(defaultAction: IAction, options: IBaseActionViewItemOptions) {
		const primaryAction = this.instantiationService.createInstance(MenuItemAction, {
			id: defaultAction.id,
			title: defaultAction.label,
			icon: Codicon.plus,
		}, undefined, undefined, undefined, undefined);

		const actions = this.menuService.getMenuActions(MenuId.AgentSessionsContext, this.scopedContextKeyService, { shouldForwardArgs: true });
		const primaryActions = getActionBarActions(
			actions,
			'submenu',
		).primary.filter(action => {
			if (action instanceof MenuItemAction && defaultAction instanceof MenuItemAction) {
				if (!action.item.source?.id || !defaultAction.item.source?.id) {
					return false;
				}
				if (action.item.source.id === defaultAction.item.source.id) {
					return true;
				}
			}
			return false;
		});

		if (!primaryActions || primaryActions.length === 0) {
			return;
		}

		const dropdownAction = toAction({
			id: 'selectNewChatSessionOption',
			label: nls.localize('chatSession.selectOption', 'More...'),
			class: 'codicon-chevron-down',
			run: () => { }
		});

		const dropdownActions: IAction[] = [];

		primaryActions.forEach(element => {
			dropdownActions.push(element);
		});

		return this.instantiationService.createInstance(
			DropdownWithPrimaryActionViewItem,
			primaryAction,
			dropdownAction,
			dropdownActions,
			'',
			options
		);
	}

	private isEmpty() {
		// Check if the tree has the provider node and get its children count
		if (!this.tree?.hasNode(this.provider)) {
			return true;
		}
		const providerNode = this.tree.getNode(this.provider);
		const childCount = providerNode.children?.length || 0;

		return childCount === 0;
	}

	/**
	 * Updates the empty state message based on current tree data.
	 * Uses the tree's existing data to avoid redundant provider calls.
	 */
	private updateEmptyState(): void {
		try {
			const newEmptyState = this.isEmpty();
			if (newEmptyState !== this._isEmpty) {
				this._isEmpty = newEmptyState;
				this._onDidChangeViewWelcomeState.fire();
			}
		} catch (error) {
			this.logService.error('Error checking tree data for empty state:', error);
		}
	}

	/**
	 * Refreshes the tree data with progress indication.
	 * Shows a progress indicator while the tree updates its children from the provider.
	 */
	private async refreshTreeWithProgress(): Promise<void> {
		if (!this.tree) {
			return;
		}

		try {
			await this.progressService.withProgress(
				{
					location: this.id, // Use the view ID as the progress location
					title: nls.localize('chatSessions.refreshing', 'Refreshing chat sessions...'),
				},
				async () => {
					await this.tree!.updateChildren(this.provider);
				}
			);

			// Check for empty state after refresh using tree data
			this.updateEmptyState();
		} catch (error) {
			// Log error but don't throw to avoid breaking the UI
			this.logService.error('Error refreshing chat sessions tree:', error);
		}
	}

	/**
	 * Loads initial tree data with progress indication.
	 * Shows a progress indicator while the tree loads data from the provider.
	 */
	private async loadDataWithProgress(): Promise<void> {
		if (!this.tree) {
			return;
		}

		try {
			await this.progressService.withProgress(
				{
					location: this.id, // Use the view ID as the progress location
					title: nls.localize('chatSessions.loading', 'Loading chat sessions...'),
				},
				async () => {
					await this.tree!.setInput(this.provider);
				}
			);

			// Check for empty state after loading using tree data
			this.updateEmptyState();
		} catch (error) {
			// Log error but don't throw to avoid breaking the UI
			this.logService.error('Error loading chat sessions data:', error);
		}
	}

	protected override renderBody(container: HTMLElement): void {
		super.renderBody(container);

		container.classList.add('chat-sessions-view');

		// For Getting Started view (null provider), show simple list
		if (this.provider === null) {
			this.renderGettingStartedList(container);
			return;
		}

		this.treeContainer = DOM.append(container, DOM.$('.chat-sessions-tree-container'));
		// Create message element for empty state
		this.messageElement = append(container, $('.chat-sessions-message'));
		this.messageElement.style.display = 'none';
		// Create the tree components
		const dataSource = new SessionsDataSource(this.provider);
		const delegate = new SessionsDelegate(this.configurationService);
		const identityProvider = new SessionsIdentityProvider();
		const accessibilityProvider = new SessionsAccessibilityProvider();

		// Use the existing ResourceLabels service for consistent styling
		const renderer = this.instantiationService.createInstance(SessionsRenderer, this.viewDescriptorService.getViewLocationById(this.viewId));
		this._register(renderer);

		const getResourceForElement = (element: ChatSessionItemWithProvider): URI => {
			return element.resource;
		};

		this.tree = this.instantiationService.createInstance(
			WorkbenchAsyncDataTree,
			'ChatSessions',
			this.treeContainer,
			delegate,
			[renderer],
			dataSource,
			{
				dnd: {
					onDragStart: (data, originalEvent) => {
						try {
							const elements = data.getData() as ChatSessionItemWithProvider[];
							const uris = elements.map(getResourceForElement);
							this.instantiationService.invokeFunction(accessor => fillEditorsDragData(accessor, uris, originalEvent));
						} catch {
							// noop
						}
					},
					getDragURI: (element: ChatSessionItemWithProvider | ArchivedSessionItems) => {
						if (element instanceof ArchivedSessionItems) {
							return null;
						}
						return getResourceForElement(element).toString();
					},
					getDragLabel: (elements: ChatSessionItemWithProvider[]) => {
						if (elements.length === 1) {
							return elements[0].label;
						}
						return nls.localize('chatSessions.dragLabel', "{0} agent sessions", elements.length);
					},
					drop: () => { },
					onDragOver: () => false,
					dispose: () => { },
				},
				accessibilityProvider,
				identityProvider,
				keyboardNavigationLabelProvider: {
					getKeyboardNavigationLabel: (session: ChatSessionItemWithProvider) => {
						const parts = [
							session.label || '',
							typeof session.description === 'string' ? session.description : (session.description ? renderAsPlaintext(session.description) : '')
						];
						return parts.filter(text => text.length > 0).join(' ');
					}
				},
				multipleSelectionSupport: false,
				overrideStyles: {
					listBackground: undefined
				},
				paddingBottom: SessionsDelegate.ITEM_HEIGHT,
				setRowLineHeight: false

			}
		) as WorkbenchAsyncDataTree<IChatSessionItemProvider, ChatSessionItemWithProvider, FuzzyScore>;

		// Set the input
		this.tree.setInput(this.provider);

		// Register tree events
		this._register(this.tree.onDidOpen((e) => {
			if (e.element) {
				this.openChatSession(e.element);
			}
		}));

		// Register context menu event for right-click actions
		this._register(this.tree.onContextMenu((e) => {
			if (e.element && !(e.element instanceof ArchivedSessionItems)) {
				this.showContextMenu(e);
			}
			if (e.element) {
				this.showContextMenu(e);
			}
		}));

<<<<<<< HEAD
		this._register(this.tree.onMouseDblClick(e => {
			const scrollingByPage = this.configurationService.getValue<boolean>('workbench.list.scrollByPage');
			if (e.element === null && !scrollingByPage) {
				if (this.provider?.chatSessionType && this.provider.chatSessionType !== localChatSessionType) {
					this.commandService.executeCommand(`workbench.action.chat.openNewSessionEditor.${this.provider?.chatSessionType}`);
				} else {
					this.commandService.executeCommand(ACTION_ID_OPEN_CHAT);
				}
=======
		// Register double-click event for creating new chat session on empty space
		this._register(this.tree.onMouseDblClick(e => {
			// If empty space is clicked, and not scrolling by page enabled #173261
			const scrollingByPage = this.configurationService.getValue<boolean>('workbench.list.scrollByPage');
			if (e.element === null && !scrollingByPage) {
				// click in empty area -> create a new chat session
				this.commandService.executeCommand('workbench.action.openChat');
>>>>>>> f21181c9
			}
		}));

		// Handle visibility changes to load data
		this._register(this.onDidChangeBodyVisibility(async visible => {
			if (visible && this.tree) {
				await this.loadDataWithProgress();
			}
		}));

		// Initially load data if visible
		if (this.isBodyVisible() && this.tree) {
			this.loadDataWithProgress();
		}

		this._register(this.tree);
	}

	private renderGettingStartedList(container: HTMLElement): void {
		const listContainer = DOM.append(container, DOM.$('.getting-started-list-container'));
		const items: IGettingStartedItem[] = [
			{
				id: 'install-extensions',
				label: nls.localize('chatSessions.installExtensions', "Install Agents..."),
				icon: Codicon.extensions,
				commandId: 'chat.sessions.gettingStarted'
			},
			{
				id: 'learn-more',
				label: nls.localize('chatSessions.learnMoreGHCodingAgent', "Learn More About GitHub Copilot coding agent"),
				commandId: 'vscode.open',
				icon: Codicon.book,
				args: [URI.parse('https://aka.ms/coding-agent-docs')]
			}
		];
		const delegate = new GettingStartedDelegate();

		// Create ResourceLabels instance for the renderer
		const labels = this.instantiationService.createInstance(ResourceLabels, { onDidChangeVisibility: this.onDidChangeBodyVisibility });
		this._register(labels);

		const renderer = new GettingStartedRenderer(labels);
		this.list = this.instantiationService.createInstance(
			WorkbenchList<IGettingStartedItem>,
			'GettingStarted',
			listContainer,
			delegate,
			[renderer],
			{
				horizontalScrolling: false,
			}
		);
		this.list.splice(0, 0, items);
		this._register(this.list.onDidOpen(e => {
			if (e.element) {
				this.commandService.executeCommand(e.element.commandId, ...e.element.args ?? []);
			}
		}));

		this._register(this.list);
	}

	protected override layoutBody(height: number, width: number): void {
		super.layoutBody(height, width);
		if (this.tree) {
			this.tree.layout(height, width);
		}
		if (this.list) {
			this.list.layout(height, width);
		}
	}

	private async openChatSession(session: ChatSessionItemWithProvider) {
		try {
			if (session instanceof ArchivedSessionItems) {
				return;
			}

			const options: IChatEditorOptions = {
				pinned: true,
				ignoreInView: true,
				title: {
					preferred: truncate(session.label, ChatEditorTitleMaxLength),
				},
				preserveFocus: true,
			};
			await this.chatWidgetService.openSession(session.resource, undefined, options);

		} catch (error) {
			this.logService.error('[SessionsViewPane] Failed to open chat session:', error);
		}
	}

	private showContextMenu(e: ITreeContextMenuEvent<ChatSessionItemWithProvider>) {
		if (!e.element) {
			return;
		}

		const session = e.element;
		const sessionWithProvider = session;

		// Create context overlay for this specific session item
		const contextOverlay = getSessionItemContextOverlay(
			session,
			sessionWithProvider.provider,
			this.chatService,
			this.editorGroupsService
		);
		const contextKeyService = this.contextKeyService.createOverlay(contextOverlay);

		// Create marshalled context for command execution
		const marshalledSession: IMarshalledChatSessionContext = {
			session: session,
			$mid: MarshalledId.ChatSessionContext
		};

		// Create menu for this session item to get actions
		const menu = this.menuService.createMenu(MenuId.AgentSessionsContext, contextKeyService);

		// Get actions and filter for context menu (all actions that are NOT inline)
		const actions = menu.getActions({ arg: marshalledSession, shouldForwardArgs: true });

		const { secondary } = getActionBarActions(actions, 'inline');
		this.contextMenuService.showContextMenu({
			getActions: () => secondary,
			getAnchor: () => e.anchor,
			getActionsContext: () => marshalledSession,
		});

		menu.dispose();
	}
}<|MERGE_RESOLUTION|>--- conflicted
+++ resolved
@@ -369,7 +369,6 @@
 			}
 		}));
 
-<<<<<<< HEAD
 		this._register(this.tree.onMouseDblClick(e => {
 			const scrollingByPage = this.configurationService.getValue<boolean>('workbench.list.scrollByPage');
 			if (e.element === null && !scrollingByPage) {
@@ -378,7 +377,9 @@
 				} else {
 					this.commandService.executeCommand(ACTION_ID_OPEN_CHAT);
 				}
-=======
+			}
+		}));
+
 		// Register double-click event for creating new chat session on empty space
 		this._register(this.tree.onMouseDblClick(e => {
 			// If empty space is clicked, and not scrolling by page enabled #173261
@@ -386,7 +387,6 @@
 			if (e.element === null && !scrollingByPage) {
 				// click in empty area -> create a new chat session
 				this.commandService.executeCommand('workbench.action.openChat');
->>>>>>> f21181c9
 			}
 		}));
 
