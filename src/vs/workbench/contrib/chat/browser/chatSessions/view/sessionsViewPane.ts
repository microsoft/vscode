--- conflicted
+++ resolved
@@ -324,16 +324,11 @@
 							// noop
 						}
 					},
-<<<<<<< HEAD
-					getDragURI: (element: ChatSessionItemWithProvider) => {
-						return getResourceForElement(element)?.toString() ?? null;
-=======
 					getDragURI: (element: ChatSessionItemWithProvider | ArchivedSessionItems) => {
 						if (element instanceof ArchivedSessionItems) {
 							return null;
 						}
 						return getResourceForElement(element).toString();
->>>>>>> 1036deed
 					},
 					getDragLabel: (elements: ChatSessionItemWithProvider[]) => {
 						if (elements.length === 1) {
