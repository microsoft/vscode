--- conflicted
+++ resolved
@@ -493,13 +493,9 @@
 			const options: IChatEditorOptions = {
 				pinned: true,
 				ignoreInView: true,
-<<<<<<< HEAD
 				title: {
-					preferred: truncate(session.label, 30),
+					preferred: truncate(session.label, ChatEditorTitleMaxLength),
 				},
-=======
-				preferredTitle: truncate(session.label, ChatEditorTitleMaxLength),
->>>>>>> 90913447
 				preserveFocus: true,
 			};
 			await this.editorService.openEditor({
