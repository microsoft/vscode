--- conflicted
+++ resolved
@@ -323,21 +323,11 @@
 	font-weight: unset;
 }
 
-<<<<<<< HEAD
-.interactive-item-container .value .rendered-markdown {
-
-	/* Codicons next to text need to be aligned with the text */
-	.codicon {
-		position: relative;
-		top: 2px;
-	}
-=======
 /* Codicons next to text need to be aligned with the text */
 .interactive-item-container .value .rendered-markdown:not(:has(.chat-extensions-content-part)) .codicon {
 	position: relative;
 	top: 2px;
 }
->>>>>>> 2d59f85d
 
 .interactive-item-container .value .rendered-markdown {
 	.chat-codeblock-pill-widget .codicon {
