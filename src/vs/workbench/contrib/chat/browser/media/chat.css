/*---------------------------------------------------------------------------------------------
 *  Copyright (c) Microsoft Corporation. All rights reserved.
 *  Licensed under the MIT License. See License.txt in the project root for license information.
 *--------------------------------------------------------------------------------------------*/

.interactive-session {
	max-width: 850px;
	margin: auto;
}

.interactive-list > .monaco-list > .monaco-scrollable-element > .monaco-list-rows > .monaco-list-row > .monaco-tl-row > .monaco-tl-twistie {
	/* Hide twisties from chat tree rows, but not from nested trees within a chat response */
	display: none !important;
}

.interactive-item-container {
	padding: 12px 16px;
	display: flex;
	flex-direction: column;
	color: var(--vscode-interactive-session-foreground);

	cursor: default;
	user-select: text;
	-webkit-user-select: text;
}

.interactive-item-container .header {
	display: flex;
	align-items: center;
	justify-content: space-between;
	position: relative;
	margin-bottom: 8px;
}

.interactive-item-container .header.hidden {
	display: none;
}

.interactive-item-container .header .user {
	display: flex;
	align-items: center;
	gap: 8px;

	/*
	Rendering the avatar icon as round makes it a little larger than the .user container.
	Add padding so that the focus outline doesn't run into it, and counteract it with a negative margin so it doesn't actually take up any extra space */
	padding: 2px;
	margin: -2px;
}

.interactive-item-container .header .username {
	margin: 0;
	font-size: 13px;
	font-weight: 600;
}

.interactive-item-container .detail-container {
	font-size: 12px;
	color: var(--vscode-descriptionForeground);
	overflow: hidden;
}

.interactive-item-container .detail-container .detail .agentOrSlashCommandDetected A {
	cursor: pointer;
	color: var(--vscode-textLink-foreground);
}

.interactive-item-container .chat-animated-ellipsis {
	display: inline-block;
	width: 11px;
}

.interactive-item-container:not(.show-detail-progress) .chat-animated-ellipsis {
	display: none;
}

@keyframes ellipsis {
	0% {
		content: "";
	}
	25% {
		content: ".";
	}
	50% {
		content: "..";
	}
	75% {
		content: "...";
	}
	100% {
		content: "";
	}
}

.interactive-item-container .chat-animated-ellipsis::after {
	content: '';
	white-space: nowrap;
	overflow: hidden;
	width: 3em;
	animation: ellipsis steps(4, end) 1s infinite;
}

.interactive-item-container .header .avatar-container {
	display: flex;
	pointer-events: none;
	user-select: none;
}

.interactive-item-container .header .avatar {
	display: flex;
	align-items: center;
	justify-content: center;
	width: 24px;
	height: 24px;
	border-radius: 50%;
	outline: 1px solid var(--vscode-chat-requestBorder);
}

.interactive-item-container .header .avatar.codicon-avatar {
	background: var(--vscode-chat-avatarBackground);
}

.interactive-item-container .header .avatar+.avatar {
	margin-left: -8px;
}

.interactive-item-container .header .avatar .icon {
	width: 24px;
	height: 24px;
	border-radius: 50%;
	background-color: var(--vscode-chat-list-background);
}

.interactive-item-container .header .avatar .codicon {
	color: var(--vscode-chat-avatarForeground) !important;
	font-size: 14px;
}

.monaco-list-row:not(.focused) .interactive-item-container:not(:hover) .header .monaco-toolbar,
.monaco-list:not(:focus-within) .monaco-list-row .interactive-item-container:not(:hover) .header .monaco-toolbar,
.monaco-list-row:not(.focused) .interactive-item-container:not(:hover) .header .monaco-toolbar .action-label,
.monaco-list:not(:focus-within) .monaco-list-row .interactive-item-container:not(:hover) .header .monaco-toolbar .action-label {
	/* Also apply this rule to the .action-label directly to work around a strange issue- when the
	toolbar is hidden without that second rule, tabbing from the list container into a list item doesn't work
	and the tab key doesn't do anything. */
	display: none;
}

.interactive-item-container .header .monaco-toolbar .monaco-action-bar .actions-container {
	gap: 4px;
}

.interactive-item-container .header .monaco-toolbar .action-label {
	border: 1px solid transparent;
	padding: 2px;
}

.interactive-item-container .header .monaco-toolbar {
	position: absolute;
	right: 0px;
	background-color: var(--vscode-chat-list-background);
}

.interactive-item-container.interactive-request .header .monaco-toolbar {
	/* Take the partially-transparent background color override for request rows */
	background-color: inherit;
}

.interactive-item-container .chat-footer-toolbar {
	display: none;
}

.interactive-item-container .chat-footer-toolbar .monaco-action-bar .actions-container {
	gap: 4px;
}

.interactive-item-container .chat-footer-toolbar .checked.action-label,
.interactive-item-container .chat-footer-toolbar .checked.action-label:hover {
	color: var(--vscode-inputOption-activeForeground) !important;
	border-color: var(--vscode-inputOption-activeBorder);
	background-color: var(--vscode-inputOption-activeBackground);
}

.interactive-item-container.interactive-response.chat-most-recent-response {
	min-height: var(--chat-current-response-min-height);
}

.interactive-item-container.interactive-response:not(.chat-response-loading) .chat-footer-toolbar {
	/* Complete response only */
	display: initial;
	padding-top: 6px;
	height: 22px;
}

.interactive-item-container .value {
	width: 100%;
}

.interactive-item-container > .value .chat-used-context {
	margin-bottom: 8px;
}

.interactive-item-container .value .rendered-markdown blockquote {
	margin: 0px;
	padding: 0px 16px 0 10px;
	border-left-width: 5px;
	border-left-style: solid;
	border-radius: 2px;
	background: var(--vscode-textBlockQuote-background);
	border-color: var(--vscode-textBlockQuote-border);
}

.interactive-item-container .value .rendered-markdown table {
	width: 100%;
	text-align: left;
	margin-bottom: 16px;
}

.interactive-item-container .value .rendered-markdown table,
.interactive-item-container .value .rendered-markdown table td,
.interactive-item-container .value .rendered-markdown table th {
	border: 1px solid var(--vscode-chat-requestBorder);
	border-collapse: collapse;
	padding: 4px 6px;
}

.interactive-item-container .value .rendered-markdown a,
.interactive-item-container .value .interactive-session-followups,
.interactive-item-container .value .rendered-markdown a code {
	color: var(--vscode-textLink-foreground);
}

.interactive-item-container .value .rendered-markdown a {
	user-select: text;
}

.interactive-item-container .value .rendered-markdown a:hover,
.interactive-item-container .value .rendered-markdown a:active {
	color: var(--vscode-textLink-activeForeground);
}

.hc-black .interactive-item-container .value .rendered-markdown a code,
.hc-light .interactive-item-container .value .rendered-markdown a code {
	color: var(--vscode-textPreformat-foreground);
}

.interactive-list {
	overflow: hidden;
	position: relative; /* For the scroll down button */
}

.hc-black .interactive-request,
.hc-light .interactive-request {
	border-left: 3px solid var(--vscode-chat-requestBorder);
	border-right: 3px solid var(--vscode-chat-requestBorder);
}

.interactive-item-container .value {
	white-space: normal;
	overflow-wrap: anywhere;
}

.interactive-item-container .value > :last-child.rendered-markdown > :last-child {
	margin-bottom: 0px;
}

.interactive-item-container .value .rendered-markdown hr {
	border-color: rgba(0, 0, 0, 0.18);
}

.vs-dark .interactive-item-container .value .rendered-markdown hr {
	border-color: rgba(255, 255, 255, 0.18);
}

.interactive-item-container .value .rendered-markdown h1 {
	font-size: 20px;
	font-weight: 600;
	margin: 16px 0 8px 0;

}

.interactive-item-container .value .rendered-markdown h2 {
	font-size: 16px;
	font-weight: 600;
	margin: 16px 0 8px 0;
}

.interactive-item-container .value .rendered-markdown h3 {
	font-size: 14px;
	font-weight: 600;
	margin: 16px 0 8px 0;
}

.interactive-item-container .value .rendered-markdown p {
	line-height: 1.5em;
}

.interactive-item-container .value > .rendered-markdown p {
	margin: 0 0 16px 0;
}

.interactive-item-container .value > .chat-tool-invocation-part .rendered-markdown p {
	margin: 0 0 6px 0;
}

.interactive-item-container .value > .rendered-markdown li > p {
	margin: 0;
}

/* #region list indent rules */
.interactive-item-container .value .rendered-markdown ul {
	/* Keep this in sync with the values for dedented codeblocks below */
	padding-inline-start: 24px;
}

.interactive-item-container .value .rendered-markdown ol {
	/* Keep this in sync with the values for dedented codeblocks below */
	padding-inline-start: 28px;
}

/* NOTE- We want to dedent codeblocks in lists specifically to give them the full width. No more elegant way to do this, these values
have to be updated for changes to the rules above, or to support more deeply nested lists. */
.interactive-item-container .value .rendered-markdown ul .interactive-result-code-block {
	margin-left: -24px;
}

.interactive-item-container .value .rendered-markdown ul ul .interactive-result-code-block {
	margin-left: -48px;
}

.interactive-item-container .value .rendered-markdown ol .interactive-result-code-block {
	margin-left: -28px;
}

.interactive-item-container .value .rendered-markdown ol ol .interactive-result-code-block {
	margin-left: -56px;
}

.interactive-item-container .value .rendered-markdown ol ul .interactive-result-code-block,
.interactive-item-container .value .rendered-markdown ul ol .interactive-result-code-block {
	margin-left: -52px;
}

/* #endregion list indent rules */

.interactive-item-container .value .rendered-markdown li {
	line-height: 1.3rem;
}

.interactive-item-container .value .rendered-markdown img {
	max-width: 100%;
}

.interactive-item-container .monaco-tokenized-source,
.interactive-item-container code {
	font-family: var(--monaco-monospace-font);
	font-size: 12px;
	color: var(--vscode-textPreformat-foreground);
	background-color: var(--vscode-textPreformat-background);
	padding: 1px 3px;
	border-radius: 4px;
}

.interactive-item-container.interactive-item-compact {
	padding: 8px 20px;
}

.interactive-item-container.interactive-item-compact.no-padding {
	padding: unset;
	gap: unset;
}

.interactive-item-container.interactive-item-compact .header {
	height: 16px;
}

.interactive-item-container.interactive-item-compact .header .avatar {
	width: 18px;
	height: 18px;
}

.interactive-item-container.interactive-item-compact .header .avatar .icon {
	width: 16px;
	height: 16px;
}

.interactive-item-container.interactive-item-compact .header .codicon-avatar .codicon {
	font-size: 12px;
}

.interactive-item-container.interactive-item-compact .header .avatar+.avatar {
	margin-left: -4px;
}

.interactive-item-container.interactive-item-compact .value {
	min-height: 0;
}

.interactive-item-container.interactive-item-compact .value > .rendered-markdown p {
	margin: 0 0 8px 0;
}

.interactive-item-container.interactive-item-compact .value > .rendered-markdown li > p {
	margin: 0;
}

.interactive-item-container.interactive-item-compact .value .rendered-markdown h1 {
	margin: 8px 0;

}

.interactive-item-container.interactive-item-compact .value .rendered-markdown h2 {
	margin: 8px 0;
}

.interactive-item-container.interactive-item-compact .value .rendered-markdown h3 {
	margin: 8px 0;
}

.interactive-item-container.minimal {
	flex-direction: row;
}

.interactive-item-container.minimal .column.left {
	padding-top: 2px;
	display: inline-block;
	flex-grow: 0;
}

.interactive-item-container.minimal .column.right {
	display: inline-block;
	flex-grow: 1;
}

.interactive-item-container.minimal .user > .username {
	display: none;
}

.interactive-item-container.minimal .detail-container {
	font-size: unset;
}

.interactive-item-container.minimal > .header {
	position: absolute;
	right: 0;
}

.interactive-session .chat-dnd-overlay {
	position: absolute;
	top: 0;
	left: 0;
	width: 100%;
	height: 100%;

	display: none;
}

.interactive-session .chat-dnd-overlay.visible {
	display: flex;
	align-items: center;
	justify-content: center;
}

.interactive-session .chat-dnd-overlay .attach-context-overlay-text {
	padding: 0.6em;
	margin: 0.2em;
	line-height: 12px;
	height: 12px;
	display: flex;
	align-items: center;
	text-align: center;
}

.interactive-session .chat-dnd-overlay .attach-context-overlay-text .codicon {
	height: 12px;
	font-size: 12px;
	margin-right: 3px;
}

.interactive-session .chat-input-container {
	box-sizing: border-box;
	cursor: text;
	background-color: var(--vscode-input-background);
	border: 1px solid var(--vscode-input-border, transparent);
	border-radius: 4px;
	padding: 0 6px 6px 6px; /* top padding is inside the editor widget */
	max-width: 100%;
}

.interactive-session .chat-editing-session {
	margin-bottom: -4px;
	width: 100%;
}

.interactive-session .chat-editing-session .chat-editing-session-container {
	margin-bottom: -14px;
	padding: 4px 8px 18px 8px;
	box-sizing: border-box;
	background-color: var(--vscode-editor-background);
	border: 1px solid var(--vscode-input-border, transparent);
	border-radius: 4px;
	display: flex;
	flex-direction: column;
	gap: 2px;
}

.interactive-session .chat-editing-session .monaco-list-row .chat-collapsible-list-action-bar {
	display: none;
}

.interactive-session .chat-editing-session .monaco-list-row:hover .chat-collapsible-list-action-bar,
.interactive-session .chat-editing-session .monaco-list-row.focused .chat-collapsible-list-action-bar,
.interactive-session .chat-editing-session .monaco-list-row.selected .chat-collapsible-list-action-bar {
	display: inherit;
}

.interactive-session .chat-editing-session .monaco-list-row .chat-collapsible-list-action-bar.modified::after {
	content: "E";
	padding-right: 4px;
	color: var(--vscode-chat-editedFileForeground);
}

.interactive-session .chat-editing-session .chat-editing-session-container.show-file-icons .monaco-scrollable-element .monaco-list-rows .monaco-list-row {
	border-radius: 2px;
}

.interactive-session .chat-editing-session .chat-editing-session-container .monaco-list .monaco-list-row .monaco-icon-name-container.modified {
	font-weight: bold;
}

.interactive-session .chat-editing-session .chat-editing-session-container .chat-editing-session-overview {
	display: flex;
	flex-direction: row;
	justify-content: space-between;
	gap: 6px;
}

.interactive-session .chat-editing-session .chat-editing-session-container .chat-editing-session-overview > span {
	color: var(--vscode-descriptionForeground);
	font-size: 11px;
}

.interactive-session .chat-editing-session .chat-editing-session-container .monaco-progress-container {
	position: relative;
}

.interactive-session .chat-editing-session .chat-editing-session-toolbar-actions,
.interactive-session .chat-editing-session .chat-editing-session-actions {
	display: flex;
	flex-direction: row;
	flex-wrap: wrap;
	gap: 6px;
	align-items: center;
	justify-content: space-between;
}

.interactive-session .chat-editing-session .monaco-button {
	height: 17px;
	width: fit-content;
	padding: 2px 6px;
	font-size: 11px;
	background-color: var(--vscode-button-background);
	border: 1px solid var(--vscode-button-border);
	color: var(--vscode-button-foreground);
}

.interactive-session .chat-editing-session .chat-editing-session-toolbar-actions .monaco-button:hover,
.interactive-session .chat-editing-session .chat-editing-session-actions .monaco-button:hover {
	background-color: var(--vscode-button-hoverBackground);
}

.interactive-session .chat-editing-session .chat-editing-session-actions-group {
	display: flex;
	flex-direction: row;
	flex-wrap: wrap;
	gap: 6px;
}

.interactive-session .chat-editing-session .chat-editing-session-toolbar-actions .monaco-button.codicon.codicon-close {
	width: 17px;
	height: 17px;
	display: flex;
	align-items: center;
	justify-content: center;
	font-size: 16px;
	color: var(--vscode-descriptionForeground);
	background-color: transparent;
	border: none;
	padding: 0;
	border-radius: 5px;
	cursor: pointer;
}

.interactive-session .chat-editing-session .chat-editing-session-toolbar-actions .monaco-button.codicon.codicon-close:hover {
	background-color: var(--vscode-toolbar-hoverBackground);
}

.interactive-session .chat-editing-session .chat-editing-session-toolbar-actions .monaco-button.secondary,
.interactive-session .chat-editing-session .chat-editing-session-actions .monaco-button.secondary {
	background-color: var(--vscode-button-secondaryBackground);
	border: 1px solid var(--vscode-button-border);
	color: var(--vscode-button-secondaryForeground);
}

.interactive-session .chat-editing-session .chat-editing-session-toolbar-actions .monaco-button.secondary:hover,
.interactive-session .chat-editing-session .chat-editing-session-actions .monaco-button.secondary:hover {
	background-color: var(--vscode-button-secondaryHoverBackground);
}

.interactive-session .chat-editing-session .chat-editing-session-toolbar-actions .monaco-button,
.interactive-session .chat-editing-session .chat-editing-session-actions .monaco-button {
	overflow: hidden;
	text-wrap: nowrap;
}

.interactive-session .interactive-input-part.compact .chat-input-container {
	display: flex;
	justify-content: space-between;
	padding-bottom: 0;
	border-radius: 2px;
}

.interactive-session .interactive-input-and-side-toolbar {
	display: flex;
	gap: 4px;
	align-items: center;
}

.interactive-session .chat-input-container.focused {
	border-color: var(--vscode-focusBorder);
}

.chat-editor-container .monaco-editor .mtk1 {
	color: var(--vscode-input-foreground);
}

.interactive-session .chat-editor-container .monaco-editor,
.interactive-session .chat-editor-container .monaco-editor .monaco-editor-background {
	background-color: var(--vscode-input-background) !important;
}

.interactive-session .chat-editor-container .monaco-editor .cursors-layer {
	padding-left: 4px;
}

.interactive-session .chat-input-toolbars {
	display: flex;
}

.interactive-session .chat-input-toolbars :first-child {
	margin-right: auto;
}

.interactive-session .chat-input-toolbars .chat-modelPicker-item .action-label {
	height: 16px;
	padding: 3px 0px 3px 6px;
	display: flex;
	align-items: center;
}


.interactive-session .chat-input-toolbars .chat-modelPicker-item .action-label .codicon-chevron-down {
	font-size: 12px;
	margin-left: 2px;
}

.interactive-session .chat-input-toolbars .monaco-action-bar .actions-container {
	display: flex;
	gap: 4px;
}

.interactive-session .chat-input-toolbars .codicon-debug-stop {
	color: var(--vscode-icon-foreground) !important;
}

.interactive-response .interactive-result-code-block .interactive-result-editor .monaco-editor,
.interactive-response .interactive-result-code-block .interactive-result-editor .monaco-editor .margin,
.interactive-response .interactive-result-code-block .interactive-result-editor .monaco-editor .monaco-editor-background {
	background-color: var(--vscode-interactive-result-editor-background-color) !important;
}

.interactive-item-compact .interactive-result-code-block {
	margin: 0 0 8px 0;
}

.interactive-item-container .interactive-result-code-block .monaco-toolbar .monaco-action-bar .actions-container {
	padding-inline-start: unset;
}

.chat-notification-widget .chat-info-codicon,
.chat-notification-widget .chat-error-codicon,
.chat-notification-widget .chat-warning-codicon {
	display: flex;
	align-items: start;
	gap: 8px;
}

.interactive-item-container .value .chat-notification-widget .rendered-markdown p {
	margin: 0;
}

.interactive-response .interactive-response-error-details {
	display: flex;
	align-items: start;
	gap: 6px;
}

.interactive-response .interactive-response-error-details .rendered-markdown :last-child {
	margin-bottom: 0px;
}

.chat-notification-widget .chat-info-codicon .codicon,
.chat-notification-widget .chat-error-codicon .codicon,
.chat-notification-widget .chat-warning-codicon .codicon {
	margin-top: 2px;
}

.interactive-response .interactive-response-error-details .codicon {
	margin-top: 1px;
}

.chat-used-context-list .codicon-warning {
	color: var(--vscode-notificationsWarningIcon-foreground); /* Have to override default styles which apply to all lists */
}

.chat-used-context-list .monaco-icon-label-container {
	color: var(--vscode-interactive-session-foreground);
}

.chat-attached-context .chat-attached-context-attachment .monaco-icon-name-container.warning,
.chat-attached-context .chat-attached-context-attachment .monaco-icon-suffix-container.warning,
.chat-used-context-list .monaco-icon-name-container.warning,
.chat-used-context-list .monaco-icon-suffix-container.warning {
	color: var(--vscode-notificationsWarningIcon-foreground);
}

.chat-attached-context .chat-attached-context-attachment.show-file-icons.warning {
	border-color: var(--vscode-notificationsWarningIcon-foreground);
}

.chat-notification-widget .chat-warning-codicon .codicon-warning {
	color: var(--vscode-notificationsWarningIcon-foreground) !important; /* Have to override default styles which apply to all lists */
}

.chat-notification-widget .chat-error-codicon .codicon-error,
.interactive-response .interactive-response-error-details .codicon-error {
	color: var(--vscode-errorForeground) !important; /* Have to override default styles which apply to all lists */
}

.chat-notification-widget .chat-info-codicon .codicon-info,
.interactive-response .interactive-response-error-details .codicon-info {
	color: var(--vscode-notificationsInfoIcon-foreground) !important; /* Have to override default styles which apply to all lists */
}

.interactive-session .interactive-input-part {
	margin: 0px 16px;
	padding: 4px 0 12px 0px;
	display: flex;
	flex-direction: column;
	gap: 4px;
}

.interactive-session .interactive-input-part.compact {
	margin: 0;
	padding: 8px 0 0 0
}

.interactive-session .chat-attached-context .chat-attached-context-attachment {
	display: flex;
	gap: 4px;
	overflow: hidden;
	font-size: 11px;
	padding: 0 4px 0 2px;
	border: 1px solid var(--vscode-chat-requestBorder, var(--vscode-input-background, transparent));
	border-radius: 4px;
	height: 18px;
	max-width: 100%;
}

.interactive-session .chat-attached-context .chat-attached-context-attachment .monaco-button {
	display: flex;
	align-items: center;
	margin-top: -2px;
	margin-right: -4px;
	padding-right: 4px;
	padding-left: 2px;
	height: calc(100% + 4px);
}

.interactive-session .chat-attached-context .chat-attached-context-attachment .monaco-button:hover {
	cursor: pointer;
	background: var(--vscode-button-secondaryHoverBackground);
}

.interactive-session .chat-attached-context .chat-attached-context-attachment .monaco-icon-label-container {
	display: flex;

	.monaco-icon-suffix-container {
		overflow: hidden;
		text-overflow: ellipsis;
	}
}

.interactive-session .chat-attached-context .chat-attached-context-attachment .monaco-icon-label-container .monaco-highlighted-label {
	display: flex !important;
	align-items: center !important;
}

.interactive-session .chat-attached-context .chat-attached-context-attachment .monaco-icon-label .monaco-button.codicon.codicon-close,
.interactive-session .chat-attached-context .chat-attached-context-attachment .monaco-button.codicon.codicon-close {
	color: var(--vscode-descriptionForeground);
	cursor: pointer;
}

.interactive-session .chat-attached-context .chat-attached-context-attachment .monaco-icon-label .codicon {
	padding-left: 4px;
}

.interactive-session .chat-attached-context {
	padding: 0 0 4px 0;
	display: flex;
	gap: 4px;
	flex-wrap: wrap;
	cursor: default;
}

.interactive-session .interactive-input-part.compact .chat-attached-context {
	padding-top: 8px;
	display: flex;
	gap: 4px;
	flex-wrap: wrap;
}

.interactive-session .interactive-item-container.interactive-request .chat-attached-context {
	margin-top: -8px;
}

.interactive-session .chat-attached-context .chat-attached-context-attachment.implicit {
	display: flex;
	gap: 4px;
}

.interactive-session .chat-attached-context .chat-attached-context-attachment.implicit .chat-implicit-hint {
	opacity: 0.7;
	font-size: .9em;
}

.interactive-session .chat-attached-context .chat-attached-context-attachment.implicit.disabled {
	border-style: dashed;
	cursor: pointer;
	padding-right: 26px;
}

.interactive-session .chat-attached-context .chat-attached-context-attachment.implicit.disabled:focus {
	outline: none;
	border-color: var(--vscode-focusBorder);
}

.interactive-session .chat-attached-context .chat-attached-context-attachment.implicit.disabled:hover {
	background-color: var(--vscode-toolbar-hoverBackground);
}

.interactive-session .chat-attached-context .chat-attached-context-attachment.implicit.disabled .monaco-icon-label .label-name {
	text-decoration: line-through;
	font-style: italic;
	opacity: 0.8;
}

.interactive-session .chat-attached-context .chat-attached-context-attachment .monaco-icon-label::before {
	padding: 0 2px 0 0;
}

.interactive-session .interactive-item-container.interactive-request .chat-attached-context .chat-attached-context-attachment {
	padding-right: 6px;
}

.interactive-session-followups {
	display: flex;
	flex-direction: column;
	gap: 6px;
	align-items: start;
}

.interactive-session-followups .monaco-button {
	text-align: left;
	width: initial;
}

.interactive-session-followups .monaco-button .codicon {
	margin-left: 0;
	margin-top: 1px;
}

.interactive-item-container .interactive-response-followups .monaco-button {
	padding: 4px 8px;
}

/* .interactive-session .interactive-input-part .interactive-input-followups .interactive-session-followups {
	margin-bottom: 4px;
} */

.interactive-session .interactive-input-part .interactive-input-followups .interactive-session-followups .monaco-button {
	display: block;
	color: var(--vscode-textLink-foreground);
	font-size: 12px;

	/* clamp to max 3 lines */
	display: -webkit-box;
	-webkit-line-clamp: 3;
	-webkit-box-orient: vertical;
	overflow: hidden;
}

.interactive-session .interactive-input-part .interactive-input-followups .interactive-session-followups code {
	font-family: var(--monaco-monospace-font);
	font-size: 11px;
}

.interactive-session .interactive-input-part .interactive-input-followups .interactive-session-followups .monaco-button .codicon-sparkle {
	float: left;
}

.interactive-session-followups .monaco-button.interactive-followup-reply {
	padding: 0px;
	border: none;
}

.interactive-item-container .monaco-toolbar .codicon {
	/* Very aggressive list styles try to apply focus colors to every codicon in a list row. */
	color: var(--vscode-icon-foreground) !important;
}

/* #region Quick Chat */

.quick-input-widget .interactive-session .interactive-input-part {
	padding: 8px 6px 8px 6px;
	margin: 0 3px;
}

.quick-input-widget .interactive-session .interactive-input-part .chat-input-toolbars .monaco-toolbar,
.quick-input-widget .interactive-session .interactive-input-part .chat-input-toolbars .actions-container {
	height: initial;
}

.quick-input-widget .interactive-session .interactive-input-part .chat-input-toolbars {
	margin-bottom: 1px;
	align-items: flex-end;
}

.quick-input-widget .interactive-session .chat-input-container {
	margin: 0;
	border-radius: 2px;
	padding: 0 4px 0 6px;
}

.quick-input-widget .interactive-list {
	border-bottom-right-radius: 6px;
	border-bottom-left-radius: 6px;
}

.quick-input-widget .interactive-response {
	min-height: 86px;
}

/* #endregion */

.interactive-response-progress-tree .monaco-list-row:not(.selected) .monaco-tl-row:hover {
	background-color: var(--vscode-list-hoverBackground);
}

.interactive-response-progress-tree {
	margin: 16px 0px;
}

.interactive-response-progress-tree.focused {
	border-color: var(--vscode-focusBorder, transparent);
}

.interactive-item-container .value .interactive-response-placeholder-codicon .codicon {
	color: var(--vscode-editorGhostText-foreground);
}

.interactive-item-container .value .interactive-response-placeholder-content {
	color: var(--vscode-editorGhostText-foreground);
	font-size: 12px;
	margin-bottom: 16px;
}

.interactive-item-container .value .interactive-response-placeholder-content p {
	margin: 0;
}

.disabled-overlay {
	display: none;
}

.disabled-overlay.disabled {
	position: absolute;
	width: 100%;
	height: 100%;
	background-color: rgba(128, 128, 128, 0.2);
	pointer-events: none;
	display: flex;
	cursor: default;
	z-index: 1;
}

.interactive-response  .interactive-response-codicon-details {
	display: flex;
	align-items: start;
	gap: 6px;
}

.chat-used-context-list .monaco-list {
	border: none;
	border-radius: 4px;
	width: auto;
}

.interactive-item-container .chat-resource-widget {
	background-color: var(--vscode-chat-slashCommandBackground);
	color: var(--vscode-chat-slashCommandForeground);
}

.interactive-item-container .chat-resource-widget,
.interactive-item-container .chat-agent-widget .monaco-button {
	border-radius: 4px;
	padding: 1px 3px;
}

.interactive-item-container .chat-agent-widget .monaco-text-button {
	display: inline;
	border: none;
}

.interactive-session .chat-used-context.chat-used-context-collapsed .chat-used-context-list {
	display: none;
}

.interactive-session .chat-used-context {
	display: flex;
	flex-direction: column;
	gap: 2px;
}

.interactive-response-progress-tree,
.interactive-item-container .chat-notification-widget,
.interactive-session .chat-used-context-list {
	border: 1px solid var(--vscode-chat-requestBorder);
	border-radius: 4px;
	margin-bottom: 8px;
}

.interactive-response-progress-tree,
.interactive-session .chat-used-context-list {
	padding: 4px 3px;

	.monaco-icon-label {
		padding: 0px 3px;
	}
}

.interactive-item-container .chat-notification-widget {
	padding: 8px 12px;
}

.interactive-session .chat-used-context-list .monaco-list .monaco-list-row {
	border-radius: 2px;
}

.interactive-session .chat-used-context-label {
	font-size: 12px;
	color: var(--vscode-descriptionForeground);
	user-select: none;
}

.interactive-session .chat-used-context-label:hover {
	opacity: unset;
}

.interactive-session .chat-used-context-label .monaco-button {
	/* unset Button styles */
	display: inline-flex;
	width: fit-content;
	border: none;
	border-radius: 4px;
	gap: 2px;
	padding: 2px 6px 2px 2px;
	text-align: initial;
	justify-content: initial;
}

.interactive-session .chat-used-context-label .monaco-button:hover {
	background-color: var(--vscode-list-hoverBackground);
	color: var(--vscode-foreground);

}

.interactive-session .chat-used-context-label .monaco-text-button:focus {
	outline: none;
}

.interactive-session .chat-used-context-label .monaco-text-button:focus-visible {
	outline: 1px solid var(--vscode-focusBorder);
}

.interactive-session .chat-used-context .chat-used-context-label .monaco-button .codicon {
	font-size: 12px;
}

.interactive-item-container .rendered-markdown.progress-step {
	display: flex;
	gap: 2px;
	margin-left: 4px;
	white-space: normal;
}

.interactive-item-container .rendered-markdown.progress-step .monaco-button {
	flex: 0 0 content;
	font-size: 12px;
	padding: 2px;
}

.interactive-item-container .rendered-markdown.progress-step > p {
	color: var(--vscode-descriptionForeground);
	font-size: 12px;
	display: flex;
	gap: 8px;
	align-items: center;
	margin-bottom: 6px;
	flex: 1;
}

.interactive-item-container .rendered-markdown.progress-step > p .codicon {
	/* Very aggressive list styles try to apply focus colors to every codicon in a list row. */
	color: var(--vscode-icon-foreground) !important;
}

.interactive-item-container .rendered-markdown.progress-step > p .codicon.codicon-check {
	color: var(--vscode-debugIcon-startForeground) !important;
}

.interactive-item-container .chat-command-button {
	display: flex;
	margin-bottom: 16px;
}

.interactive-item-container .chat-notification-widget {
	display: flex;
	flex-direction: row;
	gap: 6px;
}

.interactive-item-container .chat-command-button .monaco-button,
.chat-confirmation-widget .chat-confirmation-buttons-container .monaco-button {
	text-align: left;
	width: initial;
	padding: 4px 8px;
}

.interactive-item-container .chat-command-button .monaco-button .codicon {
	margin-left: 0;
	margin-top: 1px;
}

.chat-code-citation-label {
	opacity: 0.7;
	white-space: pre-wrap;
}

.chat-code-citation-button-container {
	display: inline;
}

.chat-code-citation-button-container .monaco-button {
	display: inline;
	border: none;
	padding: 0;
	color: var(--vscode-textLink-foreground);
}

.chat-attached-context-hover .chat-attached-context-image {
	height: auto;
	max-height: 512px;
	max-width: 512px;
	width: 100%;
	display: block;
}

.chat-attached-context-attachment .chat-attached-context-pill {
	font-size: 12px;
	display: inline-flex;
	align-items: center;
	padding: 2px 0 2px 0px;
	border-radius: 2px;
	margin-right: 1px;
	user-select: none;
	outline: none;
	border: none;
}

.chat-attached-context-attachment .chat-attached-context-pill-image {
	width: 14px;
	height: 14px;
	border-radius: 2px;
}

.chat-attached-context-attachment .chat-attached-context-custom-text {
	vertical-align: middle;
	user-select: none;
	outline: none;
	border: none;
<<<<<<< HEAD
}

.interactive-session .chat-welcome-view {
	display: flex;
	flex-direction: column;
	align-items: center;
	justify-content: center;
	overflow: hidden;

	& > .chat-welcome-view-icon .codicon {
		font-size: 40px;
	}

	& > .chat-welcome-view-title {
		font-size: 24px;
		margin-top: 10px;
		font-weight: 500;
	}

	& > .chat-welcome-view-message {
		color: var(--vscode-descriptionForeground);
		text-align: center;
		max-width: 350px;
		padding: 0 20px;
		margin-top: 15px;

		a {
			color: var(--vscode-textLink-foreground);
		}
	}

	& > .chat-welcome-view-tips {
		color: var(--vscode-descriptionForeground);
		max-width: 250px;
		margin-top: 10px;

		.rendered-markdown {
			gap: 6px;
			display: flex;
			align-items: start;
			flex-direction: column;
		}

		.rendered-markdown p {
			display: flex;
			gap: 6px;
			margin: 6px 0 0 0;

			.codicon {
				padding-top: 1px;
			}
		}
	}
}

.interactive-session .chat-scroll-down {
	display: none;
	position: absolute;
	bottom: 7px;
	right: 12px;
	border-radius: 100%;
	width: initial;
	width: 27px;
	height: 27px;

	.codicon {
		margin: 0px;
	}
}

.interactive-session.show-scroll-down .chat-scroll-down {
	display: initial;
=======
>>>>>>> 1914a8e8
}<|MERGE_RESOLUTION|>--- conflicted
+++ resolved
@@ -1210,60 +1210,6 @@
 	user-select: none;
 	outline: none;
 	border: none;
-<<<<<<< HEAD
-}
-
-.interactive-session .chat-welcome-view {
-	display: flex;
-	flex-direction: column;
-	align-items: center;
-	justify-content: center;
-	overflow: hidden;
-
-	& > .chat-welcome-view-icon .codicon {
-		font-size: 40px;
-	}
-
-	& > .chat-welcome-view-title {
-		font-size: 24px;
-		margin-top: 10px;
-		font-weight: 500;
-	}
-
-	& > .chat-welcome-view-message {
-		color: var(--vscode-descriptionForeground);
-		text-align: center;
-		max-width: 350px;
-		padding: 0 20px;
-		margin-top: 15px;
-
-		a {
-			color: var(--vscode-textLink-foreground);
-		}
-	}
-
-	& > .chat-welcome-view-tips {
-		color: var(--vscode-descriptionForeground);
-		max-width: 250px;
-		margin-top: 10px;
-
-		.rendered-markdown {
-			gap: 6px;
-			display: flex;
-			align-items: start;
-			flex-direction: column;
-		}
-
-		.rendered-markdown p {
-			display: flex;
-			gap: 6px;
-			margin: 6px 0 0 0;
-
-			.codicon {
-				padding-top: 1px;
-			}
-		}
-	}
 }
 
 .interactive-session .chat-scroll-down {
@@ -1283,6 +1229,4 @@
 
 .interactive-session.show-scroll-down .chat-scroll-down {
 	display: initial;
-=======
->>>>>>> 1914a8e8
 }