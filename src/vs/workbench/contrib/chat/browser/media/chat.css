/*---------------------------------------------------------------------------------------------
 *  Copyright (c) Microsoft Corporation. All rights reserved.
 *  Licensed under the MIT License. See License.txt in the project root for license information.
 *--------------------------------------------------------------------------------------------*/

.interactive-session {
	max-width: 950px;
	margin: auto;
	position: relative;
	/* For chat dnd */
}

.interactive-list > .monaco-list > .monaco-scrollable-element > .monaco-list-rows > .monaco-list-row > .monaco-tl-row > .monaco-tl-twistie {
	/* Hide twisties from chat tree rows, but not from nested trees within a chat response */
	display: none !important;
}

.interactive-item-container {
	padding: 12px 16px;
	display: flex;
	flex-direction: column;
	color: var(--vscode-interactive-session-foreground);

	cursor: default;
	user-select: text;
	-webkit-user-select: text;
}

.interactive-item-container:not(:has(.chat-extensions-content-part)) .header {
	display: flex;
	align-items: center;
	justify-content: space-between;
	position: relative;
	margin-bottom: 8px;
}

.interactive-item-container .header.hidden,
.interactive-item-container .header .avatar-container.hidden,
.interactive-item-container .header .username.hidden {
	display: none;
}

.interactive-item-container .header .user {
	display: flex;
	align-items: center;
	gap: 8px;

	/*
	Rendering the avatar icon as round makes it a little larger than the .user container.
	Add padding so that the focus outline doesn't run into it, and counteract it with a negative margin so it doesn't actually take up any extra space */
	padding: 2px;
	margin: -2px;
}

.interactive-item-container .header .username {
	margin: 0;
	font-size: 13px;
	font-weight: 600;
}

.interactive-item-container .detail-container {
	font-size: 12px;
	color: var(--vscode-descriptionForeground);
	overflow: hidden;
}

.interactive-item-container .detail-container .detail .agentOrSlashCommandDetected A {
	cursor: pointer;
	color: var(--vscode-textLink-foreground);
}

.interactive-item-container .chat-animated-ellipsis {
	display: inline-block;
	width: 11px;
}

.interactive-item-container:not(.show-detail-progress) .chat-animated-ellipsis {
	display: none;
}

@keyframes ellipsis {
	0% {
		content: "";
	}

	25% {
		content: ".";
	}

	50% {
		content: "..";
	}

	75% {
		content: "...";
	}

	100% {
		content: "";
	}
}

.interactive-item-container .chat-animated-ellipsis::after {
	content: '';
	white-space: nowrap;
	overflow: hidden;
	width: 3em;
	animation: ellipsis steps(4, end) 1s infinite;
}

.interactive-item-container .header .avatar-container {
	display: flex;
	pointer-events: none;
	user-select: none;
}

.interactive-item-container .header .avatar {
	display: flex;
	align-items: center;
	justify-content: center;
	width: 24px;
	height: 24px;
	border-radius: 50%;
	outline: 1px solid var(--vscode-chat-requestBorder);
}

.interactive-item-container .header .avatar.codicon-avatar {
	background: var(--vscode-chat-avatarBackground);
}

.interactive-item-container .header .avatar + .avatar {
	margin-left: -8px;
}

.interactive-item-container .header .avatar .icon {
	width: 24px;
	height: 24px;
	border-radius: 50%;
	background-color: var(--vscode-chat-list-background);
}

.interactive-item-container .header .avatar .codicon {
	color: var(--vscode-chat-avatarForeground) !important;
	font-size: 14px;
}

.monaco-list-row:not(.focused) .interactive-item-container:not(:hover) .header .monaco-toolbar,
.monaco-list:not(:focus-within) .monaco-list-row .interactive-item-container:not(:hover) .header .monaco-toolbar,
.monaco-list-row:not(.focused) .interactive-item-container:not(:hover) .header .monaco-toolbar .action-label,
.monaco-list:not(:focus-within) .monaco-list-row .interactive-item-container:not(:hover) .header .monaco-toolbar .action-label {
	/* Also apply this rule to the .action-label directly to work around a strange issue- when the
	toolbar is hidden without that second rule, tabbing from the list container into a list item doesn't work
	and the tab key doesn't do anything. */
	display: none;
}

.interactive-item-container .header .monaco-toolbar .monaco-action-bar .actions-container {
	gap: 4px;
}

.interactive-item-container .header .monaco-toolbar .action-label {
	border: 1px solid transparent;
	padding: 2px;
}

.interactive-item-container.interactive-response .header .monaco-toolbar {
	position: absolute;
	left: 0px;
	background-color: var(--vscode-chat-list-background);
}

.interactive-item-container.interactive-request .header .monaco-toolbar {
	/* Take the partially-transparent background color override for request rows */
	background-color: inherit;
}

.interactive-item-container .chat-footer-toolbar {
	display: none;
}

.interactive-item-container .chat-footer-toolbar .monaco-action-bar .actions-container {
	gap: 4px;
}

.interactive-item-container .chat-footer-toolbar .checked.action-label,
.interactive-item-container .chat-footer-toolbar .checked.action-label:hover {
	color: var(--vscode-inputOption-activeForeground) !important;
	border-color: var(--vscode-inputOption-activeBorder);
	background-color: var(--vscode-inputOption-activeBackground);
}

.interactive-item-container.interactive-response.chat-most-recent-response {
	min-height: var(--chat-current-response-min-height);
}

.interactive-item-container.interactive-response:not(.chat-response-loading) .chat-footer-toolbar {
	/* Complete response only */
	display: block;
	opacity: 0;
	visibility: hidden;
	padding-top: 6px;
	height: 22px;
}

/* Show toolbar on hover and last response */
.interactive-item-container.interactive-response:not(.chat-response-loading):hover .chat-footer-toolbar,
.interactive-item-container.interactive-response.chat-most-recent-response:not(.chat-response-loading) .chat-footer-toolbar {
	opacity: 1;
	visibility: visible;
}

/* Style the internal toolbar element to use flexbox */
.interactive-item-container .chat-footer-toolbar .monaco-toolbar {
	display: flex;
	justify-content: space-between;
	align-items: center;
}

.interactive-item-container .chat-footer-details {
	display: none;
	padding: 0;
	font-size: 11px;
	opacity: 0.7;
	color: var(--vscode-descriptionForeground);
	line-height: 16px;
	margin-left: auto;
}

/* Show details only on hover of the footer toolbar */
.interactive-item-container.interactive-response:not(.chat-response-loading) .chat-footer-toolbar:hover .chat-footer-details {
	display: block;
}

.interactive-item-container .chat-footer-details.hidden {
	display: none !important;
}

.interactive-item-container .value {
	width: 100%;
}

.interactive-item-container > .value .chat-used-context {
	margin-bottom: 8px;
}

.interactive-item-container .value .rendered-markdown:not(:has(.chat-extensions-content-part)) {
	.codicon {
		font-size: inherit;
	}

	.interactive-result-code-block .codicon {
		font-size: initial;
	}
}

.interactive-item-container .value .rendered-markdown blockquote {
	margin: 0px;
	padding: 0px 16px 0 10px;
	border-left-width: 5px;
	border-left-style: solid;
	border-radius: 2px;
	background: var(--vscode-textBlockQuote-background);
	border-color: var(--vscode-textBlockQuote-border);
}

.interactive-item-container .value .rendered-markdown table {
	width: 100%;
	text-align: left;
	margin-bottom: 16px;
}

.interactive-item-container .value .rendered-markdown table,
.interactive-item-container .value .rendered-markdown table td,
.interactive-item-container .value .rendered-markdown table th {
	border: 1px solid var(--vscode-chat-requestBorder);
	border-collapse: collapse;
	padding: 4px 6px;
}

.interactive-item-container .value .rendered-markdown a,
.interactive-item-container .value .interactive-session-followups,
.interactive-item-container .value .rendered-markdown a code {
	color: var(--vscode-textLink-foreground);
}

.interactive-item-container .value .rendered-markdown .chat-extensions-content-part a {
	color: inherit;
}

.interactive-item-container .value .rendered-markdown a {
	user-select: text;
}

.interactive-item-container .value .rendered-markdown a:hover,
.interactive-item-container .value .rendered-markdown a:active {
	color: var(--vscode-textLink-activeForeground);
}

.hc-black .interactive-item-container .value .rendered-markdown a code,
.hc-light .interactive-item-container .value .rendered-markdown a code {
	color: var(--vscode-textPreformat-foreground);
}

.interactive-list {
	overflow: hidden;
	position: relative;
	/* For the scroll down button */
}

.hc-black .interactive-request,
.hc-light .interactive-request {
	border-left: 3px solid var(--vscode-chat-requestBorder);
	border-right: 3px solid var(--vscode-chat-requestBorder);
}

.interactive-item-container .value {
	white-space: normal;
	overflow-wrap: anywhere;
}

.interactive-item-container .value > :last-child,
.interactive-item-container .value > :last-child.rendered-markdown > :last-child,
.interactive-item-container.interactive-request .value .rendered-markdown > :last-child {
	margin-bottom: 0px;
}

.interactive-item-container .value .rendered-markdown hr {
	border-color: rgba(0, 0, 0, 0.18);
}

.vs-dark .interactive-item-container .value .rendered-markdown hr {
	border-color: rgba(255, 255, 255, 0.18);
}

.interactive-item-container .value .rendered-markdown h1 {
	font-size: 20px;
	font-weight: 600;
	margin: 16px 0 8px 0;

}

.interactive-item-container .value .rendered-markdown h2 {
	font-size: 16px;
	font-weight: 600;
	margin: 16px 0 8px 0;
}

.interactive-item-container .value .rendered-markdown h3 {
	font-size: 14px;
	font-weight: 600;
	margin: 16px 0 8px 0;
}

.interactive-item-container.editing-session .value .rendered-markdown p:has(+ [data-code] > .chat-codeblock-pill-widget) {
	margin-bottom: 8px;
}

.interactive-item-container.editing-session .value .rendered-markdown h3 {
	font-size: 13px;
	margin: 0 0 8px 0;
	font-weight: unset;
}

/* Codicons next to text need to be aligned with the text */
.interactive-item-container .value .rendered-markdown:not(:has(.chat-extensions-content-part)) .codicon {
	position: relative;
	top: 2px;
}

.interactive-item-container .value .rendered-markdown {
	.chat-codeblock-pill-widget .codicon {
		top: -1px;
	}

	/* But codicons in toolbars assume the natural position of the codicon */
	.monaco-toolbar .codicon {
		position: initial;
		top: initial;
	}

	/* Code blocks at the beginning of an answer should not have a margin as it means it won't align with the agent icon*/
	> div[data-code]:first-child {
		margin-top: 0;

	}

	/* Override the top to avoid the toolbar getting clipped by overflow:hidden */
	> div[data-code]:first-child .interactive-result-code-block .interactive-result-code-block-toolbar > .monaco-action-bar,
	> div[data-code]:first-child .interactive-result-code-block .interactive-result-code-block-toolbar > .monaco-toolbar {
		top: 6px;
	}
}

.interactive-item-container .value.inline-progress {

	.rendered-markdown {
		display: inline-flex;
	}

	/* not ideal but I cannot query the last div with this class... */
	.rendered-markdown:last-of-type > P > SPAN:empty {
		display: inline-block;
		width: 11px;
	}

	.rendered-markdown:last-of-type > P > SPAN:empty::after {
		content: '';
		white-space: nowrap;
		overflow: hidden;
		width: 3em;
		animation: ellipsis steps(4, end) 1s infinite;
	}
}

.interactive-item-container .value .rendered-markdown {
	line-height: 1.5em;
}

.interactive-item-container .value > .rendered-markdown p {
	/* Targetting normal text paras. `p` can also appear in other elements/widgets */
	margin: 0 0 16px 0;
}

.interactive-item-container .value > .chat-tool-invocation-part {
	.rendered-markdown p {
		margin: 0 0 6px 0;
		opacity: 0.85;
	}

	.disclaimer {
		margin-top: 6px;
		margin-bottom: -6px;

		.rendered-markdown p:last-child {
			margin-bottom: 0;
		}
	}

	.message .see-more {
		display: none;
		color: var(--vscode-textLink-foreground);
		text-decoration: underline;
		cursor: pointer;
	}

	.message.can-see-more {
		.message-wrapper {
			mask-image: linear-gradient(#000 0%, transparent 100%);
			pointer-events: none;
			max-height: 2.5em;
		}

		.see-more {
			display: block;
		}
	}

	.progress-container .rendered-markdown [data-code] {
		margin: 0;
	}

	.tool-input-output-part {
		display: flex;
		flex-wrap: wrap;
		align-items: center;
	}

	.tool-input-output-part .rendered-markdown p {
		margin: inherit;
	}

	.tool-input-output-part .expando {
		display: flex;
		align-items: center;
		cursor: pointer;
	}

	.tool-input-output-part .input-output {
		display: none;
		padding: 6px 0;
		flex-basis: 100%;
		width: 100%;
	}

	.tool-input-output-part.expanded .input-output {
		display: inherit;
	}

	.tool-output-part {
		border: 1px solid var(--vscode-widget-border);
		border-radius: 6px;
		background: var(--vscode-editor-background);
		margin: 4px 0;
		overflow: hidden;

		.output-title {
			font-size: 13px;
			padding: 8px 12px;
			background: var(--vscode-editorWidget-background);
			border-bottom: 1px solid var(--vscode-widget-border);
		}
	}

	&:not(:last-child) {
		margin-bottom: 8px;
	}
}

.interactive-item-container .value > .rendered-markdown li > p {
	margin: 0;
}

/* #region list indent rules */
.interactive-item-container .value .rendered-markdown ul {
	/* Keep this in sync with the values for dedented codeblocks below */
	padding-inline-start: 24px;
}

.interactive-item-container .value .rendered-markdown ol {
	/* Keep this in sync with the values for dedented codeblocks below */
	padding-inline-start: 28px;
}

/* NOTE- We want to dedent codeblocks in lists specifically to give them the full width. No more elegant way to do this, these values
have to be updated for changes to the rules above, or to support more deeply nested lists. */
.interactive-item-container .value .rendered-markdown ul .interactive-result-code-block {
	margin-left: -24px;
}

.interactive-item-container .value .rendered-markdown ul ul .interactive-result-code-block {
	margin-left: -48px;
}

.interactive-item-container .value .rendered-markdown ol .interactive-result-code-block {
	margin-left: -28px;
}

.interactive-item-container .value .rendered-markdown ol ol .interactive-result-code-block {
	margin-left: -56px;
}

.interactive-item-container .value .rendered-markdown ol ul .interactive-result-code-block,
.interactive-item-container .value .rendered-markdown ul ol .interactive-result-code-block {
	margin-left: -52px;
}

/* #endregion list indent rules */

.interactive-item-container .value .rendered-markdown img {
	max-width: 100%;
}

.chat-tool-hover,
.interactive-item-container {

	.monaco-tokenized-source,
	code {
		font-family: var(--monaco-monospace-font);
		font-size: 12px;
		color: var(--vscode-textPreformat-foreground);
		background-color: var(--vscode-textPreformat-background);
		padding: 1px 3px;
		border-radius: 4px;
		white-space: pre-wrap;
	}
}

.interactive-item-container.interactive-item-compact {
	padding: 8px 20px;
}

.interactive-item-container.interactive-item-compact .header {
	height: 16px;
}

.interactive-item-container.interactive-item-compact .header .avatar {
	width: 18px;
	height: 18px;
}

.interactive-item-container.interactive-item-compact .header .avatar .icon {
	width: 16px;
	height: 16px;
}

.interactive-item-container.interactive-item-compact .header .codicon-avatar .codicon {
	font-size: 12px;
}

.interactive-item-container.interactive-item-compact .header .avatar + .avatar {
	margin-left: -4px;
}

.interactive-item-container.interactive-item-compact .value {
	min-height: 0;
}

.interactive-item-container.interactive-item-compact .value > .rendered-markdown p {
	margin: 0 0 8px 0;
}

.interactive-item-container.interactive-item-compact .value > .rendered-markdown li > p {
	margin: 0;
}

.interactive-item-container.interactive-item-compact .value .rendered-markdown h1 {
	margin: 8px 0;

}

.interactive-item-container.interactive-item-compact .value .rendered-markdown h2 {
	margin: 8px 0;
}

.interactive-item-container.interactive-item-compact .value .rendered-markdown h3 {
	margin: 8px 0;
}

.interactive-item-container.minimal {
	flex-direction: row;
}

.interactive-item-container.minimal .column.left {
	padding-top: 2px;
	display: inline-block;
	flex-grow: 0;
}

.interactive-item-container.minimal .column.right {
	display: inline-block;
	flex-grow: 1;
}

.interactive-item-container.interactive-request.minimal .rendered-markdown .chat-animated-ellipsis {
	display: inline-flex;
}

.interactive-item-container.minimal .user > .username {
	display: none;
}

.interactive-item-container.minimal .detail-container {
	font-size: unset;
}

.interactive-item-container.minimal > .header {
	position: absolute;
	right: 0;
}

.chat-dnd-overlay {
	position: absolute;
	top: 0;
	left: 0;
	width: 100%;
	height: 100%;
	box-sizing: border-box;

	display: none;
}

.chat-dnd-overlay.visible {
	display: flex;
	align-items: center;
	justify-content: center;
}

.chat-dnd-overlay .attach-context-overlay-text {
	padding: 0.6em;
	margin: 0.2em;
	line-height: 12px;
	height: 12px;
	display: flex;
	align-items: center;
	text-align: center;
}

.chat-dnd-overlay .attach-context-overlay-text .codicon {
	height: 12px;
	font-size: 12px;
	margin-right: 3px;
}

.interactive-session .chat-input-container {
	box-sizing: border-box;
	cursor: text;
	background-color: var(--vscode-input-background);
	border: 1px solid var(--vscode-input-border, transparent);
	border-radius: 4px;
	padding: 0 6px 6px 6px;
	/* top padding is inside the editor widget */
	max-width: 100%;
}

.interactive-session .chat-editing-session {
	margin-bottom: -4px;
	width: 100%;
	position: relative;
}

.interactive-session .chat-editing-session .chat-editing-session-container {
	margin-bottom: -13px;
	padding: 6px 8px 18px 8px;
	box-sizing: border-box;
	background-color: var(--vscode-editor-background);
	border: 1px solid var(--vscode-input-border, transparent);
	border-bottom: none;
	border-radius: 4px;
	display: flex;
	flex-direction: column;
	gap: 2px;
	overflow: hidden;
}

.interactive-session .chat-editing-session .monaco-list-row .chat-collapsible-list-action-bar {
	display: none;
	padding-right: 12px;
}

.interactive-session .chat-editing-session .monaco-list-row:hover .chat-collapsible-list-action-bar,
.interactive-session .chat-editing-session .monaco-list-row.focused .chat-collapsible-list-action-bar,
.interactive-session .chat-editing-session .monaco-list-row.selected .chat-collapsible-list-action-bar {
	display: inherit;
}

.interactive-session .chat-editing-session .chat-editing-session-container.show-file-icons .monaco-scrollable-element .monaco-list-rows .monaco-list-row {
	border-radius: 2px;
}

.interactive-session .chat-editing-session .chat-editing-session-container .monaco-list .monaco-list-row .monaco-icon-name-container.modified {
	font-weight: bold;
}

.interactive-session .chat-editing-session .chat-editing-session-container .chat-editing-session-overview {
	display: flex;
	flex-direction: row;
	justify-content: space-between;
	gap: 6px;
	padding: 0 4px;
}

.interactive-session .chat-editing-session .chat-editing-session-container .chat-editing-session-overview > .working-set-title {
	color: var(--vscode-descriptionForeground);
	font-size: 11px;
	white-space: nowrap;
	overflow: hidden;
	text-overflow: ellipsis;
	align-content: center;
}

.interactive-session .chat-editing-session .chat-editing-session-container .chat-editing-session-overview > .working-set-title .working-set-count.file-limit-reached {
	color: var(--vscode-notificationsWarningIcon-foreground);
}

.interactive-session .chat-editing-session .chat-editing-session-container .monaco-progress-container {
	position: relative;
}

.interactive-session .chat-editing-session .chat-editing-session-toolbar-actions,
.interactive-session .chat-editing-session .chat-editing-session-actions {
	display: flex;
	flex-direction: row;
	flex-wrap: nowrap;
	gap: 6px;
	align-items: center;
}

.interactive-session .chat-editing-session .chat-editing-session-toolbar-actions {
	margin: 3px 0px;
	overflow: hidden;
}

.interactive-session .chat-editing-session .monaco-button {
	height: 17px;
	width: fit-content;
	padding: 2px 6px;
	font-size: 11px;
	background-color: var(--vscode-button-background);
	border: 1px solid var(--vscode-button-border);
	color: var(--vscode-button-foreground);
}

.interactive-session .chat-editing-session .chat-editing-session-toolbar-actions .monaco-button:hover {
	background-color: var(--vscode-button-hoverBackground);
}

.interactive-session .chat-editing-session .chat-editing-session-actions-group {
	display: flex;
	flex-direction: row;
	flex-wrap: wrap;
	gap: 6px;
}

.interactive-session .chat-editing-session .chat-editing-session-toolbar-actions .monaco-button.codicon.codicon-close {
	width: 17px;
	height: 17px;
	display: flex;
	align-items: center;
	justify-content: center;
	font-size: 16px;
	color: var(--vscode-descriptionForeground);
	background-color: transparent;
	border: none;
	padding: 0;
	border-radius: 5px;
	cursor: pointer;
}

.interactive-session .chat-editing-session .chat-editing-session-toolbar-actions .monaco-button.secondary {
	color: var(--vscode-foreground);
	background-color: transparent;
	border: none;
	height: 22px;
	padding-left: 0px;
	cursor: pointer;
	display: flex;
	justify-content: start;
}

.chat-attachments-container {
	display: flex;
	flex-direction: row;
	gap: 4px;
	margin-top: 6px;
	flex-wrap: wrap;
	cursor: default;
}

.chat-related-files {
	display: flex;
	flex-wrap: wrap;
	align-items: center;
	gap: 4px;
	max-width: 100%;
}

.chat-related-files .monaco-button-dropdown .monaco-text-button {
	font-size: 11px;
	justify-content: left;
	width: fit-content;
	padding: 0px;
	border: none;
	height: 18px;
}

.chat-related-files .monaco-button-dropdown .monaco-text-button span {
	font-style: italic;
	height: 18px;
	opacity: 0.7;
}

.chat-related-files .monaco-button-dropdown {
	border-radius: 4px;
	height: 18px;
	border: 1px solid var(--vscode-input-border);
	border-style: dashed;
	align-items: center;
	overflow: hidden;
	gap: 2px;
	padding: 0 4px;
}

.chat-related-files .monaco-button.codicon.codicon-add {
	display: flex;
	flex-direction: column;
	color: var(--vscode-descriptionForeground);
	padding-top: 3px;
	margin-left: -4px;
	padding-left: 4px;
	font-size: 14px;
	/* The + codicon is large, make it look more like the x codicon */
	height: calc(100% - 3px);
	width: 17px;
	outline-offset: -2px !important;
}

.interactive-session .chat-related-files .monaco-icon-label::before {
	padding: 4px 3px 0 2px;
}

.interactive-session .chat-editing-session .chat-related-files .monaco-button.secondary:first-child {
	margin: 3px 0px 3px 3px;
	flex-shrink: 0;
}

.interactive-session .chat-editing-session .chat-related-files .monaco-button.secondary.monaco-icon-label::before {
	display: inline-flex;
	align-items: center;
}

.interactive-session .chat-editing-session .chat-related-files .monaco-button.secondary:only-child {
	width: 100%;
}

.interactive-session .chat-editing-session .chat-related-files .monaco-button.secondary.disabled {
	cursor: initial;
}

.interactive-session .chat-editing-session .chat-related-files .monaco-button.secondary .codicon {
	font-size: 12px;
	margin-left: 4px;
}

.interactive-session .chat-editing-session .chat-editing-session-actions .monaco-button.secondary.monaco-text-button.codicon {
	background-color: transparent;
	border-color: transparent;
	color: var(--vscode-foreground);
	cursor: pointer;
	height: 16px;
	padding: 0px;
	border-radius: 2px;
	display: inline-flex;
}

.interactive-session .chat-editing-session .chat-editing-session-actions .monaco-button.secondary.monaco-text-button {
	background-color: var(--vscode-button-secondaryBackground);
	border: 1px solid var(--vscode-button-border);
	color: var(--vscode-button-secondaryForeground);
}

.interactive-session .chat-editing-session .chat-editing-session-actions .monaco-button.secondary:hover {
	background-color: var(--vscode-button-secondaryHoverBackground);
	color: var(--vscode-button-secondaryForeground);
}

/* The Add Files button is currently implemented as a secondary button but should not have the secondary button background */
.interactive-session .chat-editing-session .chat-editing-session-toolbar-actions .monaco-button.secondary:hover {
	background-color: var(--vscode-toolbar-hoverBackground);
}

.interactive-session .chat-editing-session .chat-editing-session-actions .monaco-button.secondary.monaco-text-button.codicon:not(.disabled):hover,
.interactive-session .chat-editing-session .chat-editing-session-toolbar-actions .monaco-button:hover {
	background-color: var(--vscode-toolbar-hoverBackground);
}

.interactive-session .chat-editing-session .chat-editing-session-toolbar-actions .monaco-button,
.interactive-session .chat-editing-session .chat-editing-session-actions .monaco-button {
	overflow: hidden;
	text-wrap: nowrap;
}

.interactive-session .chat-editing-session .chat-editing-session-toolbar-actions .monaco-button-dropdown.sidebyside-button {
	align-items: center;
	border-radius: 2px;
}

.interactive-session .chat-editing-session .chat-editing-session-toolbar-actions .monaco-button-dropdown.sidebyside-button .monaco-button,
.interactive-session .chat-editing-session .chat-editing-session-toolbar-actions .monaco-button-dropdown.sidebyside-button .monaco-button:hover {
	border-right: 1px solid transparent;
	background-color: unset;
	padding: 0;
}

.interactive-session .chat-editing-session .chat-editing-session-toolbar-actions .monaco-button-dropdown.sidebyside-button > .separator {
	border-right: 1px solid transparent;
	padding: 0 1px;
	height: 22px;
}

.interactive-session .chat-editing-session .chat-editing-session-toolbar-actions .monaco-button-dropdown.sidebyside-button:hover > .separator {
	border-color: var(--vscode-input-border, transparent);
}

.interactive-session .chat-editing-session .chat-editing-session-toolbar-actions .monaco-button-dropdown.sidebyside-button:hover {
	background-color: var(--vscode-toolbar-hoverBackground);
}

.interactive-session .interactive-input-part.compact .chat-input-container {
	display: flex;
	justify-content: space-between;
	padding-bottom: 0;
	border-radius: 2px;
}

.interactive-session .interactive-input-and-side-toolbar {
	display: flex;
	gap: 4px;
	align-items: center;
	position: relative;
}

.interactive-session .chat-input-container.focused {
	border-color: var(--vscode-focusBorder);
}

.chat-editor-container .monaco-editor .mtk1 {
	color: var(--vscode-input-foreground);
}

.interactive-session .chat-editor-container .monaco-editor .chat-prompt-spinner {
	transform-origin: 6px 6px;
	font-size: 12px;
}

.interactive-session .interactive-input-part .chat-editor-container .interactive-input-editor .monaco-editor,
.interactive-session .interactive-input-part .chat-editor-container .interactive-input-editor .monaco-editor .monaco-editor-background {
	background-color: var(--vscode-input-background);
}

.interactive-session .interactive-input-part.editing .chat-input-container .chat-editor-container .monaco-editor,
.interactive-session .interactive-input-part.editing .chat-input-container .chat-editor-container .monaco-editor .monaco-editor-background,
.interactive-session .interactive-request.editing .interactive-input-part .chat-input-container .chat-editor-container .monaco-editor,
.interactive-session .interactive-request.editing .interactive-input-part .chat-input-container .chat-editor-container .monaco-editor .monaco-editor-background {
	background-color: transparent;
}

.interactive-session .interactive-input-part.editing .chat-input-container,
.interactive-session .interactive-request.editing .interactive-input-part .chat-input-container {
	background-color: var(--vscode-chat-requestBubbleBackground);
}


.interactive-session .chat-editor-container .monaco-editor .cursors-layer {
	padding-left: 4px;
}

.interactive-session .chat-input-toolbars {
	display: flex;
}

.interactive-session .chat-input-toolbars :first-child {
	margin-right: auto;
}

.interactive-session .chat-input-toolbars .tool-warning-indicator {
	position: absolute;
	bottom: 0;
	right: 0;
	font-size: 9px !important;
	color: var(--vscode-problemsWarningIcon-foreground);
	background: var(--vscode-input-background);
	width: fit-content;
	height: fit-content;
	border-radius: 100%;
}

.interactive-session .chat-input-toolbars > .chat-input-toolbar {
	min-width: 0px;

	.chat-modelPicker-item {
		min-width: 0px;

		.action-label {
			min-width: 0px;

			.chat-model-label {
				overflow: hidden;
				text-overflow: ellipsis;
			}
		}

		.codicon {
			flex-shrink: 0;
		}
	}
}

.chat-execute-toolbar .codicon.codicon-debug-pause {
	color: var(--vscode-icon-foreground) !important;
}

.interactive-session .chat-input-toolbars .chat-modelPicker-item .action-label {
	height: 16px;
	padding: 3px 0px 3px 6px;
	display: flex;
	align-items: center;
}


.interactive-session .chat-input-toolbars .chat-modelPicker-item .action-label .codicon-chevron-down {
	font-size: 12px;
	margin-left: 2px;
}

.interactive-session .chat-input-toolbars .monaco-action-bar .actions-container {
	display: flex;
	gap: 4px;
}

.interactive-session .chat-input-toolbars .codicon-debug-stop {
	color: var(--vscode-icon-foreground) !important;
}

.interactive-response .interactive-result-code-block .interactive-result-editor .monaco-editor,
.interactive-response .interactive-result-code-block .interactive-result-editor .monaco-editor .margin,
.interactive-response .interactive-result-code-block .interactive-result-editor .monaco-editor .monaco-editor-background {
	background-color: var(--vscode-interactive-result-editor-background-color) !important;
}

.interactive-item-compact .interactive-result-code-block {
	margin: 0 0 8px 0;
}

.interactive-item-container .interactive-result-code-block .monaco-toolbar .monaco-action-bar .actions-container {
	padding-inline-start: unset;
}


@keyframes kf-chat-editing-atomic-edit {
	0% {
		opacity: 0.8;
	}

	100% {
		opacity: 0;
	}
}

.monaco-editor .chat-editing-atomic-edit {
	z-index: 1;
	opacity: 0.8;
	background-color: var(--vscode-editor-background);
	animation: 350ms kf-chat-editing-atomic-edit ease-out;
}

.monaco-editor .chat-editing-pending-edit {
	z-index: 1;
	opacity: 0.6;
	background-color: var(--vscode-editor-background);
}

.monaco-editor .chat-editing-last-edit {
	background-color: var(--vscode-editor-rangeHighlightBackground);
	box-sizing: border-box;
	border: 1px solid var(--vscode-editor-rangeHighlightBorder);
}

@property --chat-editing-last-edit-shift {
	syntax: '<percentage>';
	initial-value: 100%;
	inherits: false;
}

@keyframes kf-chat-editing-last-edit-shift {
	0% {
		--chat-editing-last-edit-shift: 100%;
	}

	50% {
		--chat-editing-last-edit-shift: 7%;
	}

	100% {
		--chat-editing-last-edit-shift: 100%;
	}
}

.monaco-editor .chat-editing-last-edit-line {
	--chat-editing-last-edit-shift: 100%;
	background: linear-gradient(45deg, var(--vscode-editor-rangeHighlightBackground), var(--chat-editing-last-edit-shift), transparent);
	animation: 2.3s kf-chat-editing-last-edit-shift ease-in-out infinite;
	animation-delay: 330ms;
}


.chat-notification-widget .chat-info-codicon,
.chat-notification-widget .chat-error-codicon,
.chat-notification-widget .chat-warning-codicon {
	display: flex;
	align-items: start;
	gap: 8px;
}

.interactive-item-container .value .chat-notification-widget .rendered-markdown p {
	margin: 0;
}

.interactive-response .interactive-response-error-details {
	display: flex;
	align-items: start;
	gap: 6px;
}

.interactive-response .interactive-response-error-details .rendered-markdown :last-child {
	margin-bottom: 0px;
}

.chat-notification-widget .chat-info-codicon .codicon,
.chat-notification-widget .chat-error-codicon .codicon,
.chat-notification-widget .chat-warning-codicon .codicon {
	margin-top: 2px;
}

.interactive-response .interactive-response-error-details .codicon {
	margin-top: 1px;
}

.chat-used-context-list .codicon-warning {
	color: var(--vscode-notificationsWarningIcon-foreground);
	/* Have to override default styles which apply to all lists */
}

.chat-used-context-list .monaco-icon-label-container {
	color: var(--vscode-interactive-session-foreground);
}

.chat-attached-context .chat-attached-context-attachment .monaco-icon-name-container.warning,
.chat-attached-context .chat-attached-context-attachment .monaco-icon-suffix-container.warning,
.chat-used-context-list .monaco-icon-name-container.warning,
.chat-used-context-list .monaco-icon-suffix-container.warning {
	color: var(--vscode-notificationsWarningIcon-foreground);
}

.chat-attached-context .chat-attached-context-attachment.show-file-icons.warning,
.chat-attached-context .chat-attached-context-attachment.show-file-icons.partial-warning {
	border-color: var(--vscode-notificationsWarningIcon-foreground);
}

/**
 * Styles for the `reusable prompts` attachment widget.
 */
.chat-attached-context-attachment .prompt-type {
	opacity: 0.7;
	font-size: .9em;
	margin-left: 0.5em;
}

.chat-attached-context-attachment.warning {
	color: var(--vscode-notificationsWarningIcon-foreground);
}

.chat-attached-context-attachment.error {
	color: var(--vscode-notificationsErrorIcon-foreground);
}

.chat-attached-context-attachment .monaco-icon-label > .monaco-icon-label-container > .monaco-icon-suffix-container > .label-suffix {
	color: var(--vscode-peekViewTitleDescription-foreground);
	opacity: 1;
}

.chat-notification-widget .chat-warning-codicon .codicon-warning,
.chat-quota-error-widget .codicon-warning {
	color: var(--vscode-notificationsWarningIcon-foreground) !important;
	/* Have to override default styles which apply to all lists */
}

.chat-notification-widget .chat-error-codicon .codicon-error,
.interactive-response .interactive-response-error-details .codicon-error {
	color: var(--vscode-errorForeground) !important;
	/* Have to override default styles which apply to all lists */
}

.chat-notification-widget .chat-info-codicon .codicon-info,
.interactive-response .interactive-response-error-details .codicon-info {
	color: var(--vscode-notificationsInfoIcon-foreground) !important;
	/* Have to override default styles which apply to all lists */
}

.interactive-session .interactive-input-part {
	margin: 0px 16px;
	padding: 4px 0 12px 0px;
	display: flex;
	flex-direction: column;
	gap: 4px;
}

.interactive-session .interactive-input-part.compact {
	margin: 0;
	padding: 8px 0 0 0
}

.action-item.chat-attachment-button .action-label,
.interactive-session .chat-attached-context .chat-attached-context-attachment {
	display: flex;
	gap: 2px;
	overflow: hidden;
	font-size: 11px;
	padding: 0 4px;
	border: 1px solid var(--vscode-chat-requestBorder, var(--vscode-input-background, transparent));
	border-radius: 4px;
	height: 18px;
	max-width: 100%;
	width: fit-content;
}

.action-item.chat-attachment-button > .action-label > .codicon {
	font-size: 14px;
	height: auto;
}

.action-item.chat-mcp {
	display: flex !important;

	&.chat-mcp-has-action .action-label {
		border-top-right-radius: 0;
		border-bottom-right-radius: 0;
		border-right: 0;
	}

	.chat-mcp-action {
		align-self: stretch;
		padding: 0 2px;
		border-radius: 0;
		outline: 0;
		border: 0;
		border-top-right-radius: 4px;
		border-bottom-right-radius: 4px;
		background: var(--vscode-button-background);
		cursor: pointer;

		.codicon {
			width: fit-content;
			color: var(--vscode-button-foreground);
		}

		.codicon::before {
			font-size: 14px;
		}

		&.chat-mcp-action-error {
			background: var(--vscode-activityErrorBadge-background);

			.codicon {
				color: var(--vscode-activityErrorBadge-foreground);
			}
		}
	}
}

.action-item.chat-attached-context-attachment.chat-add-files .action-label.codicon::before {
	font: normal normal normal 16px/1 codicon;
}

.interactive-session .chat-attached-context .chat-attached-context-attachment .monaco-button {
	display: flex;
	align-items: center;
	margin-top: -2px;
	margin-right: -4px;
	padding-right: 4px;
	padding-left: 2px;
	height: calc(100% + 4px);
	outline-offset: -4px;
}

.interactive-session .chat-attached-context .chat-attached-context-attachment .monaco-button.codicon.codicon-plus {
	padding: 0 5px 0 3px;
	font-size: 12px;
}

.chat-related-files .monaco-button.codicon.codicon-add:hover,
.action-item.chat-attached-context-attachment.chat-add-files:hover,
.interactive-session .chat-attached-context .chat-attached-context-attachment .monaco-button:hover {
	cursor: pointer;
	background: var(--vscode-toolbar-hoverBackground);
}

.interactive-session .chat-attached-context .chat-attached-context-attachment.implicit.disabled .monaco-button:hover {
	cursor: pointer;
	background: transparent;
}

.interactive-session .chat-attached-context .chat-attached-context-attachment .monaco-icon-label-container {
	display: flex;

	.monaco-icon-suffix-container {
		overflow: hidden;
		text-overflow: ellipsis;
	}
}

.interactive-session .chat-attached-context .chat-attached-context-attachment .monaco-icon-label-container .monaco-highlighted-label {
	display: inline-flex;
	align-items: center;
	overflow: hidden;
	white-space: nowrap;
	text-overflow: ellipsis;
}

.interactive-session .chat-attached-context .chat-attached-context-attachment .monaco-icon-label .monaco-button.codicon.codicon-close,
.interactive-session .chat-attached-context .chat-attached-context-attachment .monaco-button.codicon.codicon-close {
	color: var(--vscode-descriptionForeground);
	cursor: pointer;
}

.interactive-session .chat-attached-context .chat-attached-context-attachment .monaco-icon-label .codicon {
	font-size: 14px;
}

.interactive-session .chat-input-container .chat-attached-context {
	display: contents;
}

.interactive-session .chat-attached-context {
	display: flex;
	flex-wrap: wrap;
	gap: 4px;
}

.interactive-session .chat-attachment-toolbar .actions-container {
	gap: 4px;
	flex-wrap: wrap;
}

.interactive-session .interactive-input-part.compact .chat-attached-context {
	padding-bottom: 0px;
	display: flex;
	gap: 4px;
	flex-wrap: wrap;
}

.interactive-session .chat-attached-context .chat-attached-context-attachment.implicit {
	display: flex;
	gap: 4px;
}

.interactive-session .chat-attached-context .chat-attached-context-attachment.implicit .chat-implicit-hint {
	opacity: 0.7;
	font-size: .9em;
}

.interactive-session .chat-attached-context .chat-attached-context-attachment.implicit.disabled .chat-implicit-hint {
	font-style: italic;
}

.interactive-session .chat-attached-context .chat-attached-context-attachment.implicit.disabled {
	border-style: dashed;
}

.interactive-session .chat-attached-context .chat-attached-context-attachment.implicit.disabled:focus {
	outline: none;
	border-color: var(--vscode-focusBorder);
}

.interactive-session .chat-attached-context .chat-attached-context-attachment.implicit.disabled .monaco-icon-label .label-name {
	text-decoration: line-through;
	font-style: italic;
	opacity: 0.8;
}

.interactive-session .chat-attached-context .chat-attached-context-attachment .monaco-icon-label {
	gap: 4px;
}

.interactive-session .chat-attached-context .chat-attached-context-attachment .monaco-icon-label::before {
	height: auto;
	padding: 0;
	line-height: 100% !important;
	align-self: center;

	background-size: contain;
	background-position: center;
	background-repeat: no-repeat;
}

.interactive-session .chat-attached-context .chat-attached-context-attachment .monaco-icon-label.predefined-file-icon::before {
	padding: 0 0 0 2px;
	align-content: center;
}

.interactive-session .interactive-item-container.interactive-request .chat-attached-context .chat-attached-context-attachment {
	padding-right: 6px;
}

.interactive-session-followups {
	display: flex;
	flex-direction: column;
	gap: 6px;
	align-items: start;
}

.interactive-session-followups .monaco-button {
	text-align: left;
	width: initial;
}

.interactive-session-followups .monaco-button .codicon {
	margin-left: 0;
	margin-top: 1px;
}

.interactive-item-container .interactive-response-followups .monaco-button {
	padding: 4px 8px;
}

/* .interactive-session .interactive-input-part .interactive-input-followups .interactive-session-followups {
	margin-bottom: 4px;
} */

.interactive-session .interactive-input-part .interactive-input-followups .interactive-session-followups .monaco-button {
	display: block;
	color: var(--vscode-textLink-foreground);
	font-size: 12px;

	/* clamp to max 3 lines */
	display: -webkit-box;
	line-clamp: 3;
	-webkit-line-clamp: 3;
	-webkit-box-orient: vertical;
	overflow: hidden;
}

.interactive-session .interactive-input-part .interactive-input-followups .interactive-session-followups code {
	font-family: var(--monaco-monospace-font);
	font-size: 11px;
}

.interactive-session .interactive-input-part .interactive-input-followups .interactive-session-followups .monaco-button .codicon-sparkle {
	float: left;
}

.interactive-session-followups .monaco-button.interactive-followup-reply {
	padding: 0px;
	border: none;
}

.interactive-item-container .monaco-toolbar .codicon {
	/* Very aggressive list styles try to apply focus colors to every codicon in a list row. */
	color: var(--vscode-icon-foreground) !important;
}

/* #region Quick Chat */

.quick-input-widget .interactive-session .interactive-input-part {
	padding: 8px 6px 8px 6px;
	margin: 0 3px;
}

.quick-input-widget .interactive-session .interactive-input-part .chat-input-toolbars .monaco-toolbar,
.quick-input-widget .interactive-session .interactive-input-part .chat-input-toolbars .actions-container {
	height: initial;
}

.quick-input-widget .interactive-session .interactive-input-part .chat-input-toolbars {
	margin-bottom: 1px;
	align-items: flex-end;
}

.quick-input-widget .interactive-session .chat-input-container {
	margin: 0;
	border-radius: 2px;
	padding: 0 4px 0 6px;
}

.quick-input-widget .interactive-list {
	border-bottom-right-radius: 6px;
	border-bottom-left-radius: 6px;
}

.quick-input-widget .interactive-response {
	min-height: 86px;
}

/* #endregion */

.interactive-response-progress-tree .monaco-list-row:not(.selected) .monaco-tl-row:hover {
	background-color: var(--vscode-list-hoverBackground);
}

.interactive-response-progress-tree {
	margin: 16px 0px;
}

.interactive-response-progress-tree.focused {
	border-color: var(--vscode-focusBorder, transparent);
}

.interactive-item-container .value .interactive-response-placeholder-codicon .codicon {
	color: var(--vscode-editorGhostText-foreground);
}

.interactive-item-container .value .interactive-response-placeholder-content {
	color: var(--vscode-editorGhostText-foreground);
	font-size: 12px;
	margin-bottom: 16px;
}

.interactive-item-container .value .interactive-response-placeholder-content p {
	margin: 0;
}

.interactive-response .interactive-response-codicon-details {
	display: flex;
	align-items: start;
	gap: 6px;
}

.chat-used-context-list .monaco-list {
	border: none;
	border-radius: 4px;
	width: auto;
}

.interactive-item-container .chat-resource-widget {
	background-color: var(--vscode-chat-slashCommandBackground);
	color: var(--vscode-chat-slashCommandForeground);
}


.interactive-item-container .chat-resource-widget,
.interactive-item-container .chat-agent-widget .monaco-button {
	border-radius: 4px;
	padding: 1px 3px;
}

.interactive-item-container .chat-agent-command {
	background-color: var(--vscode-chat-slashCommandBackground);
	color: var(--vscode-chat-slashCommandForeground);
	display: inline-flex;
	align-items: center;
	margin-right: 0.5ch;
	border-radius: 4px;
	padding: 0 0 0 3px;
}

.interactive-item-container .chat-agent-command > .monaco-button {
	display: flex;
	align-self: stretch;
	align-items: center;
	cursor: pointer;
	padding: 0 2px;
	margin-left: 2px;
	border-top-right-radius: 4px;
	border-bottom-right-radius: 4px;
}

.interactive-item-container .chat-agent-command > .monaco-button:hover {
	background: var(--vscode-toolbar-hoverBackground);
}

.interactive-item-container .chat-agent-widget .monaco-text-button {
	display: inline;
	border: none;
}

.interactive-session .checkpoint-file-changes-summary {
	display: flex;
	flex-direction: column;
	flex-wrap: wrap;
	align-items: center;
	border-radius: 4px;
	border: 1px solid var(--vscode-chat-requestBorder);

	.chat-view-changes-icon {
		float: right;
		cursor: pointer;
	}

	.insertions-and-deletions {
		display: flex;
		margin-right: 5px;
		font-size: 12px;
	}

	.checkpoint-file-changes-summary-header {
		padding: 3px 3px 3px 3px;
		width: 100%;
		display: flex;
		box-sizing: border-box;
		justify-content: space-between;
	}

	.checkpoint-file-changes-summary-header .monaco-button-mdlabel {
		display: flex;
		width: 100%;
		text-align: left;
		align-items: center;
	}

	.checkpoint-file-changes-summary-header .chat-file-changes-label {
		width: 100%;
		float: left;
	}

	.checkpoint-file-changes-summary-header .chat-file-changes-label .monaco-button {
		width: 100%;
	}

	.checkpoint-file-changes-summary-header .chat-file-changes-label .monaco-button .codicon {
		font-size: 16px;
	}

	.chat-summary-list {
		width: 100%;
		max-width: 100%;
		padding: 0px;
		margin-bottom: 0px;
		border-bottom: 0px;
		border-left: 0px;
		border-right: 0px;
		box-sizing: border-box;
		border-radius: 0px;
	}

	.chat-summary-list .monaco-icon-label {
		display: flex;
	}

	.chat-summary-list .monaco-scrollable-element {
		border-radius: 4px;
	}

	.insertions {
		color: var(--vscode-chat-linesAddedForeground);
		font-weight: bold;
		padding-left: 5px;
		padding-right: 5px;
	}

	.deletions {
		color: var(--vscode-chat-linesRemovedForeground);
		font-weight: bold;
	}
}

.interactive-session .checkpoint-file-changes-summary.chat-file-changes-collapsed .chat-summary-list,
.interactive-session .chat-used-context.chat-used-context-collapsed .chat-used-context-list {
	display: none;
}

.interactive-session .chat-used-context {
	display: flex;
	flex-direction: column;
	gap: 2px;
}

.interactive-response-progress-tree,
.chat-notification-widget,
.chat-summary-list,
.chat-used-context-list,
.chat-quota-error-widget {
	border: 1px solid var(--vscode-chat-requestBorder);
	border-radius: 4px;
	margin-bottom: 8px;
}

.interactive-response-progress-tree,
.interactive-session .chat-summary-list,
.interactive-session .chat-used-context-list {
	padding: 4px 3px;

	.monaco-icon-label {
		padding: 0px 3px;
	}
}

.interactive-session .chat-editing-session-list {

	.monaco-icon-label {
		padding: 0px 3px;
	}

	.monaco-icon-label.excluded {
		color: var(--vscode-notificationsWarningIcon-foreground)
	}
}

.interactive-item-container .chat-notification-widget {
	padding: 8px 12px;
}

.interactive-session .chat-summary-list .monaco-list .monaco-list-row {
	border-radius: 4px;
}

.interactive-session .chat-summary-list .monaco-list .monaco-list-row:hover {
	background-color: var(--vscode-list-hoverBackground) !important;
}

.interactive-session .chat-used-context-list .monaco-list .monaco-list-row {
	border-radius: 2px;
}

.interactive-session .chat-file-changes-label {
	color: var(--vscode-interactive-session-foreground);
	user-select: none;
}

.interactive-session .chat-used-context-label {
	font-size: 12px;
	color: var(--vscode-descriptionForeground);
	user-select: none;

	code {
		font-size: 11px;
	}
}

.interactive-session .chat-file-changes-label:hover,
.interactive-session .chat-used-context-label:hover {
	opacity: unset;
}

.interactive-session .chat-file-changes-label .monaco-button,
.interactive-session .chat-used-context-label .monaco-button {
	width: fit-content;
	border: none;
	border-radius: 4px;
	gap: 4px;
	text-align: initial;
	justify-content: initial;
}

.interactive-session .chat-used-context-label .monaco-button {
	/* unset Button styles */
	display: inline-flex;
}

.interactive-session .chat-file-changes-label .monaco-button {
	padding: 2px 2px 2px 2px;
}

.interactive-session .chat-used-context-label .monaco-button {
	padding: 2px 6px 2px 2px;
}

.interactive-session .chat-file-changes-label .monaco-button:hover {
	background-color: var(--vscode-toolbar-hoverBackground);
}

.interactive-session .chat-used-context-label .monaco-button:hover {
	background-color: var(--vscode-list-hoverBackground);
	color: var(--vscode-foreground);

}

.interactive-session .chat-file-changes-label .monaco-text-button:focus,
.interactive-session .chat-used-context-label .monaco-text-button:focus {
	outline: none;
}

.interactive-session .chat-file-changes-label .monaco-text-button:focus-visible,
.interactive-session .chat-used-context-label .monaco-text-button:focus-visible {
	outline: 1px solid var(--vscode-focusBorder);
}

.interactive-session .chat-file-changes-label .monaco-button .codicon,
.interactive-session .chat-used-context-label .monaco-button .codicon {
	font-size: 12px;
}

.interactive-item-container .progress-container {
	display: flex;
	align-items: center;
	gap: 7px;
	margin: 0 0 6px 4px;

	/* Tool calls transition from a progress to a collapsible list part, which needs to have this top padding.
	The working progress also can be replaced by a tool progress part. So align this padding so the text doesn't appear to shift. */
	padding-top: 2px;

	> .codicon[class*='codicon-'] {
		height: 12px;
		font-size: 12px;

		&::before {
			font-size: 12px;
		}
	}

	.codicon {
		/* Very aggressive list styles try to apply focus colors to every codicon in a list row. */
		color: var(--vscode-icon-foreground) !important;

		&.codicon-check {
			color: var(--vscode-debugIcon-startForeground) !important;
		}
	}

	.rendered-markdown.progress-step {
		white-space: normal;

		& > p {
			color: var(--vscode-descriptionForeground);
			font-size: 12px;
			margin: 0;

			code {
				font-size: 11px;
			}
		}

		.chat-inline-anchor-widget {
			display: inline;
		}
	}
}

.interactive-item-container .chat-command-button {
	display: flex;
	margin-bottom: 16px;
}

.interactive-item-container .chat-notification-widget {
	display: flex;
	flex-direction: row;
	gap: 6px;
}

.interactive-item-container .chat-confirmation-widget .interactive-result-code-block,
.interactive-item-container .chat-confirmation-widget .chat-attached-context {
	margin-bottom: 8px;
}

.interactive-item-container .chat-command-button .monaco-button .codicon {
	margin-left: 0;
	margin-top: 1px;
}

.chat-code-citation-label {
	opacity: 0.7;
	white-space: pre-wrap;
}

.chat-code-citation-button-container {
	display: inline;
}

.chat-code-citation-button-container .monaco-button {
	display: inline;
	border: none;
	padding: 0;
	color: var(--vscode-textLink-foreground);
}

.chat-attached-context-hover {
	padding: 0 6px;
}

.chat-attached-context-hover .chat-attached-context-image-container {
	padding: 6px 0 4px;
	height: auto;
	width: 100%;
	display: block;
}

.chat-attached-context-hover .chat-attached-context-image-container .chat-attached-context-image {
	width: 100%;
	height: 100%;
	object-fit: contain;
	display: block;
	max-height: 350px;
	max-width: 100%;
	min-width: 200px;
	min-height: 200px;

}

.chat-attached-context-hover .chat-attached-context-url {
	color: var(--vscode-textLink-foreground);
	cursor: pointer;
	margin-top: 4px;
	padding: 2px 0;
	width: 100%;
	overflow: hidden;
	text-overflow: ellipsis;
	white-space: nowrap;
	max-width: 100%;
	display: block;
}

.chat-attached-context-hover .chat-attached-context-url-separator {
	border-top: 1px solid var(--vscode-chat-requestBorder);
	left: 0;
	right: 0;
	position: absolute;
	margin-top: 2px;
}

.chat-attached-context-attachment .chat-attached-context-pill {
	font-size: 12px;
	display: inline-flex;
	align-items: center;
	padding: 2px 0 2px 0px;
	border-radius: 2px;
	margin-right: 1px;
	user-select: none;
	outline: none;
	border: none;
}

.chat-attached-context-attachment .attachment-additional-info {
	opacity: 0.7;
	font-size: .9em;
}

.chat-attached-context-attachment .chat-attached-context-pill-image {
	width: 14px;
	height: 14px;
	border-radius: 2px;
	object-fit: cover;
}

.chat-attached-context-attachment .chat-attached-context-custom-text {
	vertical-align: middle;
	user-select: none;
	outline: none;
	border: none;
	white-space: nowrap;
	overflow: hidden;
	text-overflow: ellipsis;
	max-width: 100%;
	display: inline-block;
}

.chat-attached-context-attachment.show-file-icons.warning .chat-attached-context-custom-text {
	color: var(--vscode-notificationsWarningIcon-foreground);
	text-decoration: line-through;
}

.chat-attached-context-attachment.show-file-icons.partial-warning .chat-attached-context-custom-text {
	color: var(--vscode-notificationsWarningIcon-foreground);
}

.interactive-session .chat-scroll-down {
	display: none;
	position: absolute;
	bottom: 7px;
	right: 12px;
	border-radius: 100%;
	width: 27px;
	height: 27px;

	.codicon {
		margin: 0px;
	}
}

.interactive-session.show-scroll-down .chat-scroll-down {
	display: initial;
}

.chat-quota-error-widget {
	padding: 8px 12px;
	display: flex;
	gap: 6px;

	.monaco-button {
		width: fit-content;
		padding: 2px 11px;
	}

	.chat-quota-error-button {
		margin-top: 6px;
		margin-bottom: 2px;
	}

	.chat-quota-error-secondary-button {
		margin-top: 6px;
		padding: 0px;
		border: none;
	}

	.chat-quota-error-secondary-button,
	.chat-quota-wait-warning {
		font-size: 12px;
	}

	.chat-quota-wait-warning {
		margin-top: 2px;
	}

	.chat-quota-error-message {
		.rendered-markdown p {
			margin: 0px;
		}
	}
}

.hideSuggestTextIcons .suggest-widget .monaco-list .monaco-list-row .suggest-icon.codicon-symbol-text::before {
	display: none;
}

.interactive-session:not(.chat-widget > .interactive-session) {

	.interactive-item-container {
		padding: 5px 16px;
	}

	.interactive-item-container.interactive-request {
		align-items: flex-end;

	}

	.interactive-item-container.interactive-request:not(.editing):hover .request-hover {
		opacity: 1 !important;
	}

	.interactive-item-container.interactive-request.confirmation-message {
		align-items: flex-start;

		.checkpoint-container {
			display: none;
		}
	}

	.interactive-item-container.interactive-request .value .rendered-markdown {
		background-color: var(--vscode-chat-requestBubbleBackground);
		border-radius: 8px;
		padding: 8px 12px;
		max-width: 90%;
		margin-left: auto;
		width: fit-content;
		margin-bottom: 5px;
		position: relative;
	}

	.interactive-item-container.interactive-request .value .rendered-markdown {
		margin-left: auto;
	}

	.interactive-item-container.interactive-request .value .rendered-markdown.clickable:hover {
		cursor: pointer;
		background-color: var(--vscode-chat-requestBubbleHoverBackground);
	}

	.hc-black .interactive-item-container.interactive-request .value .rendered-markdown,
	.hc-light .interactive-item-container.interactive-request .value .rendered-markdown {
		border: 1px dotted var(--vscode-focusBorder);
	}

	.interactive-item-container.interactive-request .value .rendered-markdown > :last-child {
		margin-bottom: 0px;
	}

	.interactive-item-container.interactive-request .value > .rendered-markdown p {
		width: fit-content;
	}

	.interactive-item-container.interactive-request .chat-attached-context {
		max-width: 100%;
		width: fit-content;
		justify-content: flex-end;
		margin-left: auto;
		padding-bottom: 5px;
	}

	.interactive-request .header.header-disabled,
	.request-hover.has-no-actions,
	.request-hover.hidden,
	.request-hover.checkpoints-enabled.has-no-actions,
	.checkpoint-container.hidden,
	.checkpoint-restore-container.hidden {
		display: none;
	}

	.request-hover {
		position: absolute;
		overflow: hidden;
		z-index: 100;
		background-color: var(--vscode-interactive-result-editor-background-color, var(--vscode-editor-background));
		border: 1px solid var(--vscode-chat-requestBorder);
		top: -13px;
		right: 20px;
		border-radius: 3px;
		width: 28px;
		height: 26px;
	}

	.request-hover.expanded:not(.checkpoints-enabled) {
		width: 50px;
	}

	.request-hover.checkpoints-enabled {
		top: 15px;
	}

	.request-hover.editing {
		opacity: 1 !important;
	}

	.request-hover:not(.expanded) .actions-container {
		width: 22px;
		height: 22px;
	}

	.request-hover.expanded .actions-container {
		padding: 0 3px;
	}

	.request-hover:not(.expanded) .actions-container {

		.action-label.codicon-discard,
		.action-label.codicon-x,
		.action-label.codicon-edit {
			margin-top: 4px;
			padding: 3px 3px;
		}
	}

	.request-hover:focus-within {
		opacity: 1 !important;
	}


	.checkpoint-container,
	.checkpoint-restore-container {
		display: flex;
		width: 100%;
		position: relative;

		.checkpoint-divider {
			border-top: 1px dashed var(--vscode-chat-checkpointSeparator);
			margin: 15px 0;
			width: 100%;
			height: 0;
		}

		.codicon-container {
			color: var(--vscode-descriptionForeground);
			padding-right: 4px;
			display: flex;
			align-items: center;
			gap: 4px;
		}

		.codicon-container .codicon {
			font-size: 14px;
			color: var(--vscode-chat-checkpointSeparator);
		}

		.monaco-toolbar {
			opacity: 0;
			height: fit-content;
			width: fit-content;
			user-select: none;
			position: absolute;
			top: 4px;
			margin-left: 25px;
			background: var(--vscode-sideBar-background);
		}

		.monaco-toolbar .action-label {
			border: 1px solid var(--vscode-chat-requestBorder, var(--vscode-input-background));
			padding: 1px 5px;
			background-color: var(--vscode-sideBar-background);
		}
	}

	.checkpoint-restore-container {
		margin-top: 10px;

		.checkpoint-label-text {
			font-size: 12px;
			color: var(--vscode-descriptionForeground);
			background-color: var(--vscode-sideBar-background);
			padding: 4px;
			display: flex;
			align-items: center;
			gap: 4px;
			position: absolute;
			margin-left: 71px;
			margin-top: 2px;
		}
	}

	.checkpoint-container .monaco-toolbar:focus-within,
	.checkpoint-restore-container .monaco-toolbar,
	.interactive-item-container.interactive-request:not(.editing):hover .checkpoint-container .monaco-toolbar {
		opacity: 1;
	}

	.interactive-item-container.interactive-request.editing .checkpoint-container {
		display: none;
	}

	.interactive-list > .monaco-list > .monaco-scrollable-element > .monaco-list-rows > .monaco-list-row {
		overflow: visible !important;
	}

	.interactive-list > .monaco-list > .monaco-scrollable-element > .monaco-list-rows > .monaco-list-row.monaco-list-row.focused.request {
		outline: none !important;
	}

	div[data-index="0"] .monaco-tl-contents {
		.interactive-item-container.interactive-request:not(.editing) {
			padding-top: 19px;
		}

		.request-hover {
			top: 0px;
		}

		.checkpoint-container {
			display: none;
		}
	}

	.interactive-list > .monaco-list:focus > .monaco-scrollable-element > .monaco-list-rows > .monaco-list-row.focused.request {
		outline: none !important;

		.interactive-item-container .value .rendered-markdown {
			outline: 1px solid var(--vscode-focusBorder);
		}

		.request-hover:not(.has-no-actions) {
			display: block;
		}
	}

	.interactive-request.editing .rendered-markdown,
	.interactive-request.editing .value {
		display: none;
	}

	.interactive-request.editing-input .rendered-markdown {
		outline: 1px solid var(--vscode-focusBorder);
	}

	.interactive-request.editing {
		padding: 0px;

		.interactive-input-part .chat-input-container .interactive-input-editor .monaco-editor .native-edit-context {
			opacity: 0;
		}
	}
}

.chat-buttons-container {
	display: flex;
	gap: 8px;
	margin-top: 0px;
	flex-wrap: wrap;
	flex-basis: 100%;
	padding: 0 8px;
	margin: 8px 0;

	& .monaco-button.monaco-dropdown-button {
		padding: 0 3px;
	}
}

.interactive-item-container .chat-command-button .monaco-button,
.chat-buttons-container .monaco-button:not(.monaco-dropdown-button) {
	text-align: left;
	width: initial;
	padding: 4px 8px;
}

.interactive-item-container .chat-edit-input-container {
	width: 100%;
}

.chat-row-disabled-overlay,
.interactive-item-container .chat-edit-input-container .chat-editing-session {
	display: none;
}

.chat-row-disabled-overlay.disabled,
.chat-input-overlay.disabled {
	position: absolute;
	width: 100%;
	height: 100%;
	background-color: var(--vscode-sideBar-background);
	opacity: 0.6;
	pointer-events: none;
	display: flex;
	cursor: default;
	z-index: 101;
	user-select: none;
}

.interactive-session .focused-input-dom {
	position: absolute;
	top: -50000px;
	width: 1px;
	height: 1px;
}


.interactive-session .chat-attached-context .chat-attached-context-attachment.implicit.disabled:hover {
	cursor: pointer;
	border-style: solid;
	background-color: var(--vscode-toolbar-hoverBackground);
}

/* Chat Todo List Widget */
.chat-todo-list-widget {
	position: sticky;
	top: 0;
	z-index: 100;
	background-color: var(--vscode-sideBar-background);
	padding: 4px 16px 6px 16px;
	box-shadow: 0 2px 4px var(--vscode-scrollbar-shadow);
}

.chat-todo-list-widget .todo-list-expand {
	display: flex;
	align-items: center;
	gap: 4px;
	cursor: pointer;
	padding: 2px 0;
	justify-content: space-between;
	width: 100%;
}

.chat-todo-list-widget .todo-list-expand .todo-list-title-section {
	display: flex;
	align-items: center;
	gap: 6px;
	flex: 1;
}

.chat-todo-list-widget .todo-clear-button-container {
	display: flex;
	align-items: center;
	opacity: 0;
	transition: opacity 0.2s ease;
}

.chat-todo-list-widget .todo-list-expand:hover .todo-clear-button-container,
.chat-todo-list-widget .todo-list-expand:focus-within .todo-clear-button-container,
.chat-todo-list-widget .todo-clear-button-container:focus-within {
	opacity: 1;
}

.chat-todo-list-widget .todo-clear-button-container .monaco-button {
	padding: 2px;
	margin-right: 2px;
	min-width: unset;
	background-color: transparent;
	color: var(--vscode-foreground);
	border: none;
	border-radius: 3px;
	height: 14px;
	width: 14px;
	display: flex;
	align-items: center;
	justify-content: center;
	cursor: pointer;
}

.chat-todo-list-widget .todo-clear-button-container .monaco-button:hover {
	background-color: var(--vscode-toolbar-hoverBackground) !important;
}

.chat-todo-list-widget .todo-clear-button-container .monaco-button:focus {
	outline: 1px solid var(--vscode-focusBorder);
	outline-offset: 1px;
}

.chat-todo-list-widget .todo-clear-button-container .monaco-button .codicon {
	font-size: 10px;
	color: var(--vscode-foreground);
}

.chat-todo-list-widget .todo-list-expand:hover {
	background-color: var(--vscode-toolbar-hoverBackground);
	border-radius: 4px;
}

.chat-todo-list-widget .todo-list-expand:focus {
	outline: 1px solid var(--vscode-focusBorder);
	outline-offset: 1px;
	border-radius: 4px;
}

.chat-todo-list-widget .expand-icon {
	flex-shrink: 0;
	font-size: 12px;
}

.chat-todo-list-widget .todo-list-title {
	font-weight: normal;
	font-size: 12px;
	color: var(--vscode-descriptionForeground);
}

.chat-todo-list-widget .todo-list-container {
	padding-left: 10px;
	margin-top: 2px;
	max-height: calc(6.5 * 21px); /* 6.5 items to show half-line affordance */
	overflow-y: auto;
	overscroll-behavior: contain;
	scrollbar-width: thin;
	scrollbar-color: var(--vscode-scrollbarSlider-background) transparent;
	scroll-behavior: smooth;
	scroll-padding-top: 24px; /* Half item height to show partial next item */
	scroll-padding-bottom: 24px; /* Half item height to show partial previous item */
}

/* Modern scrollbar styling for WebKit browsers */
.chat-todo-list-widget .todo-list-container::-webkit-scrollbar {
	width: 8px;
}

.chat-todo-list-widget .todo-list-container::-webkit-scrollbar-track {
	background: transparent;
}

.chat-todo-list-widget .todo-list-container::-webkit-scrollbar-thumb {
	background-color: var(--vscode-scrollbarSlider-background);
	border-radius: 4px;
	border: 2px solid transparent;
	background-clip: content-box;
}

.chat-todo-list-widget .todo-list-container::-webkit-scrollbar-thumb:hover {
	background-color: var(--vscode-scrollbarSlider-hoverBackground);
}

.chat-todo-list-widget .todo-list {
	display: flex;
	flex-direction: column;
	gap: 4px;
	scroll-snap-type: y proximity;
}

.chat-todo-list-widget .todo-item {
	display: flex;
	align-items: center;
	gap: 8px;
	scroll-snap-align: start;
	min-height: 21px
}

.chat-todo-list-widget .todo-status-icon {
	flex-shrink: 0;
	font-size: 14px;
}

.chat-todo-list-widget .todo-content {
	color: var(--vscode-foreground);
	flex-grow: 1;
<<<<<<< HEAD
	overflow: hidden;
	white-space: nowrap;
	text-overflow: ellipsis;
	min-width: 0;
}
=======
}


.interactive-session .interactive-response .chat-thinking-box {
	border: 1px solid var(--vscode-panel-border);
	border-radius: 4px;
	padding: 0px 8px;
	margin: 4px 0;
	background-color: var(--vscode-editor-background);

	.chat-thinking-text {
		font-size: inherit;
		line-height: inherit;
		display: flex;
		align-items: flex-start;
	}
}

>>>>>>> b920ad05
<|MERGE_RESOLUTION|>--- conflicted
+++ resolved
@@ -2511,13 +2511,10 @@
 .chat-todo-list-widget .todo-content {
 	color: var(--vscode-foreground);
 	flex-grow: 1;
-<<<<<<< HEAD
 	overflow: hidden;
 	white-space: nowrap;
 	text-overflow: ellipsis;
 	min-width: 0;
-}
-=======
 }
 
 
@@ -2536,4 +2533,3 @@
 	}
 }
 
->>>>>>> b920ad05
