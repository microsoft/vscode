--- conflicted
+++ resolved
@@ -196,35 +196,4 @@
 
 .chat-sessions-tree-container .monaco-list-row:hover .actions {
 	display: block;
-<<<<<<< HEAD
-=======
-}
-
-/* Hide twisties for elements that don't have children */
-.chat-sessions-tree-container .monaco-list-row .monaco-tl-twistie {
-	/* Ultra-small indent to separate parent/child without large gutter */
-	visibility: hidden; /* keep layout space */
-	width: 3px;
-	min-width: 3px;
-	padding: 0;
-	margin: 0;
-}
-
-/* Show twistie only for collapsible items (like "Show history...") */
-.chat-sessions-tree-container .monaco-list-row[aria-expanded] .monaco-tl-twistie {
-	visibility: visible;
-	width: auto;
-	padding-left: 0px;
-	padding-right: 6px;
-	margin: initial;
-}
-
-/* History items styling */
-.chat-sessions-tree-container .chat-session-item[data-history-item="true"] {
-	opacity: 0.9;
-}
-
-.chat-sessions-tree-container .chat-session-item[data-history-item="true"]:hover {
-	background-color: var(--vscode-list-hoverBackground);
->>>>>>> 1cbfa380
 }