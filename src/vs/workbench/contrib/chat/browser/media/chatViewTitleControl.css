--- conflicted
+++ resolved
@@ -8,11 +8,7 @@
 	.chat-view-title-container {
 		display: none;
 		/* try to align with the sessions view title */
-<<<<<<< HEAD
-		padding: 8px 8px 8px 16px;
-=======
 		padding: 8px 12px 8px 16px;
->>>>>>> 16bb4a30
 		border-bottom: 1px solid var(--vscode-sideBarSectionHeader-border);
 		align-items: center;
 		cursor: pointer;
