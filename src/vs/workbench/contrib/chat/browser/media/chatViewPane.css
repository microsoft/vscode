/*---------------------------------------------------------------------------------------------
 *  Copyright (c) Microsoft Corporation. All rights reserved.
 *  Licensed under the MIT License. See License.txt in the project root for license information.
 *--------------------------------------------------------------------------------------------*/

/* Overall styles */
.chat-viewpane {

	.chat-controls-container {
		height: 100%;
		min-height: 0;
		min-width: 0;
	}
}

/* Sessions control: either sidebar or compact */
.chat-viewpane.has-sessions-control {

	display: flex;

	.chat-controls-container {
		display: flex;
		flex-direction: column;
		flex: 1;
	}

	.agent-sessions-container {
		display: flex;
		flex-direction: column;

		.agent-sessions-title-container {
			display: flex;
			align-items: center;
			justify-content: space-between;
			font-size: 11px;
			text-transform: uppercase;
			letter-spacing: 0.5px;
			color: var(--vscode-descriptionForeground);
			padding: 8px;

			.agent-sessions-title {
				overflow: hidden;
				text-overflow: ellipsis;
				white-space: nowrap;
			}
		}
<<<<<<< HEAD

		.agent-sessions-toolbar .action-item {
			/* align with the title actions*/
			margin-right: 4px;
=======

		.agent-sessions-toolbar {

			.action-item {
				/* align with the title actions*/
				margin-right: 4px;
			}

			&.filtered .action-label.codicon.codicon-filter {
				/* indicate when sessions filter is enabled */
				border-color: var(--vscode-inputOption-activeBorder);
				color: var(--vscode-inputOption-activeForeground);
				background-color: var(--vscode-inputOption-activeBackground);
			}
>>>>>>> 16bb4a30
		}

		.agent-sessions-link-container {
			padding: 8px 0;
			font-size: 12px;
			text-align: center;
		}

		.agent-sessions-link-container a {
			color: var(--vscode-descriptionForeground);
		}

		.agent-sessions-link-container a:hover,
		.agent-sessions-link-container a:active {
			text-decoration: none;
			color: var(--vscode-textLink-foreground);
		}
	}

	.interactive-session {

		/* needed so that the chat welcome and chat input does not overflow and input grows over welcome */
		width: 100%;
		min-height: 0;
		min-width: 0;
	}
}

/* Sessions control: side by side */
.chat-viewpane.has-sessions-control.sessions-control-orientation-sidebyside {

	&.sessions-control-position-left {
		flex-direction: row;

		.agent-sessions-container {
			border-right: 1px solid var(--vscode-sideBarSectionHeader-border);
		}
	}

	&:not(.sessions-control-position-left) {
		flex-direction: row-reverse;

		.agent-sessions-container {
			border-left: 1px solid var(--vscode-sideBarSectionHeader-border);
		}
<<<<<<< HEAD
=======
	}

	.agent-sessions-link-container {
		/* hide link to show more when side by side */
		display: none;
>>>>>>> 16bb4a30
	}
}

/* Sessions control: compact */
.chat-viewpane.has-sessions-control:not(.sessions-control-orientation-sidebyside) {

	flex-direction: column;

	.agent-sessions-container {
		border-bottom: 1px solid var(--vscode-sideBarSectionHeader-border);
	}
}

/* Welcome disabled */
.chat-viewpane:not(.chat-view-welcome-enabled) {

	.interactive-session {

		/* hide most welcome pieces (except suggested actions) when we show recent sessions to make some space */
		.chat-welcome-view .chat-welcome-view-icon,
		.chat-welcome-view .chat-welcome-view-title,
		.chat-welcome-view .chat-welcome-view-message,
		.chat-welcome-view .chat-welcome-view-disclaimer,
		.chat-welcome-view .chat-welcome-view-tips {
			visibility: hidden;
		}
	}
}<|MERGE_RESOLUTION|>--- conflicted
+++ resolved
@@ -44,12 +44,6 @@
 				white-space: nowrap;
 			}
 		}
-<<<<<<< HEAD
-
-		.agent-sessions-toolbar .action-item {
-			/* align with the title actions*/
-			margin-right: 4px;
-=======
 
 		.agent-sessions-toolbar {
 
@@ -64,7 +58,6 @@
 				color: var(--vscode-inputOption-activeForeground);
 				background-color: var(--vscode-inputOption-activeBackground);
 			}
->>>>>>> 16bb4a30
 		}
 
 		.agent-sessions-link-container {
@@ -110,14 +103,11 @@
 		.agent-sessions-container {
 			border-left: 1px solid var(--vscode-sideBarSectionHeader-border);
 		}
-<<<<<<< HEAD
-=======
 	}
 
 	.agent-sessions-link-container {
 		/* hide link to show more when side by side */
 		display: none;
->>>>>>> 16bb4a30
 	}
 }
 
