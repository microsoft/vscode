--- conflicted
+++ resolved
@@ -330,12 +330,8 @@
 		const isComplete = !modifiedEntry?.isCurrentlyBeingModified.get();
 
 		let iconClasses: string[] = [];
-<<<<<<< HEAD
 		let iconAttributes: Record<string, string> = {};
-		if (isStreaming) {
-=======
 		if (isStreaming || !isComplete) {
->>>>>>> 5dcfaf48
 			const codicon = ThemeIcon.modify(Codicon.loading, 'spin');
 			iconClasses = ThemeIcon.asClassNameArray(codicon);
 			iconAttributes = getIconAttributes(undefined);
@@ -347,10 +343,7 @@
 
 		const iconEl = dom.$('span.icon');
 		iconEl.classList.add(...iconClasses);
-<<<<<<< HEAD
-		Object.assign(iconEl.dataset, iconAttributes);
 		this.element.replaceChildren(iconEl, dom.$('span.icon-label', {}, iconText));
-=======
 
 		const children = [dom.$('span.icon-label', {}, iconText)];
 		if (isStreaming) {
@@ -359,7 +352,6 @@
 			children.push(dom.$('span.label-detail', {}, ''));
 		}
 		this.element.replaceChildren(iconEl, ...children);
->>>>>>> 5dcfaf48
 		this.element.title = this.labelService.getUriLabel(uri, { relative: false });
 
 		// Show a percentage progress that is driven by the rewrite
