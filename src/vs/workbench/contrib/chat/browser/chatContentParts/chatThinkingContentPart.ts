/*---------------------------------------------------------------------------------------------
 *  Copyright (c) Microsoft Corporation. All rights reserved.
 *  Licensed under the MIT License. See License.txt in the project root for license information.
 *--------------------------------------------------------------------------------------------*/

import { $, clearNode } from '../../../../../base/browser/dom.js';
import { MarkdownString } from '../../../../../base/common/htmlContent.js';
import { IMarkdownRenderResult, MarkdownRenderer } from '../../../../../editor/browser/widget/markdownRenderer/browser/markdownRenderer.js';
import { localize } from '../../../../../nls.js';
import { IConfigurationService } from '../../../../../platform/configuration/common/configuration.js';
import { IInstantiationService } from '../../../../../platform/instantiation/common/instantiation.js';
import { IChatThinkingPart } from '../../common/chatService.js';
import { IChatRendererContent } from '../../common/chatViewModel.js';
import { ChatListItem } from '../chat.js';
import { ChatCollapsibleContentPart } from './chatCollapsibleContentPart.js';
<<<<<<< HEAD
import { IChatContentPart, IChatContentPartRenderContext } from './chatContentParts.js';
=======
import { localize } from '../../../../../nls.js';
import { ButtonWithIcon } from '../../../../../base/browser/ui/button/button.js';
import { Codicon } from '../../../../../base/common/codicons.js';
import { ThemeIcon } from '../../../../../base/common/themables.js';

function stripImSepMarkers(text: string): string {
	return text.replace(/<\|im_sep\|>(\*{4,})?/g, '');
}
>>>>>>> 1217722c

function extractTextFromPart(content: IChatThinkingPart): string {
	const raw = Array.isArray(content.value) ? content.value.join('') : (content.value || '');
	return stripImSepMarkers(raw).trim();
}

function extractTitleFromThinkingContent(content: string): string | undefined {
	const headerMatch = content.match(/^\*\*([^*]+)\*\*\s*/);
	return headerMatch ? headerMatch[1].trim() : undefined;
}

export class ChatThinkingContentPart extends ChatCollapsibleContentPart implements IChatContentPart {
	public readonly codeblocks: undefined;
	public readonly codeblocksPartId: undefined;

	private id: string | undefined;
	private currentThinkingValue: string;
	private currentTitle: string;
	private defaultTitle = localize('chat.thinking.header', 'Thinking...');
	private readonly renderer: MarkdownRenderer;
	private textContainer!: HTMLElement;
	private markdownResult: IMarkdownRenderResult | undefined;
	private wrapper!: HTMLElement;
	private perItemCollapsedMode: boolean = false;
	private fixedScrollingMode: boolean = false;
	private fixedCollapsed: boolean = true;
	private fixedScrollViewport: HTMLElement | undefined;
	private fixedContainer: HTMLElement | undefined;
	private headerButton: ButtonWithIcon | undefined;
	private caret: HTMLElement | undefined;

	constructor(
		content: IChatThinkingPart,
		context: IChatContentPartRenderContext,
		@IInstantiationService instantiationService: IInstantiationService,
		@IConfigurationService private readonly configurationService: IConfigurationService,
	) {
		const initialText = extractTextFromPart(content);
		const extractedTitle = extractTitleFromThinkingContent(initialText)
			?? localize('chat.thinking.header', 'Thinking...');

		super(extractedTitle, context);

		this.renderer = instantiationService.createInstance(MarkdownRenderer, {});
		this.id = content.id;

		const mode = this.configurationService.getValue<string>('chat.agent.thinkingStyle') ?? 'none';
		this.perItemCollapsedMode = mode === 'collapsedPerItem';
		this.fixedScrollingMode = mode === 'fixedScrolling';

		this.currentTitle = extractedTitle;
		this.currentThinkingValue = this.parseContent(initialText);
		if (mode === 'expanded' || mode === 'collapsedPreview' || mode === 'fixedScrolling') {
			this.setExpanded(true);
		} else if (mode === 'collapsed') {
			this.setExpanded(false);
		}

		if (this.perItemCollapsedMode) {
			this.setExpanded(true);
			const header = this.domNode.querySelector('.chat-used-context-label');
			if (header) {
				header.remove();
				this.domNode.classList.add('chat-thinking-no-outer-header');
				this._onDidChangeHeight.fire();
			}
		} else if (this.fixedScrollingMode) {
			const header = this.domNode.querySelector('.chat-used-context-label');
			if (header) {
				header.remove();
				this.domNode.classList.add('chat-thinking-no-outer-header', 'chat-thinking-fixed-mode');
				this._onDidChangeHeight.fire();
			}
			this.currentTitle = this.defaultTitle;
		}

		const node = this.domNode;
		node.classList.add('chat-thinking-box');
		node.tabIndex = 0;
	}

	private parseContent(content: string): string {
		let cleaned = stripImSepMarkers(content).trim();
		if (this.perItemCollapsedMode) {
			cleaned = cleaned.replace(/^\*\*[^*]+\*\*\s*\n+(?:\s*\n)*/, '').trim();
		}
		return cleaned;
	}

	// @TODO: @justschen Convert to template for each setting?
	protected override initContent(): HTMLElement {
		this.wrapper = $('.chat-used-context-list.chat-thinking-collapsible');
		this.wrapper.classList.toggle('chat-thinking-per-item-mode', this.perItemCollapsedMode);
		if (this.perItemCollapsedMode) {
			this.createThinkingItemContainer();
			if (this.currentThinkingValue) {
				this.renderMarkdown(this.currentThinkingValue);
			}
			return this.wrapper;
		} else if (this.fixedScrollingMode) {
			this.fixedContainer = $('.chat-thinking-fixed-height-controller');
			const header = $('.chat-thinking-fixed-header');

			const button = this.headerButton = this._register(new ButtonWithIcon(header, {}));
			button.label = this.defaultTitle;
			button.icon = ThemeIcon.modify(Codicon.loading, 'spin');
			this.caret = $('.codicon.codicon-chevron-right.chat-thinking-fixed-caret');
			button.element.appendChild(this.caret);

			this.fixedScrollViewport = this.wrapper;
			this.textContainer = $('.chat-thinking-item.markdown-content');
			this.wrapper.appendChild(this.textContainer);

			this.fixedContainer.appendChild(header);
			this.fixedContainer.appendChild(this.wrapper);

			this._register(button.onDidClick(() => this.setFixedCollapsedState(!this.fixedCollapsed, true)));

			if (this.currentThinkingValue) {
				this.renderMarkdown(this.currentThinkingValue);
			}
			this.setFixedCollapsedState(this.fixedCollapsed);
			return this.fixedContainer;
		} else {
			this.textContainer = $('.chat-thinking-item.markdown-content');
			this.wrapper.appendChild(this.textContainer);
			if (this.currentThinkingValue) {
				this.renderMarkdown(this.currentThinkingValue);
			}
			return this.wrapper;
		}
	}

	// handles chevrons outside of icons because the icon is already filled
	private setFixedCollapsedState(collapsed: boolean, userInitiated?: boolean): void {
		if (!this.fixedScrollingMode || !this.fixedContainer) {
			return;
		}
		this.fixedCollapsed = collapsed;
		this.fixedContainer.classList.toggle('collapsed', collapsed);
		if (this.caret) {
			this.caret.classList.toggle('codicon-chevron-right', collapsed);
			this.caret.classList.toggle('codicon-chevron-down', !collapsed);
		}
		if (this.fixedCollapsed && userInitiated) {
			const fixedScrollViewport = this.fixedScrollViewport ?? this.wrapper;
			if (fixedScrollViewport) {
				fixedScrollViewport.scrollTop = fixedScrollViewport.scrollHeight;
			}
		}
		this._onDidChangeHeight.fire();
	}

	private createThinkingItemContainer(): void {
		const itemWrapper = $('.chat-thinking-item-wrapper');
		const header = $('.chat-thinking-item-header');
		const button = this.headerButton = this._register(new ButtonWithIcon(header, {}));
		button.label = this.currentTitle ?? this.defaultTitle;
		button.icon = Codicon.chevronRight;

		const body = $('.chat-thinking-item.markdown-content');

		const setPerItemCollapsedState = (collapsed: boolean) => {
			body.classList.toggle('hidden', collapsed);
			itemWrapper.classList.toggle('collapsed', collapsed);
			if (this.headerButton) {
				this.headerButton.icon = collapsed ? Codicon.chevronRight : Codicon.chevronDown;
			}
			this._onDidChangeHeight.fire();
		};

		const toggle = () => setPerItemCollapsedState(!body.classList.contains('hidden'));

		this._register(button.onDidClick(() => toggle()));

		itemWrapper.appendChild(header);
		itemWrapper.appendChild(body);
		this.wrapper.appendChild(itemWrapper);

		setPerItemCollapsedState(this.perItemCollapsedMode);
		this.textContainer = body;
	}

	private renderMarkdown(content: string): void {
		if (this.markdownResult) {
			this.markdownResult.dispose();
			this.markdownResult = undefined;
		}

		const cleanedContent = this.parseContent(content);
		if (!cleanedContent) {
			return;
		}

		clearNode(this.textContainer);
		this.markdownResult = this._register(this.renderer.render(new MarkdownString(cleanedContent)));
		this.textContainer.appendChild(this.markdownResult.element);
	}

	public resetId(): void {
		this.id = undefined;
	}

	public collapseContent(): void {
		this.setExpanded(false);
	}

	public updateThinking(content: IChatThinkingPart): void {
		const raw = extractTextFromPart(content);
		const next = this.parseContent(raw);
		if (next === this.currentThinkingValue) {
			return;
		}
		this.currentThinkingValue = next;
		this.renderMarkdown(next);

		if (this.fixedScrollingMode) {
			const container = this.fixedScrollViewport ?? this.textContainer;
			if (container) {
				container.scrollTop = container.scrollHeight;
			}
		}

		// if title is present now (e.g., arrived mid-stream), update the header label
		if (!this.fixedScrollingMode) {
			const maybeTitle = extractTitleFromThinkingContent(raw);
			if (maybeTitle && maybeTitle !== this.currentTitle) {
				this.setTitle(maybeTitle);
				this.currentTitle = maybeTitle;
			}
		}
	}

	public finalizeTitleIfDefault(): void {
		if (this.currentTitle === this.defaultTitle) {
			const suffix = localize('chat.thinking.fixed.done.generic', 'Thought for a few seconds');
			this.setTitle(suffix);
			this.currentTitle = suffix;
		}

		if (this.fixedScrollingMode) {
			if (this.fixedContainer) {
				this.fixedContainer.classList.add('finished');
				this.setFixedCollapsedState(true);
				if (this.headerButton) {
					this.headerButton.icon = Codicon.passFilled;
				}
			}
		}
	}

	public appendItem(content: HTMLElement): void {
		this.wrapper.appendChild(content);
	}

	// makes a new text container. when we update, we now update this container.
	public setupThinkingContainer(content: IChatThinkingPart, context: IChatContentPartRenderContext) {
		if (this.perItemCollapsedMode) {
			this.createThinkingItemContainer();
		} else {
			this.textContainer = $('.chat-thinking-item.markdown-content');
			this.wrapper.appendChild(this.textContainer);
		}
		this.id = content?.id;
		this.updateThinking(content);
	}

	protected override setTitle(title: string): void {
		if (!this.perItemCollapsedMode && !this.fixedScrollingMode) {
			super.setTitle(title);
		}
		if (this.headerButton) {
			this.headerButton.label = title;
		}
	}

	hasSameContent(other: IChatRendererContent, _followingContent: IChatRendererContent[], _element: ChatListItem): boolean {

		// only need this check if we are adding tools into thinking dropdown.
		// if (other.kind === 'toolInvocation' || other.kind === 'toolInvocationSerialized') {
		// 	return true;
		// }

		if (other.kind !== 'thinking') {
			return false;
		}

		const otherId = other?.id;
		const thisId = this.id;

		// one off case where we have no ids, we compare text instead.
		if (otherId === undefined && thisId === undefined) {
			const rawValue = other.value;
			const otherValueStr = typeof rawValue === 'string' ? rawValue : Array.isArray(rawValue) ? rawValue.join('') : '';
			const otherValueNormalized = otherValueStr.trim();
			return this.parseContent(otherValueNormalized) === this.currentThinkingValue;
		}

		return otherId !== thisId;
	}

	override dispose(): void {
		if (this.markdownResult) {
			this.markdownResult.dispose();
			this.markdownResult = undefined;
		}
		super.dispose();
	}
}<|MERGE_RESOLUTION|>--- conflicted
+++ resolved
@@ -13,10 +13,7 @@
 import { IChatRendererContent } from '../../common/chatViewModel.js';
 import { ChatListItem } from '../chat.js';
 import { ChatCollapsibleContentPart } from './chatCollapsibleContentPart.js';
-<<<<<<< HEAD
 import { IChatContentPart, IChatContentPartRenderContext } from './chatContentParts.js';
-=======
-import { localize } from '../../../../../nls.js';
 import { ButtonWithIcon } from '../../../../../base/browser/ui/button/button.js';
 import { Codicon } from '../../../../../base/common/codicons.js';
 import { ThemeIcon } from '../../../../../base/common/themables.js';
@@ -24,7 +21,6 @@
 function stripImSepMarkers(text: string): string {
 	return text.replace(/<\|im_sep\|>(\*{4,})?/g, '');
 }
->>>>>>> 1217722c
 
 function extractTextFromPart(content: IChatThinkingPart): string {
 	const raw = Array.isArray(content.value) ? content.value.join('') : (content.value || '');
@@ -296,8 +292,13 @@
 		if (!this.perItemCollapsedMode && !this.fixedScrollingMode) {
 			super.setTitle(title);
 		}
-		if (this.headerButton) {
-			this.headerButton.label = title;
+		if (this.currentHeaderElement) {
+			const labelSpan = this.currentHeaderElement.querySelector('.chat-thinking-item-header-label');
+			if (labelSpan) {
+				labelSpan.textContent = title;
+			} else {
+				this.currentHeaderElement.textContent = title;
+			}
 		}
 	}
 
