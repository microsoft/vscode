/*---------------------------------------------------------------------------------------------
 *  Copyright (c) Microsoft Corporation. All rights reserved.
 *  Licensed under the MIT License. See License.txt in the project root for license information.
 *--------------------------------------------------------------------------------------------*/

import { h } from '../../../../../../base/browser/dom.js';
import { ActionBar } from '../../../../../../base/browser/ui/actionbar/actionbar.js';
import { Codicon } from '../../../../../../base/common/codicons.js';
import { KeyCode, KeyMod } from '../../../../../../base/common/keyCodes.js';
import { isMarkdownString, MarkdownString } from '../../../../../../base/common/htmlContent.js';
import { IInstantiationService } from '../../../../../../platform/instantiation/common/instantiation.js';
import { IPreferencesService, type IOpenSettingsOptions } from '../../../../../services/preferences/common/preferences.js';
import { migrateLegacyTerminalToolSpecificData } from '../../../common/chat.js';
import { IChatToolInvocation, IChatToolInvocationSerialized, type IChatMarkdownContent, type IChatTerminalToolInvocationData, type ILegacyChatTerminalToolInvocationData } from '../../../common/chatService.js';
import { CodeBlockModelCollection } from '../../../common/codeBlockModelCollection.js';
import { IChatCodeBlockInfo } from '../../chat.js';
import { ChatQueryTitlePart } from '../chatConfirmationWidget.js';
import { IChatContentPartRenderContext } from '../chatContentParts.js';
import { ChatMarkdownContentPart, type IChatMarkdownContentPartOptions } from '../chatMarkdownContentPart.js';
import { ChatProgressSubPart } from '../chatProgressContentPart.js';
import { BaseChatToolInvocationSubPart } from './chatToolInvocationSubPart.js';
import '../media/chatTerminalToolProgressPart.css';
import { TerminalContribSettingId } from '../../../../terminal/terminalContribExports.js';
import { ConfigurationTarget } from '../../../../../../platform/configuration/common/configuration.js';
import type { ICodeBlockRenderOptions } from '../../codeBlockPart.js';
import { ChatConfiguration, CHAT_TERMINAL_OUTPUT_MAX_PREVIEW_LINES } from '../../../common/constants.js';
import { CommandsRegistry } from '../../../../../../platform/commands/common/commands.js';
import { MenuId, MenuRegistry } from '../../../../../../platform/actions/common/actions.js';
import { ITerminalChatService, ITerminalEditorService, ITerminalGroupService, ITerminalInstance, ITerminalService } from '../../../../terminal/browser/terminal.js';
import { Action, IAction } from '../../../../../../base/common/actions.js';
import { MutableDisposable, toDisposable, type IDisposable } from '../../../../../../base/common/lifecycle.js';
import { ThemeIcon } from '../../../../../../base/common/themables.js';
import * as dom from '../../../../../../base/browser/dom.js';
import { DomScrollableElement } from '../../../../../../base/browser/ui/scrollbar/scrollableElement.js';
import { ScrollbarVisibility } from '../../../../../../base/common/scrollable.js';
import { localize } from '../../../../../../nls.js';
import { TerminalLocation } from '../../../../../../platform/terminal/common/terminal.js';
import { ITerminalCommand, TerminalCapability, type ICommandDetectionCapability } from '../../../../../../platform/terminal/common/capabilities/capabilities.js';
import { IMarkdownRenderer } from '../../../../../../platform/markdown/browser/markdownRenderer.js';
import { URI } from '../../../../../../base/common/uri.js';
import * as domSanitize from '../../../../../../base/browser/domSanitize.js';
import { DomSanitizerConfig } from '../../../../../../base/browser/domSanitize.js';
import { allowedMarkdownHtmlAttributes } from '../../../../../../base/browser/markdownRenderer.js';
import { stripIcons } from '../../../../../../base/common/iconLabels.js';
import { IAccessibleViewService } from '../../../../../../platform/accessibility/browser/accessibleView.js';
import { IContextKey, IContextKeyService } from '../../../../../../platform/contextkey/common/contextkey.js';
import { AccessibilityVerbositySettingId } from '../../../../accessibility/browser/accessibilityConfiguration.js';
import { ChatContextKeys } from '../../../common/chatContextKeys.js';
import { EditorPool } from '../chatContentCodePools.js';
import { KeybindingWeight, KeybindingsRegistry } from '../../../../../../platform/keybinding/common/keybindingsRegistry.js';
import { IKeybindingService } from '../../../../../../platform/keybinding/common/keybinding.js';

const MAX_TERMINAL_OUTPUT_PREVIEW_HEIGHT = 200;

const sanitizerConfig = Object.freeze<DomSanitizerConfig>({
	allowedTags: {
		augment: ['b', 'i', 'u', 'code', 'span', 'div', 'body', 'pre'],
	},
	allowedAttributes: {
		augment: [...allowedMarkdownHtmlAttributes, 'style']
	}
});

let lastFocusedProgressPart: ChatTerminalToolProgressPart | undefined;
const activeTerminalToolProgressParts = new Set<ChatTerminalToolProgressPart>();
let mostRecentProgressPart: ChatTerminalToolProgressPart | undefined;

function getLastActiveProgressPart(): ChatTerminalToolProgressPart | undefined {
	let result: ChatTerminalToolProgressPart | undefined;
	for (const part of activeTerminalToolProgressParts) {
		result = part;
	}
	return result;
}

/**
 * Remembers whether a tool invocation was last expanded so state survives virtualization re-renders.
 */
const expandedStateByInvocation = new WeakMap<IChatToolInvocation | IChatToolInvocationSerialized, boolean>();

export class ChatTerminalToolProgressPart extends BaseChatToolInvocationSubPart {
	public readonly domNode: HTMLElement;

	private readonly _actionBar = this._register(new MutableDisposable<ActionBar>());

	private readonly _outputContainer: HTMLElement;
	private readonly _outputBody: HTMLElement;
	private readonly _titlePart: HTMLElement;
	private _outputScrollbar: DomScrollableElement | undefined;
	private _outputContent: HTMLElement | undefined;
	private _outputResizeObserver: ResizeObserver | undefined;
	private _renderedOutputHeight: number | undefined;
	private readonly _terminalOutputContextKey: IContextKey<boolean>;
	private readonly _outputAriaLabelBase: string;
	private readonly _displayCommand: string;
	private _lastOutputTruncated = false;

	private readonly _showOutputAction = this._register(new MutableDisposable<ToggleChatTerminalOutputAction>());
	private _showOutputActionAdded = false;
	private readonly _focusAction = this._register(new MutableDisposable<FocusChatInstanceAction>());

	private readonly _terminalData: IChatTerminalToolInvocationData;
	private _terminalCommandUri: URI | undefined;
	private _storedCommandId: string | undefined;
	private readonly _isSerializedInvocation: boolean;
	private _terminalInstance: ITerminalInstance | undefined;

	private markdownPart: ChatMarkdownContentPart | undefined;
	public get codeblocks(): IChatCodeBlockInfo[] {
		return this.markdownPart?.codeblocks ?? [];
	}

	constructor(
		toolInvocation: IChatToolInvocation | IChatToolInvocationSerialized,
		terminalData: IChatTerminalToolInvocationData | ILegacyChatTerminalToolInvocationData,
		context: IChatContentPartRenderContext,
		renderer: IMarkdownRenderer,
		editorPool: EditorPool,
		currentWidthDelegate: () => number,
		codeBlockStartIndex: number,
		codeBlockModelCollection: CodeBlockModelCollection,
		@IInstantiationService private readonly _instantiationService: IInstantiationService,
		@ITerminalChatService private readonly _terminalChatService: ITerminalChatService,
		@ITerminalService private readonly _terminalService: ITerminalService,
		@IContextKeyService private readonly _contextKeyService: IContextKeyService,
		@IAccessibleViewService private readonly _accessibleViewService: IAccessibleViewService,
		@IKeybindingService private readonly _keybindingService: IKeybindingService,
	) {
		super(toolInvocation);

		terminalData = migrateLegacyTerminalToolSpecificData(terminalData);
		this._terminalData = terminalData;
		this._terminalCommandUri = terminalData.terminalCommandUri ? URI.revive(terminalData.terminalCommandUri) : undefined;
		this._storedCommandId = this._terminalCommandUri ? new URLSearchParams(this._terminalCommandUri.query ?? '').get('command') ?? undefined : undefined;
		this._isSerializedInvocation = (toolInvocation.kind === 'toolInvocationSerialized');

		const elements = h('.chat-terminal-content-part@container', [
			h('.chat-terminal-content-title@title'),
			h('.chat-terminal-content-message@message'),
			h('.chat-terminal-output-container@output')
		]);

		const command = terminalData.commandLine.userEdited ?? terminalData.commandLine.toolEdited ?? terminalData.commandLine.original;
		this._displayCommand = stripIcons(command);
		this._terminalOutputContextKey = ChatContextKeys.inChatTerminalToolOutput.bindTo(this._contextKeyService);
		this._outputAriaLabelBase = localize('chatTerminalOutputAriaLabel', 'Terminal output for {0}', this._displayCommand);

		this._titlePart = elements.title;
		const titlePart = this._register(_instantiationService.createInstance(
			ChatQueryTitlePart,
			elements.title,
			new MarkdownString([
				`$(${Codicon.terminal.id})`,
				``,
				`\`\`\`${terminalData.language}`,
				`${command.replaceAll('```', '\\`\\`\\`')}`,
				`\`\`\``
			].join('\n'), { supportThemeIcons: true }),
			undefined,
		));
		this._register(titlePart.onDidChangeHeight(() => this._onDidChangeHeight.fire()));

		// Wait for terminal reconnection to ensure the terminal instance is available
		this._terminalService.whenConnected.then(async () => {
			// Append the action bar element after the title has been populated so flex order hacks aren't required.
			const actionBarEl = h('.chat-terminal-action-bar@actionBar');
			elements.title.append(actionBarEl.root);
			await this._createActionBar({ actionBar: actionBarEl.actionBar });
		});
		let pastTenseMessage: string | undefined;
		if (toolInvocation.pastTenseMessage) {
			pastTenseMessage = `${typeof toolInvocation.pastTenseMessage === 'string' ? toolInvocation.pastTenseMessage : toolInvocation.pastTenseMessage.value}`;
		}
		const markdownContent = new MarkdownString(pastTenseMessage, {
			supportThemeIcons: true,
			isTrusted: isMarkdownString(toolInvocation.pastTenseMessage) ? toolInvocation.pastTenseMessage.isTrusted : false,
		});
		const chatMarkdownContent: IChatMarkdownContent = {
			kind: 'markdownContent',
			content: markdownContent,
		};

		const codeBlockRenderOptions: ICodeBlockRenderOptions = {
			hideToolbar: true,
			reserveWidth: 19,
			verticalPadding: 5,
			editorOptions: {
				wordWrap: 'on'
			}
		};

		const markdownOptions: IChatMarkdownContentPartOptions = {
			codeBlockRenderOptions,
			accessibilityOptions: pastTenseMessage ? {
				statusMessage: localize('terminalToolCommand', '{0}', stripIcons(pastTenseMessage))
			} : undefined
		};

		this.markdownPart = this._register(_instantiationService.createInstance(ChatMarkdownContentPart, chatMarkdownContent, context, editorPool, false, codeBlockStartIndex, renderer, {}, currentWidthDelegate(), codeBlockModelCollection, markdownOptions));
		this._register(this.markdownPart.onDidChangeHeight(() => this._onDidChangeHeight.fire()));

		elements.message.append(this.markdownPart.domNode);
		this._outputContainer = elements.output;
		this._outputContainer.classList.add('collapsed');
		this._outputBody = dom.$('.chat-terminal-output-body');
		this._register(dom.addDisposableListener(this._outputContainer, dom.EventType.FOCUS_IN, () => this._handleOutputFocus()));
		this._register(dom.addDisposableListener(this._outputContainer, dom.EventType.FOCUS_OUT, e => this._handleOutputBlur(e as FocusEvent)));
		this._register(toDisposable(() => this._handleDispose()));
		this._register(this._keybindingService.onDidUpdateKeybindings(() => {
			this._focusAction.value?.refreshKeybindingTooltip();
			this._showOutputAction.value?.refreshKeybindingTooltip();
		}));

		const progressPart = this._register(_instantiationService.createInstance(ChatProgressSubPart, elements.container, this.getIcon(), terminalData.autoApproveInfo));
		this.domNode = progressPart.domNode;
<<<<<<< HEAD
		activeTerminalToolProgressParts.add(this);
		mostRecentProgressPart = this;
=======

		if (expandedStateByInvocation.get(toolInvocation)) {
			void this._toggleOutput(true);
		}
>>>>>>> 76c0c22b
	}

	private async _createActionBar(elements: { actionBar: HTMLElement }): Promise<void> {
		this._actionBar.value = new ActionBar(elements.actionBar, {});

		const terminalToolSessionId = this._terminalData.terminalToolSessionId;
		if (!terminalToolSessionId) {
			this._addActions();
			return;
		}

		const attachInstance = async (instance: ITerminalInstance | undefined) => {
			if (this._store.isDisposed) {
				return;
			}
			if (!instance) {
				if (this._isSerializedInvocation) {
					this._clearCommandAssociation();
				}
				this._addActions(undefined, terminalToolSessionId);
				return;
			}
			const isNewInstance = this._terminalInstance !== instance;
			if (isNewInstance) {
				this._terminalInstance = instance;
				this._registerInstanceListener(instance);
			}
			// Always call _addActions to ensure actions are added, even if instance was set earlier
			// (e.g., by _renderOutputIfNeeded during expanded state restoration)
			this._addActions(instance, terminalToolSessionId);
		};

		const initialInstance = await this._terminalChatService.getTerminalInstanceByToolSessionId(terminalToolSessionId);
		await attachInstance(initialInstance);

		if (!initialInstance) {
			this._addActions(undefined, terminalToolSessionId);
		}

		if (this._store.isDisposed) {
			return;
		}

		const listener = this._store.add(this._terminalChatService.onDidRegisterTerminalInstanceWithToolSession(async instance => {
			const registeredInstance = await this._terminalChatService.getTerminalInstanceByToolSessionId(terminalToolSessionId);
			if (instance !== registeredInstance) {
				return;
			}
			this._store.delete(listener);
			await attachInstance(instance);
		}));
	}

	private _addActions(terminalInstance?: ITerminalInstance, terminalToolSessionId?: string): void {
		if (!this._actionBar.value || this._store.isDisposed) {
			return;
		}
		const actionBar = this._actionBar.value;
		const existingFocus = this._focusAction.value;
		if (existingFocus) {
			const existingIndex = actionBar.viewItems.findIndex(item => item.action === existingFocus);
			if (existingIndex >= 0) {
				actionBar.pull(existingIndex);
			}
		}

		const canFocus = !!terminalInstance;
		if (canFocus) {
			const isTerminalHidden = terminalInstance && terminalToolSessionId ? this._terminalChatService.isBackgroundTerminal(terminalToolSessionId) : false;
			const resolvedCommand = this._getResolvedCommand(terminalInstance);
			const focusAction = this._instantiationService.createInstance(FocusChatInstanceAction, terminalInstance, resolvedCommand, this._terminalCommandUri, this._storedCommandId, isTerminalHidden);
			this._focusAction.value = focusAction;
			actionBar.push(focusAction, { icon: true, label: false, index: 0 });
		} else {
			this._focusAction.clear();
		}

		this._ensureShowOutputAction();
	}

	private _getResolvedCommand(instance?: ITerminalInstance): ITerminalCommand | undefined {
		const target = instance ?? this._terminalInstance;
		if (!target) {
			return undefined;
		}
		return this._resolveCommand(target);
	}

	private _ensureShowOutputAction(): void {
		if (!this._actionBar.value) {
			return;
		}
		const command = this._getResolvedCommand();
		const hasStoredOutput = !!this._terminalData.terminalCommandOutput;
		if (!command && !hasStoredOutput) {
			return;
		}
		let showOutputAction = this._showOutputAction.value;
		if (!showOutputAction) {
			showOutputAction = new ToggleChatTerminalOutputAction(expanded => this._toggleOutput(expanded), this._keybindingService);
			this._showOutputAction.value = showOutputAction;
			if (command?.exitCode) {
				this._toggleOutput(true);
			}
		}
		showOutputAction.syncPresentation(this._outputContainer.classList.contains('expanded'));

		const actionBar = this._actionBar.value;
		if (this._showOutputActionAdded) {
			const existingIndex = actionBar.viewItems.findIndex(item => item.action === showOutputAction);
			if (existingIndex >= 0 && existingIndex !== actionBar.length() - 1) {
				actionBar.pull(existingIndex);
				this._showOutputActionAdded = false;
			} else if (existingIndex >= 0) {
				return;
			}
		}

		if (this._showOutputActionAdded) {
			return;
		}
		actionBar.push([showOutputAction], { icon: true, label: false });
		this._showOutputActionAdded = true;
	}

	private _clearCommandAssociation(): void {
		this._terminalCommandUri = undefined;
		this._storedCommandId = undefined;
		if (this._terminalData.terminalCommandUri) {
			delete this._terminalData.terminalCommandUri;
		}
		if (this._terminalData.terminalToolSessionId) {
			delete this._terminalData.terminalToolSessionId;
		}
	}

	private _registerInstanceListener(terminalInstance: ITerminalInstance): void {
		const commandDetectionListener = this._register(new MutableDisposable<IDisposable>());
		const tryResolveCommand = async (): Promise<ITerminalCommand | undefined> => {
			const resolvedCommand = this._resolveCommand(terminalInstance);
			this._addActions(terminalInstance, this._terminalData.terminalToolSessionId);
			return resolvedCommand;
		};

		const attachCommandDetection = async (commandDetection: ICommandDetectionCapability | undefined) => {
			commandDetectionListener.clear();
			if (!commandDetection) {
				await tryResolveCommand();
				return;
			}

			commandDetectionListener.value = commandDetection.onCommandFinished(() => {
				this._addActions(terminalInstance, this._terminalData.terminalToolSessionId);
				commandDetectionListener.clear();
			});
			const resolvedImmediately = await tryResolveCommand();
			if (resolvedImmediately?.endMarker) {
				return;
			}
		};

		attachCommandDetection(terminalInstance.capabilities.get(TerminalCapability.CommandDetection));
		this._register(terminalInstance.capabilities.onDidAddCommandDetectionCapability(cd => attachCommandDetection(cd)));

		const instanceListener = this._register(terminalInstance.onDisposed(() => {
			if (this._terminalInstance === terminalInstance) {
				this._terminalInstance = undefined;
			}
			this._clearCommandAssociation();
			commandDetectionListener.clear();
			this._actionBar.value?.clear();
			this._focusAction.clear();
			this._showOutputActionAdded = false;
			this._showOutputAction.clear();
			this._addActions(undefined, this._terminalData.terminalToolSessionId);
			instanceListener.dispose();
		}));
	}

	private async _toggleOutput(expanded: boolean): Promise<boolean> {
		const currentlyExpanded = this._outputContainer.classList.contains('expanded');
		if (expanded === currentlyExpanded) {
			this._showOutputAction.value?.syncPresentation(currentlyExpanded);
			return false;
		}

		this._setOutputExpanded(expanded);

		if (!expanded) {
			this._layoutOutput();
			this._showOutputAction.value?.syncPresentation(false);
			this._renderedOutputHeight = undefined;
			this._onDidChangeHeight.fire();
			return true;
		}

		const didCreate = await this._renderOutputIfNeeded();
		this._layoutOutput();
		this._scrollOutputToBottom();
		if (didCreate) {
			this._scheduleOutputRelayout();
		}
		this._showOutputAction.value?.syncPresentation(expanded);
		return true;
	}

	private _setOutputExpanded(expanded: boolean): void {
		this._outputContainer.classList.toggle('expanded', expanded);
		this._outputContainer.classList.toggle('collapsed', !expanded);
		this._titlePart.classList.toggle('expanded', expanded);
		expandedStateByInvocation.set(this.toolInvocation, expanded);
	}

	private async _renderOutputIfNeeded(): Promise<boolean> {
		if (this._outputContent) {
			this._ensureOutputResizeObserver();
			return false;
		}

		if (!this._terminalInstance && this._terminalData.terminalToolSessionId) {
			this._terminalInstance = await this._terminalChatService.getTerminalInstanceByToolSessionId(this._terminalData.terminalToolSessionId);
		}
		const output = await this._collectOutput(this._terminalInstance);
		const serializedOutput = output ?? this._getStoredCommandOutput();
		if (!serializedOutput) {
			return false;
		}
		const content = this._renderOutput(serializedOutput);
		const theme = this._terminalInstance?.xterm?.getXtermTheme() ?? this._terminalData.terminalTheme;
		if (theme && !content.classList.contains('chat-terminal-output-content-empty')) {
			// eslint-disable-next-line no-restricted-syntax
			const inlineTerminal = content.querySelector('div');
			if (inlineTerminal) {
				inlineTerminal.style.setProperty('background-color', theme.background || 'transparent');
				inlineTerminal.style.setProperty('color', theme.foreground || 'inherit');
			}
		}

		this._outputBody.replaceChildren(content);
		this._outputContent = content;
		if (!this._outputScrollbar) {
			this._outputScrollbar = this._register(new DomScrollableElement(this._outputBody, {
				vertical: ScrollbarVisibility.Auto,
				horizontal: ScrollbarVisibility.Auto,
				handleMouseWheel: true
			}));
			const scrollableDomNode = this._outputScrollbar.getDomNode();
			scrollableDomNode.tabIndex = 0;
			scrollableDomNode.style.maxHeight = `${MAX_TERMINAL_OUTPUT_PREVIEW_HEIGHT}px`;
			this._outputContainer.appendChild(scrollableDomNode);
			this._ensureOutputResizeObserver();
			this._outputContent = undefined;
			this._renderedOutputHeight = undefined;
		} else {
			this._ensureOutputResizeObserver();
		}
		this._updateOutputAriaLabel();

		return true;
	}

	private _scrollOutputToBottom(): void {
		if (!this._outputScrollbar) {
			return;
		}
		const dimensions = this._outputScrollbar.getScrollDimensions();
		this._outputScrollbar.setScrollPosition({ scrollTop: dimensions.scrollHeight });
	}

	private _scheduleOutputRelayout(): void {
		dom.getActiveWindow().requestAnimationFrame(() => {
			this._layoutOutput();
			this._scrollOutputToBottom();
		});
	}

	private _layoutOutput(): void {
		if (!this._outputScrollbar || !this._outputContainer.classList.contains('expanded')) {
			return;
		}
		const scrollableDomNode = this._outputScrollbar.getDomNode();
		const viewportHeight = Math.min(this._getOutputContentHeight(), MAX_TERMINAL_OUTPUT_PREVIEW_HEIGHT);
		scrollableDomNode.style.height = `${viewportHeight}px`;
		this._outputScrollbar.scanDomNode();
		if (this._renderedOutputHeight !== viewportHeight) {
			this._renderedOutputHeight = viewportHeight;
			this._onDidChangeHeight.fire();
		}
	}

	private _getOutputContentHeight(): number {
		const firstChild = this._outputBody.firstElementChild as HTMLElement | null;
		if (!firstChild) {
			return this._outputBody.scrollHeight;
		}
		const style = dom.getComputedStyle(this._outputBody);
		const paddingTop = Number.parseFloat(style.paddingTop || '0');
		const paddingBottom = Number.parseFloat(style.paddingBottom || '0');
		const padding = paddingTop + paddingBottom;

		return firstChild.scrollHeight + padding;
	}

	private _ensureOutputResizeObserver(): void {
		if (this._outputResizeObserver || !this._outputScrollbar) {
			return;
		}
		const observer = new ResizeObserver(() => this._layoutOutput());
		observer.observe(this._outputContainer);
		this._outputResizeObserver = observer;
		this._register(toDisposable(() => {
			observer.disconnect();
			this._outputResizeObserver = undefined;
		}));
	}

	private _handleOutputFocus(): void {
		this._terminalOutputContextKey.set(true);
		lastFocusedProgressPart = this;
		this._updateOutputAriaLabel();
	}

	private _handleOutputBlur(event: FocusEvent): void {
		const nextTarget = event.relatedTarget as HTMLElement | null;
		if (nextTarget && this._outputContainer.contains(nextTarget)) {
			return;
		}
		this._terminalOutputContextKey.reset();
		this._clearLastFocusedPart();
	}

	private _handleDispose(): void {
		this._terminalOutputContextKey.reset();
		this._clearLastFocusedPart();
		activeTerminalToolProgressParts.delete(this);
		if (mostRecentProgressPart === this) {
			mostRecentProgressPart = getLastActiveProgressPart();
		}
	}

	private _clearLastFocusedPart(): void {
		if (lastFocusedProgressPart === this) {
			lastFocusedProgressPart = undefined;
		}
	}

	private _updateOutputAriaLabel(): void {
		if (!this._outputScrollbar) {
			return;
		}
		const scrollableDomNode = this._outputScrollbar.getDomNode();
		scrollableDomNode.setAttribute('role', 'region');
		const accessibleViewHint = this._accessibleViewService.getOpenAriaHint(AccessibilityVerbositySettingId.TerminalChatOutput);
		const label = accessibleViewHint
			? this._outputAriaLabelBase + ', ' + accessibleViewHint
			: this._outputAriaLabelBase;
		scrollableDomNode.setAttribute('aria-label', label);
	}

	public getCommandAndOutputAsText(): string | undefined {
		const commandHeader = localize('chatTerminalOutputAccessibleViewHeader', 'Command: {0}', this._displayCommand);
		const command = this._getResolvedCommand();
		const output = command?.getOutput()?.trimEnd();
		if (!output) {
			return `${commandHeader}\n${localize('chat.terminalOutputEmpty', 'No output was produced by the command.')}`;
		}
		let result = `${commandHeader}\n${output}`;
		if (this._lastOutputTruncated) {
			result += `\n\n${localize('chat.terminalOutputTruncated', 'Output truncated to first {0} lines.', CHAT_TERMINAL_OUTPUT_MAX_PREVIEW_LINES)}`;
		}
		return result;
	}

	public focusOutput(): void {
		this._outputScrollbar?.getDomNode().focus();
	}

	public async focusTerminal(): Promise<void> {
		if (this._focusAction.value) {
			await this._focusAction.value.run();
			return;
		}
		if (this._terminalCommandUri) {
			this._terminalService.openResource(this._terminalCommandUri);
		}
	}

	public async expandOutputAndFocus(): Promise<void> {
		if (!this._outputContainer.classList.contains('expanded')) {
			await this._toggleOutput(true);
		} else {
			await this._renderOutputIfNeeded();
			this._layoutOutput();
			this._scrollOutputToBottom();
		}
		this.focusOutput();
	}

	private async _collectOutput(terminalInstance: ITerminalInstance | undefined): Promise<{ text: string; truncated: boolean } | undefined> {
		const commandDetection = terminalInstance?.capabilities.get(TerminalCapability.CommandDetection);
		const commands = commandDetection?.commands;
		const xterm = await terminalInstance?.xtermReadyPromise;
		if (!commands || commands.length === 0 || !terminalInstance || !xterm) {
			return;
		}
		const commandId = this._terminalData.terminalCommandId ?? this._storedCommandId;
		if (!commandId) {
			return;
		}
		const command = commands.find(c => c.id === commandId);
		if (!command?.endMarker) {
			return;
		}
		const result = await xterm.getCommandOutputAsHtml(command, CHAT_TERMINAL_OUTPUT_MAX_PREVIEW_LINES);
		return { text: result.text, truncated: result.truncated ?? false };
	}

	private _getStoredCommandOutput(): { text: string; truncated: boolean } | undefined {
		const stored = this._terminalData.terminalCommandOutput;
		if (!stored?.text) {
			return undefined;
		}
		return {
			text: stored.text,
			truncated: stored.truncated ?? false
		};
	}

	private _renderOutput(result: { text: string; truncated: boolean }): HTMLElement {
		this._lastOutputTruncated = result.truncated;
		const container = document.createElement('div');
		container.classList.add('chat-terminal-output-content');

		if (result.text.trim() === '') {
			container.classList.add('chat-terminal-output-content-empty');
			const empty = document.createElement('div');
			empty.classList.add('chat-terminal-output-empty');
			empty.textContent = localize('chat.terminalOutputEmpty', 'No output was produced by the command.');
			container.appendChild(empty);
		} else {
			const pre = document.createElement('pre');
			pre.classList.add('chat-terminal-output');
			domSanitize.safeSetInnerHtml(pre, result.text, sanitizerConfig);
			container.appendChild(pre);
		}

		if (result.truncated) {
			const note = document.createElement('div');
			note.classList.add('chat-terminal-output-info');
			note.textContent = localize('chat.terminalOutputTruncated', 'Output truncated to first {0} lines.', CHAT_TERMINAL_OUTPUT_MAX_PREVIEW_LINES);
			container.appendChild(note);
		}

		return container;
	}

	private _resolveCommand(instance: ITerminalInstance): ITerminalCommand | undefined {
		const commandDetection = instance.capabilities.get(TerminalCapability.CommandDetection);
		const commands = commandDetection?.commands;
		if (!commands || commands.length === 0) {
			return undefined;
		}

		return commands.find(c => c.id === this._terminalData.terminalCommandId);
	}
}

export function getFocusedTerminalToolProgressPart(): ChatTerminalToolProgressPart | undefined {
	return lastFocusedProgressPart;
}

export function getMostRecentTerminalToolProgressPart(): ChatTerminalToolProgressPart | undefined {
	return mostRecentProgressPart;
}

export const focusMostRecentChatTerminalCommandId = 'workbench.action.chat.focusMostRecentChatTerminal';
export const focusMostRecentChatTerminalOutputCommandId = 'workbench.action.chat.focusMostRecentChatTerminalOutput';

KeybindingsRegistry.registerCommandAndKeybindingRule({
	id: focusMostRecentChatTerminalCommandId,
	weight: KeybindingWeight.WorkbenchContrib,
	when: ChatContextKeys.inChatSession,
	primary: KeyMod.CtrlCmd | KeyMod.Shift | KeyMod.Alt | KeyCode.KeyT,
	handler: async () => {
		const part = getMostRecentTerminalToolProgressPart();
		if (!part) {
			return;
		}
		await part.focusTerminal();
	}
});

KeybindingsRegistry.registerCommandAndKeybindingRule({
	id: focusMostRecentChatTerminalOutputCommandId,
	weight: KeybindingWeight.WorkbenchContrib,
	when: ChatContextKeys.inChatSession,
	primary: KeyMod.CtrlCmd | KeyMod.Shift | KeyMod.Alt | KeyCode.KeyO,
	handler: async () => {
		const part = getMostRecentTerminalToolProgressPart();
		if (!part) {
			return;
		}
		await part.expandOutputAndFocus();
	}
});

MenuRegistry.appendMenuItem(MenuId.CommandPalette, {
	command: {
		id: focusMostRecentChatTerminalCommandId,
		title: localize('chat.focusMostRecentTerminal', 'Chat: Focus Most Recent Terminal'),
	},
	when: ChatContextKeys.inChatSession
});

MenuRegistry.appendMenuItem(MenuId.CommandPalette, {
	command: {
		id: focusMostRecentChatTerminalOutputCommandId,
		title: localize('chat.focusMostRecentTerminalOutput', 'Chat: Focus Most Recent Terminal Output'),
	},
	when: ChatContextKeys.inChatSession
});

export const openTerminalSettingsLinkCommandId = '_chat.openTerminalSettingsLink';

CommandsRegistry.registerCommand(openTerminalSettingsLinkCommandId, async (accessor, scopeRaw: string) => {
	const preferencesService = accessor.get(IPreferencesService);

	if (scopeRaw === 'global') {
		preferencesService.openSettings({
			query: `@id:${ChatConfiguration.GlobalAutoApprove}`
		});
	} else {
		const scope = parseInt(scopeRaw);
		const target = !isNaN(scope) ? scope as ConfigurationTarget : undefined;
		const options: IOpenSettingsOptions = {
			jsonEditor: true,
			revealSetting: {
				key: TerminalContribSettingId.AutoApprove
			}
		};
		switch (target) {
			case ConfigurationTarget.APPLICATION: preferencesService.openApplicationSettings(options); break;
			case ConfigurationTarget.USER:
			case ConfigurationTarget.USER_LOCAL: preferencesService.openUserSettings(options); break;
			case ConfigurationTarget.USER_REMOTE: preferencesService.openRemoteSettings(options); break;
			case ConfigurationTarget.WORKSPACE:
			case ConfigurationTarget.WORKSPACE_FOLDER: preferencesService.openWorkspaceSettings(options); break;
			default: {
				// Fallback if something goes wrong
				preferencesService.openSettings({
					target: ConfigurationTarget.USER,
					query: `@id:${TerminalContribSettingId.AutoApprove}`,
				});
				break;
			}
		}
	}
});

class ToggleChatTerminalOutputAction extends Action implements IAction {
	private _expanded = false;

	constructor(
		private readonly _toggle: (expanded: boolean) => Promise<boolean>,
		private readonly _keybindingService: IKeybindingService,
	) {
		super(
			'chat.showTerminalOutput',
			localize('showTerminalOutput', 'Show Output'),
			ThemeIcon.asClassName(Codicon.chevronRight),
			true,
		);
		this._updateTooltip();
	}

	public override async run(): Promise<void> {
		const target = !this._expanded;
		await this._toggle(target);
	}

	public syncPresentation(expanded: boolean): void {
		this._expanded = expanded;
		this._updatePresentation();
		this._updateTooltip();
	}

	public refreshKeybindingTooltip(): void {
		this._updateTooltip();
	}

	private _updatePresentation(): void {
		if (this._expanded) {
			this.label = localize('hideTerminalOutput', 'Hide Output');
			this.class = ThemeIcon.asClassName(Codicon.chevronDown);
		} else {
			this.label = localize('showTerminalOutput', 'Show Output');
			this.class = ThemeIcon.asClassName(Codicon.chevronRight);
		}
	}

	private _updateTooltip(): void {
		const keybinding = this._keybindingService.lookupKeybinding(focusMostRecentChatTerminalOutputCommandId);
		const label = keybinding?.getLabel();
		this.tooltip = label ? `${this.label} (${label})` : this.label;
	}
}

export class FocusChatInstanceAction extends Action implements IAction {
	constructor(
		private _instance: ITerminalInstance | undefined,
		private _command: ITerminalCommand | undefined,
		private readonly _commandUri: URI | undefined,
		private readonly _commandId: string | undefined,
		isTerminalHidden: boolean,
		@ITerminalService private readonly _terminalService: ITerminalService,
		@ITerminalEditorService private readonly _terminalEditorService: ITerminalEditorService,
		@ITerminalGroupService private readonly _terminalGroupService: ITerminalGroupService,
		@IKeybindingService private readonly _keybindingService: IKeybindingService,
	) {
		super(
			'chat.focusTerminalInstance',
			isTerminalHidden ? localize('showTerminal', 'Show and Focus Terminal') : localize('focusTerminal', 'Focus Terminal'),
			ThemeIcon.asClassName(Codicon.openInProduct),
			true,
		);
		this._updateTooltip();
	}

	public override async run() {
		this.label = localize('focusTerminal', 'Focus Terminal');
		this._updateTooltip();
		if (this._instance) {
			this._terminalService.setActiveInstance(this._instance);
			if (this._instance.target === TerminalLocation.Editor) {
				this._terminalEditorService.openEditor(this._instance);
			} else {
				await this._terminalGroupService.showPanel(true);
			}
			this._terminalService.setActiveInstance(this._instance);
			await this._instance.focusWhenReady(true);
			const command = this._resolveCommand();
			if (command) {
				this._instance.xterm?.markTracker.revealCommand(command);
			}
			return;
		}

		if (this._commandUri) {
			this._terminalService.openResource(this._commandUri);
		}
	}

	public refreshKeybindingTooltip(): void {
		this._updateTooltip();
	}

	private _resolveCommand(): ITerminalCommand | undefined {
		if (this._command && !this._command.endMarker?.isDisposed) {
			return this._command;
		}
		if (!this._instance || !this._commandId) {
			return this._command;
		}
		const commandDetection = this._instance.capabilities.get(TerminalCapability.CommandDetection);
		const resolved = commandDetection?.commands.find(c => c.id === this._commandId);
		if (resolved) {
			this._command = resolved;
		}
		return this._command;
	}

	private _updateTooltip(): void {
		const keybinding = this._keybindingService.lookupKeybinding(focusMostRecentChatTerminalCommandId);
		const label = keybinding?.getLabel();
		this.tooltip = label ? `${this.label} (${label})` : this.label;
	}
}<|MERGE_RESOLUTION|>--- conflicted
+++ resolved
@@ -213,15 +213,12 @@
 
 		const progressPart = this._register(_instantiationService.createInstance(ChatProgressSubPart, elements.container, this.getIcon(), terminalData.autoApproveInfo));
 		this.domNode = progressPart.domNode;
-<<<<<<< HEAD
 		activeTerminalToolProgressParts.add(this);
 		mostRecentProgressPart = this;
-=======
 
 		if (expandedStateByInvocation.get(toolInvocation)) {
 			void this._toggleOutput(true);
 		}
->>>>>>> 76c0c22b
 	}
 
 	private async _createActionBar(elements: { actionBar: HTMLElement }): Promise<void> {
