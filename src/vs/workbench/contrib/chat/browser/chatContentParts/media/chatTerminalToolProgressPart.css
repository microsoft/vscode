--- conflicted
+++ resolved
@@ -35,13 +35,9 @@
 
 .chat-terminal-content-part .chat-terminal-content-title .chat-terminal-command-block {
 	display: flex;
-<<<<<<< HEAD
 	align-items: center;
 	gap: 0px;
-=======
 	align-items: flex-start;
-	gap: 6px;
->>>>>>> 12b6e19e
 	flex: 1 1 auto;
 	min-width: 0;
 }
