--- conflicted
+++ resolved
@@ -93,16 +93,15 @@
 	white-space: pre;
 	font-size: 12px;
 }
-<<<<<<< HEAD
+
 .chat-terminal-output div,
 .chat-terminal-output span {
 	height: auto !important;
 	line-height: normal !important;
-=======
+}
 
 .chat-terminal-output pre {
 	margin: 0;
->>>>>>> b1a74f6f
 }
 .chat-terminal-output-info {
 	color: var(--vscode-descriptionForeground);
