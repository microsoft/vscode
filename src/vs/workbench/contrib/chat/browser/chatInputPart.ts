--- conflicted
+++ resolved
@@ -194,8 +194,8 @@
 	}
 
 	/**
-	 * Check if the chat input part has any prompt file attachments.
-	 */
+  	* Check if the chat input part has any prompt file attachments.
+  	*/
 	get hasPromptFileAttachments(): boolean {
 		return this._attachmentModel.attachments.some(entry => {
 			return isPromptFileVariableEntry(entry) && entry.isRoot && this.promptsService.getPromptFileType(entry.value) === PromptsType.prompt;
@@ -285,8 +285,8 @@
 	private inputEditorHasFocus: IContextKey<boolean>;
 	private currentlyEditingInputKey!: IContextKey<boolean>;
 	/**
-	 * Context key is set when prompt instructions are attached.
-	 */
+  	* Context key is set when prompt instructions are attached.
+  	*/
 	private promptFileAttached: IContextKey<boolean>;
 	private chatModeKindKey: IContextKey<ChatModeKind>;
 	private withinEditSessionKey: IContextKey<boolean>;
@@ -371,9 +371,9 @@
 
 	private _attemptedWorkingSetEntriesCount: number = 0;
 	/**
-	 * The number of working set entries that the user actually wanted to attach.
-	 * This is less than or equal to {@link ChatInputPart.chatEditWorkingSetFiles}.
-	 */
+  	* The number of working set entries that the user actually wanted to attach.
+  	* This is less than or equal to {@link ChatInputPart.chatEditWorkingSetFiles}.
+  	*/
 	public get attemptedWorkingSetEntriesCount() {
 		return this._attemptedWorkingSetEntriesCount;
 	}
@@ -381,8 +381,8 @@
 	private readonly getInputState: () => IChatInputState;
 
 	/**
-	 * Number consumers holding the 'generating' lock.
-	 */
+  	* Number consumers holding the 'generating' lock.
+  	*/
 	private _generating?: { rc: number; defer: DeferredPromise<void> };
 
 	constructor(
@@ -626,9 +626,9 @@
 	}
 
 	/**
-	 * Create picker widgets for all registered option groups for the current session type.
-	 * Returns an array of all created widgets.
-	 */
+  	* Create picker widgets for all registered option groups for the current session type.
+  	* Returns an array of all created widgets.
+  	*/
 	private createChatSessionPickerWidgets(action: MenuItemAction): ChatSessionPickerActionItem[] {
 		// Helper to resolve chat session context
 		const resolveChatSessionContext = () => {
@@ -667,7 +667,7 @@
 					this.getOrCreateOptionEmitter(optionGroup.id).fire(option);
 					this.chatSessionsService.notifySessionOptionsChange(
 						ctx.chatSessionType,
-						ctx.chatSessionId,
+						ctx.chatSessionResource,
 						[{ optionId: optionGroup.id, value: option.id }]
 					).catch(err => this.logService.error(`Failed to notify extension of ${optionGroup.id} change:`, err));
 				},
@@ -711,8 +711,8 @@
 	}
 
 	/**
-	 * By ID- prefer this method
-	 */
+  	* By ID- prefer this method
+  	*/
 	setChatMode(mode: ChatModeKind | string, storeSelection = true): void {
 		if (!this.options.supportsChangingModes) {
 			return;
@@ -1055,9 +1055,9 @@
 	}
 
 	/**
-	 * Reset the input and update history.
-	 * @param userQuery If provided, this will be added to the history. Followups and programmatic queries should not be passed.
-	 */
+  	* Reset the input and update history.
+  	* @param userQuery If provided, this will be added to the history. Followups and programmatic queries should not be passed.
+  	*/
 	async acceptInput(isUserQuery?: boolean): Promise<void> {
 		if (isUserQuery) {
 			const userQuery = this._inputEditor.getValue();
@@ -1132,9 +1132,9 @@
 	}
 
 	/**
-	 * Refresh all registered option groups for the current chat session.
-	 * Fires events for each option group with their current selection.
-	 */
+  	* Refresh all registered option groups for the current chat session.
+  	* Fires events for each option group with their current selection.
+  	*/
 	private refreshChatSessionPickers(): void {
 		const sessionId = this._widget?.viewModel?.model.sessionId;
 		if (!sessionId) {
@@ -1154,13 +1154,9 @@
 
 		this.chatSessionHasOptions.set(true);
 
-<<<<<<< HEAD
-		const currentModelId = this.chatSessionsService.getSessionOption(ctx.chatSessionType, ctx.chatSessionResource, 'model');
-		if (!currentModelId) {
-=======
 		// Refresh each registered option group
 		for (const optionGroup of optionGroups) {
-			const currentOptionId = this.chatSessionsService.getSessionOption(ctx.chatSessionType, ctx.chatSessionId, optionGroup.id);
+			const currentOptionId = this.chatSessionsService.getSessionOption(ctx.chatSessionType, ctx.chatSessionResource, optionGroup.id);
 			if (currentOptionId) {
 				const item = optionGroup.items.find(m => m.id === currentOptionId);
 				if (item) {
@@ -1171,13 +1167,12 @@
 	}
 
 	/**
-	 * Get the current option for a specific option group.
-	 * If no option is currently set, initializes with the first item as default.
-	 */
+  	* Get the current option for a specific option group.
+  	* If no option is currently set, initializes with the first item as default.
+  	*/
 	private getCurrentOptionForGroup(optionGroupId: string): IChatSessionProviderOptionItem | undefined {
 		const sessionId = this._widget?.viewModel?.model.sessionId;
 		if (!sessionId) {
->>>>>>> ab73e46a
 			return;
 		}
 		const ctx = this.chatService.getChatSessionFromInternalId(sessionId);
@@ -1190,7 +1185,7 @@
 			return;
 		}
 
-		const currentOptionId = this.chatSessionsService.getSessionOption(ctx.chatSessionType, ctx.chatSessionId, optionGroupId);
+		const currentOptionId = this.chatSessionsService.getSessionOption(ctx.chatSessionType, ctx.chatSessionResource, optionGroupId);
 		return optionGroup.items.find(m => m.id === currentOptionId);
 	}
 
@@ -1406,53 +1401,12 @@
 					};
 					return this.modeWidget = this.instantiationService.createInstance(ModePickerActionItem, action, delegate);
 				} else if (action.id === ChatSessionOpenModelPickerAction.ID && action instanceof MenuItemAction) {
-<<<<<<< HEAD
-					const resolveChatSessionContext = () => {
-						const sessionId = this._widget?.viewModel?.model.sessionId;
-						if (!sessionId) {
-							return;
-						}
-						const chatSessionContext = this.chatService.getChatSessionFromInternalId(sessionId);
-						if (!chatSessionContext) {
-							return;
-						}
-						return chatSessionContext;
-					};
-
-					const itemDelegate: IModelPickerDelegate = {
-						getCurrentModel: () => {
-							return this.refreshChatSessionPicker();
-						},
-						onDidChangeModel: this._onDidChangeChatSessionLanguageModel.event,
-						setModel: (model: ILanguageModelChatMetadataAndIdentifier) => {
-							const ctx = resolveChatSessionContext();
-							if (!ctx) {
-								return;
-							}
-							this._onDidChangeChatSessionLanguageModel.fire(model);
-							this.chatSessionsService.notifySessionOptionsChange(
-								ctx.chatSessionType,
-								ctx.chatSessionResource,
-								[{ optionId: 'model', value: model.identifier }]
-							).catch(err => this.logService.error('Failed to notify extension of model change:', err));
-						},
-						getModels: () => {
-							const ctx = resolveChatSessionContext();
-							if (!ctx) {
-								return [];
-							}
-							return this.chatSessionsService.getModelsForSessionType(ctx.chatSessionType) || [];
-						}
-					};
-					return this.chatSessionModelWidget = this.instantiationService.createInstance(ChatSessionModelPickerActionItem, action, this.refreshChatSessionPicker(), itemDelegate);
-=======
 					// Dynamically create pickers for all registered option groups
 					const widgets = this.createChatSessionPickerWidgets(action);
 					// Return the first widget, but note: we need a different approach to show all
 					// The toolbar's actionViewItemProvider can only return one item per action
 					// We'll need to render additional widgets separately
 					return widgets[0];
->>>>>>> ab73e46a
 				}
 				return undefined;
 			}
