/*---------------------------------------------------------------------------------------------
 *  Copyright (c) Microsoft Corporation. All rights reserved.
 *  Licensed under the MIT License. See License.txt in the project root for license information.
 *--------------------------------------------------------------------------------------------*/

import * as dom from '../../../../base/browser/dom.js';
import { IMouseWheelEvent } from '../../../../base/browser/mouseEvent.js';
import { Button } from '../../../../base/browser/ui/button/button.js';
import { IHoverOptions } from '../../../../base/browser/ui/hover/hover.js';
import { HoverPosition } from '../../../../base/browser/ui/hover/hoverWidget.js';
import { IListRenderer, IListVirtualDelegate } from '../../../../base/browser/ui/list/list.js';
import { ITreeContextMenuEvent, ITreeElement } from '../../../../base/browser/ui/tree/tree.js';
import { disposableTimeout, RunOnceScheduler, timeout } from '../../../../base/common/async.js';
import { CancellationToken } from '../../../../base/common/cancellation.js';
import { Codicon } from '../../../../base/common/codicons.js';
import { fromNow, fromNowByDay } from '../../../../base/common/date.js';
import { toErrorMessage } from '../../../../base/common/errorMessage.js';
import { Emitter, Event } from '../../../../base/common/event.js';
import { FuzzyScore } from '../../../../base/common/filters.js';
import { IMarkdownString, MarkdownString } from '../../../../base/common/htmlContent.js';
import { Iterable } from '../../../../base/common/iterator.js';
import { KeyCode } from '../../../../base/common/keyCodes.js';
import { combinedDisposable, Disposable, DisposableStore, IDisposable, MutableDisposable, thenIfNotDisposed, toDisposable } from '../../../../base/common/lifecycle.js';
import { ResourceSet } from '../../../../base/common/map.js';
import { Schemas } from '../../../../base/common/network.js';
import { filter } from '../../../../base/common/objects.js';
import { autorun, observableFromEvent, observableValue } from '../../../../base/common/observable.js';
import { basename, extUri, isEqual } from '../../../../base/common/resources.js';
import { MicrotaskDelay } from '../../../../base/common/symbols.js';
import { isDefined } from '../../../../base/common/types.js';
import { URI } from '../../../../base/common/uri.js';
import { ICodeEditor } from '../../../../editor/browser/editorBrowser.js';
import { ICodeEditorService } from '../../../../editor/browser/services/codeEditorService.js';
import { OffsetRange } from '../../../../editor/common/core/ranges/offsetRange.js';
import { localize } from '../../../../nls.js';
import { MenuId } from '../../../../platform/actions/common/actions.js';
import { ICommandService } from '../../../../platform/commands/common/commands.js';
import { IConfigurationService } from '../../../../platform/configuration/common/configuration.js';
import { ContextKeyExpr, IContextKey, IContextKeyService } from '../../../../platform/contextkey/common/contextkey.js';
import { IContextMenuService } from '../../../../platform/contextview/browser/contextView.js';
import { ITextResourceEditorInput } from '../../../../platform/editor/common/editor.js';
import { IHoverService, WorkbenchHoverDelegate } from '../../../../platform/hover/browser/hover.js';
import { IInstantiationService } from '../../../../platform/instantiation/common/instantiation.js';
import { ServiceCollection } from '../../../../platform/instantiation/common/serviceCollection.js';
import { WorkbenchList, WorkbenchObjectTree } from '../../../../platform/list/browser/listService.js';
import { ILogService } from '../../../../platform/log/common/log.js';
import { bindContextKey } from '../../../../platform/observable/common/platformObservableUtils.js';
import product from '../../../../platform/product/common/product.js';
import { ITelemetryService } from '../../../../platform/telemetry/common/telemetry.js';
import { buttonSecondaryBackground, buttonSecondaryForeground, buttonSecondaryHoverBackground } from '../../../../platform/theme/common/colorRegistry.js';
import { asCssVariable } from '../../../../platform/theme/common/colorUtils.js';
import { IThemeService } from '../../../../platform/theme/common/themeService.js';
import { EditorResourceAccessor } from '../../../../workbench/common/editor.js';
import { IEditorService } from '../../../../workbench/services/editor/common/editorService.js';
import { ViewContainerLocation } from '../../../common/views.js';
import { IChatEntitlementService } from '../../../services/chat/common/chatEntitlementService.js';
import { IWorkbenchLayoutService, Position } from '../../../services/layout/browser/layoutService.js';
import { IViewsService } from '../../../services/views/common/viewsService.js';
import { checkModeOption } from '../common/chat.js';
import { IChatAgentAttachmentCapabilities, IChatAgentCommand, IChatAgentData, IChatAgentService } from '../common/chatAgents.js';
import { ChatContextKeys } from '../common/chatContextKeys.js';
import { applyingChatEditsFailedContextKey, decidedChatEditingResourceContextKey, hasAppliedChatEditsContextKey, hasUndecidedChatEditingResourceContextKey, IChatEditingService, IChatEditingSession, inChatEditingSessionContextKey, ModifiedFileEntryState } from '../common/chatEditingService.js';
import { IChatLayoutService } from '../common/chatLayoutService.js';
import { IChatTodoListService } from '../common/chatTodoListService.js';
import { IChatModel, IChatResponseModel } from '../common/chatModel.js';
import { ChatMode, IChatModeService } from '../common/chatModes.js';
import { chatAgentLeader, ChatRequestAgentPart, ChatRequestDynamicVariablePart, ChatRequestSlashPromptPart, ChatRequestToolPart, ChatRequestToolSetPart, chatSubcommandLeader, formatChatQuestion, IParsedChatRequest } from '../common/chatParserTypes.js';
import { ChatRequestParser } from '../common/chatRequestParser.js';
import { IChatLocationData, IChatSendRequestOptions, IChatService } from '../common/chatService.js';
import { IChatSessionsService } from '../common/chatSessionsService.js';
import { IChatSlashCommandService } from '../common/chatSlashCommands.js';
import { ChatRequestVariableSet, IChatRequestVariableEntry, isPromptFileVariableEntry, isPromptTextVariableEntry, PromptFileVariableKind, toPromptFileVariableEntry } from '../common/chatVariableEntries.js';
import { ChatViewModel, IChatRequestViewModel, IChatResponseViewModel, isRequestVM, isResponseVM } from '../common/chatViewModel.js';
import { IChatInputState } from '../common/chatWidgetHistoryService.js';
import { CodeBlockModelCollection } from '../common/codeBlockModelCollection.js';
import { ChatAgentLocation, ChatConfiguration, ChatModeKind } from '../common/constants.js';
import { ILanguageModelToolsService, IToolData, ToolSet } from '../common/languageModelToolsService.js';
import { ComputeAutomaticInstructions } from '../common/promptSyntax/computeAutomaticInstructions.js';
import { PromptsConfig } from '../common/promptSyntax/config/config.js';
import { PromptsType } from '../common/promptSyntax/promptTypes.js';
import { IHandOff, ParsedPromptFile, PromptHeader } from '../common/promptSyntax/promptFileParser.js';
import { IPromptsService } from '../common/promptSyntax/service/promptsService.js';
import { handleModeSwitch } from './actions/chatActions.js';
import { ChatTreeItem, ChatViewId, IChatAcceptInputOptions, IChatAccessibilityService, IChatCodeBlockInfo, IChatFileTreeInfo, IChatListItemRendererOptions, IChatWidget, IChatWidgetService, IChatWidgetViewContext, IChatWidgetViewOptions } from './chat.js';
import { ChatAccessibilityProvider } from './chatAccessibilityProvider.js';
import { ChatAttachmentModel } from './chatAttachmentModel.js';
import { ChatSuggestNextWidget } from './chatContentParts/chatSuggestNextWidget.js';
import { ChatInputPart, IChatInputPartOptions, IChatInputStyles } from './chatInputPart.js';
import { ChatListDelegate, ChatListItemRenderer, IChatListItemTemplate, IChatRendererDelegate } from './chatListRenderer.js';
import { ChatEditorOptions } from './chatOptions.js';
import { ChatViewPane } from './chatViewPane.js';
import './media/chat.css';
import './media/chatAgentHover.css';
import './media/chatViewWelcome.css';
import { ChatViewWelcomePart, IChatSuggestedPrompts, IChatViewWelcomeContent } from './viewsWelcome/chatViewWelcomeController.js';

const $ = dom.$;

const defaultChat = {
	provider: product.defaultChatAgent?.provider ?? { default: { id: '', name: '' }, enterprise: { id: '', name: '' }, apple: { id: '', name: '' }, google: { id: '', name: '' } },
	termsStatementUrl: product.defaultChatAgent?.termsStatementUrl ?? '',
	privacyStatementUrl: product.defaultChatAgent?.privacyStatementUrl ?? ''
};

export interface IChatViewState {
	inputValue?: string;
	inputState?: IChatInputState;
}

export interface IChatWidgetStyles extends IChatInputStyles {
	inputEditorBackground: string;
	resultEditorBackground: string;
}

export interface IChatWidgetContrib extends IDisposable {
	readonly id: string;

	/**
	 * A piece of state which is related to the input editor of the chat widget
	 */
	getInputState?(): any;

	/**
	 * Called with the result of getInputState when navigating input history.
	 */
	setInputState?(s: any): void;
}

interface IChatRequestInputOptions {
	input: string;
	attachedContext: ChatRequestVariableSet;
}

export interface IChatWidgetLocationOptions {
	location: ChatAgentLocation;
	resolveData?(): IChatLocationData | undefined;
}

export function isQuickChat(widget: IChatWidget): boolean {
	return 'viewContext' in widget && 'isQuickChat' in widget.viewContext && Boolean(widget.viewContext.isQuickChat);
}

export function isInlineChat(widget: IChatWidget): boolean {
	return 'viewContext' in widget && 'isInlineChat' in widget.viewContext && Boolean(widget.viewContext.isInlineChat);
}

interface IChatHistoryListItem {
	readonly sessionId: string;
	readonly title: string;
	readonly lastMessageDate: number;
	readonly isActive: boolean;
}

class ChatHistoryListDelegate implements IListVirtualDelegate<IChatHistoryListItem> {
	getHeight(element: IChatHistoryListItem): number {
		return 22;
	}

	getTemplateId(element: IChatHistoryListItem): string {
		return 'chatHistoryItem';
	}
}

interface IChatHistoryTemplate {
	container: HTMLElement;
	title: HTMLElement;
	date: HTMLElement;
	disposables: DisposableStore;
}

class ChatHistoryHoverDelegate extends WorkbenchHoverDelegate {
	constructor(
		private readonly getViewContainerLocation: () => ViewContainerLocation,
		@IWorkbenchLayoutService private readonly layoutService: IWorkbenchLayoutService,
		@IConfigurationService configurationService: IConfigurationService,
		@IHoverService hoverService: IHoverService,
	) {
		super('element', {
			instantHover: true
		}, () => this.getHoverOptions(), configurationService, hoverService);
	}

	private getHoverOptions(): Partial<IHoverOptions> {
		const sideBarPosition = this.layoutService.getSideBarPosition();
		const viewContainerLocation = this.getViewContainerLocation();

		let hoverPosition: HoverPosition;
		if (viewContainerLocation === ViewContainerLocation.Sidebar) {
			hoverPosition = sideBarPosition === Position.LEFT ? HoverPosition.RIGHT : HoverPosition.LEFT;
		} else if (viewContainerLocation === ViewContainerLocation.AuxiliaryBar) {
			hoverPosition = sideBarPosition === Position.LEFT ? HoverPosition.LEFT : HoverPosition.RIGHT;
		} else {
			hoverPosition = HoverPosition.RIGHT;
		}

		return { additionalClasses: ['chat-history-item-hover'], position: { hoverPosition, forcePosition: true } };
	}
}

class ChatHistoryListRenderer implements IListRenderer<IChatHistoryListItem, IChatHistoryTemplate> {
	readonly templateId = 'chatHistoryItem';

	constructor(
		private readonly onDidClickItem: (item: IChatHistoryListItem) => void,
		private readonly formatHistoryTimestamp: (timestamp: number, todayMidnightMs: number) => string,
		private readonly todayMidnightMs: number
	) { }

	renderTemplate(container: HTMLElement): IChatHistoryTemplate {
		const disposables = new DisposableStore();

		container.classList.add('chat-welcome-history-item');
		const title = dom.append(container, $('.chat-welcome-history-title'));
		const date = dom.append(container, $('.chat-welcome-history-date'));

		container.tabIndex = 0;
		container.setAttribute('role', 'button');

		return { container, title, date, disposables };
	}

	renderElement(element: IChatHistoryListItem, index: number, templateData: IChatHistoryTemplate): void {
		const { container, title, date, disposables } = templateData;

		disposables.clear();

		title.textContent = element.title;
		date.textContent = this.formatHistoryTimestamp(element.lastMessageDate, this.todayMidnightMs);
		container.setAttribute('aria-label', element.title);

		disposables.add(dom.addDisposableListener(container, dom.EventType.CLICK, () => {
			this.onDidClickItem(element);
		}));

		disposables.add(dom.addStandardDisposableListener(container, dom.EventType.KEY_DOWN, e => {
			if (e.equals(KeyCode.Enter) || e.equals(KeyCode.Space)) {
				e.preventDefault();
				e.stopPropagation();
				this.onDidClickItem(element);
			}
		}));
	}

	disposeTemplate(templateData: IChatHistoryTemplate): void {
		templateData.disposables.dispose();
	}
}

const supportsAllAttachments: Required<IChatAgentAttachmentCapabilities> = {
	supportsFileAttachments: true,
	supportsToolAttachments: true,
	supportsMCPAttachments: true,
	supportsImageAttachments: true,
	supportsSearchResultAttachments: true,
	supportsInstructionAttachments: true,
	supportsSourceControlAttachments: true,
	supportsProblemAttachments: true,
	supportsSymbolAttachments: true,
	supportsTerminalAttachments: true,
};

export class ChatWidget extends Disposable implements IChatWidget {
	public static readonly CONTRIBS: { new(...args: [IChatWidget, ...any]): IChatWidgetContrib }[] = [];

	private readonly _onDidSubmitAgent = this._register(new Emitter<{ agent: IChatAgentData; slashCommand?: IChatAgentCommand }>());
	public readonly onDidSubmitAgent = this._onDidSubmitAgent.event;

	private _onDidChangeAgent = this._register(new Emitter<{ agent: IChatAgentData; slashCommand?: IChatAgentCommand }>());
	readonly onDidChangeAgent = this._onDidChangeAgent.event;

	private _onDidFocus = this._register(new Emitter<void>());
	readonly onDidFocus = this._onDidFocus.event;

	private _onDidChangeViewModel = this._register(new Emitter<void>());
	readonly onDidChangeViewModel = this._onDidChangeViewModel.event;

	private _onDidScroll = this._register(new Emitter<void>());
	readonly onDidScroll = this._onDidScroll.event;

	private _onDidClear = this._register(new Emitter<void>());
	readonly onDidClear = this._onDidClear.event;

	private _onDidAcceptInput = this._register(new Emitter<void>());
	readonly onDidAcceptInput = this._onDidAcceptInput.event;

	private _onDidHide = this._register(new Emitter<void>());
	readonly onDidHide = this._onDidHide.event;

	private _onDidShow = this._register(new Emitter<void>());
	readonly onDidShow = this._onDidShow.event;

	private _onDidChangeParsedInput = this._register(new Emitter<void>());
	readonly onDidChangeParsedInput = this._onDidChangeParsedInput.event;

	private readonly _onWillMaybeChangeHeight = new Emitter<void>();
	readonly onWillMaybeChangeHeight: Event<void> = this._onWillMaybeChangeHeight.event;

	private _onDidChangeHeight = this._register(new Emitter<number>());
	readonly onDidChangeHeight = this._onDidChangeHeight.event;

	private readonly _onDidChangeContentHeight = new Emitter<void>();
	readonly onDidChangeContentHeight: Event<void> = this._onDidChangeContentHeight.event;

	private contribs: ReadonlyArray<IChatWidgetContrib> = [];

	private tree!: WorkbenchObjectTree<ChatTreeItem, FuzzyScore>;
	private renderer!: ChatListItemRenderer;
	private readonly _codeBlockModelCollection: CodeBlockModelCollection;
	private lastItem: ChatTreeItem | undefined;

	private readonly inputPartDisposable: MutableDisposable<ChatInputPart> = this._register(new MutableDisposable());
	private readonly inlineInputPartDisposable: MutableDisposable<ChatInputPart> = this._register(new MutableDisposable());
	private readonly timeoutDisposable: MutableDisposable<IDisposable> = this._register(new MutableDisposable());
	private inputContainer!: HTMLElement;
	private focusedInputDOM!: HTMLElement;
	private editorOptions!: ChatEditorOptions;

	private recentlyRestoredCheckpoint: boolean = false;

	private settingChangeCounter = 0;

	private listContainer!: HTMLElement;
	private container!: HTMLElement;
	private historyListContainer!: HTMLElement;
	get domNode() {
		return this.container;
	}

	private welcomeMessageContainer!: HTMLElement;
	private readonly welcomePart: MutableDisposable<ChatViewWelcomePart> = this._register(new MutableDisposable());
	private readonly welcomeContextMenuDisposable: MutableDisposable<IDisposable> = this._register(new MutableDisposable());

	private readonly historyViewStore = this._register(new DisposableStore());
	private readonly chatSuggestNextWidget: ChatSuggestNextWidget;
	private historyList: WorkbenchList<IChatHistoryListItem> | undefined;

	private bodyDimension: dom.Dimension | undefined;
	private visibleChangeCount = 0;
	private requestInProgress: IContextKey<boolean>;
	private agentInInput: IContextKey<boolean>;
	private inEmptyStateWithHistoryEnabledKey: IContextKey<boolean>;
	private currentRequest: Promise<void> | undefined;

	private _visible = false;
	public get visible() {
		return this._visible;
	}

	private previousTreeScrollHeight: number = 0;

	/**
	 * Whether the list is scroll-locked to the bottom. Initialize to true so that we can scroll to the bottom on first render.
	 * The initial render leads to a lot of `onDidChangeTreeContentHeight` as the renderer works out the real heights of rows.
	*/
	private scrollLock = true;

	private _isReady = false;

	private _instructionFilesCheckPromise: Promise<boolean> | undefined;
	private _instructionFilesExist: boolean | undefined;
	private _onDidBecomeReady = this._register(new Emitter<void>());

	private readonly viewModelDisposables = this._register(new DisposableStore());
	private _viewModel: ChatViewModel | undefined;

	// Welcome view rendering scheduler to prevent reentrant calls
	private _welcomeRenderScheduler: RunOnceScheduler;
	// Suggest next widget rendering scheduler to prevent excessive renders during mode changes
	private _chatSuggestNextScheduler: RunOnceScheduler;

	// Coding agent locking state
	private _lockedAgent?: {
		id: string;
		name: string;
		prefix: string;
		displayName: string;
	};
	private readonly _lockedToCodingAgentContextKey: IContextKey<boolean>;
	private readonly _agentSupportsAttachmentsContextKey: IContextKey<boolean>;
	private _attachmentCapabilities: IChatAgentAttachmentCapabilities = supportsAllAttachments;

	// Cache for prompt file descriptions to avoid async calls during rendering
	private readonly promptDescriptionsCache = new Map<string, string>();
	private readonly promptUriCache = new Map<string, URI>();
	private _isLoadingPromptDescriptions = false;

	// UI state for temporarily hiding chat history
	private _historyVisible = true;
	private _mostRecentlyFocusedItemIndex: number = -1;

	private set viewModel(viewModel: ChatViewModel | undefined) {
		if (this._viewModel === viewModel) {
			return;
		}

		this.viewModelDisposables.clear();

		this._viewModel = viewModel;
		if (viewModel) {
			this.viewModelDisposables.add(viewModel);
			this.logService.debug('ChatWidget#setViewModel: have viewModel');

			if (viewModel.model.editingSessionObs) {
				this.logService.debug('ChatWidget#setViewModel: waiting for editing session');
				viewModel.model.editingSessionObs?.promise.then(() => {
					this._isReady = true;
					this._onDidBecomeReady.fire();
				});
			} else {
				this._isReady = true;
				this._onDidBecomeReady.fire();
			}
		} else {
			this.logService.debug('ChatWidget#setViewModel: no viewModel');
		}

		this._onDidChangeViewModel.fire();
	}

	get viewModel() {
		return this._viewModel;
	}

	private readonly _editingSession = observableValue<IChatEditingSession | undefined>(this, undefined);

	private parsedChatRequest: IParsedChatRequest | undefined;
	get parsedInput() {
		if (this.parsedChatRequest === undefined) {
			if (!this.viewModel) {
				return { text: '', parts: [] };
			}

			this.parsedChatRequest = this.instantiationService.createInstance(ChatRequestParser)
				.parseChatRequest(this.viewModel!.sessionId, this.getInput(), this.location, {
					selectedAgent: this._lastSelectedAgent,
					mode: this.input.currentModeKind,
					forcedAgent: this._lockedAgent?.id ? this.chatAgentService.getAgent(this._lockedAgent.id) : undefined
				});
			this._onDidChangeParsedInput.fire();
		}

		return this.parsedChatRequest;
	}

	get scopedContextKeyService(): IContextKeyService {
		return this.contextKeyService;
	}

	private readonly _location: IChatWidgetLocationOptions;
	get location() {
		return this._location.location;
	}

	readonly viewContext: IChatWidgetViewContext;

	get supportsChangingModes(): boolean {
		return !!this.viewOptions.supportsChangingModes;
	}

	get chatDisclaimer(): string {
		return localize('chatDisclaimer', "AI responses may be inaccurate.");
	}

	get locationData() {
		return this._location.resolveData?.();
	}

	constructor(
		location: ChatAgentLocation | IChatWidgetLocationOptions,
		_viewContext: IChatWidgetViewContext | undefined,
		private readonly viewOptions: IChatWidgetViewOptions,
		private readonly styles: IChatWidgetStyles,
		@ICodeEditorService private readonly codeEditorService: ICodeEditorService,
		@IEditorService private readonly editorService: IEditorService,
		@IConfigurationService private readonly configurationService: IConfigurationService,
		@IContextKeyService private readonly contextKeyService: IContextKeyService,
		@IInstantiationService private readonly instantiationService: IInstantiationService,
		@IChatService private readonly chatService: IChatService,
		@IChatAgentService private readonly chatAgentService: IChatAgentService,
		@IChatWidgetService private readonly chatWidgetService: IChatWidgetService,
		@IContextMenuService private readonly contextMenuService: IContextMenuService,
		@IChatAccessibilityService private readonly chatAccessibilityService: IChatAccessibilityService,
		@ILogService private readonly logService: ILogService,
		@IThemeService private readonly themeService: IThemeService,
		@IChatSlashCommandService private readonly chatSlashCommandService: IChatSlashCommandService,
		@IChatEditingService chatEditingService: IChatEditingService,
		@ITelemetryService private readonly telemetryService: ITelemetryService,
		@IPromptsService private readonly promptsService: IPromptsService,
		@ILanguageModelToolsService private readonly toolsService: ILanguageModelToolsService,
		@IChatModeService private readonly chatModeService: IChatModeService,
		@IChatLayoutService private readonly chatLayoutService: IChatLayoutService,
		@IChatEntitlementService private readonly chatEntitlementService: IChatEntitlementService,
		@ICommandService private readonly commandService: ICommandService,
		@IHoverService private readonly hoverService: IHoverService,
		@IChatSessionsService private readonly chatSessionsService: IChatSessionsService,
		@IChatTodoListService private readonly chatTodoListService: IChatTodoListService
	) {
		super();
		this._lockedToCodingAgentContextKey = ChatContextKeys.lockedToCodingAgent.bindTo(this.contextKeyService);
		this._agentSupportsAttachmentsContextKey = ChatContextKeys.agentSupportsAttachments.bindTo(this.contextKeyService);

		this.viewContext = _viewContext ?? {};

		const viewModelObs = observableFromEvent(this, this.onDidChangeViewModel, () => this.viewModel);

		if (typeof location === 'object') {
			this._location = location;
		} else {
			this._location = { location };
		}

		ChatContextKeys.inChatSession.bindTo(contextKeyService).set(true);
		ChatContextKeys.location.bindTo(contextKeyService).set(this._location.location);
		ChatContextKeys.inQuickChat.bindTo(contextKeyService).set(isQuickChat(this));
		this.agentInInput = ChatContextKeys.inputHasAgent.bindTo(contextKeyService);
		this.requestInProgress = ChatContextKeys.requestInProgress.bindTo(contextKeyService);

		// Context key for when empty state history is enabled and in empty state
		this.inEmptyStateWithHistoryEnabledKey = ChatContextKeys.inEmptyStateWithHistoryEnabled.bindTo(contextKeyService);
		this._welcomeRenderScheduler = this._register(new RunOnceScheduler(() => this.renderWelcomeViewContentIfNeeded(), 10));
		this._register(this.configurationService.onDidChangeConfiguration(e => {
			if (e.affectsConfiguration(ChatConfiguration.EmptyStateHistoryEnabled)) {
				this.updateEmptyStateWithHistoryContext();
				this._welcomeRenderScheduler.schedule();
			}
		}));
		this._chatSuggestNextScheduler = this._register(
			new RunOnceScheduler(() => this.renderChatSuggestNextWidget(), 20),
		);
		this.updateEmptyStateWithHistoryContext();

		// Update welcome view content when `anonymous` condition changes
		this._register(this.chatEntitlementService.onDidChangeAnonymous(() => this._welcomeRenderScheduler.schedule()));

		this._register(bindContextKey(decidedChatEditingResourceContextKey, contextKeyService, (reader) => {
			const currentSession = this._editingSession.read(reader);
			if (!currentSession) {
				return;
			}
			const entries = currentSession.entries.read(reader);
			const decidedEntries = entries.filter(entry => entry.state.read(reader) !== ModifiedFileEntryState.Modified);
			return decidedEntries.map(entry => entry.entryId);
		}));
		this._register(bindContextKey(hasUndecidedChatEditingResourceContextKey, contextKeyService, (reader) => {
			const currentSession = this._editingSession.read(reader);
			const entries = currentSession?.entries.read(reader) ?? []; // using currentSession here
			const decidedEntries = entries.filter(entry => entry.state.read(reader) === ModifiedFileEntryState.Modified);
			return decidedEntries.length > 0;
		}));
		this._register(bindContextKey(hasAppliedChatEditsContextKey, contextKeyService, (reader) => {
			const currentSession = this._editingSession.read(reader);
			if (!currentSession) {
				return false;
			}
			const entries = currentSession.entries.read(reader);
			return entries.length > 0;
		}));
		this._register(bindContextKey(inChatEditingSessionContextKey, contextKeyService, (reader) => {
			return this._editingSession.read(reader) !== null;
		}));
		this._register(bindContextKey(ChatContextKeys.chatEditingCanUndo, contextKeyService, (r) => {
			return this._editingSession.read(r)?.canUndo.read(r) || false;
		}));
		this._register(bindContextKey(ChatContextKeys.chatEditingCanRedo, contextKeyService, (r) => {
			return this._editingSession.read(r)?.canRedo.read(r) || false;
		}));
		this._register(bindContextKey(applyingChatEditsFailedContextKey, contextKeyService, (r) => {
			const chatModel = viewModelObs.read(r)?.model;
			const editingSession = this._editingSession.read(r);
			if (!editingSession || !chatModel) {
				return false;
			}
			const lastResponse = observableFromEvent(this, chatModel.onDidChange, () => chatModel.getRequests().at(-1)?.response).read(r);
			return lastResponse?.result?.errorDetails && !lastResponse?.result?.errorDetails.responseIsIncomplete;
		}));

		this._codeBlockModelCollection = this._register(instantiationService.createInstance(CodeBlockModelCollection, undefined));
		this.chatSuggestNextWidget = this._register(this.instantiationService.createInstance(ChatSuggestNextWidget));

		this._register(this.configurationService.onDidChangeConfiguration((e) => {
			if (e.affectsConfiguration('chat.renderRelatedFiles')) {
				this.renderChatEditingSessionState();
			}

			if (e.affectsConfiguration(ChatConfiguration.EditRequests) || e.affectsConfiguration(ChatConfiguration.CheckpointsEnabled)) {
				this.settingChangeCounter++;
				this.onDidChangeItems();
			}
		}));

		this._register(autorun(r => {

			const viewModel = viewModelObs.read(r);
			const sessions = chatEditingService.editingSessionsObs.read(r);

			const session = sessions.find(candidate => candidate.chatSessionId === viewModel?.sessionId);
			this._editingSession.set(undefined, undefined);
			this.renderChatEditingSessionState(); // this is necessary to make sure we dispose previous buttons, etc.

			if (!session) {
				// none or for a different chat widget
				return;
			}

			const entries = session.entries.read(r);
			for (const entry of entries) {
				entry.state.read(r); // SIGNAL
			}

			this._editingSession.set(session, undefined);

			r.store.add(session.onDidDispose(() => {
				this._editingSession.set(undefined, undefined);
				this.renderChatEditingSessionState();
			}));
			r.store.add(this.onDidChangeParsedInput(() => {
				this.renderChatEditingSessionState();
			}));
			r.store.add(this.inputEditor.onDidChangeModelContent(() => {
				if (this.getInput() === '') {
					this.refreshParsedInput();
					this.renderChatEditingSessionState();
				}
			}));
			this.renderChatEditingSessionState();
		}));

		this._register(codeEditorService.registerCodeEditorOpenHandler(async (input: ITextResourceEditorInput, _source: ICodeEditor | null, _sideBySide?: boolean): Promise<ICodeEditor | null> => {
			const resource = input.resource;
			if (resource.scheme !== Schemas.vscodeChatCodeBlock) {
				return null;
			}

			const responseId = resource.path.split('/').at(1);
			if (!responseId) {
				return null;
			}

			const item = this.viewModel?.getItems().find(item => item.id === responseId);
			if (!item) {
				return null;
			}

			// TODO: needs to reveal the chat view

			this.reveal(item);

			await timeout(0); // wait for list to actually render

			for (const codeBlockPart of this.renderer.editorsInUse()) {
				if (extUri.isEqual(codeBlockPart.uri, resource, true)) {
					const editor = codeBlockPart.editor;

					let relativeTop = 0;
					const editorDomNode = editor.getDomNode();
					if (editorDomNode) {
						const row = dom.findParentWithClass(editorDomNode, 'monaco-list-row');
						if (row) {
							relativeTop = dom.getTopLeftOffset(editorDomNode).top - dom.getTopLeftOffset(row).top;
						}
					}

					if (input.options?.selection) {
						const editorSelectionTopOffset = editor.getTopForPosition(input.options.selection.startLineNumber, input.options.selection.startColumn);
						relativeTop += editorSelectionTopOffset;

						editor.focus();
						editor.setSelection({
							startLineNumber: input.options.selection.startLineNumber,
							startColumn: input.options.selection.startColumn,
							endLineNumber: input.options.selection.endLineNumber ?? input.options.selection.startLineNumber,
							endColumn: input.options.selection.endColumn ?? input.options.selection.startColumn
						});
					}

					this.reveal(item, relativeTop);

					return editor;
				}
			}
			return null;
		}));

		this._register(this.onDidChangeParsedInput(() => this.updateChatInputContext()));

		this._register(this.chatTodoListService.onDidUpdateTodos((sessionId) => {
			if (this.viewModel?.sessionId === sessionId) {
				this.inputPart.renderChatTodoListWidget(sessionId);
			}
		}));
	}

	private _lastSelectedAgent: IChatAgentData | undefined;
	set lastSelectedAgent(agent: IChatAgentData | undefined) {
		this.parsedChatRequest = undefined;
		this._lastSelectedAgent = agent;
		this._updateAgentCapabilitiesContextKeys(agent);
		this._onDidChangeParsedInput.fire();
	}

	get lastSelectedAgent(): IChatAgentData | undefined {
		return this._lastSelectedAgent;
	}

	private _updateAgentCapabilitiesContextKeys(agent: IChatAgentData | undefined): void {
		// Check if the agent has capabilities defined directly
		const capabilities = agent?.capabilities ?? (this._lockedAgent ? this.chatSessionsService.getCapabilitiesForSessionType(this._lockedAgent.id) : undefined);
		this._attachmentCapabilities = capabilities ?? supportsAllAttachments;

		const supportsAttachments = Object.keys(filter(this._attachmentCapabilities, (key, value) => value === true)).length > 0;
		this._agentSupportsAttachmentsContextKey.set(supportsAttachments);
	}

	get supportsFileReferences(): boolean {
		return !!this.viewOptions.supportsFileReferences;
	}

	get attachmentCapabilities(): IChatAgentAttachmentCapabilities {
		return this._attachmentCapabilities;
	}

	get input(): ChatInputPart {
		return this.viewModel?.editing && this.configurationService.getValue<string>('chat.editRequests') !== 'input' ? this.inlineInputPart : this.inputPart;
	}

	private get inputPart(): ChatInputPart {
		return this.inputPartDisposable.value!;
	}

	private get inlineInputPart(): ChatInputPart {
		return this.inlineInputPartDisposable.value!;
	}

	get inputEditor(): ICodeEditor {
		return this.input.inputEditor;
	}

	get inputUri(): URI {
		return this.input.inputUri;
	}

	get contentHeight(): number {
		return this.input.contentHeight + this.tree.contentHeight + this.chatSuggestNextWidget.height;
	}

	get attachmentModel(): ChatAttachmentModel {
		return this.input.attachmentModel;
	}

	async waitForReady(): Promise<void> {
		if (this._isReady) {
			this.logService.debug('ChatWidget#waitForReady: already ready');
			return;
		}

		this.logService.debug('ChatWidget#waitForReady: waiting for ready');
		await Event.toPromise(this._onDidBecomeReady.event);

		if (this.viewModel) {
			this.logService.debug('ChatWidget#waitForReady: ready');
		} else {
			this.logService.debug('ChatWidget#waitForReady: no viewModel');
		}
	}

	render(parent: HTMLElement): void {
		const viewId = 'viewId' in this.viewContext ? this.viewContext.viewId : undefined;
		this.editorOptions = this._register(this.instantiationService.createInstance(ChatEditorOptions, viewId, this.styles.listForeground, this.styles.inputEditorBackground, this.styles.resultEditorBackground));
		const renderInputOnTop = this.viewOptions.renderInputOnTop ?? false;
		const renderFollowups = this.viewOptions.renderFollowups ?? !renderInputOnTop;
		const renderStyle = this.viewOptions.renderStyle;

		this.container = dom.append(parent, $('.interactive-session'));
		this.welcomeMessageContainer = dom.append(this.container, $('.chat-welcome-view-container', { style: 'display: none' }));
		this._register(dom.addStandardDisposableListener(this.welcomeMessageContainer, dom.EventType.CLICK, () => this.focusInput()));

		this._register(this.chatSuggestNextWidget.onDidChangeHeight(() => {
			if (this.bodyDimension) {
				this.layout(this.bodyDimension.height, this.bodyDimension.width);
			}
		}));
		this._register(this.chatSuggestNextWidget.onDidSelectPrompt(({ handoff }) => {
			this.handleNextPromptSelection(handoff);
		}));

		if (renderInputOnTop) {
			this.createInput(this.container, { renderFollowups, renderStyle });
			this.listContainer = dom.append(this.container, $(`.interactive-list`));
		} else {
			this.listContainer = dom.append(this.container, $(`.interactive-list`));
			dom.append(this.container, this.chatSuggestNextWidget.domNode);
			this.createInput(this.container, { renderFollowups, renderStyle });
		}

		this._welcomeRenderScheduler.schedule();
		this.createList(this.listContainer, { editable: !isInlineChat(this) && !isQuickChat(this), ...this.viewOptions.rendererOptions, renderStyle });

		const scrollDownButton = this._register(new Button(this.listContainer, {
			supportIcons: true,
			buttonBackground: asCssVariable(buttonSecondaryBackground),
			buttonForeground: asCssVariable(buttonSecondaryForeground),
			buttonHoverBackground: asCssVariable(buttonSecondaryHoverBackground),
		}));
		scrollDownButton.element.classList.add('chat-scroll-down');
		scrollDownButton.label = `$(${Codicon.chevronDown.id})`;
		scrollDownButton.setTitle(localize('scrollDownButtonLabel', "Scroll down"));
		this._register(scrollDownButton.onDidClick(() => {
			this.scrollLock = true;
			this.scrollToEnd();
		}));

		// Update the font family and size
		this._register(autorun(reader => {
			const fontFamily = this.chatLayoutService.fontFamily.read(reader);
			const fontSize = this.chatLayoutService.fontSize.read(reader);

			this.container.style.setProperty('--vscode-chat-font-family', fontFamily);
			this.container.style.fontSize = `${fontSize}px`;

			this.tree.rerender();
		}));

		this._register(this.editorOptions.onDidChange(() => this.onDidStyleChange()));
		this.onDidStyleChange();

		// Do initial render
		if (this.viewModel) {
			this.onDidChangeItems();
			this.scrollToEnd();
		}

		this.contribs = ChatWidget.CONTRIBS.map(contrib => {
			try {
				return this._register(this.instantiationService.createInstance(contrib, this));
			} catch (err) {
				this.logService.error('Failed to instantiate chat widget contrib', toErrorMessage(err));
				return undefined;
			}
		}).filter(isDefined);

		this._register((this.chatWidgetService as ChatWidgetService).register(this));

		const parsedInput = observableFromEvent(this.onDidChangeParsedInput, () => this.parsedInput);
		this._register(autorun(r => {
			const input = parsedInput.read(r);

			const newPromptAttachments = new Map<string, IChatRequestVariableEntry>();
			const oldPromptAttachments = new Set<string>();

			// get all attachments, know those that are prompt-referenced
			for (const attachment of this.attachmentModel.attachments) {
				if (attachment.range) {
					oldPromptAttachments.add(attachment.id);
				}
			}

			// update/insert prompt-referenced attachments
			for (const part of input.parts) {
				if (part instanceof ChatRequestToolPart || part instanceof ChatRequestToolSetPart || part instanceof ChatRequestDynamicVariablePart) {
					const entry = part.toVariableEntry();
					newPromptAttachments.set(entry.id, entry);
					oldPromptAttachments.delete(entry.id);
				}
			}

			this.attachmentModel.updateContext(oldPromptAttachments, newPromptAttachments.values());
		}));

		if (!this.focusedInputDOM) {
			this.focusedInputDOM = this.container.appendChild(dom.$('.focused-input-dom'));
		}
	}

	private scrollToEnd() {
		if (this.lastItem) {
			const offset = Math.max(this.lastItem.currentRenderedHeight ?? 0, 1e6);
			this.tree.reveal(this.lastItem, offset);
		}
	}

	getContrib<T extends IChatWidgetContrib>(id: string): T | undefined {
		return this.contribs.find(c => c.id === id) as T;
	}

	focusInput(): void {
		this.input.focus();

		// Sometimes focusing the input part is not possible,
		// but we'd like to be the last focused chat widget,
		// so we emit an optimistic onDidFocus event nonetheless.
		this._onDidFocus.fire();
	}

	hasInputFocus(): boolean {
		return this.input.hasFocus();
	}

	refreshParsedInput() {
		if (!this.viewModel) {
			return;
		}
		this.parsedChatRequest = this.instantiationService.createInstance(ChatRequestParser).parseChatRequest(this.viewModel.sessionId, this.getInput(), this.location, { selectedAgent: this._lastSelectedAgent, mode: this.input.currentModeKind });
		this._onDidChangeParsedInput.fire();
	}

	getSibling(item: ChatTreeItem, type: 'next' | 'previous'): ChatTreeItem | undefined {
		if (!isResponseVM(item)) {
			return;
		}
		const items = this.viewModel?.getItems();
		if (!items) {
			return;
		}
		const responseItems = items.filter(i => isResponseVM(i));
		const targetIndex = responseItems.indexOf(item);
		if (targetIndex === undefined) {
			return;
		}
		const indexToFocus = type === 'next' ? targetIndex + 1 : targetIndex - 1;
		if (indexToFocus < 0 || indexToFocus > responseItems.length - 1) {
			return;
		}
		return responseItems[indexToFocus];
	}

	clear(): void {
		this.logService.debug('ChatWidget#clear');
		this._isReady = false;
		if (this._dynamicMessageLayoutData) {
			this._dynamicMessageLayoutData.enabled = true;
		}

		if (this.viewModel) {
			this.viewModel.resetInputPlaceholder();
		}
		if (this._lockedAgent) {
			this.lockToCodingAgent(this._lockedAgent.name, this._lockedAgent.displayName, this._lockedAgent.id);
		} else {
			this.unlockFromCodingAgent();
		}

		this.inputPart.clearTodoListWidget(this.viewModel?.sessionId, true);
		// Cancel any pending widget render and hide the widget BEFORE firing onDidClear
		// This prevents the widget from being re-shown by any handlers triggered by the clear event
		this._chatSuggestNextScheduler.cancel();
		this.chatSuggestNextWidget.hide();
		this._onDidClear.fire();
	}

	public toggleHistoryVisibility(): void {
		this._historyVisible = !this._historyVisible;
		// Find and hide/show the existing history section via CSS class toggles
		const historyRoot = this.welcomeMessageContainer.querySelector<HTMLElement>('.chat-welcome-history-root');
		if (historyRoot) {
			historyRoot.classList.toggle('chat-welcome-history-hidden', !this._historyVisible);
		}
		const shouldShowHistory = this._historyVisible && !!historyRoot;
		this.welcomeMessageContainer.classList.toggle('has-chat-history', shouldShowHistory);
	}

	private onDidChangeItems(skipDynamicLayout?: boolean) {
		// Update context key when items change
		this.updateEmptyStateWithHistoryContext();

		if (this._visible || !this.viewModel) {
			const treeItems = (this.viewModel?.getItems() ?? [])
				.map((item): ITreeElement<ChatTreeItem> => {
					return {
						element: item,
						collapsed: false,
						collapsible: false
					};
				});


			if (treeItems.length > 0) {
				this.updateChatViewVisibility();
			} else {
				this._welcomeRenderScheduler.schedule();
			}

			this._onWillMaybeChangeHeight.fire();

			this.lastItem = treeItems.at(-1)?.element;
			ChatContextKeys.lastItemId.bindTo(this.contextKeyService).set(this.lastItem ? [this.lastItem.id] : []);
			this.tree.setChildren(null, treeItems, {
				diffIdentityProvider: {
					getId: (element) => {
						return element.dataId +
							// Ensure re-rendering an element once slash commands are loaded, so the colorization can be applied.
							`${(isRequestVM(element)) /* && !!this.lastSlashCommands ? '_scLoaded' : '' */}` +
							// If a response is in the process of progressive rendering, we need to ensure that it will
							// be re-rendered so progressive rendering is restarted, even if the model wasn't updated.
							`${isResponseVM(element) && element.renderData ? `_${this.visibleChangeCount}` : ''}` +
							// Re-render once content references are loaded
							(isResponseVM(element) ? `_${element.contentReferences.length}` : '') +
							// Re-render if element becomes hidden due to undo/redo
							`_${element.shouldBeRemovedOnSend ? `${element.shouldBeRemovedOnSend.afterUndoStop || '1'}` : '0'}` +
							// Re-render if element becomes enabled/disabled due to checkpointing
							`_${element.shouldBeBlocked ? '1' : '0'}` +
							// Re-render if we have an element currently being edited
							`_${this.viewModel?.editing ? '1' : '0'}` +
							// Re-render if we have an element currently being checkpointed
							`_${this.viewModel?.model.checkpoint ? '1' : '0'}` +
							// Re-render all if invoked by setting change
							`_setting${this.settingChangeCounter || '0'}` +
							// Rerender request if we got new content references in the response
							// since this may change how we render the corresponding attachments in the request
							(isRequestVM(element) && element.contentReferences ? `_${element.contentReferences?.length}` : '');
					},
				}
			});

			if (!skipDynamicLayout && this._dynamicMessageLayoutData) {
				this.layoutDynamicChatTreeItemMode();
			}

			this.renderFollowups();
		}
	}

	/**
	 * Updates the DOM visibility of welcome view and chat list immediately
	 * @internal
	 */
	private updateChatViewVisibility(): void {
		if (!this.viewModel) {
			return;
		}

		const numItems = this.viewModel.getItems().length;
		dom.setVisibility(numItems === 0, this.welcomeMessageContainer);
		dom.setVisibility(numItems !== 0, this.listContainer);
	}

	/**
	 * Renders the welcome view content when needed.
	 *
	 * Note: Do not call this method directly. Instead, use `this._welcomeRenderScheduler.schedule()`
	 * to ensure proper debouncing and avoid potential cyclic calls
	 * @internal
	 */
	private renderWelcomeViewContentIfNeeded() {
		if (this.viewOptions.renderStyle === 'compact' || this.viewOptions.renderStyle === 'minimal') {
			return;
		}

		const numItems = this.viewModel?.getItems().length ?? 0;
		if (!numItems) {
			const expEmptyState = this.configurationService.getValue<boolean>('chat.emptyChatState.enabled');

			let welcomeContent: IChatViewWelcomeContent;
			const defaultAgent = this.chatAgentService.getDefaultAgent(this.location, this.input.currentModeKind);
			let additionalMessage: string | IMarkdownString | undefined;
			if (this.chatEntitlementService.anonymous && !this.chatEntitlementService.sentiment.installed) {
				additionalMessage = new MarkdownString(localize({ key: 'settings', comment: ['{Locked="]({2})"}', '{Locked="]({3})"}'] }, "By continuing with {0} Copilot, you agree to {1}'s [Terms]({2}) and [Privacy Statement]({3}).", defaultChat.provider.default.name, defaultChat.provider.default.name, defaultChat.termsStatementUrl, defaultChat.privacyStatementUrl), { isTrusted: true });
			} else {
				additionalMessage = defaultAgent?.metadata.additionalWelcomeMessage;
			}
			if (!additionalMessage && !this._lockedAgent) {
				additionalMessage = this._getGenerateInstructionsMessage();
			}
			if (expEmptyState) {
				welcomeContent = this.getWelcomeViewContent(additionalMessage, expEmptyState);
			} else {
				const defaultTips = this.input.currentModeKind === ChatModeKind.Ask
					? new MarkdownString(localize('chatWidget.tips', "{0} or type {1} to attach context\n\n{2} to chat with extensions\n\nType {3} to use commands", '$(attach)', '#', '$(mention)', '/'), { supportThemeIcons: true })
					: new MarkdownString(localize('chatWidget.tips.withoutParticipants', "{0} or type {1} to attach context", '$(attach)', '#'), { supportThemeIcons: true });
				const contributedTips = this._lockedAgent?.id ? this.chatSessionsService.getWelcomeTipsForSessionType(this._lockedAgent.id) : undefined;
				const tips = contributedTips
					? new MarkdownString(contributedTips, { supportThemeIcons: true })
					: (!this._lockedAgent ? defaultTips : undefined);
				welcomeContent = this.getWelcomeViewContent(additionalMessage);
				welcomeContent.tips = tips;
			}
			if (!this.welcomePart.value || this.welcomePart.value.needsRerender(welcomeContent)) {
				this.historyViewStore.clear();
				dom.clearNode(this.welcomeMessageContainer);

				// Reset history list reference when clearing welcome view
				this.historyList = undefined;

				// Optional: recent chat history above welcome content when enabled
				const showHistory = this.configurationService.getValue<boolean>(ChatConfiguration.EmptyStateHistoryEnabled);
				if (showHistory && !this._lockedAgent && this._historyVisible) {
					this.renderWelcomeHistorySection();
				}
				this.welcomePart.value = this.instantiationService.createInstance(
					ChatViewWelcomePart,
					welcomeContent,
					{
						location: this.location,
						isWidgetAgentWelcomeViewContent: this.input?.currentModeKind === ChatModeKind.Agent
					}
				);
				dom.append(this.welcomeMessageContainer, this.welcomePart.value.element);

				// Add right-click context menu to the entire welcome container
				this.welcomeContextMenuDisposable.value = dom.addDisposableListener(this.welcomeMessageContainer, dom.EventType.CONTEXT_MENU, (e) => {
					e.preventDefault();
					e.stopPropagation();
					this.contextMenuService.showContextMenu({
						menuId: MenuId.ChatWelcomeHistoryContext,
						menuActionOptions: { shouldForwardArgs: true },
						contextKeyService: this.contextKeyService.createOverlay([
							['chatHistoryVisible', this._historyVisible]
						]),
						getAnchor: () => ({ x: e.clientX, y: e.clientY }),
						getActionsContext: () => ({})
					});
				});
			}
		}

		this.updateChatViewVisibility();

		if (numItems === 0) {
			this.refreshHistoryList();
		}
	}

	private updateEmptyStateWithHistoryContext(): void {
		const historyEnabled = this.configurationService.getValue<boolean>(ChatConfiguration.EmptyStateHistoryEnabled);
		const numItems = this.viewModel?.getItems().length ?? 0;
		const shouldHideButtons = historyEnabled && numItems === 0;
		this.inEmptyStateWithHistoryEnabledKey.set(shouldHideButtons);
	}

	private async renderWelcomeHistorySection(): Promise<void> {
		try {
			const historyRoot = dom.append(this.welcomeMessageContainer, $('.chat-welcome-history-root'));
			const container = dom.append(historyRoot, $('.chat-welcome-history'));

			const initialHistoryItems = await this.computeHistoryItems();
			if (initialHistoryItems.length === 0) {
				historyRoot.remove();
				return;
			}

			this.historyListContainer = dom.append(container, $('.chat-welcome-history-list'));
			historyRoot.classList.toggle('chat-welcome-history-hidden', !this._historyVisible);
			this.welcomeMessageContainer.classList.toggle('has-chat-history', this._historyVisible && initialHistoryItems.length > 0);

			// Compute today's midnight once for label decisions
			const todayMidnight = new Date();
			todayMidnight.setHours(0, 0, 0, 0);
			const todayMidnightMs = todayMidnight.getTime();

			// Create hover delegate for proper tooltip positioning
			const getViewContainerLocation = () => {
				const panelLocation = this.contextKeyService.getContextKeyValue<ViewContainerLocation>('chatPanelLocation');
				return panelLocation ?? ViewContainerLocation.AuxiliaryBar;
			};
			const hoverDelegate = this.instantiationService.createInstance(ChatHistoryHoverDelegate, getViewContainerLocation);

			if (!this.historyList) {
				const delegate = new ChatHistoryListDelegate();

				const renderer = this.instantiationService.createInstance(
					ChatHistoryListRenderer,
					async (item) => await this.openHistorySession(item.sessionId),
					(timestamp, todayMs) => this.formatHistoryTimestamp(timestamp, todayMs),
					todayMidnightMs
				);
				this.historyList = this._register(this.instantiationService.createInstance(
					WorkbenchList<IChatHistoryListItem>,
					'ChatHistoryList',
					this.historyListContainer,
					delegate,
					[renderer],
					{
						horizontalScrolling: false,
						keyboardSupport: true,
						mouseSupport: true,
						multipleSelectionSupport: false,
						overrideStyles: {
							listBackground: this.styles.listBackground
						},
						accessibilityProvider: {
							getAriaLabel: (item: IChatHistoryListItem) => item.title,
							getWidgetAriaLabel: () => localize('chat.history.list', 'Chat History')
						}
					}
				));
				this.historyList.getHTMLElement().tabIndex = -1;
			} else {
				const currentHistoryList = this.historyList.getHTMLElement();
				if (currentHistoryList && currentHistoryList.parentElement !== this.historyListContainer) {
					this.historyListContainer.appendChild(currentHistoryList);
				}
			}

			this.renderHistoryItems(initialHistoryItems);

			// Add "Chat history..." link at the end
			const previousChatsLink = dom.append(container, $('.chat-welcome-history-more'));
			previousChatsLink.textContent = localize('chat.history.showMore', 'Chat history...');
			previousChatsLink.setAttribute('role', 'button');
			previousChatsLink.setAttribute('tabindex', '0');
			previousChatsLink.setAttribute('aria-label', localize('chat.history.showMoreAriaLabel', 'Open chat history'));

			// Add hover tooltip for the link at the end of the list
			const hoverContent = localize('chat.history.showMoreHover', 'Show chat history...');
			this._register(this.hoverService.setupManagedHover(hoverDelegate, previousChatsLink, hoverContent));

			this._register(dom.addDisposableListener(previousChatsLink, dom.EventType.CLICK, (e) => {
				e.preventDefault();
				e.stopPropagation();
				this.commandService.executeCommand('workbench.action.chat.history');
			}));
			this._register(dom.addDisposableListener(previousChatsLink, dom.EventType.KEY_DOWN, (e) => {
				if (e.key === 'Enter' || e.key === ' ') {
					e.preventDefault();
					this.commandService.executeCommand('workbench.action.chat.history');
				}
			}));
		} catch (err) {
			this.logService.error('Failed to render welcome history', err);
		}
	}

	private async computeHistoryItems(): Promise<IChatHistoryListItem[]> {
		try {
			const items = await this.chatService.getHistory();
			return items
				.filter(i => !i.isActive)
				.sort((a, b) => (b.lastMessageDate ?? 0) - (a.lastMessageDate ?? 0))
				.slice(0, 3)
				.map(item => ({
					sessionId: item.sessionId,
					title: item.title,
					lastMessageDate: typeof item.lastMessageDate === 'number' ? item.lastMessageDate : Date.now(),
					isActive: item.isActive
				}));
		} catch (err) {
			this.logService.error('Failed to compute chat history items', err);
			return [];
		}
	}

	private renderHistoryItems(historyItems: IChatHistoryListItem[]): void {
		if (!this.historyList) {
			return;
		}
		const listHeight = historyItems.length * 22;
		if (this.historyListContainer) {
			this.historyListContainer.style.height = `${listHeight}px`;
			this.historyListContainer.style.minHeight = `${listHeight}px`;
		}
		this.historyList.splice(0, this.historyList.length, historyItems);
		this.historyList.layout(undefined, listHeight);
	}

	private formatHistoryTimestamp(last: number, todayMidnightMs: number): string {
		if (last > todayMidnightMs) {
			const diffMs = Date.now() - last;
			const minMs = 60 * 1000;
			const adjusted = diffMs < minMs ? Date.now() - minMs : last;
			return fromNow(adjusted, true, true);
		}
		return fromNowByDay(last, true, true);
	}

	private async openHistorySession(sessionId: string): Promise<void> {
		try {
			const viewsService = this.instantiationService.invokeFunction(accessor => accessor.get(IViewsService));
			const chatView = await viewsService.openView<ChatViewPane>(ChatViewId);
			await chatView?.loadSession?.(sessionId);
		} catch (e) {
			this.logService.error('Failed to open chat session from history', e);
		}
	}

	private async refreshHistoryList(): Promise<void> {
		const numItems = this.viewModel?.getItems().length ?? 0;
		// Only refresh history list when in empty state (welcome view) and history list exists
		if (numItems !== 0 || !this.historyList) {
			return;
		}
		const historyItems = await this.computeHistoryItems();
		this.renderHistoryItems(historyItems);
	}

	private _getGenerateInstructionsMessage(): IMarkdownString {
		// Start checking for instruction files immediately if not already done
		if (!this._instructionFilesCheckPromise) {
			this._instructionFilesCheckPromise = this._checkForAgentInstructionFiles();
			// Use VS Code's idiomatic pattern for disposal-safe promise callbacks
			this._register(thenIfNotDisposed(this._instructionFilesCheckPromise, hasFiles => {
				this._instructionFilesExist = hasFiles;
				// Only re-render if the current view still doesn't have items and we're showing the welcome message
				const hasViewModelItems = this.viewModel?.getItems().length ?? 0;
				if (hasViewModelItems === 0) {
					this._welcomeRenderScheduler.schedule();
				}
			}));
		}

		// If we already know the result, use it
		if (this._instructionFilesExist === true) {
			// Don't show generate instructions message if files exist
			return new MarkdownString('');
		} else if (this._instructionFilesExist === false) {
			// Show generate instructions message if no files exist
			const generateInstructionsCommand = 'workbench.action.chat.generateInstructions';
			return new MarkdownString(localize(
				'chatWidget.instructions',
				"[Generate Agent Instructions]({0}) to onboard AI onto your codebase.",
				`command:${generateInstructionsCommand}`
			), { isTrusted: { enabledCommands: [generateInstructionsCommand] } });
		}

		// While checking, don't show the generate instructions message
		return new MarkdownString('');
	}

	/**
	 * Checks if any agent instruction files (.github/copilot-instructions.md or AGENTS.md) exist in the workspace.
	 * Used to determine whether to show the "Generate Agent Instructions" hint.
	 *
	 * @returns true if instruction files exist OR if instruction features are disabled (to hide the hint)
	 */
	private async _checkForAgentInstructionFiles(): Promise<boolean> {
		try {
			const useCopilotInstructionsFiles = this.configurationService.getValue(PromptsConfig.USE_COPILOT_INSTRUCTION_FILES);
			const useAgentMd = this.configurationService.getValue(PromptsConfig.USE_AGENT_MD);
			if (!useCopilotInstructionsFiles && !useAgentMd) {
				// If both settings are disabled, return true to hide the hint (since the features aren't enabled)
				return true;
			}
			return (
				(await this.promptsService.listCopilotInstructionsMDs(CancellationToken.None)).length > 0 ||
				// Note: only checking for AGENTS.md files at the root folder, not ones in subfolders.
				(await this.promptsService.listAgentMDs(CancellationToken.None, false)).length > 0
			);
		} catch (error) {
			// On error, assume no instruction files exist to be safe
			this.logService.warn('[ChatWidget] Error checking for instruction files:', error);
			return false;
		}
	}

	private getWelcomeViewContent(additionalMessage: string | IMarkdownString | undefined, expEmptyState?: boolean): IChatViewWelcomeContent {
		const disclaimerMessage = expEmptyState
			? this.chatDisclaimer
			: localize('chatMessage', "Chat is powered by AI, so mistakes are possible. Review output carefully before use.");
		const icon = Codicon.chatSparkle;


		if (this.isLockedToCodingAgent) {
			// Check for provider-specific customizations from chat sessions service
			const providerIcon = this._lockedAgent ? this.chatSessionsService.getIconForSessionType(this._lockedAgent.id) : undefined;
			const providerTitle = this._lockedAgent ? this.chatSessionsService.getWelcomeTitleForSessionType(this._lockedAgent.id) : undefined;
			const providerMessage = this._lockedAgent ? this.chatSessionsService.getWelcomeMessageForSessionType(this._lockedAgent.id) : undefined;

			// Fallback to default messages if provider doesn't specify
			const message = providerMessage
				? new MarkdownString(providerMessage)
				: (this._lockedAgent?.prefix === '@copilot '
					? new MarkdownString(localize('copilotCodingAgentMessage', "This chat session will be forwarded to the {0} [coding agent]({1}) where work is completed in the background. ", this._lockedAgent.prefix, 'https://aka.ms/coding-agent-docs') + this.chatDisclaimer, { isTrusted: true })
					: new MarkdownString(localize('genericCodingAgentMessage', "This chat session will be forwarded to the {0} coding agent where work is completed in the background. ", this._lockedAgent?.prefix) + this.chatDisclaimer));

			return {
				title: providerTitle ?? localize('codingAgentTitle', "Delegate to {0}", this._lockedAgent?.prefix),
				message,
				icon: providerIcon ?? Codicon.sendToRemoteAgent,
				additionalMessage,
				useLargeIcon: !!providerIcon,
			};
		}

		const suggestedPrompts = this.getPromptFileSuggestions();

		if (this.input.currentModeKind === ChatModeKind.Ask) {
			return {
				title: localize('chatDescription', "Ask about your code"),
				message: new MarkdownString(disclaimerMessage),
				icon,
				additionalMessage,
				suggestedPrompts
			};
		} else if (this.input.currentModeKind === ChatModeKind.Edit) {
			const editsHelpMessage = localize('editsHelp', "Start your editing session by defining a set of files that you want to work with. Then ask for the changes you want to make.");
			const message = expEmptyState ? disclaimerMessage : `${editsHelpMessage}\n\n${disclaimerMessage}`;

			return {
				title: localize('editsTitle', "Edit in context"),
				message: new MarkdownString(message),
				icon,
				additionalMessage,
				suggestedPrompts
			};
		} else {
			const agentHelpMessage = localize('agentMessage', "Ask to edit your files using [Agent]({0}). Agent will automatically use multiple requests to pick files to edit, run terminal commands, and iterate on errors.", 'https://aka.ms/vscode-copilot-agent');
			const message = expEmptyState ? disclaimerMessage : `${agentHelpMessage}\n\n${disclaimerMessage}`;

			return {
				title: localize('agentTitle', "Build with Agent"),
				message: new MarkdownString(message),
				icon,
				additionalMessage,
				suggestedPrompts
			};
		}
	}

<<<<<<< HEAD
=======
	private getNewWelcomeViewContent(): IChatViewWelcomeContent {
		let additionalMessage: string | IMarkdownString | undefined = undefined;
		if (this.chatEntitlementService.anonymous) {
			additionalMessage = new MarkdownString(localize({ key: 'settings', comment: ['{Locked="]({2})"}', '{Locked="]({3})"}'] }, "AI responses may be inaccurate.\nBy continuing with {0} Copilot, you agree to {1}'s [Terms]({2}) and [Privacy Statement]({3}).", defaultChat.provider.default.name, defaultChat.provider.default.name, defaultChat.termsStatementUrl, defaultChat.privacyStatementUrl), { isTrusted: true });
		} else {
			additionalMessage = localize('expChatAdditionalMessage', "AI responses may be inaccurate.");
		}

		// Check for provider-specific customizations
		const providerIcon = this._lockedAgent?.id ? this.chatSessionsService.getIconForSessionType(this._lockedAgent.id) : undefined;
		const providerTitle = this._lockedAgent ? this.chatSessionsService.getWelcomeTitleForSessionType(this._lockedAgent.id) : undefined;
		const providerMessage = this._lockedAgent ? this.chatSessionsService.getWelcomeMessageForSessionType(this._lockedAgent.id) : undefined;
		const providerTips = this._lockedAgent ? this.chatSessionsService.getWelcomeTipsForSessionType(this._lockedAgent.id) : undefined;
		const suggestedPrompts = this._lockedAgent ? undefined : this.getNewSuggestedPrompts();
		const welcomeContent: IChatViewWelcomeContent = {
			title: providerTitle ?? localize('expChatTitle', 'Build with agents'),
			message: providerMessage ? new MarkdownString(providerMessage) : new MarkdownString(localize('expchatMessage', "Let's get started")),
			icon: providerIcon ?? Codicon.chatSparkle,
			inputPart: this.inputPart.element,
			additionalMessage,
			isNew: true,
			suggestedPrompts,
			useLargeIcon: !!providerIcon,
		};

		// Add contributed tips if available
		if (providerTips) {
			welcomeContent.tips = new MarkdownString(providerTips, { supportThemeIcons: true });
		}
		return welcomeContent;
	}

	private getNewSuggestedPrompts(): IChatSuggestedPrompts[] {
		// Check if the workbench is empty
		const isEmpty = this.contextService.getWorkbenchState() === WorkbenchState.EMPTY;
		if (isEmpty) {
			return [
				{
					icon: Codicon.vscode,
					label: localize('chatWidget.suggestedPrompts.gettingStarted', "Ask @vscode"),
					prompt: localize('chatWidget.suggestedPrompts.gettingStartedPrompt', "@vscode How do I change the theme to light mode?"),
				},
				{
					icon: Codicon.newFolder,
					label: localize('chatWidget.suggestedPrompts.newProject', "Create Project"),
					prompt: localize('chatWidget.suggestedPrompts.newProjectPrompt', "Create a #new Hello World project in TypeScript"),
				}
			];
		} else {
			return [
				{
					icon: Codicon.debugAlt,
					label: localize('chatWidget.suggestedPrompts.buildWorkspace', "Build Workspace"),
					prompt: localize('chatWidget.suggestedPrompts.buildWorkspacePrompt', "How do I build this workspace?"),
				},
				{
					icon: Codicon.gear,
					label: localize('chatWidget.suggestedPrompts.findConfig', "Show Config"),
					prompt: localize('chatWidget.suggestedPrompts.findConfigPrompt', "Where is the configuration for this project defined?"),
				}
			];
		}
	}

>>>>>>> c40db410
	private getPromptFileSuggestions(): IChatSuggestedPrompts[] {
		// Get the current workspace folder context if available
		const activeEditor = this.editorService.activeEditor;
		const resource = activeEditor ? EditorResourceAccessor.getOriginalUri(activeEditor) : undefined;

		// Get the prompt file suggestions configuration
		const suggestions = PromptsConfig.getPromptFilesRecommendationsValue(this.configurationService, resource);
		if (!suggestions) {
			return [];
		}

		const result: IChatSuggestedPrompts[] = [];
		const promptsToLoad: string[] = [];

		// First, collect all prompts that need loading (regardless of shouldInclude)
		for (const [promptName] of Object.entries(suggestions)) {
			const description = this.promptDescriptionsCache.get(promptName);
			if (description === undefined) {
				promptsToLoad.push(promptName);
			}
		}

		// If we have prompts to load, load them asynchronously and don't return anything yet
		// But only if we're not already loading to prevent infinite loop
		if (promptsToLoad.length > 0 && !this._isLoadingPromptDescriptions) {
			this.loadPromptDescriptions(promptsToLoad);
			return [];
		}

		// Now process the suggestions with loaded descriptions
		const promptsWithScores: { promptName: string; condition: boolean | string; score: number }[] = [];

		for (const [promptName, condition] of Object.entries(suggestions)) {
			let score = 0;

			// Handle boolean conditions
			if (typeof condition === 'boolean') {
				score = condition ? 1 : 0;
			}
			// Handle when clause conditions
			else if (typeof condition === 'string') {
				try {
					const whenClause = ContextKeyExpr.deserialize(condition);
					if (whenClause) {
						// Test against all open code editors
						const allEditors = this.codeEditorService.listCodeEditors();

						if (allEditors.length > 0) {
							// Count how many editors match the when clause
							score = allEditors.reduce((count, editor) => {
								try {
									const editorContext = this.contextKeyService.getContext(editor.getDomNode());
									return count + (whenClause.evaluate(editorContext) ? 1 : 0);
								} catch (error) {
									// Log error for this specific editor but continue with others
									this.logService.warn('Failed to evaluate when clause for editor:', error);
									return count;
								}
							}, 0);
						} else {
							// Fallback to global context if no editors are open
							score = this.contextKeyService.contextMatchesRules(whenClause) ? 1 : 0;
						}
					} else {
						score = 0;
					}
				} catch (error) {
					// Log the error but don't fail completely
					this.logService.warn('Failed to parse when clause for prompt file suggestion:', condition, error);
					score = 0;
				}
			}

			if (score > 0) {
				promptsWithScores.push({ promptName, condition, score });
			}
		}

		// Sort by score (descending) and take top 5
		promptsWithScores.sort((a, b) => b.score - a.score);
		const topPrompts = promptsWithScores.slice(0, 5);

		// Build the final result array
		for (const { promptName } of topPrompts) {
			const description = this.promptDescriptionsCache.get(promptName);
			const commandLabel = localize('chatWidget.promptFile.commandLabel', "{0}", promptName);
			const uri = this.promptUriCache.get(promptName);
			const descriptionText = description?.trim() ? description : undefined;
			result.push({
				icon: Codicon.run,
				label: commandLabel,
				description: descriptionText,
				prompt: `/${promptName} `,
				uri: uri
			});
		}

		return result;
	}

	private async loadPromptDescriptions(promptNames: string[]): Promise<void> {
		// Don't start loading if the widget is being disposed
		if (this._store.isDisposed) {
			return;
		}

		// Set loading guard to prevent infinite loop
		this._isLoadingPromptDescriptions = true;
		try {
			// Get all available prompt files with their metadata
			const promptCommands = await this.promptsService.findPromptSlashCommands();

			let cacheUpdated = false;
			// Load descriptions only for the specified prompts
			for (const promptCommand of promptCommands) {
				if (promptNames.includes(promptCommand.command)) {
					try {
						if (promptCommand.promptPath) {
							this.promptUriCache.set(promptCommand.command, promptCommand.promptPath.uri);
							const parseResult = await this.promptsService.parseNew(
								promptCommand.promptPath.uri,
								CancellationToken.None
							);
							const description = parseResult.header?.description;
							if (description) {
								this.promptDescriptionsCache.set(promptCommand.command, description);
								cacheUpdated = true;
							} else {
								// Set empty string to indicate we've checked this prompt
								this.promptDescriptionsCache.set(promptCommand.command, '');
								cacheUpdated = true;
							}
						}
					} catch (error) {
						// Log the error but continue with other prompts
						this.logService.warn('Failed to parse prompt file for description:', promptCommand.command, error);
						// Set empty string to indicate we've checked this prompt
						this.promptDescriptionsCache.set(promptCommand.command, '');
						cacheUpdated = true;
					}
				}
			}

			// Fire event to trigger a re-render of the welcome view only if cache was updated
			if (cacheUpdated) {
				this._welcomeRenderScheduler.schedule();
			}
		} catch (error) {
			this.logService.warn('Failed to load specific prompt descriptions:', error);
		} finally {
			// Always clear the loading guard, even on error
			this._isLoadingPromptDescriptions = false;
		}
	}

	private async renderChatEditingSessionState() {
		if (!this.input) {
			return;
		}
		this.input.renderChatEditingSessionState(this._editingSession.get() ?? null);

		if (this.bodyDimension) {
			this.layout(this.bodyDimension.height, this.bodyDimension.width);
		}
	}

	private async renderFollowups(): Promise<void> {
		if (this.lastItem && isResponseVM(this.lastItem) && this.lastItem.isComplete && this.input.currentModeKind === ChatModeKind.Ask) {
			this.input.renderFollowups(this.lastItem.replyFollowups, this.lastItem);
		} else {
			this.input.renderFollowups(undefined, undefined);
		}

		if (this.bodyDimension) {
			this.layout(this.bodyDimension.height, this.bodyDimension.width);
		}
	}

	private renderChatSuggestNextWidget(): void {
		// Skip rendering in coding agent sessions
		if (this.isLockedToCodingAgent) {
			this.chatSuggestNextWidget.hide();
			return;
		}

		const items = this.viewModel?.getItems() ?? [];
		if (!items.length) {
			return;
		}

		const lastItem = items[items.length - 1];
		const lastResponseComplete = lastItem && isResponseVM(lastItem) && lastItem.isComplete;
		if (!lastResponseComplete) {
			return;
		}
		// Get the currently selected mode directly from the observable
		// Note: We use currentModeObs instead of currentModeKind because currentModeKind returns
		// the ChatModeKind enum (e.g., 'agent'), which doesn't distinguish between custom modes.
		// Custom modes all have kind='agent' but different IDs.
		const currentMode = this.input.currentModeObs.get();
		const handoffs = currentMode?.handOffs?.get();

		// Only show if: mode has handoffs AND chat has content AND not quick chat
		const shouldShow = currentMode && handoffs && handoffs.length > 0;

		if (shouldShow) {
			this.chatSuggestNextWidget.render(currentMode);
		} else {
			this.chatSuggestNextWidget.hide();
		}

		// Trigger layout update
		if (this.bodyDimension) {
			this.layout(this.bodyDimension.height, this.bodyDimension.width);
		}
	}

	private handleNextPromptSelection(handoff: IHandOff): void {
		// Hide the widget after selection
		this.chatSuggestNextWidget.hide();
		this._chatSuggestNextScheduler.cancel();

		// Switch to the specified agent/mode if provided
		if (handoff.agent) {
			this._switchToAgentByName(handoff.agent);
		}
		// Insert the handoff prompt into the input
		this.input.setValue(handoff.prompt, false);
		this.input.focus();

		// Auto-submit if send flag is true
		if (handoff.send) {
			this.acceptInput();
		}
	}

	setVisible(visible: boolean): void {
		const wasVisible = this._visible;
		this._visible = visible;
		this.visibleChangeCount++;
		this.renderer.setVisible(visible);
		this.input.setVisible(visible);

		if (visible) {
			this.timeoutDisposable.value = disposableTimeout(() => {
				// Progressive rendering paused while hidden, so start it up again.
				// Do it after a timeout because the container is not visible yet (it should be but offsetHeight returns 0 here)
				if (this._visible) {
					this.onDidChangeItems(true);
				}
			}, 0);

			if (!wasVisible) {
				dom.scheduleAtNextAnimationFrame(dom.getWindow(this.listContainer), () => {
					this._onDidShow.fire();
				});
			}
		} else if (wasVisible) {
			this._onDidHide.fire();
		}
	}

	private createList(listContainer: HTMLElement, options: IChatListItemRendererOptions): void {
		const scopedInstantiationService = this._register(this.instantiationService.createChild(new ServiceCollection([IContextKeyService, this.contextKeyService])));
		const delegate = scopedInstantiationService.createInstance(ChatListDelegate, this.viewOptions.defaultElementHeight ?? 200);
		const rendererDelegate: IChatRendererDelegate = {
			getListLength: () => this.tree.getNode(null).visibleChildrenCount,
			onDidScroll: this.onDidScroll,
			container: listContainer,
			currentChatMode: () => this.input.currentModeKind,
		};

		// Create a dom element to hold UI from editor widgets embedded in chat messages
		const overflowWidgetsContainer = document.createElement('div');
		overflowWidgetsContainer.classList.add('chat-overflow-widget-container', 'monaco-editor');
		listContainer.append(overflowWidgetsContainer);

		this.renderer = this._register(scopedInstantiationService.createInstance(
			ChatListItemRenderer,
			this.editorOptions,
			options,
			rendererDelegate,
			this._codeBlockModelCollection,
			overflowWidgetsContainer,
			this.viewModel,
		));

		this._register(this.renderer.onDidClickRequest(async item => {
			this.clickedRequest(item);
		}));

		this._register(this.renderer.onDidRerender(item => {
			if (isRequestVM(item.currentElement) && this.configurationService.getValue<string>('chat.editRequests') !== 'input') {
				if (!item.rowContainer.contains(this.inputContainer)) {
					item.rowContainer.appendChild(this.inputContainer);
				}
				this.input.focus();
			}
		}));

		this._register(this.renderer.onDidDispose((item) => {
			this.focusedInputDOM.appendChild(this.inputContainer);
			this.input.focus();
		}));

		this._register(this.renderer.onDidFocusOutside(() => {
			this.finishedEditing();
		}));

		this._register(this.renderer.onDidClickFollowup(item => {
			// is this used anymore?
			this.acceptInput(item.message);
		}));
		this._register(this.renderer.onDidClickRerunWithAgentOrCommandDetection(item => {
			const request = this.chatService.getSession(item.sessionId)?.getRequests().find(candidate => candidate.id === item.requestId);
			if (request) {
				const options: IChatSendRequestOptions = {
					noCommandDetection: true,
					attempt: request.attempt + 1,
					location: this.location,
					userSelectedModelId: this.input.currentLanguageModel,
					modeInfo: this.input.currentModeInfo,
				};
				this.chatService.resendRequest(request, options).catch(e => this.logService.error('FAILED to rerun request', e));
			}
		}));

		this.tree = this._register(scopedInstantiationService.createInstance(
			WorkbenchObjectTree<ChatTreeItem, FuzzyScore>,
			'Chat',
			listContainer,
			delegate,
			[this.renderer],
			{
				identityProvider: { getId: (e: ChatTreeItem) => e.id },
				horizontalScrolling: false,
				alwaysConsumeMouseWheel: false,
				supportDynamicHeights: true,
				hideTwistiesOfChildlessElements: true,
				accessibilityProvider: this.instantiationService.createInstance(ChatAccessibilityProvider),
				keyboardNavigationLabelProvider: { getKeyboardNavigationLabel: (e: ChatTreeItem) => isRequestVM(e) ? e.message : isResponseVM(e) ? e.response.value : '' }, // TODO
				setRowLineHeight: false,
				filter: this.viewOptions.filter ? { filter: this.viewOptions.filter.bind(this.viewOptions), } : undefined,
				scrollToActiveElement: true,
				overrideStyles: {
					listFocusBackground: this.styles.listBackground,
					listInactiveFocusBackground: this.styles.listBackground,
					listActiveSelectionBackground: this.styles.listBackground,
					listFocusAndSelectionBackground: this.styles.listBackground,
					listInactiveSelectionBackground: this.styles.listBackground,
					listHoverBackground: this.styles.listBackground,
					listBackground: this.styles.listBackground,
					listFocusForeground: this.styles.listForeground,
					listHoverForeground: this.styles.listForeground,
					listInactiveFocusForeground: this.styles.listForeground,
					listInactiveSelectionForeground: this.styles.listForeground,
					listActiveSelectionForeground: this.styles.listForeground,
					listFocusAndSelectionForeground: this.styles.listForeground,
					listActiveSelectionIconForeground: undefined,
					listInactiveSelectionIconForeground: undefined,
				}
			}));

		this._register(this.tree.onDidChangeFocus(() => {
			const focused = this.tree.getFocus();
			if (focused && focused.length > 0) {
				const focusedItem = focused[0];
				const items = this.tree.getNode(null).children;
				const idx = items.findIndex(i => i.element === focusedItem);
				if (idx !== -1) {
					this._mostRecentlyFocusedItemIndex = idx;
				}
			}
		}));
		this._register(this.tree.onContextMenu(e => this.onContextMenu(e)));

		this._register(this.tree.onDidChangeContentHeight(() => {
			this.onDidChangeTreeContentHeight();
		}));
		this._register(this.renderer.onDidChangeItemHeight(e => {
			if (this.tree.hasElement(e.element)) {
				this.tree.updateElementHeight(e.element, e.height);
			}
		}));
		this._register(this.tree.onDidFocus(() => {
			this._onDidFocus.fire();
		}));
		this._register(this.tree.onDidScroll(() => {
			this._onDidScroll.fire();

			const isScrolledDown = this.tree.scrollTop >= this.tree.scrollHeight - this.tree.renderHeight - 2;
			this.container.classList.toggle('show-scroll-down', !isScrolledDown && !this.scrollLock);
		}));
	}

	startEditing(requestId: string): void {
		const editedRequest = this.renderer.getTemplateDataForRequestId(requestId);
		if (editedRequest) {
			this.clickedRequest(editedRequest);
		}
	}

	private clickedRequest(item: IChatListItemTemplate) {

		// cancel current request before we start editing.
		if (this.viewModel) {
			this.chatService.cancelCurrentRequestForSession(this.viewModel.sessionId);
		}

		const currentElement = item.currentElement;
		if (isRequestVM(currentElement) && !this.viewModel?.editing) {

			const requests = this.viewModel?.model.getRequests();
			if (!requests) {
				return;
			}

			// this will only ever be true if we restored a checkpoint
			if (this.viewModel?.model.checkpoint) {
				this.recentlyRestoredCheckpoint = true;
			}

			this.viewModel?.model.setCheckpoint(currentElement.id);

			// set contexts and request to false
			const currentContext: IChatRequestVariableEntry[] = [];
			for (let i = requests.length - 1; i >= 0; i -= 1) {
				const request = requests[i];
				if (request.id === currentElement.id) {
					request.shouldBeBlocked = false; // unblocking just this request.
					if (request.attachedContext) {
						const context = request.attachedContext.filter(entry => !(isPromptFileVariableEntry(entry) || isPromptTextVariableEntry(entry)) || !entry.automaticallyAdded);
						currentContext.push(...context);
					}
				}
			}

			// set states
			this.viewModel?.setEditing(currentElement);
			if (item?.contextKeyService) {
				ChatContextKeys.currentlyEditing.bindTo(item.contextKeyService).set(true);
			}

			const isInput = this.configurationService.getValue<string>('chat.editRequests') === 'input';
			this.inputPart?.setEditing(!!this.viewModel?.editing && isInput);

			if (!isInput) {
				const rowContainer = item.rowContainer;
				this.inputContainer = dom.$('.chat-edit-input-container');
				rowContainer.appendChild(this.inputContainer);
				this.createInput(this.inputContainer);
				this.input.setChatMode(this.inputPart.currentModeKind);
			} else {
				this.inputPart.element.classList.add('editing');
			}

			this.inputPart.toggleChatInputOverlay(!isInput);
			if (currentContext.length > 0) {
				this.input.attachmentModel.addContext(...currentContext);
			}


			// rerenders
			this.inputPart.dnd.setDisabledOverlay(!isInput);
			this.input.renderAttachedContext();
			this.input.setValue(currentElement.messageText, false);
			this.renderer.updateItemHeightOnRender(currentElement, item);
			this.onDidChangeItems();
			this.input.inputEditor.focus();

			this._register(this.inputPart.onDidClickOverlay(() => {
				if (this.viewModel?.editing && this.configurationService.getValue<string>('chat.editRequests') !== 'input') {
					this.finishedEditing();
				}
			}));

			// listeners
			if (!isInput) {
				this._register(this.inlineInputPart.inputEditor.onDidChangeModelContent(() => {
					this.scrollToCurrentItem(currentElement);
				}));

				this._register(this.inlineInputPart.inputEditor.onDidChangeCursorSelection((e) => {
					this.scrollToCurrentItem(currentElement);
				}));
			}
		}

		type StartRequestEvent = { editRequestType: string };

		type StartRequestEventClassification = {
			owner: 'justschen';
			comment: 'Event used to gain insights into when edits are being pressed.';
			editRequestType: { classification: 'SystemMetaData'; purpose: 'FeatureInsight'; comment: 'Current entry point for editing a request.' };
		};

		this.telemetryService.publicLog2<StartRequestEvent, StartRequestEventClassification>('chat.startEditingRequests', {
			editRequestType: this.configurationService.getValue<string>('chat.editRequests'),
		});
	}

	finishedEditing(completedEdit?: boolean): void {
		// reset states
		const editedRequest = this.renderer.getTemplateDataForRequestId(this.viewModel?.editing?.id);
		if (this.recentlyRestoredCheckpoint) {
			this.recentlyRestoredCheckpoint = false;
		} else {
			this.viewModel?.model.setCheckpoint(undefined);
		}
		this.inputPart.dnd.setDisabledOverlay(false);
		if (editedRequest?.contextKeyService) {
			ChatContextKeys.currentlyEditing.bindTo(editedRequest.contextKeyService).set(false);
		}

		const isInput = this.configurationService.getValue<string>('chat.editRequests') === 'input';

		if (!isInput) {
			this.inputPart.setChatMode(this.input.currentModeKind);
			const currentModel = this.input.selectedLanguageModel;
			if (currentModel) {
				this.inputPart.switchModel(currentModel.metadata);
			}

			this.inputPart?.toggleChatInputOverlay(false);
			try {
				if (editedRequest?.rowContainer && editedRequest.rowContainer.contains(this.inputContainer)) {
					editedRequest.rowContainer.removeChild(this.inputContainer);
				} else if (this.inputContainer.parentElement) {
					this.inputContainer.parentElement.removeChild(this.inputContainer);
				}
			} catch (e) {
				this.logService.error('Error occurred while finishing editing:', e);
			}
			this.inputContainer = dom.$('.empty-chat-state');

			// only dispose if we know the input is not the bottom input object.
			this.input.dispose();
		}

		if (isInput) {
			this.inputPart.element.classList.remove('editing');
		}
		this.viewModel?.setEditing(undefined);

		this.inputPart?.setEditing(!!this.viewModel?.editing && isInput);

		this.onDidChangeItems();
		if (editedRequest && editedRequest.currentElement) {
			this.renderer.updateItemHeightOnRender(editedRequest.currentElement, editedRequest);
		}

		type CancelRequestEditEvent = {
			editRequestType: string;
			editCanceled: boolean;
		};

		type CancelRequestEventEditClassification = {
			owner: 'justschen';
			editRequestType: { classification: 'SystemMetaData'; purpose: 'FeatureInsight'; comment: 'Current entry point for editing a request.' };
			editCanceled: { classification: 'SystemMetaData'; purpose: 'FeatureInsight'; comment: 'Indicates whether the edit was canceled.' };
			comment: 'Event used to gain insights into when edits are being canceled.';
		};

		this.telemetryService.publicLog2<CancelRequestEditEvent, CancelRequestEventEditClassification>('chat.editRequestsFinished', {
			editRequestType: this.configurationService.getValue<string>('chat.editRequests'),
			editCanceled: !completedEdit
		});

		this.inputPart.focus();
	}

	private scrollToCurrentItem(currentElement: IChatRequestViewModel): void {
		if (this.viewModel?.editing && currentElement) {
			const element = currentElement;
			if (!this.tree.hasElement(element)) {
				return;
			}
			const relativeTop = this.tree.getRelativeTop(element);
			if (relativeTop === null || relativeTop < 0 || relativeTop > 1) {
				this.tree.reveal(element, 0);
			}
		}
	}

	private onContextMenu(e: ITreeContextMenuEvent<ChatTreeItem | null>): void {
		e.browserEvent.preventDefault();
		e.browserEvent.stopPropagation();

		const selected = e.element;

		// Check if the context menu was opened on a KaTeX element
		const target = e.browserEvent.target as HTMLElement;
		const isKatexElement = target.closest('.katex') !== null;

		const scopedContextKeyService = this.contextKeyService.createOverlay([
			[ChatContextKeys.responseIsFiltered.key, isResponseVM(selected) && !!selected.errorDetails?.responseIsFiltered],
			[ChatContextKeys.isKatexMathElement.key, isKatexElement]
		]);
		this.contextMenuService.showContextMenu({
			menuId: MenuId.ChatContext,
			menuActionOptions: { shouldForwardArgs: true },
			contextKeyService: scopedContextKeyService,
			getAnchor: () => e.anchor,
			getActionsContext: () => selected,
		});
	}

	private onDidChangeTreeContentHeight(): void {
		// If the list was previously scrolled all the way down, ensure it stays scrolled down, if scroll lock is on
		if (this.tree.scrollHeight !== this.previousTreeScrollHeight) {
			const lastItem = this.viewModel?.getItems().at(-1);
			const lastResponseIsRendering = isResponseVM(lastItem) && lastItem.renderData;
			if (!lastResponseIsRendering || this.scrollLock) {
				// Due to rounding, the scrollTop + renderHeight will not exactly match the scrollHeight.
				// Consider the tree to be scrolled all the way down if it is within 2px of the bottom.
				const lastElementWasVisible = this.tree.scrollTop + this.tree.renderHeight >= this.previousTreeScrollHeight - 2;
				if (lastElementWasVisible) {
					dom.scheduleAtNextAnimationFrame(dom.getWindow(this.listContainer), () => {
						// Can't set scrollTop during this event listener, the list might overwrite the change

						this.scrollToEnd();
					}, 0);
				}
			}
		}

		// TODO@roblourens add `show-scroll-down` class when button should show
		// Show the button when content height changes, the list is not fully scrolled down, and (the latest response is currently rendering OR I haven't yet scrolled all the way down since the last response)
		// So for example it would not reappear if I scroll up and delete a message

		this.previousTreeScrollHeight = this.tree.scrollHeight;
		this._onDidChangeContentHeight.fire();
	}

	private getWidgetViewKindTag(): string {
		if (!this.viewContext) {
			return 'editor';
		} else if ('viewId' in this.viewContext) {
			return 'view';
		} else {
			return 'quick';
		}
	}

	private createInput(container: HTMLElement, options?: { renderFollowups: boolean; renderStyle?: 'compact' | 'minimal' }): void {
		const commonConfig: IChatInputPartOptions = {
			renderFollowups: options?.renderFollowups ?? true,
			renderStyle: options?.renderStyle === 'minimal' ? 'compact' : options?.renderStyle,
			menus: {
				executeToolbar: MenuId.ChatExecute,
				telemetrySource: 'chatWidget',
				...this.viewOptions.menus
			},
			editorOverflowWidgetsDomNode: this.viewOptions.editorOverflowWidgetsDomNode,
			enableImplicitContext: this.viewOptions.enableImplicitContext,
			renderWorkingSet: this.viewOptions.enableWorkingSet === 'explicit',
			supportsChangingModes: this.viewOptions.supportsChangingModes,
			dndContainer: this.viewOptions.dndContainer,
			widgetViewKindTag: this.getWidgetViewKindTag(),
			defaultMode: this.viewOptions.defaultMode
		};

		if (this.viewModel?.editing) {
			const editedRequest = this.renderer.getTemplateDataForRequestId(this.viewModel?.editing?.id);
			const scopedInstantiationService = this._register(this.instantiationService.createChild(new ServiceCollection([IContextKeyService, editedRequest?.contextKeyService])));
			this.inlineInputPartDisposable.value = scopedInstantiationService.createInstance(ChatInputPart,
				this.location,
				commonConfig,
				this.styles,
				() => this.collectInputState(),
				true
			);
		} else {
			this.inputPartDisposable.value = this.instantiationService.createInstance(ChatInputPart,
				this.location,
				commonConfig,
				this.styles,
				() => this.collectInputState(),
				false
			);
		}

		this.input.render(container, '', this);

		this._register(this.input.onDidLoadInputState(state => {
			this.contribs.forEach(c => {
				if (c.setInputState) {
					const contribState = (typeof state === 'object' && state?.[c.id]) ?? {};
					c.setInputState(contribState);
				}
			});
			this.refreshParsedInput();
		}));
		this._register(this.input.onDidFocus(() => this._onDidFocus.fire()));
		this._register(this.input.onDidAcceptFollowup(e => {
			if (!this.viewModel) {
				return;
			}

			let msg = '';
			if (e.followup.agentId && e.followup.agentId !== this.chatAgentService.getDefaultAgent(this.location, this.input.currentModeKind)?.id) {
				const agent = this.chatAgentService.getAgent(e.followup.agentId);
				if (!agent) {
					return;
				}

				this.lastSelectedAgent = agent;
				msg = `${chatAgentLeader}${agent.name} `;
				if (e.followup.subCommand) {
					msg += `${chatSubcommandLeader}${e.followup.subCommand} `;
				}
			} else if (!e.followup.agentId && e.followup.subCommand && this.chatSlashCommandService.hasCommand(e.followup.subCommand)) {
				msg = `${chatSubcommandLeader}${e.followup.subCommand} `;
			}

			msg += e.followup.message;
			this.acceptInput(msg);

			if (!e.response) {
				// Followups can be shown by the welcome message, then there is no response associated.
				// At some point we probably want telemetry for these too.
				return;
			}

			this.chatService.notifyUserAction({
				sessionId: this.viewModel.sessionId,
				requestId: e.response.requestId,
				agentId: e.response.agent?.id,
				command: e.response.slashCommand?.name,
				result: e.response.result,
				action: {
					kind: 'followUp',
					followup: e.followup
				},
			});
		}));
		this._register(this.input.onDidChangeHeight(() => {
			const editedRequest = this.renderer.getTemplateDataForRequestId(this.viewModel?.editing?.id);
			if (isRequestVM(editedRequest?.currentElement) && this.viewModel?.editing) {
				this.renderer.updateItemHeightOnRender(editedRequest?.currentElement, editedRequest);
			}

			if (this.bodyDimension) {
				this.layout(this.bodyDimension.height, this.bodyDimension.width);
			}

			this._onDidChangeContentHeight.fire();
		}));
		this._register(this.input.attachmentModel.onDidChange(() => {
			if (this._editingSession) {
				// TODO still needed? Do this inside input part and fire onDidChangeHeight?
				this.renderChatEditingSessionState();
			}
		}));
		this._register(this.inputEditor.onDidChangeModelContent(() => {
			this.parsedChatRequest = undefined;
			this.updateChatInputContext();
		}));
		this._register(this.chatAgentService.onDidChangeAgents(() => {
			this.parsedChatRequest = undefined;
			// Tools agent loads -> welcome content changes
			this._welcomeRenderScheduler.schedule();
		}));
		this._register(this.input.onDidChangeCurrentChatMode(() => {
			this._welcomeRenderScheduler.schedule();
			this.refreshParsedInput();
			this.renderFollowups();
			this._chatSuggestNextScheduler.schedule();
		}));

		this._register(autorun(r => {
			const toolSetIds = new Set<string>();
			const toolIds = new Set<string>();
			for (const [entry, enabled] of this.input.selectedToolsModel.entriesMap.read(r)) {
				if (enabled) {
					if (entry instanceof ToolSet) {
						toolSetIds.add(entry.id);
					} else {
						toolIds.add(entry.id);
					}
				}
			}
			const disabledTools = this.input.attachmentModel.attachments
				.filter(a => a.kind === 'tool' && !toolIds.has(a.id) || a.kind === 'toolset' && !toolSetIds.has(a.id))
				.map(a => a.id);

			this.input.attachmentModel.updateContext(disabledTools, Iterable.empty());
			this.refreshParsedInput();
		}));
	}

	private onDidStyleChange(): void {
		this.container.style.setProperty('--vscode-interactive-result-editor-background-color', this.editorOptions.configuration.resultEditor.backgroundColor?.toString() ?? '');
		this.container.style.setProperty('--vscode-interactive-session-foreground', this.editorOptions.configuration.foreground?.toString() ?? '');
		this.container.style.setProperty('--vscode-chat-list-background', this.themeService.getColorTheme().getColor(this.styles.listBackground)?.toString() ?? '');
	}


	setModel(model: IChatModel, viewState: IChatViewState): void {
		if (!this.container) {
			throw new Error('Call render() before setModel()');
		}

		if (model.sessionId === this.viewModel?.sessionId) {
			return;
		}

		if (this.historyList) {
			this.historyList.setFocus([]);
			this.historyList.setSelection([]);
		}

		// Clear history view state when switching sessions to ensure fresh rendering
		this.historyViewStore.clear();

		this._codeBlockModelCollection.clear();

		this.container.setAttribute('data-session-id', model.sessionId);
		this.viewModel = this.instantiationService.createInstance(ChatViewModel, model, this._codeBlockModelCollection);

		if (this._lockedAgent) {
			let placeholder = this.chatSessionsService.getInputPlaceholderForSessionType(this._lockedAgent.id);
			if (!placeholder) {
				placeholder = localize('chat.input.placeholder.lockedToAgent', "Chat with {0}", this._lockedAgent.id);
			}
			this.viewModel.setInputPlaceholder(placeholder);
			this.inputEditor.updateOptions({ placeholder });
		} else if (this.viewModel.inputPlaceholder) {
			this.inputEditor.updateOptions({ placeholder: this.viewModel.inputPlaceholder });
		}

		const renderImmediately = this.configurationService.getValue<boolean>('chat.experimental.renderMarkdownImmediately');
		const delay = renderImmediately ? MicrotaskDelay : 0;
		this.viewModelDisposables.add(Event.runAndSubscribe(Event.accumulate(this.viewModel.onDidChange, delay), (events => {
			if (!this.viewModel) {
				return;
			}

			this.requestInProgress.set(this.viewModel.requestInProgress);

			// Update the editor's placeholder text when it changes in the view model
			if (events?.some(e => e?.kind === 'changePlaceholder')) {
				this.inputEditor.updateOptions({ placeholder: this.viewModel.inputPlaceholder });
			}

			this.onDidChangeItems();
			if (events?.some(e => e?.kind === 'addRequest') && this.visible) {
				this.scrollToEnd();
			}

			if (this._editingSession) {
				this.renderChatEditingSessionState();
			}
		})));
		this.viewModelDisposables.add(this.viewModel.onDidDisposeModel(() => {
			// Ensure that view state is saved here, because we will load it again when a new model is assigned
			this.input.saveState();
			if (this.viewModel?.editing) {
				this.finishedEditing();
			}
			// Disposes the viewmodel and listeners
			this.viewModel = undefined;
			this.onDidChangeItems();
		}));
		this.input.initForNewChatModel(viewState, model.getRequests().length === 0);
		this.contribs.forEach(c => {
			if (c.setInputState && viewState.inputState?.[c.id]) {
				c.setInputState(viewState.inputState?.[c.id]);
			}
		});

		this.refreshParsedInput();
		this.viewModelDisposables.add(model.onDidChange((e) => {
			if (e.kind === 'setAgent') {
				this._onDidChangeAgent.fire({ agent: e.agent, slashCommand: e.command });
				// Update capabilities context keys when agent changes
				this._updateAgentCapabilitiesContextKeys(e.agent);
			}
			if (e.kind === 'addRequest') {
				this.inputPart.clearTodoListWidget(this.viewModel?.sessionId, false);
			}
			// Hide widget on request removal
			if (e.kind === 'removeRequest') {
				this.inputPart.clearTodoListWidget(this.viewModel?.sessionId, true);
				this.chatSuggestNextWidget.hide();
			}
			// Show next steps widget when response completes (not when request starts)
			if (e.kind === 'completedRequest') {
				// Only show if response wasn't canceled
				this._chatSuggestNextScheduler.schedule();
			}
		}));

		if (this.tree && this.visible) {
			this.onDidChangeItems();
			this.scrollToEnd();
		}

		this.renderer.updateViewModel(this.viewModel);
		this.updateChatInputContext();
		this.input.renderChatTodoListWidget(this.viewModel.sessionId);
	}

	getFocus(): ChatTreeItem | undefined {
		return this.tree.getFocus()[0] ?? undefined;
	}

	reveal(item: ChatTreeItem, relativeTop?: number): void {
		this.tree.reveal(item, relativeTop);
	}

	focus(item: ChatTreeItem): void {
		const items = this.tree.getNode(null).children;
		const node = items.find(i => i.element?.id === item.id);
		if (!node) {
			return;
		}

		this._mostRecentlyFocusedItemIndex = items.indexOf(node);
		this.tree.setFocus([node.element]);
		this.tree.domFocus();
	}

	refilter() {
		this.tree.refilter();
	}

	setInputPlaceholder(placeholder: string): void {
		this.viewModel?.setInputPlaceholder(placeholder);
	}

	resetInputPlaceholder(): void {
		this.viewModel?.resetInputPlaceholder();
	}

	setInput(value = ''): void {
		this.input.setValue(value, false);
		this.refreshParsedInput();
	}

	getInput(): string {
		return this.input.inputEditor.getValue();
	}

	// Coding agent locking methods
	public lockToCodingAgent(name: string, displayName: string, agentId: string): void {
		this._lockedAgent = {
			id: agentId,
			name,
			prefix: `@${name} `,
			displayName
		};
		this._lockedToCodingAgentContextKey.set(true);
		this._welcomeRenderScheduler.schedule();
		// Update capabilities for the locked agent
		const agent = this.chatAgentService.getAgent(agentId);
		this._updateAgentCapabilitiesContextKeys(agent);
		this.renderer.updateOptions({ restorable: false, editable: false, noFooter: true, progressMessageAtBottomOfResponse: true });
		this.tree.rerender();
	}

	public unlockFromCodingAgent(): void {
		// Clear all state related to locking
		this._lockedAgent = undefined;
		this._lockedToCodingAgentContextKey.set(false);
		this._updateAgentCapabilitiesContextKeys(undefined);

		// Explicitly update the DOM to reflect unlocked state
		this._welcomeRenderScheduler.schedule();

		// Reset to default placeholder
		if (this.viewModel) {
			this.viewModel.resetInputPlaceholder();
		}
		this.inputEditor.updateOptions({ placeholder: undefined });
		this.renderer.updateOptions({ restorable: true, editable: true, noFooter: false, progressMessageAtBottomOfResponse: mode => mode !== ChatModeKind.Ask });
		this.tree.rerender();
	}

	public get isLockedToCodingAgent(): boolean {
		return !!this._lockedAgent;
	}

	public get lockedAgentId(): string | undefined {
		return this._lockedAgent?.id;
	}

	logInputHistory(): void {
		this.input.logInputHistory();
	}

	async acceptInput(query?: string, options?: IChatAcceptInputOptions): Promise<IChatResponseModel | undefined> {
		return this._acceptInput(query ? { query } : undefined, options);
	}

	async rerunLastRequest(): Promise<void> {
		if (!this.viewModel) {
			return;
		}

		const sessionId = this.viewModel.sessionId;
		const lastRequest = this.chatService.getSession(sessionId)?.getRequests().at(-1);
		if (!lastRequest) {
			return;
		}

		const options: IChatSendRequestOptions = {
			attempt: lastRequest.attempt + 1,
			location: this.location,
			userSelectedModelId: this.input.currentLanguageModel
		};
		return await this.chatService.resendRequest(lastRequest, options);
	}

	private collectInputState(): IChatInputState {
		const inputState: IChatInputState = {};
		this.contribs.forEach(c => {
			if (c.getInputState) {
				inputState[c.id] = c.getInputState();
			}
		});

		return inputState;
	}

	private _findPromptFileInContext(attachedContext: ChatRequestVariableSet): URI | undefined {
		for (const item of attachedContext.asArray()) {
			if (isPromptFileVariableEntry(item) && item.isRoot && this.promptsService.getPromptFileType(item.value) === PromptsType.prompt) {
				return item.value;
			}
		}
		return undefined;
	}

	private async _applyPromptFileIfSet(requestInput: IChatRequestInputOptions): Promise<void> {
		let parseResult: ParsedPromptFile | undefined;

		// first check if the input has a prompt slash command
		const agentSlashPromptPart = this.parsedInput.parts.find((r): r is ChatRequestSlashPromptPart => r instanceof ChatRequestSlashPromptPart);
		if (agentSlashPromptPart) {
			parseResult = await this.promptsService.resolvePromptSlashCommand(agentSlashPromptPart.slashPromptCommand, CancellationToken.None);
			if (parseResult) {
				// add the prompt file to the context
				const refs = parseResult.body?.variableReferences.map(({ name, offset }) => ({ name, range: new OffsetRange(offset, offset + name.length + 1) })) ?? [];
				const toolReferences = this.toolsService.toToolReferences(refs);
				requestInput.attachedContext.insertFirst(toPromptFileVariableEntry(parseResult.uri, PromptFileVariableKind.PromptFile, undefined, true, toolReferences));

				// remove the slash command from the input
				requestInput.input = this.parsedInput.parts.filter(part => !(part instanceof ChatRequestSlashPromptPart)).map(part => part.text).join('').trim();
			}
		} else {
			// if not, check if the context contains a prompt file: This is the old workflow that we still support for legacy reasons
			const uri = this._findPromptFileInContext(requestInput.attachedContext);
			if (uri) {
				try {
					parseResult = await this.promptsService.parseNew(uri, CancellationToken.None);
				} catch (error) {
					this.logService.error(`[_applyPromptFileIfSet] Failed to parse prompt file: ${uri}`, error);
				}
			}
		}

		if (!parseResult) {
			return undefined;
		}

		const input = requestInput.input.trim();
		requestInput.input = `Follow instructions in [${basename(parseResult.uri)}](${parseResult.uri.toString()}).`;
		if (input) {
			// if the input is not empty, append it to the prompt
			requestInput.input += `\n${input}`;
		}
		if (parseResult.header) {
			await this._applyPromptMetadata(parseResult.header, requestInput);
		}
	}

	private async _acceptInput(query: { query: string } | undefined, options?: IChatAcceptInputOptions): Promise<IChatResponseModel | undefined> {
		if (this.viewModel?.requestInProgress) {
			return;
		}

		if (!query && this.input.generating) {
			// if the user submits the input and generation finishes quickly, just submit it for them
			const generatingAutoSubmitWindow = 500;
			const start = Date.now();
			await this.input.generating;
			if (Date.now() - start > generatingAutoSubmitWindow) {
				return;
			}
		}

		if (this.viewModel) {
			this._onDidAcceptInput.fire();
			this.scrollLock = this.isLockedToCodingAgent || !!checkModeOption(this.input.currentModeKind, this.viewOptions.autoScroll);

			const editorValue = this.getInput();
			const requestId = this.chatAccessibilityService.acceptRequest();
			const requestInputs: IChatRequestInputOptions = {
				input: !query ? editorValue : query.query,
				attachedContext: options?.enableImplicitContext === false ? this.input.getAttachedContext(this.viewModel.sessionId) : this.input.getAttachedAndImplicitContext(this.viewModel.sessionId),
			};

			const isUserQuery = !query;

			// process the prompt command
			await this._applyPromptFileIfSet(requestInputs);
			await this._autoAttachInstructions(requestInputs);

			if (this.viewOptions.enableWorkingSet !== undefined && this.input.currentModeKind === ChatModeKind.Edit && !this.chatService.edits2Enabled) {
				const uniqueWorkingSetEntries = new ResourceSet(); // NOTE: this is used for bookkeeping so the UI can avoid rendering references in the UI that are already shown in the working set
				const editingSessionAttachedContext: ChatRequestVariableSet = requestInputs.attachedContext;

				// Collect file variables from previous requests before sending the request
				const previousRequests = this.viewModel.model.getRequests();
				for (const request of previousRequests) {
					for (const variable of request.variableData.variables) {
						if (URI.isUri(variable.value) && variable.kind === 'file') {
							const uri = variable.value;
							if (!uniqueWorkingSetEntries.has(uri)) {
								editingSessionAttachedContext.add(variable);
								uniqueWorkingSetEntries.add(variable.value);
							}
						}
					}
				}
				requestInputs.attachedContext = editingSessionAttachedContext;

				type ChatEditingWorkingSetClassification = {
					owner: 'joyceerhl';
					comment: 'Information about the working set size in a chat editing request';
					originalSize: { classification: 'SystemMetaData'; purpose: 'FeatureInsight'; comment: 'The number of files that the user tried to attach in their editing request.' };
					actualSize: { classification: 'SystemMetaData'; purpose: 'FeatureInsight'; comment: 'The number of files that were actually sent in their editing request.' };
				};
				type ChatEditingWorkingSetEvent = {
					originalSize: number;
					actualSize: number;
				};
				this.telemetryService.publicLog2<ChatEditingWorkingSetEvent, ChatEditingWorkingSetClassification>('chatEditing/workingSetSize', { originalSize: uniqueWorkingSetEntries.size, actualSize: uniqueWorkingSetEntries.size });
			}

			this.chatService.cancelCurrentRequestForSession(this.viewModel.sessionId);
			if (this.currentRequest) {
				// We have to wait the current request to be properly cancelled so that it has a chance to update the model with its result metadata.
				// This is awkward, it's basically a limitation of the chat provider-based agent.
				await Promise.race([this.currentRequest, timeout(1000)]);
			}

			this.input.validateAgentMode();

			if (this.viewModel.model.checkpoint) {
				const requests = this.viewModel.model.getRequests();
				for (let i = requests.length - 1; i >= 0; i -= 1) {
					const request = requests[i];
					if (request.shouldBeBlocked) {
						this.chatService.removeRequest(this.viewModel.sessionId, request.id);
					}
				}
			}

			const result = await this.chatService.sendRequest(this.viewModel.sessionId, requestInputs.input, {
				userSelectedModelId: this.input.currentLanguageModel,
				location: this.location,
				locationData: this._location.resolveData?.(),
				parserContext: { selectedAgent: this._lastSelectedAgent, mode: this.input.currentModeKind },
				attachedContext: requestInputs.attachedContext.asArray(),
				noCommandDetection: options?.noCommandDetection,
				...this.getModeRequestOptions(),
				modeInfo: this.input.currentModeInfo,
				agentIdSilent: this._lockedAgent?.id,
			});

			if (result) {
				this.input.acceptInput(isUserQuery);
				this._onDidSubmitAgent.fire({ agent: result.agent, slashCommand: result.slashCommand });
				this.currentRequest = result.responseCompletePromise.then(() => {
					const responses = this.viewModel?.getItems().filter(isResponseVM);
					const lastResponse = responses?.[responses.length - 1];
					this.chatAccessibilityService.acceptResponse(this, this.container, lastResponse, requestId, options?.isVoiceInput);
					if (lastResponse?.result?.nextQuestion) {
						const { prompt, participant, command } = lastResponse.result.nextQuestion;
						const question = formatChatQuestion(this.chatAgentService, this.location, prompt, participant, command);
						if (question) {
							this.input.setValue(question, false);
						}
					}

					this.currentRequest = undefined;
				});

				if (this.viewModel?.editing) {
					this.finishedEditing(true);
					this.viewModel.model?.setCheckpoint(undefined);
				}
				return result.responseCreatedPromise;
			}
		}
		return undefined;
	}

	getModeRequestOptions(): Partial<IChatSendRequestOptions> {
		return {
			modeInfo: this.input.currentModeInfo,
			userSelectedTools: this.input.selectedToolsModel.userSelectedTools,
		};
	}

	getCodeBlockInfosForResponse(response: IChatResponseViewModel): IChatCodeBlockInfo[] {
		return this.renderer.getCodeBlockInfosForResponse(response);
	}

	getCodeBlockInfoForEditor(uri: URI): IChatCodeBlockInfo | undefined {
		return this.renderer.getCodeBlockInfoForEditor(uri);
	}

	getFileTreeInfosForResponse(response: IChatResponseViewModel): IChatFileTreeInfo[] {
		return this.renderer.getFileTreeInfosForResponse(response);
	}

	getLastFocusedFileTreeForResponse(response: IChatResponseViewModel): IChatFileTreeInfo | undefined {
		return this.renderer.getLastFocusedFileTreeForResponse(response);
	}

	focusResponseItem(lastFocused?: boolean): void {
		if (!this.viewModel) {
			return;
		}
		const items = this.tree.getNode(null).children;
		let item;
		if (lastFocused) {
			item = items[this._mostRecentlyFocusedItemIndex] ?? items[items.length - 1];
		} else {
			item = items[items.length - 1];
		}
		if (!item) {
			return;
		}

		this.tree.setFocus([item.element]);
		this.tree.domFocus();
	}

	layout(height: number, width: number): void {
		width = Math.min(width, 950);
		const heightUpdated = this.bodyDimension && this.bodyDimension.height !== height;
		this.bodyDimension = new dom.Dimension(width, height);

		const layoutHeight = this._dynamicMessageLayoutData?.enabled ? this._dynamicMessageLayoutData.maxHeight : height;
		if (this.viewModel?.editing) {
			this.inlineInputPart?.layout(layoutHeight, width);
		}

		this.inputPart.layout(layoutHeight, width);

		const inputHeight = this.inputPart.inputPartHeight;
		const chatSuggestNextWidgetHeight = this.chatSuggestNextWidget.height;
		const lastElementVisible = this.tree.scrollTop + this.tree.renderHeight >= this.tree.scrollHeight - 2;
		const lastItem = this.viewModel?.getItems().at(-1);

		const contentHeight = Math.max(0, height - inputHeight - chatSuggestNextWidgetHeight);
		if (this.viewOptions.renderStyle === 'compact' || this.viewOptions.renderStyle === 'minimal') {
			this.listContainer.style.removeProperty('--chat-current-response-min-height');
		} else {
			this.listContainer.style.setProperty('--chat-current-response-min-height', contentHeight * .75 + 'px');
			if (heightUpdated && lastItem) {
				this.tree.updateElementHeight(lastItem, undefined);
			}
		}
		this.tree.layout(contentHeight, width);

		// Push the welcome message down so it doesn't change position
		// when followups, attachments, working set, todo list, or suggest next widget appear
		let welcomeOffset = 100;
		if (this.viewOptions.renderFollowups) {
			welcomeOffset = Math.max(welcomeOffset - this.input.followupsHeight, 0);
		}
		if (this.viewOptions.enableWorkingSet) {
			welcomeOffset = Math.max(welcomeOffset - this.input.editSessionWidgetHeight, 0);
		}
		welcomeOffset = Math.max(welcomeOffset - this.input.todoListWidgetHeight, 0);
		welcomeOffset = Math.max(welcomeOffset - this.input.attachmentsHeight, 0);
		this.welcomeMessageContainer.style.height = `${contentHeight - welcomeOffset}px`;
		this.welcomeMessageContainer.style.paddingBottom = `${welcomeOffset}px`;

		this.renderer.layout(width);

		const lastResponseIsRendering = isResponseVM(lastItem) && lastItem.renderData;
		if (lastElementVisible && (!lastResponseIsRendering || checkModeOption(this.input.currentModeKind, this.viewOptions.autoScroll))) {
			this.scrollToEnd();
		}
		this.listContainer.style.height = `${contentHeight}px`;

		this._onDidChangeHeight.fire(height);
	}

	private _dynamicMessageLayoutData?: { numOfMessages: number; maxHeight: number; enabled: boolean };

	// An alternative to layout, this allows you to specify the number of ChatTreeItems
	// you want to show, and the max height of the container. It will then layout the
	// tree to show that many items.
	// TODO@TylerLeonhardt: This could use some refactoring to make it clear which layout strategy is being used
	setDynamicChatTreeItemLayout(numOfChatTreeItems: number, maxHeight: number) {
		this._dynamicMessageLayoutData = { numOfMessages: numOfChatTreeItems, maxHeight, enabled: true };
		this._register(this.renderer.onDidChangeItemHeight(() => this.layoutDynamicChatTreeItemMode()));

		const mutableDisposable = this._register(new MutableDisposable());
		this._register(this.tree.onDidScroll((e) => {
			// TODO@TylerLeonhardt this should probably just be disposed when this is disabled
			// and then set up again when it is enabled again
			if (!this._dynamicMessageLayoutData?.enabled) {
				return;
			}
			mutableDisposable.value = dom.scheduleAtNextAnimationFrame(dom.getWindow(this.listContainer), () => {
				if (!e.scrollTopChanged || e.heightChanged || e.scrollHeightChanged) {
					return;
				}
				const renderHeight = e.height;
				const diff = e.scrollHeight - renderHeight - e.scrollTop;
				if (diff === 0) {
					return;
				}

				const possibleMaxHeight = (this._dynamicMessageLayoutData?.maxHeight ?? maxHeight);
				const width = this.bodyDimension?.width ?? this.container.offsetWidth;
				this.input.layout(possibleMaxHeight, width);
				const inputPartHeight = this.input.inputPartHeight;
				const chatSuggestNextWidgetHeight = this.chatSuggestNextWidget.height;
				const newHeight = Math.min(renderHeight + diff, possibleMaxHeight - inputPartHeight - chatSuggestNextWidgetHeight);
				this.layout(newHeight + inputPartHeight + chatSuggestNextWidgetHeight, width);
			});
		}));
	}

	updateDynamicChatTreeItemLayout(numOfChatTreeItems: number, maxHeight: number) {
		this._dynamicMessageLayoutData = { numOfMessages: numOfChatTreeItems, maxHeight, enabled: true };
		let hasChanged = false;
		let height = this.bodyDimension!.height;
		let width = this.bodyDimension!.width;
		if (maxHeight < this.bodyDimension!.height) {
			height = maxHeight;
			hasChanged = true;
		}
		const containerWidth = this.container.offsetWidth;
		if (this.bodyDimension?.width !== containerWidth) {
			width = containerWidth;
			hasChanged = true;
		}
		if (hasChanged) {
			this.layout(height, width);
		}
	}

	get isDynamicChatTreeItemLayoutEnabled(): boolean {
		return this._dynamicMessageLayoutData?.enabled ?? false;
	}

	set isDynamicChatTreeItemLayoutEnabled(value: boolean) {
		if (!this._dynamicMessageLayoutData) {
			return;
		}
		this._dynamicMessageLayoutData.enabled = value;
	}

	layoutDynamicChatTreeItemMode(): void {
		if (!this.viewModel || !this._dynamicMessageLayoutData?.enabled) {
			return;
		}

		const width = this.bodyDimension?.width ?? this.container.offsetWidth;
		this.input.layout(this._dynamicMessageLayoutData.maxHeight, width);
		const inputHeight = this.input.inputPartHeight;
		const chatSuggestNextWidgetHeight = this.chatSuggestNextWidget.height;

		const totalMessages = this.viewModel.getItems();
		// grab the last N messages
		const messages = totalMessages.slice(-this._dynamicMessageLayoutData.numOfMessages);

		const needsRerender = messages.some(m => m.currentRenderedHeight === undefined);
		const listHeight = needsRerender
			? this._dynamicMessageLayoutData.maxHeight
			: messages.reduce((acc, message) => acc + message.currentRenderedHeight!, 0);

		this.layout(
			Math.min(
				// we add an additional 18px in order to show that there is scrollable content
				inputHeight + chatSuggestNextWidgetHeight + listHeight + (totalMessages.length > 2 ? 18 : 0),
				this._dynamicMessageLayoutData.maxHeight
			),
			width
		);

		if (needsRerender || !listHeight) {
			this.scrollToEnd();
		}
	}

	saveState(): void {
		this.input.saveState();
	}

	getViewState(): IChatViewState {
		// Get the input state which includes our locked agent (if any)
		const inputState = this.input.getViewState();
		return {
			inputValue: this.getInput(),
			inputState: inputState
		};
	}

	private updateChatInputContext() {
		const currentAgent = this.parsedInput.parts.find(part => part instanceof ChatRequestAgentPart);
		this.agentInInput.set(!!currentAgent);
	}

	private async _switchToAgentByName(agentName: string): Promise<void> {
		const currentAgent = this.input.currentModeObs.get();

		// switch to appropriate agent if needed
		if (agentName !== currentAgent.name) {
			// Find the mode object to get its kind
			const agent = this.chatModeService.findModeByName(agentName);
			if (agent) {
				if (currentAgent.kind !== agent.kind) {
					const chatModeCheck = await this.instantiationService.invokeFunction(handleModeSwitch, currentAgent.kind, agent.kind, this.viewModel?.model.getRequests().length ?? 0, this.viewModel?.model.editingSession);
					if (!chatModeCheck) {
						return undefined;
					} else if (chatModeCheck.needToClearSession) {
						this.clear();
						await this.waitForReady();
					}
				}
				this.input.setChatMode(agent.id);
			}
		}
	}

	private async _applyPromptMetadata({ agent, tools, model }: PromptHeader, requestInput: IChatRequestInputOptions): Promise<void> {

		if (tools !== undefined && !agent && this.input.currentModeKind !== ChatModeKind.Agent) {
			agent = ChatMode.Agent.name;
		}
		// switch to appropriate agent if needed
		if (agent) {
			this._switchToAgentByName(agent);
		}

		// if not tools to enable are present, we are done
		if (tools !== undefined && this.input.currentModeKind === ChatModeKind.Agent) {
			const enablementMap = this.toolsService.toToolAndToolSetEnablementMap(tools);
			this.input.selectedToolsModel.set(enablementMap, true);
		}

		if (model !== undefined) {
			this.input.switchModelByQualifiedName(model);
		}
	}

	/**
	 * Adds additional instructions to the context
	 * - instructions that have a 'applyTo' pattern that matches the current input
	 * - instructions referenced in the copilot settings 'copilot-instructions'
	 * - instructions referenced in an already included instruction file
	 */
	private async _autoAttachInstructions({ attachedContext }: IChatRequestInputOptions): Promise<void> {
		this.logService.debug(`ChatWidget#_autoAttachInstructions: prompt files are always enabled`);

		const computer = this.instantiationService.createInstance(ComputeAutomaticInstructions, this._getReadTool());
		await computer.collect(attachedContext, CancellationToken.None);
	}

	private _getReadTool(): IToolData | undefined {
		if (this.input.currentModeKind !== ChatModeKind.Agent) {
			return undefined;
		}
		const readFileTool = this.toolsService.getToolByName('readFile');
		if (!readFileTool || !this.input.selectedToolsModel.userSelectedTools.get()[readFileTool.id]) {
			return undefined;
		}
		return readFileTool;
	}

	delegateScrollFromMouseWheelEvent(browserEvent: IMouseWheelEvent): void {
		this.tree.delegateScrollFromMouseWheelEvent(browserEvent);
	}
}

export class ChatWidgetService extends Disposable implements IChatWidgetService {

	declare readonly _serviceBrand: undefined;

	private _widgets: ChatWidget[] = [];
	private _lastFocusedWidget: ChatWidget | undefined = undefined;

	private readonly _onDidAddWidget = this._register(new Emitter<ChatWidget>());
	readonly onDidAddWidget: Event<IChatWidget> = this._onDidAddWidget.event;

	get lastFocusedWidget(): IChatWidget | undefined {
		return this._lastFocusedWidget;
	}

	getAllWidgets(): ReadonlyArray<IChatWidget> {
		return this._widgets;
	}

	getWidgetsByLocations(location: ChatAgentLocation): ReadonlyArray<IChatWidget> {
		return this._widgets.filter(w => w.location === location);
	}

	getWidgetByInputUri(uri: URI): ChatWidget | undefined {
		return this._widgets.find(w => isEqual(w.inputUri, uri));
	}

	getWidgetBySessionId(sessionId: string): ChatWidget | undefined {
		return this._widgets.find(w => w.viewModel?.sessionId === sessionId);
	}

	private setLastFocusedWidget(widget: ChatWidget | undefined): void {
		if (widget === this._lastFocusedWidget) {
			return;
		}

		this._lastFocusedWidget = widget;
	}

	register(newWidget: ChatWidget): IDisposable {
		if (this._widgets.some(widget => widget === newWidget)) {
			throw new Error('Cannot register the same widget multiple times');
		}

		this._widgets.push(newWidget);
		this._onDidAddWidget.fire(newWidget);

		return combinedDisposable(
			newWidget.onDidFocus(() => this.setLastFocusedWidget(newWidget)),
			toDisposable(() => this._widgets.splice(this._widgets.indexOf(newWidget), 1))
		);
	}
}<|MERGE_RESOLUTION|>--- conflicted
+++ resolved
@@ -1404,73 +1404,6 @@
 		}
 	}
 
-<<<<<<< HEAD
-=======
-	private getNewWelcomeViewContent(): IChatViewWelcomeContent {
-		let additionalMessage: string | IMarkdownString | undefined = undefined;
-		if (this.chatEntitlementService.anonymous) {
-			additionalMessage = new MarkdownString(localize({ key: 'settings', comment: ['{Locked="]({2})"}', '{Locked="]({3})"}'] }, "AI responses may be inaccurate.\nBy continuing with {0} Copilot, you agree to {1}'s [Terms]({2}) and [Privacy Statement]({3}).", defaultChat.provider.default.name, defaultChat.provider.default.name, defaultChat.termsStatementUrl, defaultChat.privacyStatementUrl), { isTrusted: true });
-		} else {
-			additionalMessage = localize('expChatAdditionalMessage', "AI responses may be inaccurate.");
-		}
-
-		// Check for provider-specific customizations
-		const providerIcon = this._lockedAgent?.id ? this.chatSessionsService.getIconForSessionType(this._lockedAgent.id) : undefined;
-		const providerTitle = this._lockedAgent ? this.chatSessionsService.getWelcomeTitleForSessionType(this._lockedAgent.id) : undefined;
-		const providerMessage = this._lockedAgent ? this.chatSessionsService.getWelcomeMessageForSessionType(this._lockedAgent.id) : undefined;
-		const providerTips = this._lockedAgent ? this.chatSessionsService.getWelcomeTipsForSessionType(this._lockedAgent.id) : undefined;
-		const suggestedPrompts = this._lockedAgent ? undefined : this.getNewSuggestedPrompts();
-		const welcomeContent: IChatViewWelcomeContent = {
-			title: providerTitle ?? localize('expChatTitle', 'Build with agents'),
-			message: providerMessage ? new MarkdownString(providerMessage) : new MarkdownString(localize('expchatMessage', "Let's get started")),
-			icon: providerIcon ?? Codicon.chatSparkle,
-			inputPart: this.inputPart.element,
-			additionalMessage,
-			isNew: true,
-			suggestedPrompts,
-			useLargeIcon: !!providerIcon,
-		};
-
-		// Add contributed tips if available
-		if (providerTips) {
-			welcomeContent.tips = new MarkdownString(providerTips, { supportThemeIcons: true });
-		}
-		return welcomeContent;
-	}
-
-	private getNewSuggestedPrompts(): IChatSuggestedPrompts[] {
-		// Check if the workbench is empty
-		const isEmpty = this.contextService.getWorkbenchState() === WorkbenchState.EMPTY;
-		if (isEmpty) {
-			return [
-				{
-					icon: Codicon.vscode,
-					label: localize('chatWidget.suggestedPrompts.gettingStarted', "Ask @vscode"),
-					prompt: localize('chatWidget.suggestedPrompts.gettingStartedPrompt', "@vscode How do I change the theme to light mode?"),
-				},
-				{
-					icon: Codicon.newFolder,
-					label: localize('chatWidget.suggestedPrompts.newProject', "Create Project"),
-					prompt: localize('chatWidget.suggestedPrompts.newProjectPrompt', "Create a #new Hello World project in TypeScript"),
-				}
-			];
-		} else {
-			return [
-				{
-					icon: Codicon.debugAlt,
-					label: localize('chatWidget.suggestedPrompts.buildWorkspace', "Build Workspace"),
-					prompt: localize('chatWidget.suggestedPrompts.buildWorkspacePrompt', "How do I build this workspace?"),
-				},
-				{
-					icon: Codicon.gear,
-					label: localize('chatWidget.suggestedPrompts.findConfig', "Show Config"),
-					prompt: localize('chatWidget.suggestedPrompts.findConfigPrompt', "Where is the configuration for this project defined?"),
-				}
-			];
-		}
-	}
-
->>>>>>> c40db410
 	private getPromptFileSuggestions(): IChatSuggestedPrompts[] {
 		// Get the current workspace folder context if available
 		const activeEditor = this.editorService.activeEditor;
