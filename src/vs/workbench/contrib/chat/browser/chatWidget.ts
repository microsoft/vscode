/*---------------------------------------------------------------------------------------------
 *  Copyright (c) Microsoft Corporation. All rights reserved.
 *  Licensed under the MIT License. See License.txt in the project root for license information.
 *--------------------------------------------------------------------------------------------*/

import * as dom from '../../../../base/browser/dom.js';
import { IMouseWheelEvent } from '../../../../base/browser/mouseEvent.js';
import { Button } from '../../../../base/browser/ui/button/button.js';
import { IHoverOptions } from '../../../../base/browser/ui/hover/hover.js';
import { HoverPosition } from '../../../../base/browser/ui/hover/hoverWidget.js';
import { IListRenderer, IListVirtualDelegate } from '../../../../base/browser/ui/list/list.js';
import { ITreeContextMenuEvent, ITreeElement } from '../../../../base/browser/ui/tree/tree.js';
import { disposableTimeout, RunOnceScheduler, timeout } from '../../../../base/common/async.js';
import { CancellationToken } from '../../../../base/common/cancellation.js';
import { Codicon } from '../../../../base/common/codicons.js';
import { fromNow, fromNowByDay } from '../../../../base/common/date.js';
import { toErrorMessage } from '../../../../base/common/errorMessage.js';
import { Emitter, Event } from '../../../../base/common/event.js';
import { FuzzyScore } from '../../../../base/common/filters.js';
import { IMarkdownString, MarkdownString } from '../../../../base/common/htmlContent.js';
import { Iterable } from '../../../../base/common/iterator.js';
import { combinedDisposable, Disposable, DisposableStore, IDisposable, MutableDisposable, thenIfNotDisposed, toDisposable } from '../../../../base/common/lifecycle.js';
import { KeyCode } from '../../../../base/common/keyCodes.js';
import { ResourceSet } from '../../../../base/common/map.js';
import { Schemas } from '../../../../base/common/network.js';
import { autorun, observableFromEvent, observableValue } from '../../../../base/common/observable.js';
import { basename, extUri, isEqual } from '../../../../base/common/resources.js';
import { MicrotaskDelay } from '../../../../base/common/symbols.js';
import { isDefined } from '../../../../base/common/types.js';
import { URI } from '../../../../base/common/uri.js';
import { ICodeEditor } from '../../../../editor/browser/editorBrowser.js';
import { ICodeEditorService } from '../../../../editor/browser/services/codeEditorService.js';
import { OffsetRange } from '../../../../editor/common/core/ranges/offsetRange.js';
import { localize } from '../../../../nls.js';
import { MenuId } from '../../../../platform/actions/common/actions.js';
import { ICommandService } from '../../../../platform/commands/common/commands.js';
import { IConfigurationService } from '../../../../platform/configuration/common/configuration.js';
import { ContextKeyExpr, IContextKey, IContextKeyService } from '../../../../platform/contextkey/common/contextkey.js';
import { IContextMenuService } from '../../../../platform/contextview/browser/contextView.js';
import { ITextResourceEditorInput } from '../../../../platform/editor/common/editor.js';
import { IHoverService, WorkbenchHoverDelegate } from '../../../../platform/hover/browser/hover.js';
import { IInstantiationService } from '../../../../platform/instantiation/common/instantiation.js';
import { ServiceCollection } from '../../../../platform/instantiation/common/serviceCollection.js';
import { WorkbenchList, WorkbenchObjectTree } from '../../../../platform/list/browser/listService.js';
import { ILogService } from '../../../../platform/log/common/log.js';
import { bindContextKey } from '../../../../platform/observable/common/platformObservableUtils.js';
import product from '../../../../platform/product/common/product.js';
import { ITelemetryService } from '../../../../platform/telemetry/common/telemetry.js';
import { buttonSecondaryBackground, buttonSecondaryForeground, buttonSecondaryHoverBackground } from '../../../../platform/theme/common/colorRegistry.js';
import { asCssVariable } from '../../../../platform/theme/common/colorUtils.js';
import { IThemeService } from '../../../../platform/theme/common/themeService.js';
import { IWorkspaceContextService, WorkbenchState } from '../../../../platform/workspace/common/workspace.js';
import { EditorResourceAccessor } from '../../../../workbench/common/editor.js';
import { IEditorService } from '../../../../workbench/services/editor/common/editorService.js';
import { ViewContainerLocation } from '../../../common/views.js';
import { IChatEntitlementService } from '../../../services/chat/common/chatEntitlementService.js';
import { IWorkbenchLayoutService, Position } from '../../../services/layout/browser/layoutService.js';
import { IViewsService } from '../../../services/views/common/viewsService.js';
import { checkModeOption } from '../common/chat.js';
import { IChatAgentCommand, IChatAgentData, IChatAgentService } from '../common/chatAgents.js';
import { ChatContextKeyExprs, ChatContextKeys } from '../common/chatContextKeys.js';
import { applyingChatEditsFailedContextKey, decidedChatEditingResourceContextKey, hasAppliedChatEditsContextKey, hasUndecidedChatEditingResourceContextKey, IChatEditingService, IChatEditingSession, inChatEditingSessionContextKey, ModifiedFileEntryState } from '../common/chatEditingService.js';
import { IChatLayoutService } from '../common/chatLayoutService.js';
import { IChatModel, IChatResponseModel } from '../common/chatModel.js';
import { IChatModeService } from '../common/chatModes.js';
import { chatAgentLeader, ChatRequestAgentPart, ChatRequestDynamicVariablePart, ChatRequestSlashPromptPart, ChatRequestToolPart, ChatRequestToolSetPart, chatSubcommandLeader, formatChatQuestion, IParsedChatRequest } from '../common/chatParserTypes.js';
import { ChatRequestParser } from '../common/chatRequestParser.js';
import { ChatQueueUpdateKind, IChatLocationData, IChatQueueChangedEvent, IChatSendRequestOptions, IChatService } from '../common/chatService.js';
import { IChatSlashCommandService } from '../common/chatSlashCommands.js';
import { IChatTodoListService } from '../common/chatTodoListService.js';
import { ChatRequestVariableSet, IChatRequestVariableEntry, isPromptFileVariableEntry, isPromptTextVariableEntry, PromptFileVariableKind, toPromptFileVariableEntry } from '../common/chatVariableEntries.js';
import { ChatViewModel, IChatRequestViewModel, IChatResponseViewModel, isRequestVM, isResponseVM } from '../common/chatViewModel.js';
import { IChatInputState } from '../common/chatWidgetHistoryService.js';
import { CodeBlockModelCollection } from '../common/codeBlockModelCollection.js';
import { ChatAgentLocation, ChatConfiguration, ChatModeKind, TodoListWidgetPositionSettingId } from '../common/constants.js';
import { ILanguageModelToolsService, IToolData, ToolSet } from '../common/languageModelToolsService.js';
import { ComputeAutomaticInstructions } from '../common/promptSyntax/computeAutomaticInstructions.js';
import { PromptsConfig } from '../common/promptSyntax/config/config.js';
import { PromptsType } from '../common/promptSyntax/promptTypes.js';
import { ParsedPromptFile, PromptHeader } from '../common/promptSyntax/service/newPromptsParser.js';
import { IPromptsService } from '../common/promptSyntax/service/promptsService.js';
import { handleModeSwitch } from './actions/chatActions.js';
import { ChatTreeItem, ChatViewId, IChatAcceptInputOptions, IChatAccessibilityService, IChatCodeBlockInfo, IChatFileTreeInfo, IChatListItemRendererOptions, IChatWidget, IChatWidgetService, IChatWidgetViewContext, IChatWidgetViewOptions } from './chat.js';
import { ChatAccessibilityProvider } from './chatAccessibilityProvider.js';
import { ChatAttachmentModel } from './chatAttachmentModel.js';
import { ChatQueuedMessagesWidget } from './chatContentParts/chatQueuedMessagesWidget.js';
import { ChatTodoListWidget } from './chatContentParts/chatTodoListWidget.js';
import { ChatInputPart, IChatInputStyles } from './chatInputPart.js';
import { ChatListDelegate, ChatListItemRenderer, IChatListItemTemplate, IChatRendererDelegate } from './chatListRenderer.js';
import { ChatEditorOptions } from './chatOptions.js';
import { ChatViewPane } from './chatViewPane.js';
import './media/chat.css';
import './media/chatAgentHover.css';
import './media/chatViewWelcome.css';
import { ChatViewWelcomePart, IChatSuggestedPrompts, IChatViewWelcomeContent } from './viewsWelcome/chatViewWelcomeController.js';

const $ = dom.$;

const defaultChat = {
	provider: product.defaultChatAgent?.provider ?? { default: { id: '', name: '' }, enterprise: { id: '', name: '' }, apple: { id: '', name: '' }, google: { id: '', name: '' } },
	termsStatementUrl: product.defaultChatAgent?.termsStatementUrl ?? '',
	privacyStatementUrl: product.defaultChatAgent?.privacyStatementUrl ?? ''
};

export interface IChatViewState {
	inputValue?: string;
	inputState?: IChatInputState;
}

export interface IChatWidgetStyles extends IChatInputStyles {
	inputEditorBackground: string;
	resultEditorBackground: string;
}

export interface IChatWidgetContrib extends IDisposable {
	readonly id: string;

	/**
	 * A piece of state which is related to the input editor of the chat widget
	 */
	getInputState?(): any;

	/**
	 * Called with the result of getInputState when navigating input history.
	 */
	setInputState?(s: any): void;
}

interface IChatRequestInputOptions {
	input: string;
	attachedContext: ChatRequestVariableSet;
}

export interface IChatWidgetLocationOptions {
	location: ChatAgentLocation;
	resolveData?(): IChatLocationData | undefined;
}

export function isQuickChat(widget: IChatWidget): boolean {
	return 'viewContext' in widget && 'isQuickChat' in widget.viewContext && Boolean(widget.viewContext.isQuickChat);
}

export function isInlineChat(widget: IChatWidget): boolean {
	return 'viewContext' in widget && 'isInlineChat' in widget.viewContext && Boolean(widget.viewContext.isInlineChat);
}

interface IChatHistoryListItem {
	readonly sessionId: string;
	readonly title: string;
	readonly lastMessageDate: number;
	readonly isActive: boolean;
}

class ChatHistoryListDelegate implements IListVirtualDelegate<IChatHistoryListItem> {
	getHeight(element: IChatHistoryListItem): number {
		return 22;
	}

	getTemplateId(element: IChatHistoryListItem): string {
		return 'chatHistoryItem';
	}
}

interface IChatHistoryTemplate {
	container: HTMLElement;
	title: HTMLElement;
	date: HTMLElement;
	disposables: DisposableStore;
}

class ChatHistoryHoverDelegate extends WorkbenchHoverDelegate {
	constructor(
		private readonly getViewContainerLocation: () => ViewContainerLocation,
		@IWorkbenchLayoutService private readonly layoutService: IWorkbenchLayoutService,
		@IConfigurationService configurationService: IConfigurationService,
		@IHoverService hoverService: IHoverService,
	) {
		super('element', {
			instantHover: true
		}, () => this.getHoverOptions(), configurationService, hoverService);
	}

	private getHoverOptions(): Partial<IHoverOptions> {
		const sideBarPosition = this.layoutService.getSideBarPosition();
		const viewContainerLocation = this.getViewContainerLocation();

		let hoverPosition: HoverPosition;
		if (viewContainerLocation === ViewContainerLocation.Sidebar) {
			hoverPosition = sideBarPosition === Position.LEFT ? HoverPosition.RIGHT : HoverPosition.LEFT;
		} else if (viewContainerLocation === ViewContainerLocation.AuxiliaryBar) {
			hoverPosition = sideBarPosition === Position.LEFT ? HoverPosition.LEFT : HoverPosition.RIGHT;
		} else {
			hoverPosition = HoverPosition.RIGHT;
		}

		return { additionalClasses: ['chat-history-item-hover'], position: { hoverPosition, forcePosition: true } };
	}
}

class ChatHistoryListRenderer implements IListRenderer<IChatHistoryListItem, IChatHistoryTemplate> {
	readonly templateId = 'chatHistoryItem';

	constructor(
		private readonly onDidClickItem: (item: IChatHistoryListItem) => void,
		private readonly formatHistoryTimestamp: (timestamp: number, todayMidnightMs: number) => string,
		private readonly todayMidnightMs: number
	) { }

	renderTemplate(container: HTMLElement): IChatHistoryTemplate {
		const disposables = new DisposableStore();

		container.classList.add('chat-welcome-history-item');
		const title = dom.append(container, $('.chat-welcome-history-title'));
		const date = dom.append(container, $('.chat-welcome-history-date'));

		container.tabIndex = 0;
		container.setAttribute('role', 'button');

		return { container, title, date, disposables };
	}

	renderElement(element: IChatHistoryListItem, index: number, templateData: IChatHistoryTemplate): void {
		const { container, title, date, disposables } = templateData;

		disposables.clear();

		title.textContent = element.title;
		date.textContent = this.formatHistoryTimestamp(element.lastMessageDate, this.todayMidnightMs);
		container.setAttribute('aria-label', element.title);

		disposables.add(dom.addDisposableListener(container, dom.EventType.CLICK, () => {
			this.onDidClickItem(element);
		}));

		disposables.add(dom.addStandardDisposableListener(container, dom.EventType.KEY_DOWN, e => {
			if (e.equals(KeyCode.Enter) || e.equals(KeyCode.Space)) {
				e.preventDefault();
				e.stopPropagation();
				this.onDidClickItem(element);
			}
		}));
	}

	disposeTemplate(templateData: IChatHistoryTemplate): void {
		templateData.disposables.dispose();
	}
}

export class ChatWidget extends Disposable implements IChatWidget {
	public static readonly CONTRIBS: { new(...args: [IChatWidget, ...any]): IChatWidgetContrib }[] = [];

	private readonly _onDidSubmitAgent = this._register(new Emitter<{ agent: IChatAgentData; slashCommand?: IChatAgentCommand }>());
	public readonly onDidSubmitAgent = this._onDidSubmitAgent.event;

	private _onDidChangeAgent = this._register(new Emitter<{ agent: IChatAgentData; slashCommand?: IChatAgentCommand }>());
	readonly onDidChangeAgent = this._onDidChangeAgent.event;

	private _onDidFocus = this._register(new Emitter<void>());
	readonly onDidFocus = this._onDidFocus.event;

	private _onDidChangeViewModel = this._register(new Emitter<void>());
	readonly onDidChangeViewModel = this._onDidChangeViewModel.event;

	private _onDidScroll = this._register(new Emitter<void>());
	readonly onDidScroll = this._onDidScroll.event;

	private _onDidClear = this._register(new Emitter<void>());
	readonly onDidClear = this._onDidClear.event;

	private _onDidAcceptInput = this._register(new Emitter<void>());
	readonly onDidAcceptInput = this._onDidAcceptInput.event;

	private _onDidHide = this._register(new Emitter<void>());
	readonly onDidHide = this._onDidHide.event;

	private _onDidShow = this._register(new Emitter<void>());
	readonly onDidShow = this._onDidShow.event;

	private _onDidChangeParsedInput = this._register(new Emitter<void>());
	readonly onDidChangeParsedInput = this._onDidChangeParsedInput.event;

	private readonly _onWillMaybeChangeHeight = new Emitter<void>();
	readonly onWillMaybeChangeHeight: Event<void> = this._onWillMaybeChangeHeight.event;

	private _onDidChangeHeight = this._register(new Emitter<number>());
	readonly onDidChangeHeight = this._onDidChangeHeight.event;

	private readonly _onDidChangeContentHeight = new Emitter<void>();
	readonly onDidChangeContentHeight: Event<void> = this._onDidChangeContentHeight.event;

	private contribs: ReadonlyArray<IChatWidgetContrib> = [];

	private tree!: WorkbenchObjectTree<ChatTreeItem, FuzzyScore>;
	private renderer!: ChatListItemRenderer;
	private readonly _codeBlockModelCollection: CodeBlockModelCollection;
	private lastItem: ChatTreeItem | undefined;

	private readonly inputPartDisposable: MutableDisposable<ChatInputPart> = this._register(new MutableDisposable());
	private readonly inlineInputPartDisposable: MutableDisposable<ChatInputPart> = this._register(new MutableDisposable());
	private readonly timeoutDisposable: MutableDisposable<IDisposable> = this._register(new MutableDisposable());
	private inputContainer!: HTMLElement;
	private focusedInputDOM!: HTMLElement;
	private editorOptions!: ChatEditorOptions;

	private recentlyRestoredCheckpoint: boolean = false;

	private settingChangeCounter = 0;

	private listContainer!: HTMLElement;
	private container!: HTMLElement;
	private historyListContainer!: HTMLElement;
	get domNode() {
		return this.container;
	}

	private welcomeMessageContainer!: HTMLElement;
	private readonly welcomePart: MutableDisposable<ChatViewWelcomePart> = this._register(new MutableDisposable());
	private readonly historyViewStore = this._register(new DisposableStore());
	private readonly chatTodoListWidget: ChatTodoListWidget;
	private readonly chatQueuedMessagesWidget: ChatQueuedMessagesWidget;
	private historyList: WorkbenchList<IChatHistoryListItem> | undefined;

	private bodyDimension: dom.Dimension | undefined;
	private visibleChangeCount = 0;
	private requestInProgress: IContextKey<boolean>;
	private agentInInput: IContextKey<boolean>;
	private inEmptyStateWithHistoryEnabledKey: IContextKey<boolean>;
	private lastKnownQueueLength = 0;
	private queueState: { length: number; totalCharacters: number } = { length: 0, totalCharacters: 0 };

	private _visible = false;
	public get visible() {
		return this._visible;
	}

	private previousTreeScrollHeight: number = 0;

	/**
	 * Whether the list is scroll-locked to the bottom. Initialize to true so that we can scroll to the bottom on first render.
	 * The initial render leads to a lot of `onDidChangeTreeContentHeight` as the renderer works out the real heights of rows.
	 */
	private scrollLock = true;

	private _isReady = false;

	private _instructionFilesCheckPromise: Promise<boolean> | undefined;
	private _instructionFilesExist: boolean | undefined;
	private _onDidBecomeReady = this._register(new Emitter<void>());

	private readonly viewModelDisposables = this._register(new DisposableStore());
	private _viewModel: ChatViewModel | undefined;

	// Welcome view rendering scheduler to prevent reentrant calls
	private _welcomeRenderScheduler: RunOnceScheduler;

	// Coding agent locking state
	private _lockedToCodingAgent: string | undefined;
	private _lockedToCodingAgentContextKey!: IContextKey<boolean>;
	private _codingAgentPrefix: string | undefined;
	private _lockedAgentId: string | undefined;

	private lastWelcomeViewChatMode: ChatModeKind | undefined;

	// Cache for prompt file descriptions to avoid async calls during rendering
	private readonly promptDescriptionsCache = new Map<string, string>();
	private _isLoadingPromptDescriptions = false;

	// UI state for temporarily hiding chat history
	private _historyVisible = true;
	private _mostRecentlyFocusedItemIndex: number = -1;

	private set viewModel(viewModel: ChatViewModel | undefined) {
		if (this._viewModel === viewModel) {
			return;
		}

		this.viewModelDisposables.clear();

		this._viewModel = viewModel;
		if (viewModel) {
			this.viewModelDisposables.add(viewModel);
			this.logService.debug('ChatWidget#setViewModel: have viewModel');

			if (viewModel.model.editingSessionObs) {
				this.logService.debug('ChatWidget#setViewModel: waiting for editing session');
				viewModel.model.editingSessionObs?.promise.then(() => {
					this._isReady = true;
					this._onDidBecomeReady.fire();
				});
			} else {
				this._isReady = true;
				this._onDidBecomeReady.fire();
			}
		} else {
			this.logService.debug('ChatWidget#setViewModel: no viewModel');
		}

		this._onDidChangeViewModel.fire();
	}

	get viewModel() {
		return this._viewModel;
	}

	private readonly _editingSession = observableValue<IChatEditingSession | undefined>(this, undefined);

	private parsedChatRequest: IParsedChatRequest | undefined;
	get parsedInput() {
		if (this.parsedChatRequest === undefined) {
			if (!this.viewModel) {
				return { text: '', parts: [] };
			}

			this.parsedChatRequest = this.instantiationService.createInstance(ChatRequestParser)
				.parseChatRequest(this.viewModel!.sessionId, this.getInput(), this.location, {
					selectedAgent: this._lastSelectedAgent,
					mode: this.input.currentModeKind,
					forcedAgent: this._lockedAgentId ? this.chatAgentService.getAgent(this._lockedAgentId) : undefined
				});
			this._onDidChangeParsedInput.fire();
		}

		return this.parsedChatRequest;
	}

	get scopedContextKeyService(): IContextKeyService {
		return this.contextKeyService;
	}

	private readonly _location: IChatWidgetLocationOptions;
	get location() {
		return this._location.location;
	}

	readonly viewContext: IChatWidgetViewContext;

	get supportsChangingModes(): boolean {
		return !!this.viewOptions.supportsChangingModes;
	}

	get chatDisclaimer(): string {
		return localize('chatDisclaimer', "AI responses may be inaccurate.");
	}

	get locationData() {
		return this._location.resolveData?.();
	}

	constructor(
		location: ChatAgentLocation | IChatWidgetLocationOptions,
		_viewContext: IChatWidgetViewContext | undefined,
		private readonly viewOptions: IChatWidgetViewOptions,
		private readonly styles: IChatWidgetStyles,
		@ICodeEditorService private readonly codeEditorService: ICodeEditorService,
		@IEditorService private readonly editorService: IEditorService,
		@IConfigurationService private readonly configurationService: IConfigurationService,
		@IContextKeyService private readonly contextKeyService: IContextKeyService,
		@IInstantiationService private readonly instantiationService: IInstantiationService,
		@IChatService private readonly chatService: IChatService,
		@IChatAgentService private readonly chatAgentService: IChatAgentService,
		@IChatWidgetService private readonly chatWidgetService: IChatWidgetService,
		@IContextMenuService private readonly contextMenuService: IContextMenuService,
		@IChatAccessibilityService private readonly chatAccessibilityService: IChatAccessibilityService,
		@ILogService private readonly logService: ILogService,
		@IThemeService private readonly themeService: IThemeService,
		@IChatSlashCommandService private readonly chatSlashCommandService: IChatSlashCommandService,
		@IChatEditingService chatEditingService: IChatEditingService,
		@ITelemetryService private readonly telemetryService: ITelemetryService,
		@IPromptsService private readonly promptsService: IPromptsService,
		@ILanguageModelToolsService private readonly toolsService: ILanguageModelToolsService,
		@IWorkspaceContextService private readonly contextService: IWorkspaceContextService,
		@IChatModeService private readonly chatModeService: IChatModeService,
		@IChatTodoListService private readonly chatTodoListService: IChatTodoListService,
		@IChatLayoutService private readonly chatLayoutService: IChatLayoutService,
		@IChatEntitlementService private readonly chatEntitlementService: IChatEntitlementService,
		@ICommandService private readonly commandService: ICommandService,
		@IHoverService private readonly hoverService: IHoverService,
	) {
		super();
		this._lockedToCodingAgentContextKey = ChatContextKeys.lockedToCodingAgent.bindTo(this.contextKeyService);

		this.viewContext = _viewContext ?? {};

		const viewModelObs = observableFromEvent(this, this.onDidChangeViewModel, () => this.viewModel);

		if (typeof location === 'object') {
			this._location = location;
		} else {
			this._location = { location };
		}

		ChatContextKeys.inChatSession.bindTo(contextKeyService).set(true);
		ChatContextKeys.location.bindTo(contextKeyService).set(this._location.location);
		ChatContextKeys.inQuickChat.bindTo(contextKeyService).set(isQuickChat(this));
		this.agentInInput = ChatContextKeys.inputHasAgent.bindTo(contextKeyService);
		this.requestInProgress = ChatContextKeys.requestInProgress.bindTo(contextKeyService);

		// Context key for when empty state history is enabled and in empty state
		this.inEmptyStateWithHistoryEnabledKey = ChatContextKeys.inEmptyStateWithHistoryEnabled.bindTo(contextKeyService);
		this._welcomeRenderScheduler = this._register(new RunOnceScheduler(() => this.renderWelcomeViewContentIfNeeded(), 10));
		this._register(this.configurationService.onDidChangeConfiguration(e => {
			if (e.affectsConfiguration(ChatConfiguration.EmptyStateHistoryEnabled)) {
				this.updateEmptyStateWithHistoryContext();
				this._welcomeRenderScheduler.schedule();
			}
		}));
		this.updateEmptyStateWithHistoryContext();

		// Update welcome view content when `anonymous` condition changes
		this._register(this.chatEntitlementService.onDidChangeAnonymous(() => this._welcomeRenderScheduler.schedule()));

		this._register(bindContextKey(decidedChatEditingResourceContextKey, contextKeyService, (reader) => {
			const currentSession = this._editingSession.read(reader);
			if (!currentSession) {
				return;
			}
			const entries = currentSession.entries.read(reader);
			const decidedEntries = entries.filter(entry => entry.state.read(reader) !== ModifiedFileEntryState.Modified);
			return decidedEntries.map(entry => entry.entryId);
		}));
		this._register(bindContextKey(hasUndecidedChatEditingResourceContextKey, contextKeyService, (reader) => {
			const currentSession = this._editingSession.read(reader);
			const entries = currentSession?.entries.read(reader) ?? []; // using currentSession here
			const decidedEntries = entries.filter(entry => entry.state.read(reader) === ModifiedFileEntryState.Modified);
			return decidedEntries.length > 0;
		}));
		this._register(bindContextKey(hasAppliedChatEditsContextKey, contextKeyService, (reader) => {
			const currentSession = this._editingSession.read(reader);
			if (!currentSession) {
				return false;
			}
			const entries = currentSession.entries.read(reader);
			return entries.length > 0;
		}));
		this._register(bindContextKey(inChatEditingSessionContextKey, contextKeyService, (reader) => {
			return this._editingSession.read(reader) !== null;
		}));
		this._register(bindContextKey(ChatContextKeys.chatEditingCanUndo, contextKeyService, (r) => {
			return this._editingSession.read(r)?.canUndo.read(r) || false;
		}));
		this._register(bindContextKey(ChatContextKeys.chatEditingCanRedo, contextKeyService, (r) => {
			return this._editingSession.read(r)?.canRedo.read(r) || false;
		}));
		this._register(bindContextKey(applyingChatEditsFailedContextKey, contextKeyService, (r) => {
			const chatModel = viewModelObs.read(r)?.model;
			const editingSession = this._editingSession.read(r);
			if (!editingSession || !chatModel) {
				return false;
			}
			const lastResponse = observableFromEvent(this, chatModel.onDidChange, () => chatModel.getRequests().at(-1)?.response).read(r);
			return lastResponse?.result?.errorDetails && !lastResponse?.result?.errorDetails.responseIsIncomplete;
		}));

		this._register(this.onDidChangeViewModel(() => this.applyQueueStateFromModel()));
		this._register(this.chatService.onDidChangeQueue(event => this.handleQueueEvent(event)));

		this._codeBlockModelCollection = this._register(instantiationService.createInstance(CodeBlockModelCollection, undefined));
		this.chatTodoListWidget = this._register(this.instantiationService.createInstance(ChatTodoListWidget));
		this.chatQueuedMessagesWidget = this._register(this.instantiationService.createInstance(ChatQueuedMessagesWidget));
		this.chatQueuedMessagesWidget = this._register(this.instantiationService.createInstance(ChatQueuedMessagesWidget));

		this._register(this.configurationService.onDidChangeConfiguration((e) => {
			if (e.affectsConfiguration('chat.renderRelatedFiles')) {
				this.renderChatEditingSessionState();
			}

			if (e.affectsConfiguration(ChatConfiguration.EditRequests) || e.affectsConfiguration(ChatConfiguration.CheckpointsEnabled)) {
				this.settingChangeCounter++;
				this.onDidChangeItems();
			}
		}));

		this._register(autorun(r => {

			const viewModel = viewModelObs.read(r);
			const sessions = chatEditingService.editingSessionsObs.read(r);

			const session = sessions.find(candidate => candidate.chatSessionId === viewModel?.sessionId);
			this._editingSession.set(undefined, undefined);
			this.renderChatEditingSessionState(); // this is necessary to make sure we dispose previous buttons, etc.

			if (!session) {
				// none or for a different chat widget
				return;
			}

			const entries = session.entries.read(r);
			for (const entry of entries) {
				entry.state.read(r); // SIGNAL
			}

			this._editingSession.set(session, undefined);

			r.store.add(session.onDidDispose(() => {
				this._editingSession.set(undefined, undefined);
				this.renderChatEditingSessionState();
			}));
			r.store.add(this.onDidChangeParsedInput(() => {
				this.renderChatEditingSessionState();
			}));
			r.store.add(this.inputEditor.onDidChangeModelContent(() => {
				if (this.getInput() === '') {
					this.refreshParsedInput();
					this.renderChatEditingSessionState();
				}
			}));
			this.renderChatEditingSessionState();
		}));

		this._register(codeEditorService.registerCodeEditorOpenHandler(async (input: ITextResourceEditorInput, _source: ICodeEditor | null, _sideBySide?: boolean): Promise<ICodeEditor | null> => {
			const resource = input.resource;
			if (resource.scheme !== Schemas.vscodeChatCodeBlock) {
				return null;
			}

			const responseId = resource.path.split('/').at(1);
			if (!responseId) {
				return null;
			}

			const item = this.viewModel?.getItems().find(item => item.id === responseId);
			if (!item) {
				return null;
			}

			// TODO: needs to reveal the chat view

			this.reveal(item);

			await timeout(0); // wait for list to actually render

			for (const codeBlockPart of this.renderer.editorsInUse()) {
				if (extUri.isEqual(codeBlockPart.uri, resource, true)) {
					const editor = codeBlockPart.editor;

					let relativeTop = 0;
					const editorDomNode = editor.getDomNode();
					if (editorDomNode) {
						const row = dom.findParentWithClass(editorDomNode, 'monaco-list-row');
						if (row) {
							relativeTop = dom.getTopLeftOffset(editorDomNode).top - dom.getTopLeftOffset(row).top;
						}
					}

					if (input.options?.selection) {
						const editorSelectionTopOffset = editor.getTopForPosition(input.options.selection.startLineNumber, input.options.selection.startColumn);
						relativeTop += editorSelectionTopOffset;

						editor.focus();
						editor.setSelection({
							startLineNumber: input.options.selection.startLineNumber,
							startColumn: input.options.selection.startColumn,
							endLineNumber: input.options.selection.endLineNumber ?? input.options.selection.startLineNumber,
							endColumn: input.options.selection.endColumn ?? input.options.selection.startColumn
						});
					}

					this.reveal(item, relativeTop);

					return editor;
				}
			}
			return null;
		}));

		this._register(this.onDidChangeParsedInput(() => this.updateChatInputContext()));

		this._register(this.contextKeyService.onDidChangeContext(e => {
			if (e.affectsSome(new Set([
				ChatContextKeys.Setup.installed.key,
				ChatContextKeys.Entitlement.canSignUp.key
			]))) {
				// reset the input in welcome view if it was rendered in experimental mode
				if (this.container.classList.contains('new-welcome-view') && !this.contextKeyService.contextMatchesRules(ChatContextKeyExprs.chatSetupTriggerContext)) {
					this.container.classList.remove('new-welcome-view');
					const renderFollowups = this.viewOptions.renderFollowups ?? false;
					const renderStyle = this.viewOptions.renderStyle;
					this.createInput(this.container, { renderFollowups, renderStyle });
					this.input.setChatMode(this.lastWelcomeViewChatMode ?? ChatModeKind.Ask);
				}
			}
		}));
	}

	private _lastSelectedAgent: IChatAgentData | undefined;
	set lastSelectedAgent(agent: IChatAgentData | undefined) {
		this.parsedChatRequest = undefined;
		this._lastSelectedAgent = agent;
		this._onDidChangeParsedInput.fire();
	}

	get lastSelectedAgent(): IChatAgentData | undefined {
		return this._lastSelectedAgent;
	}

	get supportsFileReferences(): boolean {
		return !!this.viewOptions.supportsFileReferences;
	}

	get input(): ChatInputPart {
		return this.viewModel?.editing && this.configurationService.getValue<string>('chat.editRequests') !== 'input' ? this.inlineInputPart : this.inputPart;
	}

	private get inputPart(): ChatInputPart {
		return this.inputPartDisposable.value!;
	}

	private get inlineInputPart(): ChatInputPart {
		return this.inlineInputPartDisposable.value!;
	}

	get inputEditor(): ICodeEditor {
		return this.input.inputEditor;
	}

	get inputUri(): URI {
		return this.input.inputUri;
	}

	get contentHeight(): number {
		return this.input.contentHeight + this.tree.contentHeight + this.chatTodoListWidget.height + this.chatQueuedMessagesWidget.height;
	}

	get attachmentModel(): ChatAttachmentModel {
		return this.input.attachmentModel;
	}

	async waitForReady(): Promise<void> {
		if (this._isReady) {
			this.logService.debug('ChatWidget#waitForReady: already ready');
			return;
		}

		this.logService.debug('ChatWidget#waitForReady: waiting for ready');
		await Event.toPromise(this._onDidBecomeReady.event);

		if (this.viewModel) {
			this.logService.debug('ChatWidget#waitForReady: ready');
		} else {
			this.logService.debug('ChatWidget#waitForReady: no viewModel');
		}
	}

	render(parent: HTMLElement): void {
		const viewId = 'viewId' in this.viewContext ? this.viewContext.viewId : undefined;
		this.editorOptions = this._register(this.instantiationService.createInstance(ChatEditorOptions, viewId, this.styles.listForeground, this.styles.inputEditorBackground, this.styles.resultEditorBackground));
		const renderInputOnTop = this.viewOptions.renderInputOnTop ?? false;
		const renderFollowups = this.viewOptions.renderFollowups ?? !renderInputOnTop;
		const renderStyle = this.viewOptions.renderStyle;

		this.container = dom.append(parent, $('.interactive-session'));
		this.welcomeMessageContainer = dom.append(this.container, $('.chat-welcome-view-container', { style: 'display: none' }));
		this._register(dom.addStandardDisposableListener(this.welcomeMessageContainer, dom.EventType.CLICK, () => this.focusInput()));

		dom.append(this.container, this.chatTodoListWidget.domNode);
		this._register(this.chatTodoListWidget.onDidChangeHeight(() => {
			if (this.bodyDimension) {
				this.layout(this.bodyDimension.height, this.bodyDimension.width);
			}
		}));

		if (renderInputOnTop) {
			dom.append(this.container, this.chatQueuedMessagesWidget.domNode);
			this._register(this.chatQueuedMessagesWidget.onDidChangeHeight(() => {
				if (this.bodyDimension) {
					this.layout(this.bodyDimension.height, this.bodyDimension.width);
				}
			}));
			this.createInput(this.container, { renderFollowups, renderStyle });
			this.listContainer = dom.append(this.container, $(`.interactive-list`));
		} else {
			this.listContainer = dom.append(this.container, $(`.interactive-list`));
			dom.append(this.container, this.chatQueuedMessagesWidget.domNode);
			this._register(this.chatQueuedMessagesWidget.onDidChangeHeight(() => {
				if (this.bodyDimension) {
					this.layout(this.bodyDimension.height, this.bodyDimension.width);
				}
			}));
			this.createInput(this.container, { renderFollowups, renderStyle });
		}

		this._welcomeRenderScheduler.schedule();
		this.createList(this.listContainer, { editable: !isInlineChat(this) && !isQuickChat(this), ...this.viewOptions.rendererOptions, renderStyle });

		const scrollDownButton = this._register(new Button(this.listContainer, {
			supportIcons: true,
			buttonBackground: asCssVariable(buttonSecondaryBackground),
			buttonForeground: asCssVariable(buttonSecondaryForeground),
			buttonHoverBackground: asCssVariable(buttonSecondaryHoverBackground),
		}));
		scrollDownButton.element.classList.add('chat-scroll-down');
		scrollDownButton.label = `$(${Codicon.chevronDown.id})`;
		scrollDownButton.setTitle(localize('scrollDownButtonLabel', "Scroll down"));
		this._register(scrollDownButton.onDidClick(() => {
			this.scrollLock = true;
			this.scrollToEnd();
		}));

		// Update the font family and size
		this._register(autorun(reader => {
			const fontFamily = this.chatLayoutService.fontFamily.read(reader);
			const fontSize = this.chatLayoutService.fontSize.read(reader);

			this.container.style.setProperty('--vscode-chat-font-family', fontFamily);
			this.container.style.fontSize = `${fontSize}px`;

			this.tree.rerender();
		}));

		this._register(this.editorOptions.onDidChange(() => this.onDidStyleChange()));
		this.onDidStyleChange();

		// Do initial render
		if (this.viewModel) {
			this.onDidChangeItems();
			this.scrollToEnd();
		}

		this.contribs = ChatWidget.CONTRIBS.map(contrib => {
			try {
				return this._register(this.instantiationService.createInstance(contrib, this));
			} catch (err) {
				this.logService.error('Failed to instantiate chat widget contrib', toErrorMessage(err));
				return undefined;
			}
		}).filter(isDefined);

		this._register((this.chatWidgetService as ChatWidgetService).register(this));

		const parsedInput = observableFromEvent(this.onDidChangeParsedInput, () => this.parsedInput);
		this._register(autorun(r => {
			const input = parsedInput.read(r);

			const newPromptAttachments = new Map<string, IChatRequestVariableEntry>();
			const oldPromptAttachments = new Set<string>();

			// get all attachments, know those that are prompt-referenced
			for (const attachment of this.attachmentModel.attachments) {
				if (attachment.range) {
					oldPromptAttachments.add(attachment.id);
				}
			}

			// update/insert prompt-referenced attachments
			for (const part of input.parts) {
				if (part instanceof ChatRequestToolPart || part instanceof ChatRequestToolSetPart || part instanceof ChatRequestDynamicVariablePart) {
					const entry = part.toVariableEntry();
					newPromptAttachments.set(entry.id, entry);
					oldPromptAttachments.delete(entry.id);
				}
			}

			this.attachmentModel.updateContext(oldPromptAttachments, newPromptAttachments.values());
		}));

		if (!this.focusedInputDOM) {
			this.focusedInputDOM = this.container.appendChild(dom.$('.focused-input-dom'));
		}
	}

	private scrollToEnd() {
		if (this.lastItem) {
			const offset = Math.max(this.lastItem.currentRenderedHeight ?? 0, 1e6);
			this.tree.reveal(this.lastItem, offset);
		}
	}

	getContrib<T extends IChatWidgetContrib>(id: string): T | undefined {
		return this.contribs.find(c => c.id === id) as T;
	}

	focusInput(): void {
		this.input.focus();

		// Sometimes focusing the input part is not possible,
		// but we'd like to be the last focused chat widget,
		// so we emit an optimistic onDidFocus event nonetheless.
		this._onDidFocus.fire();
	}

	hasInputFocus(): boolean {
		return this.input.hasFocus();
	}

	refreshParsedInput() {
		if (!this.viewModel) {
			return;
		}
		this.parsedChatRequest = this.instantiationService.createInstance(ChatRequestParser).parseChatRequest(this.viewModel.sessionId, this.getInput(), this.location, { selectedAgent: this._lastSelectedAgent, mode: this.input.currentModeKind });
		this._onDidChangeParsedInput.fire();
	}

	getSibling(item: ChatTreeItem, type: 'next' | 'previous'): ChatTreeItem | undefined {
		if (!isResponseVM(item)) {
			return;
		}
		const items = this.viewModel?.getItems();
		if (!items) {
			return;
		}
		const responseItems = items.filter(i => isResponseVM(i));
		const targetIndex = responseItems.indexOf(item);
		if (targetIndex === undefined) {
			return;
		}
		const indexToFocus = type === 'next' ? targetIndex + 1 : targetIndex - 1;
		if (indexToFocus < 0 || indexToFocus > responseItems.length - 1) {
			return;
		}
		return responseItems[indexToFocus];
	}

	clear(): void {
		this.logService.debug('ChatWidget#clear');
		this._isReady = false;
		if (this._dynamicMessageLayoutData) {
			this._dynamicMessageLayoutData.enabled = true;
		}
		// Unlock coding agent when clearing
		this.unlockFromCodingAgent();
		this._onDidClear.fire();
		this.chatTodoListWidget.clear(this.viewModel?.sessionId, true);
	}

	public toggleHistoryVisibility(): void {
		this._historyVisible = !this._historyVisible;
		// Find and hide/show the existing history section via CSS class toggles
		const historyRoot = this.welcomeMessageContainer.querySelector<HTMLElement>('.chat-welcome-history-root');
		if (historyRoot) {
			historyRoot.classList.toggle('chat-welcome-history-hidden', !this._historyVisible);
		}
		const shouldShowHistory = this._historyVisible && !!historyRoot;
		this.welcomeMessageContainer.classList.toggle('has-chat-history', shouldShowHistory);
	}

	private onDidChangeItems(skipDynamicLayout?: boolean) {
		// Update context key when items change
		this.updateEmptyStateWithHistoryContext();

		if (this._visible || !this.viewModel) {
			const treeItems = (this.viewModel?.getItems() ?? [])
				.map((item): ITreeElement<ChatTreeItem> => {
					return {
						element: item,
						collapsed: false,
						collapsible: false
					};
				});


			// reset the input in welcome view if it was rendered in experimental mode
			if (this.container.classList.contains('new-welcome-view') && this.viewModel?.getItems().length) {
				this.container.classList.remove('new-welcome-view');
				const renderFollowups = this.viewOptions.renderFollowups ?? false;
				const renderStyle = this.viewOptions.renderStyle;
				this.createInput(this.container, { renderFollowups, renderStyle });
				this.input.setChatMode(this.lastWelcomeViewChatMode ?? ChatModeKind.Ask);
				this.focusInput();
			}

			if (treeItems.length > 0) {
				this.updateChatViewVisibility();
				this.renderChatTodoListWidget();
			} else {
				this._welcomeRenderScheduler.schedule();
			}

			this._onWillMaybeChangeHeight.fire();

			this.lastItem = treeItems.at(-1)?.element;
			ChatContextKeys.lastItemId.bindTo(this.contextKeyService).set(this.lastItem ? [this.lastItem.id] : []);
			this.tree.setChildren(null, treeItems, {
				diffIdentityProvider: {
					getId: (element) => {
						return element.dataId +
							// Ensure re-rendering an element once slash commands are loaded, so the colorization can be applied.
							`${(isRequestVM(element)) /* && !!this.lastSlashCommands ? '_scLoaded' : '' */}` +
							// If a response is in the process of progressive rendering, we need to ensure that it will
							// be re-rendered so progressive rendering is restarted, even if the model wasn't updated.
							`${isResponseVM(element) && element.renderData ? `_${this.visibleChangeCount}` : ''}` +
							// Re-render once content references are loaded
							(isResponseVM(element) ? `_${element.contentReferences.length}` : '') +
							// Re-render if element becomes hidden due to undo/redo
							`_${element.shouldBeRemovedOnSend ? `${element.shouldBeRemovedOnSend.afterUndoStop || '1'}` : '0'}` +
							// Re-render if element becomes enabled/disabled due to checkpointing
							`_${element.shouldBeBlocked ? '1' : '0'}` +
							// Re-render if we have an element currently being edited
							`_${this.viewModel?.editing ? '1' : '0'}` +
							// Re-render if we have an element currently being checkpointed
							`_${this.viewModel?.model.checkpoint ? '1' : '0'}` +
							// Re-render all if invoked by setting change
							`_setting${this.settingChangeCounter || '0'}` +
							// Rerender request if we got new content references in the response
							// since this may change how we render the corresponding attachments in the request
							(isRequestVM(element) && element.contentReferences ? `_${element.contentReferences?.length}` : '');
					},
				}
			});

			if (!skipDynamicLayout && this._dynamicMessageLayoutData) {
				this.layoutDynamicChatTreeItemMode();
			}

			this.renderFollowups();
		}
	}

	/**
	 * Updates the DOM visibility of welcome view and chat list immediately
	 * @internal
	 */
	private updateChatViewVisibility(): void {
		if (!this.viewModel) {
			return;
		}

		const numItems = this.viewModel.getItems().length;
		dom.setVisibility(numItems === 0, this.welcomeMessageContainer);
		dom.setVisibility(numItems !== 0, this.listContainer);
	}

	/**
	 * Renders the welcome view content when needed.
	 *
	 * Note: Do not call this method directly. Instead, use `this._welcomeRenderScheduler.schedule()`
	 * to ensure proper debouncing and avoid potential cyclic calls
	 * @internal
	 */
	private renderWelcomeViewContentIfNeeded() {
		if (this.viewOptions.renderStyle === 'compact' || this.viewOptions.renderStyle === 'minimal') {
			return;
		}

		const numItems = this.viewModel?.getItems().length ?? 0;
		if (!numItems) {
			const expEmptyState = this.configurationService.getValue<boolean>('chat.emptyChatState.enabled');

			let welcomeContent: IChatViewWelcomeContent;
			const defaultAgent = this.chatAgentService.getDefaultAgent(this.location, this.input.currentModeKind);
			let additionalMessage = defaultAgent?.metadata.additionalWelcomeMessage;
			if (!additionalMessage) {
				additionalMessage = this._getGenerateInstructionsMessage();
			}
			if (this.contextKeyService.contextMatchesRules(ChatContextKeyExprs.chatSetupTriggerContext)) {
				welcomeContent = this.getNewWelcomeViewContent();
				this.container.classList.add('new-welcome-view');
			} else if (expEmptyState) {
				welcomeContent = this.getWelcomeViewContent(additionalMessage, expEmptyState);
			} else {
				const tips = this.input.currentModeKind === ChatModeKind.Ask
					? new MarkdownString(localize('chatWidget.tips', "{0} or type {1} to attach context\n\n{2} to chat with extensions\n\nType {3} to use commands", '$(attach)', '#', '$(mention)', '/'), { supportThemeIcons: true })
					: new MarkdownString(localize('chatWidget.tips.withoutParticipants', "{0} or type {1} to attach context", '$(attach)', '#'), { supportThemeIcons: true });
				welcomeContent = this.getWelcomeViewContent(additionalMessage);
				welcomeContent.tips = tips;
			}
			if (!this.welcomePart.value || this.welcomePart.value.needsRerender(welcomeContent)) {
				this.historyViewStore.clear();
				dom.clearNode(this.welcomeMessageContainer);

				// Reset history list reference when clearing welcome view
				this.historyList = undefined;

				// Optional: recent chat history above welcome content when enabled
				const showHistory = this.configurationService.getValue<boolean>(ChatConfiguration.EmptyStateHistoryEnabled);
				if (showHistory && !this._lockedToCodingAgent && this._historyVisible) {
					this.renderWelcomeHistorySection();
				}
				this.welcomePart.value = this.instantiationService.createInstance(
					ChatViewWelcomePart,
					welcomeContent,
					{
						location: this.location,
						isWidgetAgentWelcomeViewContent: this.input?.currentModeKind === ChatModeKind.Agent
					}
				);
				dom.append(this.welcomeMessageContainer, this.welcomePart.value.element);

				// Add right-click context menu to the entire welcome container
				this._register(dom.addDisposableListener(this.welcomeMessageContainer, dom.EventType.CONTEXT_MENU, (e) => {
					e.preventDefault();
					e.stopPropagation();
					this.contextMenuService.showContextMenu({
						menuId: MenuId.ChatWelcomeHistoryContext,
						menuActionOptions: { shouldForwardArgs: true },
						contextKeyService: this.contextKeyService.createOverlay([
							['chatHistoryVisible', this._historyVisible]
						]),
						getAnchor: () => ({ x: e.clientX, y: e.clientY }),
						getActionsContext: () => ({})
					});
				}));
			}
		}

		this.updateChatViewVisibility();

		if (numItems === 0) {
			this.refreshHistoryList();
		}
	}

	private updateEmptyStateWithHistoryContext(): void {
		const historyEnabled = this.configurationService.getValue<boolean>(ChatConfiguration.EmptyStateHistoryEnabled);
		const numItems = this.viewModel?.getItems().length ?? 0;
		const shouldHideButtons = historyEnabled && numItems === 0;
		this.inEmptyStateWithHistoryEnabledKey.set(shouldHideButtons);
	}

	private async renderWelcomeHistorySection(): Promise<void> {
		try {
			const historyRoot = dom.append(this.welcomeMessageContainer, $('.chat-welcome-history-root'));
			const container = dom.append(historyRoot, $('.chat-welcome-history'));

			const initialHistoryItems = await this.computeHistoryItems();
			if (initialHistoryItems.length === 0) {
				historyRoot.remove();
				return;
			}

			this.historyListContainer = dom.append(container, $('.chat-welcome-history-list'));
			historyRoot.classList.toggle('chat-welcome-history-hidden', !this._historyVisible);
			this.welcomeMessageContainer.classList.toggle('has-chat-history', this._historyVisible && initialHistoryItems.length > 0);

			// Compute today's midnight once for label decisions
			const todayMidnight = new Date();
			todayMidnight.setHours(0, 0, 0, 0);
			const todayMidnightMs = todayMidnight.getTime();

			// Create hover delegate for proper tooltip positioning
			const getViewContainerLocation = () => {
				const panelLocation = this.contextKeyService.getContextKeyValue<ViewContainerLocation>('chatPanelLocation');
				return panelLocation ?? ViewContainerLocation.AuxiliaryBar;
			};
			const hoverDelegate = this.instantiationService.createInstance(ChatHistoryHoverDelegate, getViewContainerLocation);

			if (!this.historyList) {
				const delegate = new ChatHistoryListDelegate();

				const renderer = this.instantiationService.createInstance(
					ChatHistoryListRenderer,
					async (item) => await this.openHistorySession(item.sessionId),
					(timestamp, todayMs) => this.formatHistoryTimestamp(timestamp, todayMs),
					todayMidnightMs
				);
				this.historyList = this._register(this.instantiationService.createInstance(
					WorkbenchList<IChatHistoryListItem>,
					'ChatHistoryList',
					this.historyListContainer,
					delegate,
					[renderer],
					{
						horizontalScrolling: false,
						keyboardSupport: true,
						mouseSupport: true,
						multipleSelectionSupport: false,
						overrideStyles: {
							listBackground: this.styles.listBackground
						},
						accessibilityProvider: {
							getAriaLabel: (item: IChatHistoryListItem) => item.title,
							getWidgetAriaLabel: () => localize('chat.history.list', 'Chat History')
						}
					}
				));
				this.historyList.getHTMLElement().tabIndex = -1;
			} else {
				const currentHistoryList = this.historyList.getHTMLElement();
				if (currentHistoryList && currentHistoryList.parentElement !== this.historyListContainer) {
					this.historyListContainer.appendChild(currentHistoryList);
				}
			}

			this.renderHistoryItems(initialHistoryItems);

			// Add "Chat history..." link at the end
			const previousChatsLink = dom.append(container, $('.chat-welcome-history-more'));
			previousChatsLink.textContent = localize('chat.history.showMore', 'Chat history...');
			previousChatsLink.setAttribute('role', 'button');
			previousChatsLink.setAttribute('tabindex', '0');
			previousChatsLink.setAttribute('aria-label', localize('chat.history.showMoreAriaLabel', 'Open chat history'));

			// Add hover tooltip for the link at the end of the list
			const hoverContent = localize('chat.history.showMoreHover', 'Show chat history...');
			this._register(this.hoverService.setupManagedHover(hoverDelegate, previousChatsLink, hoverContent));

			this._register(dom.addDisposableListener(previousChatsLink, dom.EventType.CLICK, (e) => {
				e.preventDefault();
				e.stopPropagation();
				this.commandService.executeCommand('workbench.action.chat.history');
			}));
			this._register(dom.addDisposableListener(previousChatsLink, dom.EventType.KEY_DOWN, (e) => {
				if (e.key === 'Enter' || e.key === ' ') {
					e.preventDefault();
					this.commandService.executeCommand('workbench.action.chat.history');
				}
			}));
		} catch (err) {
			this.logService.error('Failed to render welcome history', err);
		}
	}

	private async computeHistoryItems(): Promise<IChatHistoryListItem[]> {
		try {
			const items = await this.chatService.getHistory();
			return items
				.filter(i => !i.isActive)
				.sort((a, b) => (b.lastMessageDate ?? 0) - (a.lastMessageDate ?? 0))
				.slice(0, 3)
				.map(item => ({
					sessionId: item.sessionId,
					title: item.title,
					lastMessageDate: typeof item.lastMessageDate === 'number' ? item.lastMessageDate : Date.now(),
					isActive: item.isActive
				}));
		} catch (err) {
			this.logService.error('Failed to compute chat history items', err);
			return [];
		}
	}

	private renderHistoryItems(historyItems: IChatHistoryListItem[]): void {
		if (!this.historyList) {
			return;
		}
		const listHeight = historyItems.length * 22;
		if (this.historyListContainer) {
			this.historyListContainer.style.height = `${listHeight}px`;
			this.historyListContainer.style.minHeight = `${listHeight}px`;
		}
		this.historyList.splice(0, this.historyList.length, historyItems);
		this.historyList.layout(undefined, listHeight);
	}

	private formatHistoryTimestamp(last: number, todayMidnightMs: number): string {
		if (last > todayMidnightMs) {
			const diffMs = Date.now() - last;
			const minMs = 60 * 1000;
			const adjusted = diffMs < minMs ? Date.now() - minMs : last;
			return fromNow(adjusted, true, true);
		}
		return fromNowByDay(last, true, true);
	}

	private async openHistorySession(sessionId: string): Promise<void> {
		try {
			const viewsService = this.instantiationService.invokeFunction(accessor => accessor.get(IViewsService));
			const chatView = await viewsService.openView<ChatViewPane>(ChatViewId);
			await chatView?.loadSession?.(sessionId);
		} catch (e) {
			this.logService.error('Failed to open chat session from history', e);
		}
	}

	private async refreshHistoryList(): Promise<void> {
		const numItems = this.viewModel?.getItems().length ?? 0;
		// Only refresh history list when in empty state (welcome view) and history list exists
		if (numItems !== 0 || !this.historyList) {
			return;
		}
		const historyItems = await this.computeHistoryItems();
		this.renderHistoryItems(historyItems);
	}

	private renderChatTodoListWidget(): void {
		const sessionId = this.viewModel?.sessionId;
		if (!sessionId) {
			this.chatTodoListWidget.render(sessionId);
			return;
		}

		const todoListWidgetPosition = this.configurationService.getValue<string>(TodoListWidgetPositionSettingId) || 'default';

		// Handle 'off' - hide the widget and return
		if (todoListWidgetPosition === 'off') {
			this.chatTodoListWidget.domNode.style.display = 'none';
			this._onDidChangeContentHeight.fire();
			return;
		}

		// Handle 'chat-input' - hide the standalone widget to avoid duplication
		if (todoListWidgetPosition === 'chat-input') {
			this.chatTodoListWidget.domNode.style.display = 'none';
			this.inputPart.renderChatTodoListWidget(sessionId);
			this._onDidChangeContentHeight.fire();
			return;
		}

		// Handle 'default' - render the widget if there are todos
		const todos = this.chatTodoListService.getTodos(sessionId);
		if (todos.length > 0) {
			this.chatTodoListWidget.render(sessionId);
		}
	}

<<<<<<< HEAD
	private renderChatQueuedMessagesWidget(): void {
		const sessionId = this.viewModel?.sessionId;
		if (!sessionId) {
			this.chatQueuedMessagesWidget.render(sessionId);
			return;
		}

		// Check if queued messages feature is enabled
		const queueMessagesEnabled = this.configurationService.getValue<boolean>(ChatConfiguration.QueueMessagesEnabled);
		if (!queueMessagesEnabled) {
			this.chatQueuedMessagesWidget.render(undefined);
			return;
		}

		this.chatQueuedMessagesWidget.render(sessionId);
=======
	private _getGenerateInstructionsMessage(): IMarkdownString {
		// Start checking for instruction files immediately if not already done
		if (!this._instructionFilesCheckPromise) {
			this._instructionFilesCheckPromise = this._checkForInstructionFiles();
			// Use VS Code's idiomatic pattern for disposal-safe promise callbacks
			this._register(thenIfNotDisposed(this._instructionFilesCheckPromise, hasFiles => {
				this._instructionFilesExist = hasFiles;
				// Only re-render if the current view still doesn't have items and we're showing the welcome message
				const hasViewModelItems = this.viewModel?.getItems().length ?? 0;
				if (hasViewModelItems === 0) {
					this.renderWelcomeViewContentIfNeeded();
				}
			}));
		}

		// If we already know the result, use it
		if (this._instructionFilesExist === true) {
			// Don't show generate instructions message if files exist
			return new MarkdownString('');
		} else if (this._instructionFilesExist === false) {
			// Show generate instructions message if no files exist
			const generateInstructionsCommand = 'workbench.action.chat.generateInstructions';
			return new MarkdownString(localize(
				'chatWidget.instructions',
				"[Generate Agent Instructions]({0}) to onboard AI onto your codebase.",
				`command:${generateInstructionsCommand}`
			), { isTrusted: { enabledCommands: [generateInstructionsCommand] } });
		}

		// While checking, don't show the generate instructions message
		return new MarkdownString('');
	}

	private async _checkForInstructionFiles(): Promise<boolean> {
		try {
			const computer = this.instantiationService.createInstance(ComputeAutomaticInstructions, undefined);
			return await computer.hasAgentInstructions(CancellationToken.None);
		} catch (error) {
			// On error, assume no instruction files exist to be safe
			this.logService.warn('[ChatWidget] Error checking for instruction files:', error);
			return false;
		}
>>>>>>> 85f2ce80
	}

	private getWelcomeViewContent(additionalMessage: string | IMarkdownString | undefined, expEmptyState?: boolean): IChatViewWelcomeContent {
		const disclaimerMessage = expEmptyState
			? this.chatDisclaimer
			: localize('chatMessage', "Chat is powered by AI, so mistakes are possible. Review output carefully before use.");
		const icon = Codicon.chatSparkle;


		if (this.isLockedToCodingAgent) {
			// TODO(jospicer): Let extensions contribute this welcome message/docs
			const message = this._codingAgentPrefix === '@copilot '
				? new MarkdownString(localize('copilotCodingAgentMessage', "This chat session will be forwarded to the {0} [coding agent]({1}) where work is completed in the background. ", this._codingAgentPrefix, 'https://aka.ms/coding-agent-docs') + this.chatDisclaimer, { isTrusted: true })
				: new MarkdownString(localize('genericCodingAgentMessage', "This chat session will be forwarded to the {0} coding agent where work is completed in the background. ", this._codingAgentPrefix) + this.chatDisclaimer);

			return {
				title: localize('codingAgentTitle', "Delegate to {0}", this._codingAgentPrefix),
				message,
				icon: Codicon.sendToRemoteAgent,
				additionalMessage,
			};
		}

		const suggestedPrompts = this.getPromptFileSuggestions();

		if (this.input.currentModeKind === ChatModeKind.Ask) {
			return {
				title: localize('chatDescription', "Ask about your code"),
				message: new MarkdownString(disclaimerMessage),
				icon,
				additionalMessage,
				suggestedPrompts
			};
		} else if (this.input.currentModeKind === ChatModeKind.Edit) {
			const editsHelpMessage = localize('editsHelp', "Start your editing session by defining a set of files that you want to work with. Then ask for the changes you want to make.");
			const message = expEmptyState ? disclaimerMessage : `${editsHelpMessage}\n\n${disclaimerMessage}`;

			return {
				title: localize('editsTitle', "Edit in context"),
				message: new MarkdownString(message),
				icon,
				additionalMessage,
				suggestedPrompts
			};
		} else {
			const agentHelpMessage = localize('agentMessage', "Ask to edit your files in [agent mode]({0}). Agent mode will automatically use multiple requests to pick files to edit, run terminal commands, and iterate on errors.", 'https://aka.ms/vscode-copilot-agent');
			const message = expEmptyState ? disclaimerMessage : `${agentHelpMessage}\n\n${disclaimerMessage}`;

			return {
				title: localize('agentTitle', "Build with agent mode"),
				message: new MarkdownString(message),
				icon,
				additionalMessage,
				suggestedPrompts
			};
		}
	}

	private getNewWelcomeViewContent(): IChatViewWelcomeContent {
		let additionalMessage: string | IMarkdownString | undefined = undefined;
		if (this.chatEntitlementService.anonymous) {
			additionalMessage = new MarkdownString(localize({ key: 'settings', comment: ['{Locked="]({2})"}', '{Locked="]({3})"}'] }, "AI responses may be inaccurate.\nBy continuing with {0} Copilot, you agree to {1}'s [Terms]({2}) and [Privacy Statement]({3}).", defaultChat.provider.default.name, defaultChat.provider.default.name, defaultChat.termsStatementUrl, defaultChat.privacyStatementUrl), { isTrusted: true });
		} else {
			additionalMessage = localize('expChatAdditionalMessage', "AI responses may be inaccurate.");
		}

		const welcomeContent: IChatViewWelcomeContent = {
			title: localize('expChatTitle', 'Build with agent mode'),
			message: new MarkdownString(localize('expchatMessage', "Let's get started")),
			icon: Codicon.chatSparkle,
			inputPart: this.inputPart.element,
			additionalMessage,
			isNew: true,
			suggestedPrompts: this.getNewSuggestedPrompts(),
		};
		return welcomeContent;
	}

	private getNewSuggestedPrompts(): IChatSuggestedPrompts[] {
		// Check if the workbench is empty
		const isEmpty = this.contextService.getWorkbenchState() === WorkbenchState.EMPTY;
		if (isEmpty) {
			return [
				{
					icon: Codicon.vscode,
					label: localize('chatWidget.suggestedPrompts.gettingStarted', "Ask @vscode"),
					prompt: localize('chatWidget.suggestedPrompts.gettingStartedPrompt', "@vscode How do I change the theme to light mode?"),
				},
				{
					icon: Codicon.newFolder,
					label: localize('chatWidget.suggestedPrompts.newProject', "Create Project"),
					prompt: localize('chatWidget.suggestedPrompts.newProjectPrompt', "Create a #new Hello World project in TypeScript"),
				}
			];
		} else {
			return [
				{
					icon: Codicon.debugAlt,
					label: localize('chatWidget.suggestedPrompts.buildWorkspace', "Build Workspace"),
					prompt: localize('chatWidget.suggestedPrompts.buildWorkspacePrompt', "How do I build this workspace?"),
				},
				{
					icon: Codicon.gear,
					label: localize('chatWidget.suggestedPrompts.findConfig', "Show Config"),
					prompt: localize('chatWidget.suggestedPrompts.findConfigPrompt', "Where is the configuration for this project defined?"),
				}
			];
		}
	}

	private getPromptFileSuggestions(): IChatSuggestedPrompts[] {
		// Get the current workspace folder context if available
		const activeEditor = this.editorService.activeEditor;
		const resource = activeEditor ? EditorResourceAccessor.getOriginalUri(activeEditor) : undefined;

		// Get the prompt file suggestions configuration
		const suggestions = PromptsConfig.getPromptFilesRecommendationsValue(this.configurationService, resource);
		if (!suggestions) {
			return [];
		}

		const result: IChatSuggestedPrompts[] = [];
		const promptsToLoad: string[] = [];

		// First, collect all prompts that need loading (regardless of shouldInclude)
		for (const [promptName] of Object.entries(suggestions)) {
			const description = this.promptDescriptionsCache.get(promptName);
			if (description === undefined) {
				promptsToLoad.push(promptName);
			}
		}

		// If we have prompts to load, load them asynchronously and don't return anything yet
		// But only if we're not already loading to prevent infinite loop
		if (promptsToLoad.length > 0 && !this._isLoadingPromptDescriptions) {
			this.loadPromptDescriptions(promptsToLoad);
			return [];
		}

		// Now process the suggestions with loaded descriptions
		const promptsWithScores: { promptName: string; condition: boolean | string; score: number }[] = [];

		for (const [promptName, condition] of Object.entries(suggestions)) {
			let score = 0;

			// Handle boolean conditions
			if (typeof condition === 'boolean') {
				score = condition ? 1 : 0;
			}
			// Handle when clause conditions
			else if (typeof condition === 'string') {
				try {
					const whenClause = ContextKeyExpr.deserialize(condition);
					if (whenClause) {
						// Test against all open code editors
						const allEditors = this.codeEditorService.listCodeEditors();

						if (allEditors.length > 0) {
							// Count how many editors match the when clause
							score = allEditors.reduce((count, editor) => {
								try {
									const editorContext = this.contextKeyService.getContext(editor.getDomNode());
									return count + (whenClause.evaluate(editorContext) ? 1 : 0);
								} catch (error) {
									// Log error for this specific editor but continue with others
									this.logService.warn('Failed to evaluate when clause for editor:', error);
									return count;
								}
							}, 0);
						} else {
							// Fallback to global context if no editors are open
							score = this.contextKeyService.contextMatchesRules(whenClause) ? 1 : 0;
						}
					} else {
						score = 0;
					}
				} catch (error) {
					// Log the error but don't fail completely
					this.logService.warn('Failed to parse when clause for prompt file suggestion:', condition, error);
					score = 0;
				}
			}

			if (score > 0) {
				promptsWithScores.push({ promptName, condition, score });
			}
		}

		// Sort by score (descending) and take top 5
		promptsWithScores.sort((a, b) => b.score - a.score);
		const topPrompts = promptsWithScores.slice(0, 5);

		// Build the final result array
		for (const { promptName } of topPrompts) {
			const description = this.promptDescriptionsCache.get(promptName);
			const commandLabel = localize('chatWidget.promptFile.commandLabel', "/{0}", promptName);
			const descriptionText = description?.trim() ? description : undefined;
			result.push({
				icon: Codicon.run,
				label: commandLabel,
				description: descriptionText,
				prompt: `/${promptName} `
			});
		}

		return result;
	}

	private async loadPromptDescriptions(promptNames: string[]): Promise<void> {
		// Don't start loading if the widget is being disposed
		if (this._store.isDisposed) {
			return;
		}

		// Set loading guard to prevent infinite loop
		this._isLoadingPromptDescriptions = true;
		try {
			// Get all available prompt files with their metadata
			const promptCommands = await this.promptsService.findPromptSlashCommands();

			let cacheUpdated = false;
			// Load descriptions only for the specified prompts
			for (const promptCommand of promptCommands) {
				if (promptNames.includes(promptCommand.command)) {
					try {
						if (promptCommand.promptPath) {
							const parseResult = await this.promptsService.parseNew(
								promptCommand.promptPath.uri,
								CancellationToken.None
							);
							const description = parseResult.header?.description;
							if (description) {
								this.promptDescriptionsCache.set(promptCommand.command, description);
								cacheUpdated = true;
							} else {
								// Set empty string to indicate we've checked this prompt
								this.promptDescriptionsCache.set(promptCommand.command, '');
								cacheUpdated = true;
							}
						}
					} catch (error) {
						// Log the error but continue with other prompts
						this.logService.warn('Failed to parse prompt file for description:', promptCommand.command, error);
						// Set empty string to indicate we've checked this prompt
						this.promptDescriptionsCache.set(promptCommand.command, '');
						cacheUpdated = true;
					}
				}
			}

			// Fire event to trigger a re-render of the welcome view only if cache was updated
			if (cacheUpdated) {
				this._welcomeRenderScheduler.schedule();
			}
		} catch (error) {
			this.logService.warn('Failed to load specific prompt descriptions:', error);
		} finally {
			// Always clear the loading guard, even on error
			this._isLoadingPromptDescriptions = false;
		}
	}

	private async renderChatEditingSessionState() {
		if (!this.input) {
			return;
		}
		this.input.renderChatEditingSessionState(this._editingSession.get() ?? null);

		if (this.bodyDimension) {
			this.layout(this.bodyDimension.height, this.bodyDimension.width);
		}
	}

	private async renderFollowups(): Promise<void> {
		if (this.lastItem && isResponseVM(this.lastItem) && this.lastItem.isComplete && this.input.currentModeKind === ChatModeKind.Ask) {
			this.input.renderFollowups(this.lastItem.replyFollowups, this.lastItem);
		} else {
			this.input.renderFollowups(undefined, undefined);
		}

		if (this.bodyDimension) {
			this.layout(this.bodyDimension.height, this.bodyDimension.width);
		}
	}

	setVisible(visible: boolean): void {
		const wasVisible = this._visible;
		this._visible = visible;
		this.visibleChangeCount++;
		this.renderer.setVisible(visible);
		this.input.setVisible(visible);

		if (visible) {
			this.timeoutDisposable.value = disposableTimeout(() => {
				// Progressive rendering paused while hidden, so start it up again.
				// Do it after a timeout because the container is not visible yet (it should be but offsetHeight returns 0 here)
				if (this._visible) {
					this.onDidChangeItems(true);
				}
			}, 0);

			if (!wasVisible) {
				dom.scheduleAtNextAnimationFrame(dom.getWindow(this.listContainer), () => {
					this._onDidShow.fire();
				});
			}
		} else if (wasVisible) {
			this._onDidHide.fire();
		}
	}

	private createList(listContainer: HTMLElement, options: IChatListItemRendererOptions): void {
		const scopedInstantiationService = this._register(this.instantiationService.createChild(new ServiceCollection([IContextKeyService, this.contextKeyService])));
		const delegate = scopedInstantiationService.createInstance(ChatListDelegate, this.viewOptions.defaultElementHeight ?? 200);
		const rendererDelegate: IChatRendererDelegate = {
			getListLength: () => this.tree.getNode(null).visibleChildrenCount,
			onDidScroll: this.onDidScroll,
			container: listContainer,
			currentChatMode: () => this.input.currentModeKind,
		};

		// Create a dom element to hold UI from editor widgets embedded in chat messages
		const overflowWidgetsContainer = document.createElement('div');
		overflowWidgetsContainer.classList.add('chat-overflow-widget-container', 'monaco-editor');
		listContainer.append(overflowWidgetsContainer);

		this.renderer = this._register(scopedInstantiationService.createInstance(
			ChatListItemRenderer,
			this.editorOptions,
			options,
			rendererDelegate,
			this._codeBlockModelCollection,
			overflowWidgetsContainer,
			this.viewModel,
		));

		this._register(this.renderer.onDidClickRequest(async item => {
			this.clickedRequest(item);
		}));

		this._register(this.renderer.onDidRerender(item => {
			if (isRequestVM(item.currentElement) && this.configurationService.getValue<string>('chat.editRequests') !== 'input') {
				if (!item.rowContainer.contains(this.inputContainer)) {
					item.rowContainer.appendChild(this.inputContainer);
				}
				this.input.focus();
			}
		}));

		this._register(this.renderer.onDidDispose((item) => {
			this.focusedInputDOM.appendChild(this.inputContainer);
			this.input.focus();
		}));

		this._register(this.renderer.onDidFocusOutside(() => {
			this.finishedEditing();
		}));

		this._register(this.renderer.onDidClickFollowup(item => {
			// is this used anymore?
			this.acceptInput(item.message);
		}));
		this._register(this.renderer.onDidClickRerunWithAgentOrCommandDetection(item => {
			const request = this.chatService.getSession(item.sessionId)?.getRequests().find(candidate => candidate.id === item.requestId);
			if (request) {
				const options: IChatSendRequestOptions = {
					noCommandDetection: true,
					attempt: request.attempt + 1,
					location: this.location,
					userSelectedModelId: this.input.currentLanguageModel,
					modeInfo: this.input.currentModeInfo,
				};
				this.chatService.resendRequest(request, options).catch(e => this.logService.error('FAILED to rerun request', e));
			}
		}));

		this.tree = this._register(scopedInstantiationService.createInstance(
			WorkbenchObjectTree<ChatTreeItem, FuzzyScore>,
			'Chat',
			listContainer,
			delegate,
			[this.renderer],
			{
				identityProvider: { getId: (e: ChatTreeItem) => e.id },
				horizontalScrolling: false,
				alwaysConsumeMouseWheel: false,
				supportDynamicHeights: true,
				hideTwistiesOfChildlessElements: true,
				accessibilityProvider: this.instantiationService.createInstance(ChatAccessibilityProvider),
				keyboardNavigationLabelProvider: { getKeyboardNavigationLabel: (e: ChatTreeItem) => isRequestVM(e) ? e.message : isResponseVM(e) ? e.response.value : '' }, // TODO
				setRowLineHeight: false,
				filter: this.viewOptions.filter ? { filter: this.viewOptions.filter.bind(this.viewOptions), } : undefined,
				scrollToActiveElement: true,
				overrideStyles: {
					listFocusBackground: this.styles.listBackground,
					listInactiveFocusBackground: this.styles.listBackground,
					listActiveSelectionBackground: this.styles.listBackground,
					listFocusAndSelectionBackground: this.styles.listBackground,
					listInactiveSelectionBackground: this.styles.listBackground,
					listHoverBackground: this.styles.listBackground,
					listBackground: this.styles.listBackground,
					listFocusForeground: this.styles.listForeground,
					listHoverForeground: this.styles.listForeground,
					listInactiveFocusForeground: this.styles.listForeground,
					listInactiveSelectionForeground: this.styles.listForeground,
					listActiveSelectionForeground: this.styles.listForeground,
					listFocusAndSelectionForeground: this.styles.listForeground,
					listActiveSelectionIconForeground: undefined,
					listInactiveSelectionIconForeground: undefined,
				}
			}));

		this._register(this.tree.onDidChangeFocus(() => {
			const focused = this.tree.getFocus();
			if (focused && focused.length > 0) {
				const focusedItem = focused[0];
				const items = this.tree.getNode(null).children;
				const idx = items.findIndex(i => i.element === focusedItem);
				if (idx !== -1) {
					this._mostRecentlyFocusedItemIndex = idx;
				}
			}
		}));
		this._register(this.tree.onContextMenu(e => this.onContextMenu(e)));

		this._register(this.tree.onDidChangeContentHeight(() => {
			this.onDidChangeTreeContentHeight();
		}));
		this._register(this.renderer.onDidChangeItemHeight(e => {
			if (this.tree.hasElement(e.element)) {
				this.tree.updateElementHeight(e.element, e.height);
			}
		}));
		this._register(this.tree.onDidFocus(() => {
			this._onDidFocus.fire();
		}));
		this._register(this.tree.onDidScroll(() => {
			this._onDidScroll.fire();

			const isScrolledDown = this.tree.scrollTop >= this.tree.scrollHeight - this.tree.renderHeight - 2;
			this.container.classList.toggle('show-scroll-down', !isScrolledDown && !this.scrollLock);
		}));
	}

	startEditing(requestId: string): void {
		const editedRequest = this.renderer.getTemplateDataForRequestId(requestId);
		if (editedRequest) {
			this.clickedRequest(editedRequest);
		}
	}

	private clickedRequest(item: IChatListItemTemplate) {

		// cancel current request before we start editing.
		if (this.viewModel) {
			this.chatService.cancelCurrentRequestForSession(this.viewModel.sessionId);
		}

		const currentElement = item.currentElement;
		if (isRequestVM(currentElement) && !this.viewModel?.editing) {

			const requests = this.viewModel?.model.getRequests();
			if (!requests) {
				return;
			}

			// this will only ever be true if we restored a checkpoint
			if (this.viewModel?.model.checkpoint) {
				this.recentlyRestoredCheckpoint = true;
			}

			this.viewModel?.model.setCheckpoint(currentElement.id);

			// set contexts and request to false
			const currentContext: IChatRequestVariableEntry[] = [];
			for (let i = requests.length - 1; i >= 0; i -= 1) {
				const request = requests[i];
				if (request.id === currentElement.id) {
					request.shouldBeBlocked = false; // unblocking just this request.
					if (request.attachedContext) {
						const context = request.attachedContext.filter(entry => !(isPromptFileVariableEntry(entry) || isPromptTextVariableEntry(entry)) || !entry.automaticallyAdded);
						currentContext.push(...context);
					}
				}
			}

			// set states
			this.viewModel?.setEditing(currentElement);
			if (item?.contextKeyService) {
				ChatContextKeys.currentlyEditing.bindTo(item.contextKeyService).set(true);
			}

			const isInput = this.configurationService.getValue<string>('chat.editRequests') === 'input';
			this.inputPart?.setEditing(!!this.viewModel?.editing && isInput);

			if (!isInput) {
				const rowContainer = item.rowContainer;
				this.inputContainer = dom.$('.chat-edit-input-container');
				rowContainer.appendChild(this.inputContainer);
				this.createInput(this.inputContainer);
				this.input.setChatMode(this.inputPart.currentModeKind);
			} else {
				this.inputPart.element.classList.add('editing');
			}

			this.inputPart.toggleChatInputOverlay(!isInput);
			if (currentContext.length > 0) {
				this.input.attachmentModel.addContext(...currentContext);
			}


			// rerenders
			this.inputPart.dnd.setDisabledOverlay(!isInput);
			this.input.renderAttachedContext();
			this.input.setValue(currentElement.messageText, false);
			this.renderer.updateItemHeightOnRender(currentElement, item);
			this.onDidChangeItems();
			this.input.inputEditor.focus();

			this._register(this.inputPart.onDidClickOverlay(() => {
				if (this.viewModel?.editing && this.configurationService.getValue<string>('chat.editRequests') !== 'input') {
					this.finishedEditing();
				}
			}));

			// listeners
			if (!isInput) {
				this._register(this.inlineInputPart.inputEditor.onDidChangeModelContent(() => {
					this.scrollToCurrentItem(currentElement);
				}));

				this._register(this.inlineInputPart.inputEditor.onDidChangeCursorSelection((e) => {
					this.scrollToCurrentItem(currentElement);
				}));
			}
		}

		type StartRequestEvent = { editRequestType: string };

		type StartRequestEventClassification = {
			owner: 'justschen';
			comment: 'Event used to gain insights into when edits are being pressed.';
			editRequestType: { classification: 'SystemMetaData'; purpose: 'FeatureInsight'; comment: 'Current entry point for editing a request.' };
		};

		this.telemetryService.publicLog2<StartRequestEvent, StartRequestEventClassification>('chat.startEditingRequests', {
			editRequestType: this.configurationService.getValue<string>('chat.editRequests'),
		});
	}

	finishedEditing(completedEdit?: boolean): void {
		// reset states
		const editedRequest = this.renderer.getTemplateDataForRequestId(this.viewModel?.editing?.id);
		if (this.recentlyRestoredCheckpoint) {
			this.recentlyRestoredCheckpoint = false;
		} else {
			this.viewModel?.model.setCheckpoint(undefined);
		}
		this.inputPart.dnd.setDisabledOverlay(false);
		if (editedRequest?.contextKeyService) {
			ChatContextKeys.currentlyEditing.bindTo(editedRequest.contextKeyService).set(false);
		}

		const isInput = this.configurationService.getValue<string>('chat.editRequests') === 'input';

		if (!isInput) {
			this.inputPart.setChatMode(this.input.currentModeKind);
			const currentModel = this.input.selectedLanguageModel;
			if (currentModel) {
				this.inputPart.switchModel(currentModel.metadata);
			}

			this.inputPart?.toggleChatInputOverlay(false);
			try {
				if (editedRequest?.rowContainer && editedRequest.rowContainer.contains(this.inputContainer)) {
					editedRequest.rowContainer.removeChild(this.inputContainer);
				} else if (this.inputContainer.parentElement) {
					this.inputContainer.parentElement.removeChild(this.inputContainer);
				}
			} catch (e) {
				this.logService.error('Error occurred while finishing editing:', e);
			}
			this.inputContainer = dom.$('.empty-chat-state');

			// only dispose if we know the input is not the bottom input object.
			this.input.dispose();
		}

		if (isInput) {
			this.inputPart.element.classList.remove('editing');
		}
		this.viewModel?.setEditing(undefined);

		this.inputPart?.setEditing(!!this.viewModel?.editing && isInput);

		this.onDidChangeItems();
		if (editedRequest && editedRequest.currentElement) {
			this.renderer.updateItemHeightOnRender(editedRequest.currentElement, editedRequest);
		}

		type CancelRequestEditEvent = {
			editRequestType: string;
			editCanceled: boolean;
		};

		type CancelRequestEventEditClassification = {
			owner: 'justschen';
			editRequestType: { classification: 'SystemMetaData'; purpose: 'FeatureInsight'; comment: 'Current entry point for editing a request.' };
			editCanceled: { classification: 'SystemMetaData'; purpose: 'FeatureInsight'; comment: 'Indicates whether the edit was canceled.' };
			comment: 'Event used to gain insights into when edits are being canceled.';
		};

		this.telemetryService.publicLog2<CancelRequestEditEvent, CancelRequestEventEditClassification>('chat.editRequestsFinished', {
			editRequestType: this.configurationService.getValue<string>('chat.editRequests'),
			editCanceled: !completedEdit
		});

		this.inputPart.focus();
	}

	private scrollToCurrentItem(currentElement: IChatRequestViewModel): void {
		if (this.viewModel?.editing && currentElement) {
			const element = currentElement;
			if (!this.tree.hasElement(element)) {
				return;
			}
			const relativeTop = this.tree.getRelativeTop(element);
			if (relativeTop === null || relativeTop < 0 || relativeTop > 1) {
				this.tree.reveal(element, 0);
			}
		}
	}

	private onContextMenu(e: ITreeContextMenuEvent<ChatTreeItem | null>): void {
		e.browserEvent.preventDefault();
		e.browserEvent.stopPropagation();

		const selected = e.element;
		const scopedContextKeyService = this.contextKeyService.createOverlay([
			[ChatContextKeys.responseIsFiltered.key, isResponseVM(selected) && !!selected.errorDetails?.responseIsFiltered]
		]);
		this.contextMenuService.showContextMenu({
			menuId: MenuId.ChatContext,
			menuActionOptions: { shouldForwardArgs: true },
			contextKeyService: scopedContextKeyService,
			getAnchor: () => e.anchor,
			getActionsContext: () => selected,
		});
	}

	private onDidChangeTreeContentHeight(): void {
		// If the list was previously scrolled all the way down, ensure it stays scrolled down, if scroll lock is on
		if (this.tree.scrollHeight !== this.previousTreeScrollHeight) {
			const lastItem = this.viewModel?.getItems().at(-1);
			const lastResponseIsRendering = isResponseVM(lastItem) && lastItem.renderData;
			if (!lastResponseIsRendering || this.scrollLock) {
				// Due to rounding, the scrollTop + renderHeight will not exactly match the scrollHeight.
				// Consider the tree to be scrolled all the way down if it is within 2px of the bottom.
				const lastElementWasVisible = this.tree.scrollTop + this.tree.renderHeight >= this.previousTreeScrollHeight - 2;
				if (lastElementWasVisible) {
					dom.scheduleAtNextAnimationFrame(dom.getWindow(this.listContainer), () => {
						// Can't set scrollTop during this event listener, the list might overwrite the change

						this.scrollToEnd();
					}, 0);
				}
			}
		}

		// TODO@roblourens add `show-scroll-down` class when button should show
		// Show the button when content height changes, the list is not fully scrolled down, and (the latest response is currently rendering OR I haven't yet scrolled all the way down since the last response)
		// So for example it would not reappear if I scroll up and delete a message

		this.previousTreeScrollHeight = this.tree.scrollHeight;
		this._onDidChangeContentHeight.fire();
	}

	private getWidgetViewKindTag(): string {
		if (!this.viewContext) {
			return 'editor';
		} else if ('viewId' in this.viewContext) {
			return 'view';
		} else {
			return 'quick';
		}
	}

	private createInput(container: HTMLElement, options?: { renderFollowups: boolean; renderStyle?: 'compact' | 'minimal' }): void {
		const commonConfig = {
			renderFollowups: options?.renderFollowups ?? true,
			renderStyle: options?.renderStyle === 'minimal' ? 'compact' : options?.renderStyle,
			menus: {
				executeToolbar: MenuId.ChatExecute,
				telemetrySource: 'chatWidget',
				...this.viewOptions.menus
			},
			editorOverflowWidgetsDomNode: this.viewOptions.editorOverflowWidgetsDomNode,
			enableImplicitContext: this.viewOptions.enableImplicitContext,
			renderWorkingSet: this.viewOptions.enableWorkingSet === 'explicit',
			supportsChangingModes: this.viewOptions.supportsChangingModes,
			dndContainer: this.viewOptions.dndContainer,
			widgetViewKindTag: this.getWidgetViewKindTag(),
		};

		if (this.viewModel?.editing) {
			const editedRequest = this.renderer.getTemplateDataForRequestId(this.viewModel?.editing?.id);
			const scopedInstantiationService = this._register(this.instantiationService.createChild(new ServiceCollection([IContextKeyService, editedRequest?.contextKeyService])));
			this.inlineInputPartDisposable.value = scopedInstantiationService.createInstance(ChatInputPart,
				this.location,
				commonConfig,
				this.styles,
				() => this.collectInputState(),
				true
			);
		} else {
			this.inputPartDisposable.value = this.instantiationService.createInstance(ChatInputPart,
				this.location,
				commonConfig,
				this.styles,
				() => this.collectInputState(),
				false
			);
		}

		this.input.render(container, '', this);
		this.updateQueueInputs(this.queueState.length, this.queueState.totalCharacters);

		this._register(this.input.onDidLoadInputState(state => {
			this.contribs.forEach(c => {
				if (c.setInputState) {
					const contribState = (typeof state === 'object' && state?.[c.id]) ?? {};
					c.setInputState(contribState);
				}
			});
			this.refreshParsedInput();
		}));
		this._register(this.input.onDidFocus(() => this._onDidFocus.fire()));
		this._register(this.input.onDidAcceptFollowup(e => {
			if (!this.viewModel) {
				return;
			}

			let msg = '';
			if (e.followup.agentId && e.followup.agentId !== this.chatAgentService.getDefaultAgent(this.location, this.input.currentModeKind)?.id) {
				const agent = this.chatAgentService.getAgent(e.followup.agentId);
				if (!agent) {
					return;
				}

				this.lastSelectedAgent = agent;
				msg = `${chatAgentLeader}${agent.name} `;
				if (e.followup.subCommand) {
					msg += `${chatSubcommandLeader}${e.followup.subCommand} `;
				}
			} else if (!e.followup.agentId && e.followup.subCommand && this.chatSlashCommandService.hasCommand(e.followup.subCommand)) {
				msg = `${chatSubcommandLeader}${e.followup.subCommand} `;
			}

			msg += e.followup.message;
			this.acceptInput(msg);

			if (!e.response) {
				// Followups can be shown by the welcome message, then there is no response associated.
				// At some point we probably want telemetry for these too.
				return;
			}

			this.chatService.notifyUserAction({
				sessionId: this.viewModel.sessionId,
				requestId: e.response.requestId,
				agentId: e.response.agent?.id,
				command: e.response.slashCommand?.name,
				result: e.response.result,
				action: {
					kind: 'followUp',
					followup: e.followup
				},
			});
		}));
		this._register(this.input.onDidChangeHeight(() => {
			const editedRequest = this.renderer.getTemplateDataForRequestId(this.viewModel?.editing?.id);
			if (isRequestVM(editedRequest?.currentElement) && this.viewModel?.editing) {
				this.renderer.updateItemHeightOnRender(editedRequest?.currentElement, editedRequest);
			}

			if (this.bodyDimension) {
				this.layout(this.bodyDimension.height, this.bodyDimension.width);
			}

			this._onDidChangeContentHeight.fire();
		}));
		this._register(this.input.attachmentModel.onDidChange(() => {
			if (this._editingSession) {
				// TODO still needed? Do this inside input part and fire onDidChangeHeight?
				this.renderChatEditingSessionState();
			}
		}));
		this._register(this.inputEditor.onDidChangeModelContent(() => {
			this.parsedChatRequest = undefined;
			this.updateChatInputContext();
		}));
		this._register(this.chatAgentService.onDidChangeAgents(() => {
			this.parsedChatRequest = undefined;
			// Tools agent loads -> welcome content changes
			this._welcomeRenderScheduler.schedule();
		}));
		this._register(this.input.onDidChangeCurrentChatMode(() => {
			this.lastWelcomeViewChatMode = this.input.currentModeKind;
			this._welcomeRenderScheduler.schedule();
			this.refreshParsedInput();
			this.renderFollowups();
		}));

		this._register(autorun(r => {
			const toolSetIds = new Set<string>();
			const toolIds = new Set<string>();
			for (const [entry, enabled] of this.input.selectedToolsModel.entriesMap.read(r)) {
				if (enabled) {
					if (entry instanceof ToolSet) {
						toolSetIds.add(entry.id);
					} else {
						toolIds.add(entry.id);
					}
				}
			}
			const disabledTools = this.input.attachmentModel.attachments
				.filter(a => a.kind === 'tool' && !toolIds.has(a.id) || a.kind === 'toolset' && !toolSetIds.has(a.id))
				.map(a => a.id);

			this.input.attachmentModel.updateContext(disabledTools, Iterable.empty());
			this.refreshParsedInput();
		}));
	}

	private handleQueueEvent(event: IChatQueueChangedEvent): void {
		const sessionId = this.viewModel?.sessionId;
		if (!sessionId || event.sessionId !== sessionId) {
			return;
		}

		const previousLength = this.lastKnownQueueLength;
		this.lastKnownQueueLength = event.length;
		this.queueState = { length: event.length, totalCharacters: event.totalCharacters };
		this.updateQueueInputs(event.length, event.totalCharacters);

		// Render queued messages widget
		this.renderChatQueuedMessagesWidget();

		switch (event.kind) {
			case ChatQueueUpdateKind.Enqueued:
				this.chatAccessibilityService.announceQueued(event.length);
				break;
			case ChatQueueUpdateKind.Flushed:
				if (previousLength > 0 && event.length === 0) {
					this.chatAccessibilityService.announceQueueFlushed(previousLength);
				}
				break;
			case ChatQueueUpdateKind.Cleared:
				if (previousLength > 0 && event.length === 0) {
					this.chatAccessibilityService.announceQueueCleared(previousLength);
				}
				break;
			case ChatQueueUpdateKind.Dropped: {
				const cleared = event.entry ? 1 : Math.max(previousLength - event.length, 1);
				this.chatAccessibilityService.announceQueueCleared(cleared);
				break;
			}
		}
	}

	private updateQueueInputs(length: number, totalCharacters: number): void {
		// Removed - queue state is now handled by ChatQueuedMessagesWidget
	}

	private applyQueueStateFromModel(): void {
		const model = this.viewModel?.model;
		if (!model) {
			this.lastKnownQueueLength = 0;
			this.queueState = { length: 0, totalCharacters: 0 };
			this.updateQueueInputs(0, 0);
			return;
		}

		const length = model.queueLength;
		const totalCharacters = model.queueCharacterCount;
		this.lastKnownQueueLength = length;
		this.queueState = { length, totalCharacters };
		this.updateQueueInputs(length, totalCharacters);
	}

	private onDidStyleChange(): void {
		this.container.style.setProperty('--vscode-interactive-result-editor-background-color', this.editorOptions.configuration.resultEditor.backgroundColor?.toString() ?? '');
		this.container.style.setProperty('--vscode-interactive-session-foreground', this.editorOptions.configuration.foreground?.toString() ?? '');
		this.container.style.setProperty('--vscode-chat-list-background', this.themeService.getColorTheme().getColor(this.styles.listBackground)?.toString() ?? '');
	}


	setModel(model: IChatModel, viewState: IChatViewState): void {
		if (!this.container) {
			throw new Error('Call render() before setModel()');
		}

		if (model.sessionId === this.viewModel?.sessionId) {
			return;
		}

		if (this.historyList) {
			this.historyList.setFocus([]);
			this.historyList.setSelection([]);
		}

		// Clear history view state when switching sessions to ensure fresh rendering
		this.historyViewStore.clear();

		this._codeBlockModelCollection.clear();

		this.container.setAttribute('data-session-id', model.sessionId);
		this.viewModel = this.instantiationService.createInstance(ChatViewModel, model, this._codeBlockModelCollection);

		if (this._lockedToCodingAgent) {
			const placeholder = localize('chat.input.placeholder.lockedToAgent', "Chat with {0}", this._lockedToCodingAgent);
			this.viewModel.setInputPlaceholder(placeholder);
			this.inputEditor.updateOptions({ placeholder });
		} else if (this.viewModel.inputPlaceholder) {
			this.inputEditor.updateOptions({ placeholder: this.viewModel.inputPlaceholder });
		}

		const renderImmediately = this.configurationService.getValue<boolean>('chat.experimental.renderMarkdownImmediately');
		const delay = renderImmediately ? MicrotaskDelay : 0;
		this.viewModelDisposables.add(Event.runAndSubscribe(Event.accumulate(this.viewModel.onDidChange, delay), (events => {
			if (!this.viewModel) {
				return;
			}

			this.requestInProgress.set(this.viewModel.requestInProgress);

			// Update the editor's placeholder text when it changes in the view model
			if (events?.some(e => e?.kind === 'changePlaceholder')) {
				this.inputEditor.updateOptions({ placeholder: this.viewModel.inputPlaceholder });
			}

			this.onDidChangeItems();
			if (events?.some(e => e?.kind === 'addRequest') && this.visible) {
				this.scrollToEnd();
			}

			if (this._editingSession) {
				this.renderChatEditingSessionState();
			}
		})));
		this.viewModelDisposables.add(this.viewModel.onDidDisposeModel(() => {
			// Ensure that view state is saved here, because we will load it again when a new model is assigned
			this.input.saveState();
			if (this.viewModel?.editing) {
				this.finishedEditing();
			}
			// Disposes the viewmodel and listeners
			this.viewModel = undefined;
			this.onDidChangeItems();
		}));
		this.input.initForNewChatModel(viewState, model.getRequests().length === 0);
		this.contribs.forEach(c => {
			if (c.setInputState && viewState.inputState?.[c.id]) {
				c.setInputState(viewState.inputState?.[c.id]);
			}
		});

		this.refreshParsedInput();
		this.viewModelDisposables.add(model.onDidChange((e) => {
			if (e.kind === 'setAgent') {
				this._onDidChangeAgent.fire({ agent: e.agent, slashCommand: e.command });
			}
			if (e.kind === 'addRequest' || e.kind === 'removeRequest') {
				this.chatTodoListWidget.clear(model.sessionId, e.kind === 'removeRequest' /*force*/);
			}
		}));

		if (this.tree && this.visible) {
			this.onDidChangeItems();
			this.scrollToEnd();
		}

		this.renderer.updateViewModel(this.viewModel);
		this.updateChatInputContext();
	}

	getFocus(): ChatTreeItem | undefined {
		return this.tree.getFocus()[0] ?? undefined;
	}

	reveal(item: ChatTreeItem, relativeTop?: number): void {
		this.tree.reveal(item, relativeTop);
	}

	focus(item: ChatTreeItem): void {
		const items = this.tree.getNode(null).children;
		const node = items.find(i => i.element?.id === item.id);
		if (!node) {
			return;
		}

		this._mostRecentlyFocusedItemIndex = items.indexOf(node);
		this.tree.setFocus([node.element]);
		this.tree.domFocus();
	}

	refilter() {
		this.tree.refilter();
	}

	setInputPlaceholder(placeholder: string): void {
		this.viewModel?.setInputPlaceholder(placeholder);
	}

	resetInputPlaceholder(): void {
		this.viewModel?.resetInputPlaceholder();
	}

	setInput(value = ''): void {
		this.input.setValue(value, false);
		this.refreshParsedInput();
	}

	getInput(): string {
		return this.input.inputEditor.getValue();
	}

	// Coding agent locking methods
	public lockToCodingAgent(name: string, displayName: string, agentId: string): void {
		this._lockedToCodingAgent = displayName;
		this._codingAgentPrefix = `@${name} `;
		this._lockedAgentId = agentId;
		this._lockedToCodingAgentContextKey.set(true);
		this._welcomeRenderScheduler.schedule();
		this.renderer.updateOptions({ restorable: false, editable: false, noFooter: true, progressMessageAtBottomOfResponse: true });
		this.tree.rerender();
	}

	public unlockFromCodingAgent(): void {
		// Clear all state related to locking
		this._lockedToCodingAgent = undefined;
		this._codingAgentPrefix = undefined;
		this._lockedAgentId = undefined;
		this._lockedToCodingAgentContextKey.set(false);

		// Explicitly update the DOM to reflect unlocked state
		this._welcomeRenderScheduler.schedule();

		// Reset to default placeholder
		if (this.viewModel) {
			this.viewModel.resetInputPlaceholder();
		}
		this.inputEditor.updateOptions({ placeholder: undefined });
		this.renderer.updateOptions({ restorable: true, editable: true, noFooter: false, progressMessageAtBottomOfResponse: mode => mode !== ChatModeKind.Ask });
		this.tree.rerender();
	}

	public get isLockedToCodingAgent(): boolean {
		return !!this._lockedToCodingAgent;
	}

	public get lockedAgentId(): string | undefined {
		return this._lockedAgentId;
	}

	logInputHistory(): void {
		this.input.logInputHistory();
	}

	async acceptInput(query?: string, options?: IChatAcceptInputOptions): Promise<IChatResponseModel | undefined> {
		return this._acceptInput(query ? { query } : undefined, options);
	}

	async rerunLastRequest(): Promise<void> {
		if (!this.viewModel) {
			return;
		}

		const sessionId = this.viewModel.sessionId;
		const lastRequest = this.chatService.getSession(sessionId)?.getRequests().at(-1);
		if (!lastRequest) {
			return;
		}

		const options: IChatSendRequestOptions = {
			attempt: lastRequest.attempt + 1,
			location: this.location,
			userSelectedModelId: this.input.currentLanguageModel
		};
		return await this.chatService.resendRequest(lastRequest, options);
	}

	private collectInputState(): IChatInputState {
		const inputState: IChatInputState = {};
		this.contribs.forEach(c => {
			if (c.getInputState) {
				inputState[c.id] = c.getInputState();
			}
		});

		return inputState;
	}

	private _findPromptFileInContext(attachedContext: ChatRequestVariableSet): URI | undefined {
		for (const item of attachedContext.asArray()) {
			if (isPromptFileVariableEntry(item) && item.isRoot && this.promptsService.getPromptFileType(item.value) === PromptsType.prompt) {
				return item.value;
			}
		}
		return undefined;
	}

	private async _applyPromptFileIfSet(requestInput: IChatRequestInputOptions): Promise<void> {
		if (!PromptsConfig.enabled(this.configurationService)) {
			// if prompts are not enabled, we don't need to do anything
			return undefined;
		}

		let parseResult: ParsedPromptFile | undefined;

		// first check if the input has a prompt slash command
		const agentSlashPromptPart = this.parsedInput.parts.find((r): r is ChatRequestSlashPromptPart => r instanceof ChatRequestSlashPromptPart);
		if (agentSlashPromptPart) {
			parseResult = await this.promptsService.resolvePromptSlashCommand(agentSlashPromptPart.slashPromptCommand, CancellationToken.None);
			if (parseResult) {
				// add the prompt file to the context
				const refs = parseResult.body?.variableReferences.map(({ name, offset }) => ({ name, range: new OffsetRange(offset, offset + name.length + 1) })) ?? [];
				const toolReferences = this.toolsService.toToolReferences(refs);
				requestInput.attachedContext.insertFirst(toPromptFileVariableEntry(parseResult.uri, PromptFileVariableKind.PromptFile, undefined, true, toolReferences));

				// remove the slash command from the input
				requestInput.input = this.parsedInput.parts.filter(part => !(part instanceof ChatRequestSlashPromptPart)).map(part => part.text).join('').trim();
			}
		} else {
			// if not, check if the context contains a prompt file: This is the old workflow that we still support for legacy reasons
			const uri = this._findPromptFileInContext(requestInput.attachedContext);
			if (uri) {
				try {
					parseResult = await this.promptsService.parseNew(uri, CancellationToken.None);
				} catch (error) {
					this.logService.error(`[_applyPromptFileIfSet] Failed to parse prompt file: ${uri}`, error);
				}
			}
		}

		if (!parseResult) {
			return undefined;
		}

		const input = requestInput.input.trim();
		requestInput.input = `Follow instructions in [${basename(parseResult.uri)}](${parseResult.uri.toString()}).`;
		if (input) {
			// if the input is not empty, append it to the prompt
			requestInput.input += `\n${input}`;
		}
		if (parseResult.header) {
			await this._applyPromptMetadata(parseResult.header, requestInput);
		}
	}

	private async _acceptInput(query: { query: string } | undefined, options?: IChatAcceptInputOptions): Promise<IChatResponseModel | undefined> {
		if (!query && this.input.generating) {
			// if the user submits the input and generation finishes quickly, just submit it for them
			const generatingAutoSubmitWindow = 500;
			const start = Date.now();
			await this.input.generating;
			if (Date.now() - start > generatingAutoSubmitWindow) {
				return;
			}
		}

		if (this.viewModel) {
			this._onDidAcceptInput.fire();
			this.scrollLock = this.isLockedToCodingAgent || !!checkModeOption(this.input.currentModeKind, this.viewOptions.autoScroll);

			const editorValue = this.getInput();
			const requestId = this.chatAccessibilityService.acceptRequest();
			const requestInputs: IChatRequestInputOptions = {
				input: !query ? editorValue : query.query,
				attachedContext: options?.enableImplicitContext === false ? this.input.getAttachedContext(this.viewModel.sessionId) : this.input.getAttachedAndImplicitContext(this.viewModel.sessionId),
			};

			const isUserQuery = !query;

			if (!this.viewModel.editing) {
				// process the prompt command
				await this._applyPromptFileIfSet(requestInputs);
				await this._autoAttachInstructions(requestInputs);
			}

			if (this.viewOptions.enableWorkingSet !== undefined && this.input.currentModeKind === ChatModeKind.Edit && !this.chatService.edits2Enabled) {
				const uniqueWorkingSetEntries = new ResourceSet(); // NOTE: this is used for bookkeeping so the UI can avoid rendering references in the UI that are already shown in the working set
				const editingSessionAttachedContext: ChatRequestVariableSet = requestInputs.attachedContext;

				// Collect file variables from previous requests before sending the request
				const previousRequests = this.viewModel.model.getRequests();
				for (const request of previousRequests) {
					for (const variable of request.variableData.variables) {
						if (URI.isUri(variable.value) && variable.kind === 'file') {
							const uri = variable.value;
							if (!uniqueWorkingSetEntries.has(uri)) {
								editingSessionAttachedContext.add(variable);
								uniqueWorkingSetEntries.add(variable.value);
							}
						}
					}
				}
				requestInputs.attachedContext = editingSessionAttachedContext;

				type ChatEditingWorkingSetClassification = {
					owner: 'joyceerhl';
					comment: 'Information about the working set size in a chat editing request';
					originalSize: { classification: 'SystemMetaData'; purpose: 'FeatureInsight'; comment: 'The number of files that the user tried to attach in their editing request.' };
					actualSize: { classification: 'SystemMetaData'; purpose: 'FeatureInsight'; comment: 'The number of files that were actually sent in their editing request.' };
				};
				type ChatEditingWorkingSetEvent = {
					originalSize: number;
					actualSize: number;
				};
				this.telemetryService.publicLog2<ChatEditingWorkingSetEvent, ChatEditingWorkingSetClassification>('chatEditing/workingSetSize', { originalSize: uniqueWorkingSetEntries.size, actualSize: uniqueWorkingSetEntries.size });
			}

			this.input.validateAgentMode();

			if (this.viewModel.model.checkpoint) {
				const requests = this.viewModel.model.getRequests();
				for (let i = requests.length - 1; i >= 0; i -= 1) {
					const request = requests[i];
					if (request.shouldBeBlocked) {
						this.chatService.removeRequest(this.viewModel.sessionId, request.id);
					}
				}
			}

			const originalInput = requestInputs.input;
			const sendPromise = this.chatService.sendRequest(this.viewModel.sessionId, requestInputs.input, {
				userSelectedModelId: this.input.currentLanguageModel,
				location: this.location,
				locationData: this._location.resolveData?.(),
				parserContext: { selectedAgent: this._lastSelectedAgent, mode: this.input.currentModeKind },
				attachedContext: requestInputs.attachedContext.asArray(),
				noCommandDetection: options?.noCommandDetection,
				...this.getModeRequestOptions(),
				modeInfo: this.input.currentModeInfo,
				agentIdSilent: this._lockedAgentId
			});

			this.input.acceptInput(isUserQuery);

			const responsePromise = sendPromise.then(result => {
				if (!result) {
					if (isUserQuery) {
						this.input.setValue(originalInput, false);
					}
					return undefined;
				}

				this._onDidSubmitAgent.fire({ agent: result.agent, slashCommand: result.slashCommand });
				result.responseCompletePromise.then(() => {
					const responses = this.viewModel?.getItems().filter(isResponseVM);
					const lastResponse = responses?.[responses.length - 1];
					this.chatAccessibilityService.acceptResponse(this, this.container, lastResponse, requestId, options?.isVoiceInput);
					if (lastResponse?.result?.nextQuestion) {
						const { prompt, participant, command } = lastResponse.result.nextQuestion;
						const question = formatChatQuestion(this.chatAgentService, this.location, prompt, participant, command);
						if (question) {
							this.input.setValue(question, false);
						}
					}
				});

				if (this.viewModel?.editing) {
					this.finishedEditing(true);
					this.viewModel.model?.setCheckpoint(undefined);
				}
				return result.responseCreatedPromise;
			}).catch(err => {
				this.logService.error('FAILED to send chat request', err);
				if (isUserQuery) {
					this.input.setValue(originalInput, false);
				}
				return undefined;
			});

			return responsePromise;
		}
		return undefined;
	}

	getModeRequestOptions(): Partial<IChatSendRequestOptions> {
		return {
			modeInfo: this.input.currentModeInfo,
			userSelectedTools: this.input.selectedToolsModel.userSelectedTools,
		};
	}

	getCodeBlockInfosForResponse(response: IChatResponseViewModel): IChatCodeBlockInfo[] {
		return this.renderer.getCodeBlockInfosForResponse(response);
	}

	getCodeBlockInfoForEditor(uri: URI): IChatCodeBlockInfo | undefined {
		return this.renderer.getCodeBlockInfoForEditor(uri);
	}

	getFileTreeInfosForResponse(response: IChatResponseViewModel): IChatFileTreeInfo[] {
		return this.renderer.getFileTreeInfosForResponse(response);
	}

	getLastFocusedFileTreeForResponse(response: IChatResponseViewModel): IChatFileTreeInfo | undefined {
		return this.renderer.getLastFocusedFileTreeForResponse(response);
	}

	focusResponseItem(lastFocused?: boolean): void {
		if (!this.viewModel) {
			return;
		}
		const items = this.tree.getNode(null).children;
		let item;
		if (lastFocused) {
			item = items[this._mostRecentlyFocusedItemIndex] ?? items[items.length - 1];
		} else {
			item = items[items.length - 1];
		}
		if (!item) {
			return;
		}

		this.tree.setFocus([item.element]);
		this.tree.domFocus();
	}

	layout(height: number, width: number): void {
		width = Math.min(width, 950);
		this.bodyDimension = new dom.Dimension(width, height);

		const layoutHeight = this._dynamicMessageLayoutData?.enabled ? this._dynamicMessageLayoutData.maxHeight : height;
		if (this.viewModel?.editing) {
			this.inlineInputPart?.layout(layoutHeight, width);
		}

		if (this.container.classList.contains('new-welcome-view')) {
			this.inputPart.layout(layoutHeight, Math.min(width, 650));
		}
		else {
			this.inputPart.layout(layoutHeight, width);
		}

		const inputHeight = this.inputPart.inputPartHeight;
		const chatTodoListWidgetHeight = this.chatTodoListWidget.height;
		const chatQueuedMessagesWidgetHeight = this.chatQueuedMessagesWidget.height;
		const lastElementVisible = this.tree.scrollTop + this.tree.renderHeight >= this.tree.scrollHeight - 2;

		const contentHeight = Math.max(0, height - inputHeight - chatTodoListWidgetHeight - chatQueuedMessagesWidgetHeight);
		if (this.viewOptions.renderStyle === 'compact' || this.viewOptions.renderStyle === 'minimal') {
			this.listContainer.style.removeProperty('--chat-current-response-min-height');
		} else {
			this.listContainer.style.setProperty('--chat-current-response-min-height', contentHeight * .75 + 'px');
		}
		this.tree.layout(contentHeight, width);
		this.tree.getHTMLElement().style.height = `${contentHeight}px`;

		// Push the welcome message down so it doesn't change position
		// when followups, attachments or working set appear
		let welcomeOffset = 100;
		if (this.viewOptions.renderFollowups) {
			welcomeOffset = Math.max(welcomeOffset - this.input.followupsHeight, 0);
		}
		if (this.viewOptions.enableWorkingSet) {
			welcomeOffset = Math.max(welcomeOffset - this.input.editSessionWidgetHeight, 0);
		}
		welcomeOffset = Math.max(welcomeOffset - this.input.attachmentsHeight, 0);
		this.welcomeMessageContainer.style.height = `${contentHeight - welcomeOffset}px`;
		this.welcomeMessageContainer.style.paddingBottom = `${welcomeOffset}px`;

		this.renderer.layout(width);

		const lastItem = this.viewModel?.getItems().at(-1);
		const lastResponseIsRendering = isResponseVM(lastItem) && lastItem.renderData;
		if (lastElementVisible && (!lastResponseIsRendering || checkModeOption(this.input.currentModeKind, this.viewOptions.autoScroll))) {
			this.scrollToEnd();
		}
		this.listContainer.style.height = `${contentHeight}px`;

		this._onDidChangeHeight.fire(height);
	}

	private _dynamicMessageLayoutData?: { numOfMessages: number; maxHeight: number; enabled: boolean };

	// An alternative to layout, this allows you to specify the number of ChatTreeItems
	// you want to show, and the max height of the container. It will then layout the
	// tree to show that many items.
	// TODO@TylerLeonhardt: This could use some refactoring to make it clear which layout strategy is being used
	setDynamicChatTreeItemLayout(numOfChatTreeItems: number, maxHeight: number) {
		this._dynamicMessageLayoutData = { numOfMessages: numOfChatTreeItems, maxHeight, enabled: true };
		this._register(this.renderer.onDidChangeItemHeight(() => this.layoutDynamicChatTreeItemMode()));

		const mutableDisposable = this._register(new MutableDisposable());
		this._register(this.tree.onDidScroll((e) => {
			// TODO@TylerLeonhardt this should probably just be disposed when this is disabled
			// and then set up again when it is enabled again
			if (!this._dynamicMessageLayoutData?.enabled) {
				return;
			}
			mutableDisposable.value = dom.scheduleAtNextAnimationFrame(dom.getWindow(this.listContainer), () => {
				if (!e.scrollTopChanged || e.heightChanged || e.scrollHeightChanged) {
					return;
				}
				const renderHeight = e.height;
				const diff = e.scrollHeight - renderHeight - e.scrollTop;
				if (diff === 0) {
					return;
				}

				const possibleMaxHeight = (this._dynamicMessageLayoutData?.maxHeight ?? maxHeight);
				const width = this.bodyDimension?.width ?? this.container.offsetWidth;
				this.input.layout(possibleMaxHeight, width);
				const inputPartHeight = this.input.inputPartHeight;
				const chatTodoListWidgetHeight = this.chatTodoListWidget.height;
				const chatQueuedMessagesWidgetHeight = this.chatQueuedMessagesWidget.height;
				const newHeight = Math.min(renderHeight + diff, possibleMaxHeight - inputPartHeight - chatTodoListWidgetHeight - chatQueuedMessagesWidgetHeight);
				this.layout(newHeight + inputPartHeight + chatTodoListWidgetHeight + chatQueuedMessagesWidgetHeight, width);
			});
		}));
	}

	updateDynamicChatTreeItemLayout(numOfChatTreeItems: number, maxHeight: number) {
		this._dynamicMessageLayoutData = { numOfMessages: numOfChatTreeItems, maxHeight, enabled: true };
		let hasChanged = false;
		let height = this.bodyDimension!.height;
		let width = this.bodyDimension!.width;
		if (maxHeight < this.bodyDimension!.height) {
			height = maxHeight;
			hasChanged = true;
		}
		const containerWidth = this.container.offsetWidth;
		if (this.bodyDimension?.width !== containerWidth) {
			width = containerWidth;
			hasChanged = true;
		}
		if (hasChanged) {
			this.layout(height, width);
		}
	}

	get isDynamicChatTreeItemLayoutEnabled(): boolean {
		return this._dynamicMessageLayoutData?.enabled ?? false;
	}

	set isDynamicChatTreeItemLayoutEnabled(value: boolean) {
		if (!this._dynamicMessageLayoutData) {
			return;
		}
		this._dynamicMessageLayoutData.enabled = value;
	}

	layoutDynamicChatTreeItemMode(): void {
		if (!this.viewModel || !this._dynamicMessageLayoutData?.enabled) {
			return;
		}

		const width = this.bodyDimension?.width ?? this.container.offsetWidth;
		this.input.layout(this._dynamicMessageLayoutData.maxHeight, width);
		const inputHeight = this.input.inputPartHeight;
		const chatTodoListWidgetHeight = this.chatTodoListWidget.height;
		const chatQueuedMessagesWidgetHeight = this.chatQueuedMessagesWidget.height;

		const totalMessages = this.viewModel.getItems();
		// grab the last N messages
		const messages = totalMessages.slice(-this._dynamicMessageLayoutData.numOfMessages);

		const needsRerender = messages.some(m => m.currentRenderedHeight === undefined);
		const listHeight = needsRerender
			? this._dynamicMessageLayoutData.maxHeight
			: messages.reduce((acc, message) => acc + message.currentRenderedHeight!, 0);

		this.layout(
			Math.min(
				// we add an additional 18px in order to show that there is scrollable content
				inputHeight + chatTodoListWidgetHeight + chatQueuedMessagesWidgetHeight + listHeight + (totalMessages.length > 2 ? 18 : 0),
				this._dynamicMessageLayoutData.maxHeight
			),
			width
		);

		if (needsRerender || !listHeight) {
			this.scrollToEnd();
		}
	}

	saveState(): void {
		this.input.saveState();
	}

	getViewState(): IChatViewState {
		// Get the input state which includes our locked agent (if any)
		const inputState = this.input.getViewState();
		return {
			inputValue: this.getInput(),
			inputState: inputState
		};
	}

	private updateChatInputContext() {
		const currentAgent = this.parsedInput.parts.find(part => part instanceof ChatRequestAgentPart);
		this.agentInInput.set(!!currentAgent);
	}

	private async _applyPromptMetadata({ mode, tools, model }: PromptHeader, requestInput: IChatRequestInputOptions): Promise<void> {

		const currentMode = this.input.currentModeObs.get();

		if (tools !== undefined && !mode && currentMode.kind !== ChatModeKind.Agent) {
			mode = ChatModeKind.Agent;
		}

		// switch to appropriate chat mode if needed
		if (mode && mode !== currentMode.name) {
			// Find the mode object to get its kind
			const chatMode = this.chatModeService.findModeByName(mode);
			if (chatMode) {
				if (currentMode.kind !== chatMode.kind) {
					const chatModeCheck = await this.instantiationService.invokeFunction(handleModeSwitch, currentMode.kind, chatMode.kind, this.viewModel?.model.getRequests().length ?? 0, this.viewModel?.model.editingSession);
					if (!chatModeCheck) {
						return undefined;
					} else if (chatModeCheck.needToClearSession) {
						this.clear();
						await this.waitForReady();
					}
				}
				this.input.setChatMode(chatMode.id);
			}
		}

		// if not tools to enable are present, we are done
		if (tools !== undefined && this.input.currentModeKind === ChatModeKind.Agent) {
			const enablementMap = this.toolsService.toToolAndToolSetEnablementMap(tools);
			this.input.selectedToolsModel.set(enablementMap, true);
		}

		if (model !== undefined) {
			this.input.switchModelByQualifiedName(model);
		}
	}

	/**
	 * Adds additional instructions to the context
	 * - instructions that have a 'applyTo' pattern that matches the current input
	 * - instructions referenced in the copilot settings 'copilot-instructions'
	 * - instructions referenced in an already included instruction file
	 */
	private async _autoAttachInstructions({ attachedContext }: IChatRequestInputOptions): Promise<void> {
		const promptsConfigEnabled = PromptsConfig.enabled(this.configurationService);
		this.logService.debug(`ChatWidget#_autoAttachInstructions: ${PromptsConfig.KEY}: ${promptsConfigEnabled}`);

		if (promptsConfigEnabled) {
			const computer = this.instantiationService.createInstance(ComputeAutomaticInstructions, this._getReadTool());
			await computer.collect(attachedContext, CancellationToken.None);
		} else {
			const computer = this.instantiationService.createInstance(ComputeAutomaticInstructions, undefined);
			await computer.collectAgentInstructionsOnly(attachedContext, CancellationToken.None);
		}
	}

	private _getReadTool(): IToolData | undefined {
		if (this.input.currentModeKind !== ChatModeKind.Agent) {
			return undefined;
		}
		const readFileTool = this.toolsService.getToolByName('readFile');
		if (!readFileTool || !this.input.selectedToolsModel.userSelectedTools.get()[readFileTool.id]) {
			return undefined;
		}
		return readFileTool;
	}

	delegateScrollFromMouseWheelEvent(browserEvent: IMouseWheelEvent): void {
		this.tree.delegateScrollFromMouseWheelEvent(browserEvent);
	}
}

export class ChatWidgetService extends Disposable implements IChatWidgetService {

	declare readonly _serviceBrand: undefined;

	private _widgets: ChatWidget[] = [];
	private _lastFocusedWidget: ChatWidget | undefined = undefined;

	private readonly _onDidAddWidget = this._register(new Emitter<ChatWidget>());
	readonly onDidAddWidget: Event<IChatWidget> = this._onDidAddWidget.event;

	get lastFocusedWidget(): IChatWidget | undefined {
		return this._lastFocusedWidget;
	}

	getAllWidgets(): ReadonlyArray<IChatWidget> {
		return this._widgets;
	}

	getWidgetsByLocations(location: ChatAgentLocation): ReadonlyArray<IChatWidget> {
		return this._widgets.filter(w => w.location === location);
	}

	getWidgetByInputUri(uri: URI): ChatWidget | undefined {
		return this._widgets.find(w => isEqual(w.inputUri, uri));
	}

	getWidgetBySessionId(sessionId: string): ChatWidget | undefined {
		return this._widgets.find(w => w.viewModel?.sessionId === sessionId);
	}

	private setLastFocusedWidget(widget: ChatWidget | undefined): void {
		if (widget === this._lastFocusedWidget) {
			return;
		}

		this._lastFocusedWidget = widget;
	}

	register(newWidget: ChatWidget): IDisposable {
		if (this._widgets.some(widget => widget === newWidget)) {
			throw new Error('Cannot register the same widget multiple times');
		}

		this._widgets.push(newWidget);
		this._onDidAddWidget.fire(newWidget);

		return combinedDisposable(
			newWidget.onDidFocus(() => this.setLastFocusedWidget(newWidget)),
			toDisposable(() => this._widgets.splice(this._widgets.indexOf(newWidget), 1))
		);
	}
}<|MERGE_RESOLUTION|>--- conflicted
+++ resolved
@@ -1292,7 +1292,6 @@
 		}
 	}
 
-<<<<<<< HEAD
 	private renderChatQueuedMessagesWidget(): void {
 		const sessionId = this.viewModel?.sessionId;
 		if (!sessionId) {
@@ -1308,7 +1307,8 @@
 		}
 
 		this.chatQueuedMessagesWidget.render(sessionId);
-=======
+  }
+
 	private _getGenerateInstructionsMessage(): IMarkdownString {
 		// Start checking for instruction files immediately if not already done
 		if (!this._instructionFilesCheckPromise) {
@@ -1351,7 +1351,6 @@
 			this.logService.warn('[ChatWidget] Error checking for instruction files:', error);
 			return false;
 		}
->>>>>>> 85f2ce80
 	}
 
 	private getWelcomeViewContent(additionalMessage: string | IMarkdownString | undefined, expEmptyState?: boolean): IChatViewWelcomeContent {
