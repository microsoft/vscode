--- conflicted
+++ resolved
@@ -333,20 +333,9 @@
 	public needsRerender(content: IChatViewWelcomeContent): boolean {
 		// Heuristic based on content that changes between states
 		return !!(
-<<<<<<< HEAD
-			this.content.title !== content.title ||
-			this.content.message?.value !== content.message?.value ||
-			this.content.additionalMessage !== content.additionalMessage ||
-			this.content.tips?.value !== content.tips?.value ||
-			this.content.suggestedPrompts?.length !== content.suggestedPrompts?.length ||
-			this.content.suggestedPrompts?.some((prompt, index) => {
-				const incoming = content.suggestedPrompts?.[index];
-				return incoming?.label !== prompt.label || incoming?.description !== prompt.description;
-			}));
-=======
 			this.visible && (
 				this.content.title !== content.title ||
-				this.content.message.value !== content.message.value ||
+				this.content.message?.value !== content.message?.value ||
 				this.content.additionalMessage !== content.additionalMessage ||
 				this.content.tips?.value !== content.tips?.value ||
 				this.content.suggestedPrompts?.length !== content.suggestedPrompts?.length ||
@@ -355,7 +344,6 @@
 					return incoming?.label !== prompt.label || incoming?.description !== prompt.description;
 				}))
 		);
->>>>>>> 8edd662c
 	}
 
 	private renderMarkdownMessageContent(content: IMarkdownString, options: IChatViewWelcomeRenderOptions | undefined): IRenderedMarkdown {
