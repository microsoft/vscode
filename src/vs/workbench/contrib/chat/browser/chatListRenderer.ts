--- conflicted
+++ resolved
@@ -171,11 +171,9 @@
 		private readonly delegate: IChatRendererDelegate,
 		private readonly codeBlockModelCollection: CodeBlockModelCollection,
 		overflowWidgetsDomNode: HTMLElement | undefined,
-<<<<<<< HEAD
-=======
 		private viewModel: IChatViewModel | undefined,
 		private disableEdits: boolean = false,
->>>>>>> 9fe57e85
+     
 		@IInstantiationService private readonly instantiationService: IInstantiationService,
 		@IConfigurationService private readonly configService: IConfigurationService,
 		@ILogService private readonly logService: ILogService,
@@ -593,8 +591,6 @@
 
 	private renderChatRequest(element: IChatRequestViewModel, index: number, templateData: IChatListItemTemplate) {
 		templateData.rowContainer.classList.toggle('chat-response-loading', false);
-<<<<<<< HEAD
-=======
 		if (element.id === this.viewModel?.editing?.id) {
 			this._onDidRerender.fire(templateData);
 		}
@@ -609,7 +605,6 @@
 				}
 			}));
 		}
->>>>>>> 9fe57e85
 
 		let content: IChatRendererContent[] = [];
 		if (!element.confirmation) {
@@ -1188,10 +1183,6 @@
 		const markdownPart = templateData.instantiationService.createInstance(ChatMarkdownContentPart, markdown, context, this._editorPool, fillInIncompleteTokens, codeBlockStartIndex, this.renderer, this._currentLayoutWidth, this.codeBlockModelCollection, {});
 		if (isRequestVM(element)) {
 			markdownPart.domNode.tabIndex = 0;
-<<<<<<< HEAD
-			markdownPart.addDisposable(dom.addDisposableListener(markdownPart.domNode, 'focus', () => {
-				dom.show(templateData.requestHover);
-=======
 			if (this.configService.getValue<boolean>('chat.editRequests') && !this.disableEdits) {
 				markdownPart.domNode.classList.add('clickable');
 				markdownPart.addDisposable(dom.addDisposableListener(markdownPart.domNode, dom.EventType.CLICK, (e: MouseEvent) => {
@@ -1199,11 +1190,17 @@
 						this._onDidClickRequest.fire(templateData);
 					}
 				}));
-				this._register(this.hoverService.setupManagedHover(getDefaultHoverDelegate('element'), markdownPart.domNode, localize('requestMarkdownPartTitle', "Click to edit"), { trapFocus: true }));
-			}
+				this._register(this.hoverService.setupManagedHover(
+					getDefaultHoverDelegate('element'),
+					markdownPart.domNode,
+					localize('requestMarkdownPartTitle', "Click to edit"),
+					{ trapFocus: true }
+				));
+			}
+
 			markdownPart.addDisposable(dom.addDisposableListener(markdownPart.domNode, dom.EventType.FOCUS, () => {
 				this.hoverVisible(templateData.requestHover);
->>>>>>> 9fe57e85
+			}));
 			}));
 			markdownPart.addDisposable(dom.addDisposableListener(markdownPart.domNode, 'blur', () => {
 				dom.hide(templateData.requestHover);
