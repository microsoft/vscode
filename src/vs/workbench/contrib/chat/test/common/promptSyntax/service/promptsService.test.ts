--- conflicted
+++ resolved
@@ -1209,123 +1209,6 @@
 			registered.dispose();
 		});
 
-<<<<<<< HEAD
-		test('Instructions provider', async () => {
-			const instructionUri = URI.parse('file://extensions/my-extension/myInstruction.instructions.md');
-			const extension = {
-				identifier: { value: 'test.my-extension' },
-				enabledApiProposals: ['chatParticipantPrivate']
-			} as unknown as IExtensionDescription;
-
-			// Mock the instruction file content
-			await mockFiles(fileService, [
-				{
-					path: instructionUri.path,
-					contents: [
-						'# Test instruction content'
-					]
-				}
-			]);
-
-			const provider = {
-				provideInstructions: async (_options: IInstructionQueryOptions, _token: CancellationToken) => {
-					return [
-						{
-							name: 'testInstruction',
-							description: 'Test instruction from provider',
-							uri: instructionUri
-						}
-					];
-				}
-			};
-
-			const registered = service.registerInstructionsProvider(extension, provider);
-
-			const actual = await service.listPromptFiles(PromptsType.instructions, CancellationToken.None);
-			const providerInstruction = actual.find(i => i.name === 'testInstruction');
-
-			assert.ok(providerInstruction, 'Provider instruction should be found');
-			assert.strictEqual(providerInstruction!.uri.toString(), instructionUri.toString());
-			assert.strictEqual(providerInstruction!.name, 'testInstruction');
-			assert.strictEqual(providerInstruction!.description, 'Test instruction from provider');
-			assert.strictEqual(providerInstruction!.storage, PromptsStorage.extension);
-			assert.strictEqual(providerInstruction!.source, ExtensionAgentSourceType.provider);
-
-			registered.dispose();
-
-			// After disposal, the instruction should no longer be listed
-			const actualAfterDispose = await service.listPromptFiles(PromptsType.instructions, CancellationToken.None);
-			const foundAfterDispose = actualAfterDispose.find(i => i.name === 'testInstruction');
-			assert.strictEqual(foundAfterDispose, undefined);
-		});
-
-		test('Instructions provider with isEditable flag', async () => {
-			const readonlyInstructionUri = URI.parse('file://extensions/my-extension/readonly.instructions.md');
-			const editableInstructionUri = URI.parse('file://extensions/my-extension/editable.instructions.md');
-			const extension = {
-				identifier: { value: 'test.my-extension' },
-				enabledApiProposals: ['chatParticipantPrivate']
-			} as unknown as IExtensionDescription;
-
-			// Mock the instruction file content
-			await mockFiles(fileService, [
-				{
-					path: readonlyInstructionUri.path,
-					contents: [
-						'# Readonly instruction content'
-					]
-				},
-				{
-					path: editableInstructionUri.path,
-					contents: [
-						'# Editable instruction content'
-					]
-				}
-			]);
-
-			const provider = {
-				provideInstructions: async (_options: IInstructionQueryOptions, _token: CancellationToken) => {
-					return [
-						{
-							name: 'readonlyInstruction',
-							description: 'Readonly instruction from provider',
-							uri: readonlyInstructionUri,
-							isEditable: false
-						},
-						{
-							name: 'editableInstruction',
-							description: 'Editable instruction from provider',
-							uri: editableInstructionUri,
-							isEditable: true
-						}
-					];
-				}
-			};
-
-			const registered = service.registerInstructionsProvider(extension, provider);
-
-			// Spy on updateReadonly to verify it's called correctly
-			const filesConfigService = instaService.get(IFilesConfigurationService);
-			const updateReadonlySpy = sinon.spy(filesConfigService, 'updateReadonly');
-
-			// List prompt files to trigger the readonly check
-			await service.listPromptFiles(PromptsType.instructions, CancellationToken.None);
-
-			// Verify updateReadonly was called only for the non-editable instruction
-			assert.strictEqual(updateReadonlySpy.callCount, 1, 'updateReadonly should be called once');
-			assert.ok(updateReadonlySpy.calledWith(readonlyInstructionUri, true), 'updateReadonly should be called with readonly instruction URI and true');
-
-			const actual = await service.listPromptFiles(PromptsType.instructions, CancellationToken.None);
-			const readonlyInstruction = actual.find(i => i.name === 'readonlyInstruction');
-			const editableInstruction = actual.find(i => i.name === 'editableInstruction');
-
-			assert.ok(readonlyInstruction, 'Readonly instruction should be found');
-			assert.ok(editableInstruction, 'Editable instruction should be found');
-			assert.strictEqual(readonlyInstruction!.description, 'Readonly instruction from provider');
-			assert.strictEqual(editableInstruction!.description, 'Editable instruction from provider');
-
-			registered.dispose();
-=======
 		test('Contributed agent file that does not exist should not crash', async () => {
 			const nonExistentUri = URI.parse('file://extensions/my-extension/nonexistent.agent.md');
 			const existingUri = URI.parse('file://extensions/my-extension/existing.agent.md');
@@ -1375,8 +1258,124 @@
 
 			registered1.dispose();
 			registered2.dispose();
->>>>>>> 3af2cf68
-		});
+		});
+	});
+
+	test('Instructions provider', async () => {
+		const instructionUri = URI.parse('file://extensions/my-extension/myInstruction.instructions.md');
+		const extension = {
+			identifier: { value: 'test.my-extension' },
+			enabledApiProposals: ['chatParticipantPrivate']
+		} as unknown as IExtensionDescription;
+
+		// Mock the instruction file content
+		await mockFiles(fileService, [
+			{
+				path: instructionUri.path,
+				contents: [
+					'# Test instruction content'
+				]
+			}
+		]);
+
+		const provider = {
+			provideInstructions: async (_options: IInstructionQueryOptions, _token: CancellationToken) => {
+				return [
+					{
+						name: 'testInstruction',
+						description: 'Test instruction from provider',
+						uri: instructionUri
+					}
+				];
+			}
+		};
+
+		const registered = service.registerInstructionsProvider(extension, provider);
+
+		const actual = await service.listPromptFiles(PromptsType.instructions, CancellationToken.None);
+		const providerInstruction = actual.find(i => i.name === 'testInstruction');
+
+		assert.ok(providerInstruction, 'Provider instruction should be found');
+		assert.strictEqual(providerInstruction!.uri.toString(), instructionUri.toString());
+		assert.strictEqual(providerInstruction!.name, 'testInstruction');
+		assert.strictEqual(providerInstruction!.description, 'Test instruction from provider');
+		assert.strictEqual(providerInstruction!.storage, PromptsStorage.extension);
+		assert.strictEqual(providerInstruction!.source, ExtensionAgentSourceType.provider);
+
+		registered.dispose();
+
+		// After disposal, the instruction should no longer be listed
+		const actualAfterDispose = await service.listPromptFiles(PromptsType.instructions, CancellationToken.None);
+		const foundAfterDispose = actualAfterDispose.find(i => i.name === 'testInstruction');
+		assert.strictEqual(foundAfterDispose, undefined);
+	});
+
+	test('Instructions provider with isEditable flag', async () => {
+		const readonlyInstructionUri = URI.parse('file://extensions/my-extension/readonly.instructions.md');
+		const editableInstructionUri = URI.parse('file://extensions/my-extension/editable.instructions.md');
+		const extension = {
+			identifier: { value: 'test.my-extension' },
+			enabledApiProposals: ['chatParticipantPrivate']
+		} as unknown as IExtensionDescription;
+
+		// Mock the instruction file content
+		await mockFiles(fileService, [
+			{
+				path: readonlyInstructionUri.path,
+				contents: [
+					'# Readonly instruction content'
+				]
+			},
+			{
+				path: editableInstructionUri.path,
+				contents: [
+					'# Editable instruction content'
+				]
+			}
+		]);
+
+		const provider = {
+			provideInstructions: async (_options: IInstructionQueryOptions, _token: CancellationToken) => {
+				return [
+					{
+						name: 'readonlyInstruction',
+						description: 'Readonly instruction from provider',
+						uri: readonlyInstructionUri,
+						isEditable: false
+					},
+					{
+						name: 'editableInstruction',
+						description: 'Editable instruction from provider',
+						uri: editableInstructionUri,
+						isEditable: true
+					}
+				];
+			}
+		};
+
+		const registered = service.registerInstructionsProvider(extension, provider);
+
+		// Spy on updateReadonly to verify it's called correctly
+		const filesConfigService = instaService.get(IFilesConfigurationService);
+		const updateReadonlySpy = sinon.spy(filesConfigService, 'updateReadonly');
+
+		// List prompt files to trigger the readonly check
+		await service.listPromptFiles(PromptsType.instructions, CancellationToken.None);
+
+		// Verify updateReadonly was called only for the non-editable instruction
+		assert.strictEqual(updateReadonlySpy.callCount, 1, 'updateReadonly should be called once');
+		assert.ok(updateReadonlySpy.calledWith(readonlyInstructionUri, true), 'updateReadonly should be called with readonly instruction URI and true');
+
+		const actual = await service.listPromptFiles(PromptsType.instructions, CancellationToken.None);
+		const readonlyInstruction = actual.find(i => i.name === 'readonlyInstruction');
+		const editableInstruction = actual.find(i => i.name === 'editableInstruction');
+
+		assert.ok(readonlyInstruction, 'Readonly instruction should be found');
+		assert.ok(editableInstruction, 'Editable instruction should be found');
+		assert.strictEqual(readonlyInstruction!.description, 'Readonly instruction from provider');
+		assert.strictEqual(editableInstruction!.description, 'Editable instruction from provider');
+
+		registered.dispose();
 	});
 
 	suite('findAgentSkills', () => {
