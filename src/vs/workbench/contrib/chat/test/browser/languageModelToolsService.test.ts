/*---------------------------------------------------------------------------------------------
 *  Copyright (c) Microsoft Corporation. All rights reserved.
 *  Licensed under the MIT License. See License.txt in the project root for license information.
 *--------------------------------------------------------------------------------------------*/

import * as assert from 'assert';
import { Barrier } from '../../../../../base/common/async.js';
import { VSBuffer } from '../../../../../base/common/buffer.js';
import { CancellationToken } from '../../../../../base/common/cancellation.js';
import { CancellationError, isCancellationError } from '../../../../../base/common/errors.js';
import { URI } from '../../../../../base/common/uri.js';
import { ensureNoDisposablesAreLeakedInTestSuite } from '../../../../../base/test/common/utils.js';
import { IAccessibilityService } from '../../../../../platform/accessibility/common/accessibility.js';
import { TestAccessibilityService } from '../../../../../platform/accessibility/test/common/testAccessibilityService.js';
import { AccessibilitySignal, IAccessibilitySignalService } from '../../../../../platform/accessibilitySignal/browser/accessibilitySignalService.js';
import { ConfigurationTarget, IConfigurationChangeEvent } from '../../../../../platform/configuration/common/configuration.js';
import { TestConfigurationService } from '../../../../../platform/configuration/test/common/testConfigurationService.js';
import { ContextKeyService } from '../../../../../platform/contextkey/browser/contextKeyService.js';
import { ContextKeyEqualsExpr, IContextKeyService } from '../../../../../platform/contextkey/common/contextkey.js';
import { ExtensionIdentifier } from '../../../../../platform/extensions/common/extensions.js';
import { ITelemetryService } from '../../../../../platform/telemetry/common/telemetry.js';
import { workbenchInstantiationService } from '../../../../test/browser/workbenchTestServices.js';
import { LanguageModelToolsService } from '../../browser/languageModelToolsService.js';
import { ChatModel, IChatModel } from '../../common/chatModel.js';
import { IChatService, IChatToolInputInvocationData, IChatToolInvocation, ToolConfirmKind } from '../../common/chatService.js';
import { ChatConfiguration } from '../../common/constants.js';
import { GithubCopilotToolReference, isToolResultInputOutputDetails, IToolData, IToolImpl, IToolInvocation, ToolDataSource, ToolSet, VSCodeToolReference } from '../../common/languageModelToolsService.js';
import { MockChatService } from '../common/mockChatService.js';
import { ChatToolInvocation } from '../../common/chatProgressTypes/chatToolInvocation.js';
import { LocalChatSessionUri } from '../../common/chatUri.js';
import { ILanguageModelToolsConfirmationService } from '../../common/languageModelToolsConfirmationService.js';
import { MockLanguageModelToolsConfirmationService } from '../common/mockLanguageModelToolsConfirmationService.js';
import { runWithFakedTimers } from '../../../../../base/test/common/timeTravelScheduler.js';

// --- Test helpers to reduce repetition and improve readability ---

class TestAccessibilitySignalService implements Partial<IAccessibilitySignalService> {
	public signalPlayedCalls: { signal: AccessibilitySignal; options?: any }[] = [];

	async playSignal(signal: AccessibilitySignal, options?: any): Promise<void> {
		this.signalPlayedCalls.push({ signal, options });
	}

	reset() {
		this.signalPlayedCalls = [];
	}
}

class TestTelemetryService implements Partial<ITelemetryService> {
	public events: Array<{ eventName: string; data: any }> = [];

	publicLog2<E extends Record<string, any>, T extends Record<string, any>>(eventName: string, data?: E): void {
		this.events.push({ eventName, data });
	}

	reset() {
		this.events = [];
	}
}

function registerToolForTest(service: LanguageModelToolsService, store: any, id: string, impl: IToolImpl, data?: Partial<IToolData>) {
	const toolData: IToolData = {
		id,
		modelDescription: data?.modelDescription ?? 'Test Tool',
		displayName: data?.displayName ?? 'Test Tool',
		source: ToolDataSource.Internal,
		...data,
	};
	store.add(service.registerTool(toolData, impl));
	return {
		id,
		makeDto: (parameters: any, context?: { sessionId: string }, callId: string = '1'): IToolInvocation => ({
			callId,
			toolId: id,
			tokenBudget: 100,
			parameters,
			context: context ? {
				sessionId: context.sessionId,
				sessionResource: LocalChatSessionUri.forSession(context.sessionId),
			} : undefined,
		}),
	};
}

function stubGetSession(chatService: MockChatService, sessionId: string, options?: { requestId?: string; capture?: { invocation?: any } }): IChatModel {
	const requestId = options?.requestId ?? 'requestId';
	const capture = options?.capture;
	const fakeModel = {
		sessionId,
		sessionResource: LocalChatSessionUri.forSession(sessionId),
		getRequests: () => [{ id: requestId, modelId: 'test-model' }],
	} as ChatModel;
	chatService.addSession(fakeModel);
	chatService.appendProgress = (request, progress) => {
		if (capture) { capture.invocation = progress; }
	};

	return fakeModel;
}

async function waitForPublishedInvocation(capture: { invocation?: any }, tries = 5): Promise<ChatToolInvocation> {
	for (let i = 0; i < tries && !capture.invocation; i++) {
		await Promise.resolve();
	}
	return capture.invocation;
}

suite('LanguageModelToolsService', () => {
	const store = ensureNoDisposablesAreLeakedInTestSuite();

	let contextKeyService: IContextKeyService;
	let service: LanguageModelToolsService;
	let chatService: MockChatService;
	let configurationService: TestConfigurationService;

	setup(() => {
		configurationService = new TestConfigurationService();
		configurationService.setUserConfiguration(ChatConfiguration.ExtensionToolsEnabled, true);
		const instaService = workbenchInstantiationService({
			contextKeyService: () => store.add(new ContextKeyService(configurationService)),
			configurationService: () => configurationService
		}, store);
		contextKeyService = instaService.get(IContextKeyService);
		chatService = new MockChatService();
		instaService.stub(IChatService, chatService);
		instaService.stub(ILanguageModelToolsConfirmationService, new MockLanguageModelToolsConfirmationService());
		service = store.add(instaService.createInstance(LanguageModelToolsService));
	});

	function setupToolsForTest(service: LanguageModelToolsService, store: any) {

		// Create a variety of tools and tool sets for testing
		// Some with toolReferenceName, some without, some from extensions, mcp and user defined

		const tool1: IToolData = {
			id: 'tool1',
			toolReferenceName: 'tool1RefName',
			modelDescription: 'Test Tool 1',
			displayName: 'Tool1 Display Name',
			source: ToolDataSource.Internal,
			canBeReferencedInPrompt: true,
		};
		store.add(service.registerToolData(tool1));

		const tool2: IToolData = {
			id: 'tool2',
			modelDescription: 'Test Tool 2',
			displayName: 'Tool2 Display Name',
			source: ToolDataSource.Internal,
			canBeReferencedInPrompt: true,
		};
		store.add(service.registerToolData(tool2));

		/** Extension Tool 1 */

		const extTool1: IToolData = {
			id: 'extTool1',
			toolReferenceName: 'extTool1RefName',
			modelDescription: 'Test Extension Tool 1',
			displayName: 'ExtTool1 Display Name',
			source: { type: 'extension', label: 'My Extension', extensionId: new ExtensionIdentifier('my.extension') },
			canBeReferencedInPrompt: true,
		};
		store.add(service.registerToolData(extTool1));

		/** Internal Tool Set with internalToolSetTool1 */

		const internalToolSetTool1: IToolData = {
			id: 'internalToolSetTool1',
			toolReferenceName: 'internalToolSetTool1RefName',
			modelDescription: 'Test Internal Tool Set 1',
			displayName: 'InternalToolSet1 Display Name',
			source: ToolDataSource.Internal,
		};
		store.add(service.registerToolData(internalToolSetTool1));

		const internalToolSet = store.add(service.createToolSet(
			ToolDataSource.Internal,
			'internalToolSet',
			'internalToolSetRefName',
			{ description: 'Test Set' }
		));
		store.add(internalToolSet.addTool(internalToolSetTool1));

		/** User Tool Set with tool1 */

		const userToolSet = store.add(service.createToolSet(
			{ type: 'user', label: 'User', file: URI.file('/test/userToolSet.json') },
			'userToolSet',
			'userToolSetRefName',
			{ description: 'Test Set' }
		));
		store.add(userToolSet.addTool(tool2));

		/** MCP tool in a MCP tool set */

		const mcpDataSource: ToolDataSource = { type: 'mcp', label: 'My MCP Server', serverLabel: 'MCP Server', instructions: undefined, collectionId: 'testMCPCollection', definitionId: 'testMCPDefId' };
		const mcpTool1: IToolData = {
			id: 'mcpTool1',
			toolReferenceName: 'mcpTool1RefName',
			modelDescription: 'Test MCP Tool 1',
			displayName: 'McpTool1 Display Name',
			source: mcpDataSource,
			canBeReferencedInPrompt: true,
		};
		store.add(service.registerToolData(mcpTool1));

		const mcpToolSet = store.add(service.createToolSet(
			mcpDataSource,
			'mcpToolSet',
			'mcpToolSetRefName',
			{ description: 'MCP Test ToolSet' }
		));
		store.add(mcpToolSet.addTool(mcpTool1));
	}


	test('registerToolData', () => {
		const toolData: IToolData = {
			id: 'testTool',
			modelDescription: 'Test Tool',
			displayName: 'Test Tool',
			source: ToolDataSource.Internal,
		};

		const disposable = service.registerToolData(toolData);
		assert.strictEqual(service.getTool('testTool')?.id, 'testTool');
		disposable.dispose();
		assert.strictEqual(service.getTool('testTool'), undefined);
	});

	test('registerToolImplementation', () => {
		const toolData: IToolData = {
			id: 'testTool',
			modelDescription: 'Test Tool',
			displayName: 'Test Tool',
			source: ToolDataSource.Internal,
		};

		store.add(service.registerToolData(toolData));

		const toolImpl: IToolImpl = {
			invoke: async () => ({ content: [{ kind: 'text', value: 'result' }] }),
		};

		store.add(service.registerToolImplementation('testTool', toolImpl));
		assert.strictEqual(service.getTool('testTool')?.id, 'testTool');
	});

	test('getTools', () => {
		contextKeyService.createKey('testKey', true);
		const toolData1: IToolData = {
			id: 'testTool1',
			modelDescription: 'Test Tool 1',
			when: ContextKeyEqualsExpr.create('testKey', false),
			displayName: 'Test Tool',
			source: ToolDataSource.Internal,
		};

		const toolData2: IToolData = {
			id: 'testTool2',
			modelDescription: 'Test Tool 2',
			when: ContextKeyEqualsExpr.create('testKey', true),
			displayName: 'Test Tool',
			source: ToolDataSource.Internal,
		};

		const toolData3: IToolData = {
			id: 'testTool3',
			modelDescription: 'Test Tool 3',
			displayName: 'Test Tool',
			source: ToolDataSource.Internal,
		};

		store.add(service.registerToolData(toolData1));
		store.add(service.registerToolData(toolData2));
		store.add(service.registerToolData(toolData3));

		const tools = Array.from(service.getTools());
		assert.strictEqual(tools.length, 2);
		assert.strictEqual(tools[0].id, 'testTool2');
		assert.strictEqual(tools[1].id, 'testTool3');
	});

	test('getToolByName', () => {
		contextKeyService.createKey('testKey', true);
		const toolData1: IToolData = {
			id: 'testTool1',
			toolReferenceName: 'testTool1',
			modelDescription: 'Test Tool 1',
			when: ContextKeyEqualsExpr.create('testKey', false),
			displayName: 'Test Tool',
			source: ToolDataSource.Internal,
		};

		const toolData2: IToolData = {
			id: 'testTool2',
			toolReferenceName: 'testTool2',
			modelDescription: 'Test Tool 2',
			when: ContextKeyEqualsExpr.create('testKey', true),
			displayName: 'Test Tool',
			source: ToolDataSource.Internal,
		};

		const toolData3: IToolData = {
			id: 'testTool3',
			toolReferenceName: 'testTool3',
			modelDescription: 'Test Tool 3',
			displayName: 'Test Tool',
			source: ToolDataSource.Internal,
		};

		store.add(service.registerToolData(toolData1));
		store.add(service.registerToolData(toolData2));
		store.add(service.registerToolData(toolData3));

		assert.strictEqual(service.getToolByName('testTool1'), undefined);
		assert.strictEqual(service.getToolByName('testTool1', true)?.id, 'testTool1');
		assert.strictEqual(service.getToolByName('testTool2')?.id, 'testTool2');
		assert.strictEqual(service.getToolByName('testTool3')?.id, 'testTool3');
	});

	test('invokeTool', async () => {
		const toolData: IToolData = {
			id: 'testTool',
			modelDescription: 'Test Tool',
			displayName: 'Test Tool',
			source: ToolDataSource.Internal,
		};

		store.add(service.registerToolData(toolData));

		const toolImpl: IToolImpl = {
			invoke: async (invocation) => {
				assert.strictEqual(invocation.callId, '1');
				assert.strictEqual(invocation.toolId, 'testTool');
				assert.deepStrictEqual(invocation.parameters, { a: 1 });
				return { content: [{ kind: 'text', value: 'result' }] };
			}
		};

		store.add(service.registerToolImplementation('testTool', toolImpl));

		const dto: IToolInvocation = {
			callId: '1',
			toolId: 'testTool',
			tokenBudget: 100,
			parameters: {
				a: 1
			},
			context: undefined,
		};

		const result = await service.invokeTool(dto, async () => 0, CancellationToken.None);
		assert.strictEqual(result.content[0].value, 'result');
	});

	test('invocation parameters are overridden by input toolSpecificData', async () => {
		const rawInput = { b: 2 };
		const tool = registerToolForTest(service, store, 'testToolInputOverride', {
			prepareToolInvocation: async () => ({
				toolSpecificData: { kind: 'input', rawInput } satisfies IChatToolInputInvocationData,
				confirmationMessages: {
					title: 'a',
					message: 'b',
				}
			}),
			invoke: async (invocation) => {
				// The service should replace parameters with rawInput and strip toolSpecificData
				assert.deepStrictEqual(invocation.parameters, rawInput);
				assert.strictEqual(invocation.toolSpecificData, undefined);
				return { content: [{ kind: 'text', value: 'ok' }] };
			},
		});

		const sessionId = 'sessionId';
		const capture: { invocation?: any } = {};
		stubGetSession(chatService, sessionId, { requestId: 'requestId-io', capture });
		const dto = tool.makeDto({ a: 1 }, { sessionId });

		const invokeP = service.invokeTool(dto, async () => 0, CancellationToken.None);
		const published = await waitForPublishedInvocation(capture);
		IChatToolInvocation.confirmWith(published, { type: ToolConfirmKind.UserAction });
		const result = await invokeP;
		assert.strictEqual(result.content[0].value, 'ok');
	});

	test('chat invocation injects input toolSpecificData for confirmation when alwaysDisplayInputOutput', async () => {
		const toolData: IToolData = {
			id: 'testToolDisplayIO',
			modelDescription: 'Test Tool',
			displayName: 'Test Tool',
			source: ToolDataSource.Internal,
			alwaysDisplayInputOutput: true,
		};

		const tool = registerToolForTest(service, store, 'testToolDisplayIO', {
			prepareToolInvocation: async () => ({
				confirmationMessages: { title: 'Confirm', message: 'Proceed?' }
			}),
			invoke: async () => ({ content: [{ kind: 'text', value: 'done' }] }),
		}, toolData);

		const sessionId = 'sessionId-io';
		const capture: { invocation?: any } = {};
		stubGetSession(chatService, sessionId, { requestId: 'requestId-io', capture });

		const dto = tool.makeDto({ a: 1 }, { sessionId });

		const invokeP = service.invokeTool(dto, async () => 0, CancellationToken.None);
		const published = await waitForPublishedInvocation(capture);
		assert.ok(published, 'expected ChatToolInvocation to be published');
		assert.strictEqual(published.toolId, tool.id);
		// The service should have injected input toolSpecificData with the raw parameters
		assert.strictEqual(published.toolSpecificData?.kind, 'input');
		assert.deepStrictEqual(published.toolSpecificData?.rawInput, dto.parameters);

		// Confirm to let invoke proceed
		IChatToolInvocation.confirmWith(published, { type: ToolConfirmKind.UserAction });
		const result = await invokeP;
		assert.strictEqual(result.content[0].value, 'done');
	});

	test('chat invocation waits for user confirmation before invoking', async () => {
		const toolData: IToolData = {
			id: 'testToolConfirm',
			modelDescription: 'Test Tool',
			displayName: 'Test Tool',
			source: ToolDataSource.Internal,
		};

		let invoked = false;
		const tool = registerToolForTest(service, store, toolData.id, {
			prepareToolInvocation: async () => ({ confirmationMessages: { title: 'Confirm', message: 'Go?' } }),
			invoke: async () => {
				invoked = true;
				return { content: [{ kind: 'text', value: 'ran' }] };
			},
		}, toolData);

		const sessionId = 'sessionId-confirm';
		const capture: { invocation?: any } = {};
		stubGetSession(chatService, sessionId, { requestId: 'requestId-confirm', capture });

		const dto = tool.makeDto({ x: 1 }, { sessionId });

		const promise = service.invokeTool(dto, async () => 0, CancellationToken.None);
		const published = await waitForPublishedInvocation(capture);
		assert.ok(published, 'expected ChatToolInvocation to be published');
		assert.strictEqual(invoked, false, 'invoke should not run before confirmation');

		IChatToolInvocation.confirmWith(published, { type: ToolConfirmKind.UserAction });
		const result = await promise;
		assert.strictEqual(invoked, true, 'invoke should have run after confirmation');
		assert.strictEqual(result.content[0].value, 'ran');
	});

	test('cancel tool call', async () => {
		const toolBarrier = new Barrier();
		const tool = registerToolForTest(service, store, 'testTool', {
			invoke: async (invocation, countTokens, progress, cancelToken) => {
				assert.strictEqual(invocation.callId, '1');
				assert.strictEqual(invocation.toolId, 'testTool');
				assert.deepStrictEqual(invocation.parameters, { a: 1 });
				await toolBarrier.wait();
				if (cancelToken.isCancellationRequested) {
					throw new CancellationError();
				} else {
					throw new Error('Tool call should be cancelled');
				}
			}
		});

		const sessionId = 'sessionId';
		const requestId = 'requestId';
		const dto = tool.makeDto({ a: 1 }, { sessionId });
		stubGetSession(chatService, sessionId, { requestId });
		const toolPromise = service.invokeTool(dto, async () => 0, CancellationToken.None);
		service.cancelToolCallsForRequest(requestId);
		toolBarrier.open();
		await assert.rejects(toolPromise, err => {
			return isCancellationError(err);
		}, 'Expected tool call to be cancelled');
	});

	test('toQualifiedToolNames', () => {
		setupToolsForTest(service, store);

		const tool1 = service.getToolByQualifiedName('tool1RefName');
		const extTool1 = service.getToolByQualifiedName('my.extension/extTool1RefName');
		const mcpToolSet = service.getToolByQualifiedName('mcpToolSetRefName/*');
		const mcpTool1 = service.getToolByQualifiedName('mcpToolSetRefName/mcpTool1RefName');
		const internalToolSet = service.getToolByQualifiedName('internalToolSetRefName');
		const internalTool = service.getToolByQualifiedName('internalToolSetRefName/internalToolSetTool1RefName');
		const userToolSet = service.getToolSet('userToolSet');
		const unknownTool = { id: 'unregisteredTool', toolReferenceName: 'unregisteredToolRefName', modelDescription: 'Unregistered Tool', displayName: 'Unregistered Tool', source: ToolDataSource.Internal, canBeReferencedInPrompt: true } satisfies IToolData;
		const unknownToolSet = service.createToolSet(ToolDataSource.Internal, 'unknownToolSet', 'unknownToolSetRefName', { description: 'Unknown Test Set' });
		unknownToolSet.dispose(); // unregister the set
		assert.ok(tool1);
		assert.ok(extTool1);
		assert.ok(mcpTool1);
		assert.ok(mcpToolSet);
		assert.ok(internalToolSet);
		assert.ok(internalTool);
		assert.ok(userToolSet);

		// Test with some enabled tool
		{
			// creating a map by hand is a no-go, we just do it for this test
			const map = new Map<IToolData | ToolSet, boolean>([[tool1, true], [extTool1, true], [mcpToolSet, true], [mcpTool1, true]]);
			const qualifiedNames = service.toQualifiedToolNames(map);
			const expectedQualifiedNames = ['tool1RefName', 'my.extension/extTool1RefName', 'mcpToolSetRefName/*'];
			assert.deepStrictEqual(qualifiedNames.sort(), expectedQualifiedNames.sort(), 'toQualifiedToolNames should return the original enabled names');
		}
		// Test with user data
		{
			// creating a map by hand is a no-go, we just do it for this test
			const map = new Map<IToolData | ToolSet, boolean>([[tool1, true], [userToolSet, true], [internalToolSet, false], [internalTool, true]]);
			const qualifiedNames = service.toQualifiedToolNames(map);
			const expectedQualifiedNames = ['tool1RefName', 'internalToolSetRefName/internalToolSetTool1RefName'];
			assert.deepStrictEqual(qualifiedNames.sort(), expectedQualifiedNames.sort(), 'toQualifiedToolNames should return the original enabled names');
		}
		// Test with unknown tool and tool set
		{
			// creating a map by hand is a no-go, we just do it for this test
			const map = new Map<IToolData | ToolSet, boolean>([[unknownTool, true], [unknownToolSet, true], [internalToolSet, true], [internalTool, true]]);
			const qualifiedNames = service.toQualifiedToolNames(map);
			const expectedQualifiedNames = ['internalToolSetRefName'];
			assert.deepStrictEqual(qualifiedNames.sort(), expectedQualifiedNames.sort(), 'toQualifiedToolNames should return the original enabled names');
		}
	});

	test('toToolAndToolSetEnablementMap', () => {
		setupToolsForTest(service, store);

		const allQualifiedNames = [
			'tool1RefName',
			'Tool2 Display Name',
			'my.extension/extTool1RefName',
			'mcpToolSetRefName/*',
			'mcpToolSetRefName/mcpTool1RefName',
			'internalToolSetRefName',
			'internalToolSetRefName/internalToolSetTool1RefName',
			'vscode',
			'execute',
			'read'
		];
		const numOfTools = allQualifiedNames.length + 1; // +1 for userToolSet which has no qualified name but is a tool set

		const tool1 = service.getToolByQualifiedName('tool1RefName');
		const tool2 = service.getToolByQualifiedName('Tool2 Display Name');
		const extTool1 = service.getToolByQualifiedName('my.extension/extTool1RefName');
		const mcpToolSet = service.getToolByQualifiedName('mcpToolSetRefName/*');
		const mcpTool1 = service.getToolByQualifiedName('mcpToolSetRefName/mcpTool1RefName');
		const internalToolSet = service.getToolByQualifiedName('internalToolSetRefName');
		const internalTool = service.getToolByQualifiedName('internalToolSetRefName/internalToolSetTool1RefName');
		const userToolSet = service.getToolSet('userToolSet');
		const vscodeToolSet = service.getToolSet('vscode');
		const executeToolSet = service.getToolSet('execute');
		const readToolSet = service.getToolSet('read');
		assert.ok(tool1);
		assert.ok(tool2);
		assert.ok(extTool1);
		assert.ok(mcpTool1);
		assert.ok(mcpToolSet);
		assert.ok(internalToolSet);
		assert.ok(internalTool);
		assert.ok(userToolSet);
		assert.ok(vscodeToolSet);
		assert.ok(executeToolSet);
		assert.ok(readToolSet);
		// Test with enabled tool
		{
			const qualifiedNames = ['tool1RefName'];
			const result1 = service.toToolAndToolSetEnablementMap(qualifiedNames, undefined);
			assert.strictEqual(result1.size, numOfTools, `Expected ${numOfTools} tools and tool sets`);
			assert.strictEqual([...result1.entries()].filter(([_, enabled]) => enabled).length, 1, 'Expected 1 tool to be enabled');
			assert.strictEqual(result1.get(tool1), true, 'tool1 should be enabled');

			const qualifiedNames1 = service.toQualifiedToolNames(result1);
			assert.deepStrictEqual(qualifiedNames1.sort(), qualifiedNames.sort(), 'toQualifiedToolNames should return the original enabled names');

		}
		// Test with multiple enabled tools
		{
			const qualifiedNames = ['my.extension/extTool1RefName', 'mcpToolSetRefName/*', 'internalToolSetRefName/internalToolSetTool1RefName'];
			const result1 = service.toToolAndToolSetEnablementMap(qualifiedNames, undefined);
			assert.strictEqual(result1.size, numOfTools, `Expected ${numOfTools} tools and tool sets`);
			assert.strictEqual([...result1.entries()].filter(([_, enabled]) => enabled).length, 4, 'Expected 4 tools to be enabled');
			assert.strictEqual(result1.get(extTool1), true, 'extTool1 should be enabled');
			assert.strictEqual(result1.get(mcpToolSet), true, 'mcpToolSet should be enabled');
			assert.strictEqual(result1.get(mcpTool1), true, 'mcpTool1 should be enabled because the set is enabled');
			assert.strictEqual(result1.get(internalTool), true, 'internalTool should be enabled because the set is enabled');

			const qualifiedNames1 = service.toQualifiedToolNames(result1);
			assert.deepStrictEqual(qualifiedNames1.sort(), qualifiedNames.sort(), 'toQualifiedToolNames should return the expected names');
		}
		// Test with all enabled tools, redundant names
		{
			const result1 = service.toToolAndToolSetEnablementMap(allQualifiedNames, undefined);
			assert.strictEqual(result1.size, numOfTools, `Expected ${numOfTools} tools and tool sets`);
			assert.strictEqual([...result1.entries()].filter(([_, enabled]) => enabled).length, 11, 'Expected 11 tools to be enabled'); // +3 including the vscode, execute, read toolsets

			const qualifiedNames1 = service.toQualifiedToolNames(result1);
			const expectedQualifiedNames = ['tool1RefName', 'Tool2 Display Name', 'my.extension/extTool1RefName', 'mcpToolSetRefName/*', 'internalToolSetRefName', 'vscode', 'execute', 'read'];
			assert.deepStrictEqual(qualifiedNames1.sort(), expectedQualifiedNames.sort(), 'toQualifiedToolNames should return the original enabled names');
		}
		// Test with no enabled tools
		{
			const qualifiedNames: string[] = [];
			const result1 = service.toToolAndToolSetEnablementMap(qualifiedNames, undefined);
			assert.strictEqual(result1.size, numOfTools, `Expected ${numOfTools} tools and tool sets`);
			assert.strictEqual([...result1.entries()].filter(([_, enabled]) => enabled).length, 0, 'Expected 0 tools to be enabled');

			const qualifiedNames1 = service.toQualifiedToolNames(result1);
			assert.deepStrictEqual(qualifiedNames1.sort(), qualifiedNames.sort(), 'toQualifiedToolNames should return the original enabled names');
		}
		// Test with unknown tool
		{
			const qualifiedNames: string[] = ['unknownToolRefName'];
			const result1 = service.toToolAndToolSetEnablementMap(qualifiedNames, undefined);
			assert.strictEqual(result1.size, numOfTools, `Expected ${numOfTools} tools and tool sets`);
			assert.strictEqual([...result1.entries()].filter(([_, enabled]) => enabled).length, 0, 'Expected 0 tools to be enabled');

			const qualifiedNames1 = service.toQualifiedToolNames(result1);
			assert.deepStrictEqual(qualifiedNames1.sort(), [], 'toQualifiedToolNames should return no enabled names');
		}
		// Test with legacy tool names
		{
			const qualifiedNames: string[] = ['extTool1RefName', 'mcpToolSetRefName', 'internalToolSetTool1RefName'];
			const result1 = service.toToolAndToolSetEnablementMap(qualifiedNames, undefined);
			assert.strictEqual(result1.size, numOfTools, `Expected ${numOfTools} tools and tool sets`);
			assert.strictEqual([...result1.entries()].filter(([_, enabled]) => enabled).length, 4, 'Expected 4 tools to be enabled');
			assert.strictEqual(result1.get(extTool1), true, 'extTool1 should be enabled');
			assert.strictEqual(result1.get(mcpToolSet), true, 'mcpToolSet should be enabled');
			assert.strictEqual(result1.get(mcpTool1), true, 'mcpTool1 should be enabled because the set is enabled');
			assert.strictEqual(result1.get(internalTool), true, 'internalTool should be enabled');

			const qualifiedNames1 = service.toQualifiedToolNames(result1);
			const expectedQualifiedNames: string[] = ['my.extension/extTool1RefName', 'mcpToolSetRefName/*', 'internalToolSetRefName/internalToolSetTool1RefName'];
			assert.deepStrictEqual(qualifiedNames1.sort(), expectedQualifiedNames.sort(), 'toQualifiedToolNames should return the original enabled names');
		}
		// Test with tool in user tool set
		{
			const qualifiedNames = ['Tool2 Display Name'];
			const result1 = service.toToolAndToolSetEnablementMap(qualifiedNames, undefined);
			assert.strictEqual(result1.size, numOfTools, `Expected ${numOfTools} tools and tool sets`);
			assert.strictEqual([...result1.entries()].filter(([_, enabled]) => enabled).length, 2, 'Expected 1 tool and user tool set to be enabled');
			assert.strictEqual(result1.get(tool2), true, 'tool2 should be enabled');
			assert.strictEqual(result1.get(userToolSet), true, 'userToolSet should be enabled');

			const qualifiedNames1 = service.toQualifiedToolNames(result1);
			assert.deepStrictEqual(qualifiedNames1.sort(), qualifiedNames.sort(), 'toQualifiedToolNames should return the original enabled names');

		}
	});

	test('toToolAndToolSetEnablementMap with extension tool', () => {
		// Register individual tools
		const toolData1: IToolData = {
			id: 'tool1',
			toolReferenceName: 'refTool1',
			modelDescription: 'Test Tool 1',
			displayName: 'Test Tool 1',
			source: { type: 'extension', label: 'My Extension', extensionId: new ExtensionIdentifier('My.extension') },
			canBeReferencedInPrompt: true,
		};

		store.add(service.registerToolData(toolData1));

		// Test enabling the tool set
		const enabledNames = [toolData1].map(t => service.getQualifiedToolName(t));
		const result = service.toToolAndToolSetEnablementMap(enabledNames, undefined);

		assert.strictEqual(result.get(toolData1), true, 'individual tool should be enabled');

		const qualifiedNames = service.toQualifiedToolNames(result);
		assert.deepStrictEqual(qualifiedNames.sort(), enabledNames.sort(), 'toQualifiedToolNames should return the original enabled names');
	});

	test('toToolAndToolSetEnablementMap with tool sets', () => {
		// Register individual tools
		const toolData1: IToolData = {
			id: 'tool1',
			toolReferenceName: 'refTool1',
			modelDescription: 'Test Tool 1',
			displayName: 'Test Tool 1',
			source: ToolDataSource.Internal,
			canBeReferencedInPrompt: true,
		};

		const toolData2: IToolData = {
			id: 'tool2',
			modelDescription: 'Test Tool 2',
			displayName: 'Test Tool 2',
			source: ToolDataSource.Internal,
			canBeReferencedInPrompt: true,
		};

		store.add(service.registerToolData(toolData1));
		store.add(service.registerToolData(toolData2));

		// Create a tool set
		const toolSet = store.add(service.createToolSet(
			ToolDataSource.Internal,
			'testToolSet',
			'refToolSet',
			{ description: 'Test Tool Set' }
		));

		// Add tools to the tool set
		const toolSetTool1: IToolData = {
			id: 'toolSetTool1',
			modelDescription: 'Tool Set Tool 1',
			displayName: 'Tool Set Tool 1',
			source: ToolDataSource.Internal,
		};

		const toolSetTool2: IToolData = {
			id: 'toolSetTool2',
			modelDescription: 'Tool Set Tool 2',
			displayName: 'Tool Set Tool 2',
			source: ToolDataSource.Internal,
		};

		store.add(service.registerToolData(toolSetTool1));
		store.add(service.registerToolData(toolSetTool2));
		store.add(toolSet.addTool(toolSetTool1));
		store.add(toolSet.addTool(toolSetTool2));

		// Test enabling the tool set
		const enabledNames = [toolSet, toolData1].map(t => service.getQualifiedToolName(t));
		const result = service.toToolAndToolSetEnablementMap(enabledNames, undefined);

		assert.strictEqual(result.get(toolData1), true, 'individual tool should be enabled');
		assert.strictEqual(result.get(toolData2), false);
		assert.strictEqual(result.get(toolSet), true, 'tool set should be enabled');
		assert.strictEqual(result.get(toolSetTool1), true, 'tool set tool 1 should be enabled');
		assert.strictEqual(result.get(toolSetTool2), true, 'tool set tool 2 should be enabled');

		const qualifiedNames = service.toQualifiedToolNames(result);
		assert.deepStrictEqual(qualifiedNames.sort(), enabledNames.sort(), 'toQualifiedToolNames should return the original enabled names');
	});

	test('toToolAndToolSetEnablementMap with non-existent tool names', () => {
		const toolData: IToolData = {
			id: 'tool1',
			toolReferenceName: 'refTool1',
			modelDescription: 'Test Tool 1',
			displayName: 'Test Tool 1',
			source: ToolDataSource.Internal,
			canBeReferencedInPrompt: true,
		};

		store.add(service.registerToolData(toolData));

		const unregisteredToolData: IToolData = {
			id: 'toolX',
			toolReferenceName: 'refToolX',
			modelDescription: 'Test Tool X',
			displayName: 'Test Tool X',
			source: ToolDataSource.Internal,
			canBeReferencedInPrompt: true,
		};

		// Test with non-existent tool names
		const enabledNames = [toolData, unregisteredToolData].map(t => service.getQualifiedToolName(t));
		const result = service.toToolAndToolSetEnablementMap(enabledNames, undefined);

		assert.strictEqual(result.get(toolData), true, 'existing tool should be enabled');
		// Non-existent tools should not appear in the result map
		assert.strictEqual(result.get(unregisteredToolData), undefined, 'non-existent tool should not be in result');

		const qualifiedNames = service.toQualifiedToolNames(result);
		const expectedNames = [service.getQualifiedToolName(toolData)]; // Only the existing tool
		assert.deepStrictEqual(qualifiedNames.sort(), expectedNames.sort(), 'toQualifiedToolNames should return the original enabled names');

	});


	test('toToolAndToolSetEnablementMap with legacy names', () => {
		// Test that legacy tool reference names and legacy toolset names work correctly

		// Create a tool with legacy reference names
		const toolWithLegacy: IToolData = {
			id: 'newTool',
			toolReferenceName: 'newToolRef',
			modelDescription: 'New Tool',
			displayName: 'New Tool',
			source: ToolDataSource.Internal,
			canBeReferencedInPrompt: true,
			legacyToolReferenceFullNames: ['oldToolName', 'deprecatedToolName']
		};
		store.add(service.registerToolData(toolWithLegacy));

		// Create a tool set with legacy names
		const toolSetWithLegacy = store.add(service.createToolSet(
			ToolDataSource.Internal,
			'newToolSet',
			'newToolSetRef',
			{ description: 'New Tool Set', legacyFullNames: ['oldToolSet', 'deprecatedToolSet'] }
		));

		// Create a tool in the toolset
		const toolInSet: IToolData = {
			id: 'toolInSet',
			toolReferenceName: 'toolInSetRef',
			modelDescription: 'Tool In Set',
			displayName: 'Tool In Set',
			source: ToolDataSource.Internal,
		};
		store.add(service.registerToolData(toolInSet));
		store.add(toolSetWithLegacy.addTool(toolInSet));

		// Test 1: Using legacy tool reference name should enable the tool
		{
			const result = service.toToolAndToolSetEnablementMap(['oldToolName'], undefined);
			assert.strictEqual(result.get(toolWithLegacy), true, 'tool should be enabled via legacy name');

			const qualifiedNames = service.toQualifiedToolNames(result);
			assert.deepStrictEqual(qualifiedNames, ['newToolRef'], 'should return current qualified name, not legacy');
		}

		// Test 2: Using another legacy tool reference name should also work
		{
			const result = service.toToolAndToolSetEnablementMap(['deprecatedToolName'], undefined);
			assert.strictEqual(result.get(toolWithLegacy), true, 'tool should be enabled via another legacy name');

			const qualifiedNames = service.toQualifiedToolNames(result);
			assert.deepStrictEqual(qualifiedNames, ['newToolRef'], 'should return current qualified name, not legacy');
		}

		// Test 3: Using legacy toolset name should enable the entire toolset
		{
			const result = service.toToolAndToolSetEnablementMap(['oldToolSet'], undefined);
			assert.strictEqual(result.get(toolSetWithLegacy), true, 'toolset should be enabled via legacy name');
			assert.strictEqual(result.get(toolInSet), true, 'tool in set should be enabled when set is enabled via legacy name');

			const qualifiedNames = service.toQualifiedToolNames(result);
			assert.deepStrictEqual(qualifiedNames, ['newToolSetRef'], 'should return current qualified name, not legacy');
		}

		// Test 4: Using deprecated toolset name should also work
		{
			const result = service.toToolAndToolSetEnablementMap(['deprecatedToolSet'], undefined);
			assert.strictEqual(result.get(toolSetWithLegacy), true, 'toolset should be enabled via another legacy name');
			assert.strictEqual(result.get(toolInSet), true, 'tool in set should be enabled when set is enabled via legacy name');

			const qualifiedNames = service.toQualifiedToolNames(result);
			assert.deepStrictEqual(qualifiedNames, ['newToolSetRef'], 'should return current qualified name, not legacy');
		}

		// Test 5: Mix of current and legacy names
		{
			const result = service.toToolAndToolSetEnablementMap(['newToolRef', 'oldToolSet'], undefined);
			assert.strictEqual(result.get(toolWithLegacy), true, 'tool should be enabled via current name');
			assert.strictEqual(result.get(toolSetWithLegacy), true, 'toolset should be enabled via legacy name');
			assert.strictEqual(result.get(toolInSet), true, 'tool in set should be enabled');

			const qualifiedNames = service.toQualifiedToolNames(result);
			assert.deepStrictEqual(qualifiedNames.sort(), ['newToolRef', 'newToolSetRef'].sort(), 'should return current qualified names');
		}

		// Test 6: Using legacy names and current names together (redundant but should work)
		{
			const result = service.toToolAndToolSetEnablementMap(['newToolRef', 'oldToolName', 'deprecatedToolName'], undefined);
			assert.strictEqual(result.get(toolWithLegacy), true, 'tool should be enabled (redundant legacy names should not cause issues)');

			const qualifiedNames = service.toQualifiedToolNames(result);
			assert.deepStrictEqual(qualifiedNames, ['newToolRef'], 'should return single current qualified name');
		}
	});

	test('toToolAndToolSetEnablementMap with orphaned toolset in legacy names', () => {
		// Test that when a tool has a legacy name with a toolset prefix, but that toolset no longer exists,
		// we can enable the tool by either the full legacy name OR just the orphaned toolset name

		// Create a tool that used to be in 'oldToolSet/oldToolName' but now is just 'newToolRef'
		const toolWithOrphanedToolSet: IToolData = {
			id: 'migratedTool',
			toolReferenceName: 'newToolRef',
			modelDescription: 'Migrated Tool',
			displayName: 'Migrated Tool',
			source: ToolDataSource.Internal,
			canBeReferencedInPrompt: true,
			legacyToolReferenceFullNames: ['oldToolSet/oldToolName']
		};
		store.add(service.registerToolData(toolWithOrphanedToolSet));

		// Test 1: Using the full legacy name should enable the tool
		{
			const result = service.toToolAndToolSetEnablementMap(['oldToolSet/oldToolName'], undefined);
			assert.strictEqual(result.get(toolWithOrphanedToolSet), true, 'tool should be enabled via full legacy name');

			const qualifiedNames = service.toQualifiedToolNames(result);
			assert.deepStrictEqual(qualifiedNames, ['newToolRef'], 'should return current qualified name');
		}

		// Test 2: Using just the orphaned toolset name should also enable the tool
		{
			const result = service.toToolAndToolSetEnablementMap(['oldToolSet'], undefined);
			assert.strictEqual(result.get(toolWithOrphanedToolSet), true, 'tool should be enabled via orphaned toolset name');

			const qualifiedNames = service.toQualifiedToolNames(result);
			assert.deepStrictEqual(qualifiedNames, ['newToolRef'], 'should return current qualified name');
		}

		// Test 3: Multiple tools from the same orphaned toolset
		const anotherToolFromOrphanedSet: IToolData = {
			id: 'anotherMigratedTool',
			toolReferenceName: 'anotherNewToolRef',
			modelDescription: 'Another Migrated Tool',
			displayName: 'Another Migrated Tool',
			source: ToolDataSource.Internal,
			canBeReferencedInPrompt: true,
			legacyToolReferenceFullNames: ['oldToolSet/anotherOldToolName']
		};
		store.add(service.registerToolData(anotherToolFromOrphanedSet));

		{
			const result = service.toToolAndToolSetEnablementMap(['oldToolSet'], undefined);
			assert.strictEqual(result.get(toolWithOrphanedToolSet), true, 'first tool should be enabled via orphaned toolset name');
			assert.strictEqual(result.get(anotherToolFromOrphanedSet), true, 'second tool should also be enabled via orphaned toolset name');

			const qualifiedNames = service.toQualifiedToolNames(result);
			assert.deepStrictEqual(qualifiedNames.sort(), ['newToolRef', 'anotherNewToolRef'].sort(), 'should return both current qualified names');
		}

		// Test 4: Orphaned toolset name should NOT enable tools that weren't in that toolset
		const unrelatedTool: IToolData = {
			id: 'unrelatedTool',
			toolReferenceName: 'unrelatedToolRef',
			modelDescription: 'Unrelated Tool',
			displayName: 'Unrelated Tool',
			source: ToolDataSource.Internal,
			canBeReferencedInPrompt: true,
			legacyToolReferenceFullNames: ['differentToolSet/oldName']
		};
		store.add(service.registerToolData(unrelatedTool));

		{
			const result = service.toToolAndToolSetEnablementMap(['oldToolSet'], undefined);
			assert.strictEqual(result.get(toolWithOrphanedToolSet), true, 'tool from oldToolSet should be enabled');
			assert.strictEqual(result.get(anotherToolFromOrphanedSet), true, 'another tool from oldToolSet should be enabled');
			assert.strictEqual(result.get(unrelatedTool), false, 'tool from different toolset should NOT be enabled');

			const qualifiedNames = service.toQualifiedToolNames(result);
			assert.deepStrictEqual(qualifiedNames.sort(), ['newToolRef', 'anotherNewToolRef'].sort(), 'should only return tools from oldToolSet');
		}

		// Test 5: If a toolset with the same name exists, it should take precedence over orphaned toolset mapping
		const newToolSetWithSameName = store.add(service.createToolSet(
			ToolDataSource.Internal,
			'recreatedToolSet',
			'oldToolSet',  // Same name as the orphaned toolset
			{ description: 'Recreated Tool Set' }
		));

		const toolInRecreatedSet: IToolData = {
			id: 'toolInRecreatedSet',
			toolReferenceName: 'toolInRecreatedSetRef',
			modelDescription: 'Tool In Recreated Set',
			displayName: 'Tool In Recreated Set',
			source: ToolDataSource.Internal,
		};
		store.add(service.registerToolData(toolInRecreatedSet));
		store.add(newToolSetWithSameName.addTool(toolInRecreatedSet));

		{
			const result = service.toToolAndToolSetEnablementMap(['oldToolSet'], undefined);
			// Now 'oldToolSet' should enable BOTH the recreated toolset AND the tools with legacy names pointing to oldToolSet
			assert.strictEqual(result.get(newToolSetWithSameName), true, 'recreated toolset should be enabled');
			assert.strictEqual(result.get(toolInRecreatedSet), true, 'tool in recreated set should be enabled');
			// The tools with legacy toolset names should ALSO be enabled because their legacy names match
			assert.strictEqual(result.get(toolWithOrphanedToolSet), true, 'tool with legacy toolset should still be enabled');
			assert.strictEqual(result.get(anotherToolFromOrphanedSet), true, 'another tool with legacy toolset should still be enabled');

			const qualifiedNames = service.toQualifiedToolNames(result);
			// Should return the toolset name plus the individual tools that were enabled via legacy names
			assert.deepStrictEqual(qualifiedNames.sort(), ['oldToolSet', 'newToolRef', 'anotherNewToolRef'].sort(), 'should return toolset and individual tools');
		}
	});

	test('toToolAndToolSetEnablementMap map Github to VSCode tools', () => {
<<<<<<< HEAD
		const executeToolData: IToolData = {
			id: 'executeTool',
			toolReferenceName: 'executeTool',
			modelDescription: 'execute',
			displayName: 'execute',
=======
		const runInTerminalToolData: IToolData = {
			id: 'runInTerminalId',
			toolReferenceName: 'runInTerminal',
			modelDescription: 'runInTerminal Description',
			displayName: 'runInTerminal displayName',
>>>>>>> 1f6cf55f
			source: ToolDataSource.Internal,
			canBeReferencedInPrompt: false,
		};

<<<<<<< HEAD
		store.add(service.registerToolData(executeToolData));
		store.add(service.executeToolSet.addTool(executeToolData));
		const agentToolData: IToolData = {
			id: VSCodeToolReference.agent,
			toolReferenceName: VSCodeToolReference.agent,
			modelDescription: 'agent',
			displayName: 'agent',
=======
		store.add(service.registerToolData(runInTerminalToolData));

		const shellToolSet = store.add(service.createToolSet(
			ToolDataSource.Internal,
			VSCodeToolReference.shell,
			VSCodeToolReference.shell,
			{ description: 'Shell' }
		));
		store.add(shellToolSet.addTool(runInTerminalToolData));


		const runSubagentToolData: IToolData = {
			id: 'runSubagentId',
			toolReferenceName: 'runSubagent',
			modelDescription: 'runSubagent Description',
			displayName: 'runSubagent displayName',
>>>>>>> 1f6cf55f
			source: ToolDataSource.Internal,
			canBeReferencedInPrompt: false,
		};
<<<<<<< HEAD
		store.add(service.registerToolData(agentToolData));
=======

		store.add(service.registerToolData(runSubagentToolData));
>>>>>>> 1f6cf55f

		const agentSet = store.add(service.createToolSet(
			ToolDataSource.Internal,
			VSCodeToolReference.agent,
			VSCodeToolReference.agent,
			{ description: 'Agent' }
		));
		store.add(agentSet.addTool(runSubagentToolData));

		const githubMcpDataSource: ToolDataSource = { type: 'mcp', label: 'Github', serverLabel: 'Github MCP Server', instructions: undefined, collectionId: 'githubMCPCollection', definitionId: 'githubMCPDefId' };
		const githubMcpTool1: IToolData = {
			id: 'create_branch',
			toolReferenceName: 'create_branch',
			modelDescription: 'Test Github MCP Tool 1',
			displayName: 'Create Branch',
			source: githubMcpDataSource,
			canBeReferencedInPrompt: true,
		};
		store.add(service.registerToolData(githubMcpTool1));

		const githubMcpToolSet = store.add(service.createToolSet(
			githubMcpDataSource,
			'githubMcpToolSet',
			'github/github-mcp-server',
			{ description: 'Github MCP Test ToolSet' }
		));
		store.add(githubMcpToolSet.addTool(githubMcpTool1));

		assert.equal(githubMcpToolSet.referenceName, 'github', 'github/github-mcp-server will be normalized to github');

		const playwrightMcpDataSource: ToolDataSource = { type: 'mcp', label: 'playwright', serverLabel: 'playwright MCP Server', instructions: undefined, collectionId: 'playwrightMCPCollection', definitionId: 'playwrightMCPDefId' };
		const playwrightMcpTool1: IToolData = {
			id: 'browser_click',
			toolReferenceName: 'browser_click',
			modelDescription: 'Test playwright MCP Tool 1',
			displayName: 'Create Branch',
			source: playwrightMcpDataSource,
			canBeReferencedInPrompt: true,
		};
		store.add(service.registerToolData(playwrightMcpTool1));

		const playwrightMcpToolSet = store.add(service.createToolSet(
			playwrightMcpDataSource,
			'playwrightMcpToolSet',
			'microsoft/playwright-mcp',
			{ description: 'playwright MCP Test ToolSet' }
		));
		store.add(playwrightMcpToolSet.addTool(playwrightMcpTool1));

		const deprecated = service.getDeprecatedQualifiedToolNames();
		const deprecatesTo = (key: string): string[] | undefined => {
			const values = deprecated.get(key);
			return values ? Array.from(values).sort() : undefined;
		};

		assert.equal(playwrightMcpToolSet.referenceName, 'playwright', 'microsoft/playwright-mcp will be normalized to playwright');

		{
			const toolNames = [GithubCopilotToolReference.customAgent, GithubCopilotToolReference.shell];
			const result = service.toToolAndToolSetEnablementMap(toolNames, undefined);

<<<<<<< HEAD
			assert.strictEqual(result.get(agentToolData), true, 'agentToolData should be enabled');
			assert.strictEqual(result.get(executeToolData), true, 'executeToolData should be enabled');
			const qualifiedNames = service.toQualifiedToolNames(result).sort();
			assert.deepStrictEqual(qualifiedNames, [VSCodeToolReference.agent, VSCodeToolReference.execute].sort(), 'toQualifiedToolNames should return the VS Code tool names');
=======
			assert.strictEqual(result.get(shellToolSet), true, 'shell should be enabled');
			assert.strictEqual(result.get(agentSet), true, 'agent should be enabled');

			const qualifiedNames = service.toQualifiedToolNames(result).sort();
			assert.deepStrictEqual(qualifiedNames, [VSCodeToolReference.agent, VSCodeToolReference.shell].sort(), 'toQualifiedToolNames should return the VS Code tool names');

			assert.deepStrictEqual(toolNames.map(name => service.getToolByQualifiedName(name)), [agentSet, shellToolSet]);

			assert.deepStrictEqual(deprecatesTo(GithubCopilotToolReference.customAgent), [VSCodeToolReference.agent], 'customAgent should map to agent');
			assert.deepStrictEqual(deprecatesTo(GithubCopilotToolReference.shell), undefined, 'shell is fine');
>>>>>>> 1f6cf55f
		}
		{
			const toolNames = ['github/*', 'playwright/*'];
			const result = service.toToolAndToolSetEnablementMap(toolNames, undefined);

			assert.strictEqual(result.get(githubMcpToolSet), true, 'githubMcpToolSet should be enabled');
			assert.strictEqual(result.get(playwrightMcpToolSet), true, 'playwrightMcpToolSet should be enabled');
			const qualifiedNames = service.toQualifiedToolNames(result).sort();
			assert.deepStrictEqual(qualifiedNames, ['github/*', 'playwright/*'], 'toQualifiedToolNames should return the VS Code tool names');

			assert.deepStrictEqual(toolNames.map(name => service.getToolByQualifiedName(name)), [githubMcpToolSet, playwrightMcpToolSet]);

			assert.deepStrictEqual(deprecatesTo('github/*'), undefined, 'github/* is fine');
			assert.deepStrictEqual(deprecatesTo('playwright/*'), undefined, 'playwright/* is fine');
		}

		{
			// the speced names should work and not be altered
			const toolNames = ['github/create_branch', 'playwright/browser_click'];
			const result = service.toToolAndToolSetEnablementMap(toolNames, undefined);

			assert.strictEqual(result.get(githubMcpTool1), true, 'githubMcpTool1 should be enabled');
			assert.strictEqual(result.get(playwrightMcpTool1), true, 'playwrightMcpTool1 should be enabled');
			const qualifiedNames = service.toQualifiedToolNames(result).sort();
			assert.deepStrictEqual(qualifiedNames, ['github/create_branch', 'playwright/browser_click'], 'toQualifiedToolNames should return the speced names');

			assert.deepStrictEqual(toolNames.map(name => service.getToolByQualifiedName(name)), [githubMcpTool1, playwrightMcpTool1]);

			assert.deepStrictEqual(deprecatesTo('github/create_branch'), undefined, 'github/create_branch is fine');
			assert.deepStrictEqual(deprecatesTo('playwright/browser_click'), undefined, 'playwright/browser_click is fine');
		}

		{
			// using the old MCP full names should also work
			const toolNames = ['github/github-mcp-server/*', 'microsoft/playwright-mcp/*'];
			const result = service.toToolAndToolSetEnablementMap(toolNames, undefined);

			assert.strictEqual(result.get(githubMcpToolSet), true, 'githubMcpToolSet should be enabled');
			assert.strictEqual(result.get(playwrightMcpToolSet), true, 'playwrightMcpToolSet should be enabled');
			const qualifiedNames = service.toQualifiedToolNames(result).sort();
			assert.deepStrictEqual(qualifiedNames, ['github/*', 'playwright/*'], 'toQualifiedToolNames should return the speced names');

			assert.deepStrictEqual(toolNames.map(name => service.getToolByQualifiedName(name)), [githubMcpToolSet, playwrightMcpToolSet]);

			assert.deepStrictEqual(deprecatesTo('github/github-mcp-server/*'), ['github/*']);
			assert.deepStrictEqual(deprecatesTo('microsoft/playwright-mcp/*'), ['playwright/*']);
		}
		{
			// using the old MCP full names should also work
			const toolNames = ['github/github-mcp-server/create_branch', 'microsoft/playwright-mcp/browser_click'];
			const result = service.toToolAndToolSetEnablementMap(toolNames, undefined);

			assert.strictEqual(result.get(githubMcpTool1), true, 'githubMcpTool1 should be enabled');
			assert.strictEqual(result.get(playwrightMcpTool1), true, 'playwrightMcpTool1 should be enabled');
			const qualifiedNames = service.toQualifiedToolNames(result).sort();
			assert.deepStrictEqual(qualifiedNames, ['github/create_branch', 'playwright/browser_click'], 'toQualifiedToolNames should return the speced names');

			assert.deepStrictEqual(toolNames.map(name => service.getToolByQualifiedName(name)), [githubMcpTool1, playwrightMcpTool1]);

			assert.deepStrictEqual(deprecatesTo('github/github-mcp-server/create_branch'), ['github/create_branch']);
			assert.deepStrictEqual(deprecatesTo('microsoft/playwright-mcp/browser_click'), ['playwright/browser_click']);
		}

		{
			// using the latest MCP full names should also work
			const toolNames = ['io.github.github/github-mcp-server/*', 'com.microsoft/playwright-mcp/*'];
			const result = service.toToolAndToolSetEnablementMap(toolNames, undefined);

			assert.strictEqual(result.get(githubMcpToolSet), true, 'githubMcpToolSet should be enabled');
			assert.strictEqual(result.get(playwrightMcpToolSet), true, 'playwrightMcpToolSet should be enabled');
			const qualifiedNames = service.toQualifiedToolNames(result).sort();
			assert.deepStrictEqual(qualifiedNames, ['github/*', 'playwright/*'], 'toQualifiedToolNames should return the speced names');

			assert.deepStrictEqual(toolNames.map(name => service.getToolByQualifiedName(name)), [githubMcpToolSet, playwrightMcpToolSet]);

			assert.deepStrictEqual(deprecatesTo('io.github.github/github-mcp-server/*'), ['github/*']);
			assert.deepStrictEqual(deprecatesTo('com.microsoft/playwright-mcp/*'), ['playwright/*']);
		}

		{
			// using the latest MCP full names should also work
			const toolNames = ['io.github.github/github-mcp-server/create_branch', 'com.microsoft/playwright-mcp/browser_click'];
			const result = service.toToolAndToolSetEnablementMap(toolNames, undefined);

			assert.strictEqual(result.get(githubMcpTool1), true, 'githubMcpTool1 should be enabled');
			assert.strictEqual(result.get(playwrightMcpTool1), true, 'playwrightMcpTool1 should be enabled');
			const qualifiedNames = service.toQualifiedToolNames(result).sort();
			assert.deepStrictEqual(qualifiedNames, ['github/create_branch', 'playwright/browser_click'], 'toQualifiedToolNames should return the speced names');

			assert.deepStrictEqual(toolNames.map(name => service.getToolByQualifiedName(name)), [githubMcpTool1, playwrightMcpTool1]);

			assert.deepStrictEqual(deprecatesTo('io.github.github/github-mcp-server/create_branch'), ['github/create_branch']);
			assert.deepStrictEqual(deprecatesTo('com.microsoft/playwright-mcp/browser_click'), ['playwright/browser_click']);
		}

		{
			// using the old MCP full names should also work
			const toolNames = ['github-mcp-server/create_branch'];
			const result = service.toToolAndToolSetEnablementMap(toolNames, undefined);

			assert.strictEqual(result.get(githubMcpTool1), true, 'githubMcpTool1 should be enabled');
			const qualifiedNames = service.toQualifiedToolNames(result).sort();
			assert.deepStrictEqual(qualifiedNames, ['github/create_branch'], 'toQualifiedToolNames should return the VS Code tool names');

			assert.deepStrictEqual(toolNames.map(name => service.getToolByQualifiedName(name)), [githubMcpTool1]);

			assert.deepStrictEqual(deprecatesTo('github-mcp-server/create_branch'), ['github/create_branch']);
		}

	});

	test('accessibility signal for tool confirmation', async () => {
		// Create a test configuration service with proper settings
		const testConfigService = new TestConfigurationService();
		testConfigService.setUserConfiguration('chat.tools.global.autoApprove', false);
		testConfigService.setUserConfiguration('accessibility.signals.chatUserActionRequired', { sound: 'auto', announcement: 'auto' });

		// Create a test accessibility service that simulates screen reader being enabled
		const testAccessibilityService = new class extends TestAccessibilityService {
			override isScreenReaderOptimized(): boolean { return true; }
		}();

		// Create a test accessibility signal service that tracks calls
		const testAccessibilitySignalService = new TestAccessibilitySignalService();

		// Create a new service instance with the test services
		const instaService = workbenchInstantiationService({
			contextKeyService: () => store.add(new ContextKeyService(testConfigService)),
			configurationService: () => testConfigService
		}, store);
		instaService.stub(IChatService, chatService);
		instaService.stub(IAccessibilityService, testAccessibilityService);
		instaService.stub(IAccessibilitySignalService, testAccessibilitySignalService as unknown as IAccessibilitySignalService);
		instaService.stub(ILanguageModelToolsConfirmationService, new MockLanguageModelToolsConfirmationService());
		const testService = store.add(instaService.createInstance(LanguageModelToolsService));

		const toolData: IToolData = {
			id: 'testAccessibilityTool',
			modelDescription: 'Test Accessibility Tool',
			displayName: 'Test Accessibility Tool',
			source: ToolDataSource.Internal,
		};

		const tool = registerToolForTest(testService, store, toolData.id, {
			prepareToolInvocation: async () => ({ confirmationMessages: { title: 'Accessibility Test', message: 'Testing accessibility signal' } }),
			invoke: async () => ({ content: [{ kind: 'text', value: 'executed' }] }),
		}, toolData);

		const sessionId = 'sessionId-accessibility';
		const capture: { invocation?: any } = {};
		stubGetSession(chatService, sessionId, { requestId: 'requestId-accessibility', capture });

		const dto = tool.makeDto({ param: 'value' }, { sessionId });

		const promise = testService.invokeTool(dto, async () => 0, CancellationToken.None);
		const published = await waitForPublishedInvocation(capture);

		assert.ok(published, 'expected ChatToolInvocation to be published');
		assert.ok(published.confirmationMessages, 'should have confirmation messages');

		// The accessibility signal should have been played
		assert.strictEqual(testAccessibilitySignalService.signalPlayedCalls.length, 1, 'accessibility signal should have been played once');
		const signalCall = testAccessibilitySignalService.signalPlayedCalls[0];
		assert.strictEqual(signalCall.signal, AccessibilitySignal.chatUserActionRequired, 'correct signal should be played');
		assert.ok(signalCall.options?.customAlertMessage.includes('Accessibility Test'), 'alert message should include tool title');
		assert.ok(signalCall.options?.customAlertMessage.includes('Chat confirmation required'), 'alert message should include confirmation text');

		// Complete the invocation
		IChatToolInvocation.confirmWith(published, { type: ToolConfirmKind.UserAction });
		const result = await promise;
		assert.strictEqual(result.content[0].value, 'executed');
	});

	test('accessibility signal respects autoApprove configuration', async () => {
		// Create a test configuration service with auto-approve enabled
		const testConfigService = new TestConfigurationService();
		testConfigService.setUserConfiguration('chat.tools.global.autoApprove', true);
		testConfigService.setUserConfiguration('accessibility.signals.chatUserActionRequired', { sound: 'auto', announcement: 'auto' });

		// Create a test accessibility service that simulates screen reader being enabled
		const testAccessibilityService = new class extends TestAccessibilityService {
			override isScreenReaderOptimized(): boolean { return true; }
		}();

		// Create a test accessibility signal service that tracks calls
		const testAccessibilitySignalService = new TestAccessibilitySignalService();

		// Create a new service instance with the test services
		const instaService = workbenchInstantiationService({
			contextKeyService: () => store.add(new ContextKeyService(testConfigService)),
			configurationService: () => testConfigService
		}, store);
		instaService.stub(IChatService, chatService);
		instaService.stub(IAccessibilityService, testAccessibilityService);
		instaService.stub(IAccessibilitySignalService, testAccessibilitySignalService as unknown as IAccessibilitySignalService);
		instaService.stub(ILanguageModelToolsConfirmationService, new MockLanguageModelToolsConfirmationService());
		const testService = store.add(instaService.createInstance(LanguageModelToolsService));

		const toolData: IToolData = {
			id: 'testAutoApproveTool',
			modelDescription: 'Test Auto Approve Tool',
			displayName: 'Test Auto Approve Tool',
			source: ToolDataSource.Internal,
		};

		const tool = registerToolForTest(testService, store, toolData.id, {
			prepareToolInvocation: async () => ({ confirmationMessages: { title: 'Auto Approve Test', message: 'Testing auto approve' } }),
			invoke: async () => ({ content: [{ kind: 'text', value: 'auto approved' }] }),
		}, toolData);

		const sessionId = 'sessionId-auto-approve';
		const capture: { invocation?: any } = {};
		stubGetSession(chatService, sessionId, { requestId: 'requestId-auto-approve', capture });

		const dto = tool.makeDto({ config: 'test' }, { sessionId });

		// When auto-approve is enabled, tool should complete without user intervention
		const result = await testService.invokeTool(dto, async () => 0, CancellationToken.None);

		// Verify the tool completed and no accessibility signal was played
		assert.strictEqual(result.content[0].value, 'auto approved');
		assert.strictEqual(testAccessibilitySignalService.signalPlayedCalls.length, 0, 'accessibility signal should not be played when auto-approve is enabled');
	});

	test('shouldAutoConfirm with basic configuration', async () => {
		// Test basic shouldAutoConfirm behavior with simple configuration
		const testConfigService = new TestConfigurationService();
		testConfigService.setUserConfiguration('chat.tools.global.autoApprove', true); // Global enabled

		const instaService = workbenchInstantiationService({
			contextKeyService: () => store.add(new ContextKeyService(testConfigService)),
			configurationService: () => testConfigService
		}, store);
		instaService.stub(IChatService, chatService);
		instaService.stub(ILanguageModelToolsConfirmationService, new MockLanguageModelToolsConfirmationService());
		const testService = store.add(instaService.createInstance(LanguageModelToolsService));

		// Register a tool that should be auto-approved
		const autoTool = registerToolForTest(testService, store, 'autoTool', {
			prepareToolInvocation: async () => ({ confirmationMessages: { title: 'Test', message: 'Should auto-approve' } }),
			invoke: async () => ({ content: [{ kind: 'text', value: 'auto approved' }] })
		});

		const sessionId = 'test-basic-config';
		stubGetSession(chatService, sessionId, { requestId: 'req1' });

		// Tool should be auto-approved (global config = true)
		const result = await testService.invokeTool(
			autoTool.makeDto({ test: 1 }, { sessionId }),
			async () => 0,
			CancellationToken.None
		);
		assert.strictEqual(result.content[0].value, 'auto approved');
	});

	test('shouldAutoConfirm with per-tool configuration object', async () => {
		// Test per-tool configuration: { toolId: true/false }
		const testConfigService = new TestConfigurationService();
		testConfigService.setUserConfiguration('chat.tools.global.autoApprove', {
			'approvedTool': true,
			'deniedTool': false
		});

		const instaService = workbenchInstantiationService({
			contextKeyService: () => store.add(new ContextKeyService(testConfigService)),
			configurationService: () => testConfigService
		}, store);
		instaService.stub(IChatService, chatService);
		instaService.stub(ILanguageModelToolsConfirmationService, new MockLanguageModelToolsConfirmationService());
		const testService = store.add(instaService.createInstance(LanguageModelToolsService));

		// Tool explicitly approved
		const approvedTool = registerToolForTest(testService, store, 'approvedTool', {
			prepareToolInvocation: async () => ({ confirmationMessages: { title: 'Test', message: 'Should auto-approve' } }),
			invoke: async () => ({ content: [{ kind: 'text', value: 'approved' }] })
		});

		const sessionId = 'test-per-tool';
		stubGetSession(chatService, sessionId, { requestId: 'req1' });

		// Approved tool should auto-approve
		const approvedResult = await testService.invokeTool(
			approvedTool.makeDto({ test: 1 }, { sessionId }),
			async () => 0,
			CancellationToken.None
		);
		assert.strictEqual(approvedResult.content[0].value, 'approved');

		// Test that non-specified tools require confirmation (default behavior)
		const unspecifiedTool = registerToolForTest(testService, store, 'unspecifiedTool', {
			prepareToolInvocation: async () => ({ confirmationMessages: { title: 'Test', message: 'Should require confirmation' } }),
			invoke: async () => ({ content: [{ kind: 'text', value: 'unspecified' }] })
		});

		const capture: { invocation?: any } = {};
		stubGetSession(chatService, sessionId + '2', { requestId: 'req2', capture });
		const unspecifiedPromise = testService.invokeTool(
			unspecifiedTool.makeDto({ test: 2 }, { sessionId: sessionId + '2' }),
			async () => 0,
			CancellationToken.None
		);
		const published = await waitForPublishedInvocation(capture);
		assert.ok(published?.confirmationMessages, 'unspecified tool should require confirmation');

		IChatToolInvocation.confirmWith(published, { type: ToolConfirmKind.UserAction });
		const unspecifiedResult = await unspecifiedPromise;
		assert.strictEqual(unspecifiedResult.content[0].value, 'unspecified');
	});

	test('eligibleForAutoApproval setting controls tool eligibility', async () => {
		// Test the new eligibleForAutoApproval setting
		const testConfigService = new TestConfigurationService();
		testConfigService.setUserConfiguration('chat.tools.eligibleForAutoApproval', {
			'eligibleToolRef': true,
			'ineligibleToolRef': false
		});

		const instaService = workbenchInstantiationService({
			contextKeyService: () => store.add(new ContextKeyService(testConfigService)),
			configurationService: () => testConfigService
		}, store);
		instaService.stub(IChatService, chatService);
		instaService.stub(ILanguageModelToolsConfirmationService, new MockLanguageModelToolsConfirmationService());
		const testService = store.add(instaService.createInstance(LanguageModelToolsService));

		// Tool explicitly marked as eligible (using toolReferenceName) - no confirmation needed
		const eligibleTool = registerToolForTest(testService, store, 'eligibleTool', {
			prepareToolInvocation: async () => ({}),
			invoke: async () => ({ content: [{ kind: 'text', value: 'eligible tool ran' }] })
		}, {
			toolReferenceName: 'eligibleToolRef'
		});

		const sessionId = 'test-eligible';
		stubGetSession(chatService, sessionId, { requestId: 'req1' });

		// Eligible tool should not get default confirmation messages injected
		const eligibleResult = await testService.invokeTool(
			eligibleTool.makeDto({ test: 1 }, { sessionId }),
			async () => 0,
			CancellationToken.None
		);
		assert.strictEqual(eligibleResult.content[0].value, 'eligible tool ran');

		// Tool explicitly marked as ineligible (using toolReferenceName) - must require confirmation
		const ineligibleTool = registerToolForTest(testService, store, 'ineligibleTool', {
			prepareToolInvocation: async () => ({}),
			invoke: async () => ({ content: [{ kind: 'text', value: 'ineligible requires confirmation' }] })
		}, {
			toolReferenceName: 'ineligibleToolRef'
		});

		const capture: { invocation?: any } = {};
		stubGetSession(chatService, sessionId + '2', { requestId: 'req2', capture });
		const ineligiblePromise = testService.invokeTool(
			ineligibleTool.makeDto({ test: 2 }, { sessionId: sessionId + '2' }),
			async () => 0,
			CancellationToken.None
		);
		const published = await waitForPublishedInvocation(capture);
		assert.ok(published?.confirmationMessages, 'ineligible tool should require confirmation');
		assert.ok(published?.confirmationMessages?.title, 'should have default confirmation title');
		assert.strictEqual(published?.confirmationMessages?.allowAutoConfirm, false, 'should not allow auto confirm');

		IChatToolInvocation.confirmWith(published, { type: ToolConfirmKind.UserAction });
		const ineligibleResult = await ineligiblePromise;
		assert.strictEqual(ineligibleResult.content[0].value, 'ineligible requires confirmation');

		// Tool not specified should default to eligible - no confirmation needed
		const unspecifiedTool = registerToolForTest(testService, store, 'unspecifiedTool', {
			prepareToolInvocation: async () => ({}),
			invoke: async () => ({ content: [{ kind: 'text', value: 'unspecified defaults to eligible' }] })
		}, {
			toolReferenceName: 'unspecifiedToolRef'
		});

		const unspecifiedResult = await testService.invokeTool(
			unspecifiedTool.makeDto({ test: 3 }, { sessionId }),
			async () => 0,
			CancellationToken.None
		);
		assert.strictEqual(unspecifiedResult.content[0].value, 'unspecified defaults to eligible');
	});

	test('tool content formatting with alwaysDisplayInputOutput', async () => {
		// Test ensureToolDetails, formatToolInput, and toolResultToIO
		const toolData: IToolData = {
			id: 'formatTool',
			modelDescription: 'Format Test Tool',
			displayName: 'Format Test Tool',
			source: ToolDataSource.Internal,
			alwaysDisplayInputOutput: true
		};

		const tool = registerToolForTest(service, store, toolData.id, {
			prepareToolInvocation: async () => ({}),
			invoke: async (invocation) => ({
				content: [
					{ kind: 'text', value: 'Text result' },
					{ kind: 'data', value: { data: VSBuffer.fromByteArray([1, 2, 3]), mimeType: 'application/octet-stream' } }
				]
			})
		}, toolData);

		const input = { a: 1, b: 'test', c: [1, 2, 3] };
		const result = await service.invokeTool(
			tool.makeDto(input),
			async () => 0,
			CancellationToken.None
		);

		// Should have tool result details because alwaysDisplayInputOutput = true
		assert.ok(result.toolResultDetails, 'should have toolResultDetails');
		const details = result.toolResultDetails;
		assert.ok(isToolResultInputOutputDetails(details));

		// Test formatToolInput - should be formatted JSON
		const expectedInputJson = JSON.stringify(input, undefined, 2);
		assert.strictEqual(details.input, expectedInputJson, 'input should be formatted JSON');

		// Test toolResultToIO - should convert different content types
		assert.strictEqual(details.output.length, 2, 'should have 2 output items');

		// Text content
		const textOutput = details.output[0];
		assert.strictEqual(textOutput.type, 'embed');
		assert.strictEqual(textOutput.isText, true);
		assert.strictEqual(textOutput.value, 'Text result');

		// Data content (base64 encoded)
		const dataOutput = details.output[1];
		assert.strictEqual(dataOutput.type, 'embed');
		assert.strictEqual(dataOutput.mimeType, 'application/octet-stream');
		assert.strictEqual(dataOutput.value, 'AQID'); // base64 of [1,2,3]
	});

	test('tool error handling and telemetry', async () => {
		const testTelemetryService = new TestTelemetryService();

		const instaService = workbenchInstantiationService({
			contextKeyService: () => store.add(new ContextKeyService(configurationService)),
			configurationService: () => configurationService
		}, store);
		instaService.stub(IChatService, chatService);
		instaService.stub(ITelemetryService, testTelemetryService);
		instaService.stub(ILanguageModelToolsConfirmationService, new MockLanguageModelToolsConfirmationService());
		const testService = store.add(instaService.createInstance(LanguageModelToolsService));

		// Test successful invocation telemetry
		const successTool = registerToolForTest(testService, store, 'successTool', {
			prepareToolInvocation: async () => ({}),
			invoke: async () => ({ content: [{ kind: 'text', value: 'success' }] })
		});

		const sessionId = 'telemetry-test';
		stubGetSession(chatService, sessionId, { requestId: 'req1' });

		await testService.invokeTool(
			successTool.makeDto({ test: 1 }, { sessionId }),
			async () => 0,
			CancellationToken.None
		);

		// Check success telemetry
		const successEvents = testTelemetryService.events.filter(e => e.eventName === 'languageModelToolInvoked');
		assert.strictEqual(successEvents.length, 1, 'should have success telemetry event');
		assert.strictEqual(successEvents[0].data.result, 'success');
		assert.strictEqual(successEvents[0].data.toolId, 'successTool');
		assert.strictEqual(successEvents[0].data.chatSessionId, sessionId);

		testTelemetryService.reset();

		// Test error telemetry
		const errorTool = registerToolForTest(testService, store, 'errorTool', {
			prepareToolInvocation: async () => ({}),
			invoke: async () => { throw new Error('Tool error'); }
		});

		stubGetSession(chatService, sessionId + '2', { requestId: 'req2' });

		try {
			await testService.invokeTool(
				errorTool.makeDto({ test: 2 }, { sessionId: sessionId + '2' }),
				async () => 0,
				CancellationToken.None
			);
			assert.fail('Should have thrown');
		} catch (err) {
			// Expected
		}

		// Check error telemetry
		const errorEvents = testTelemetryService.events.filter(e => e.eventName === 'languageModelToolInvoked');
		assert.strictEqual(errorEvents.length, 1, 'should have error telemetry event');
		assert.strictEqual(errorEvents[0].data.result, 'error');
		assert.strictEqual(errorEvents[0].data.toolId, 'errorTool');
	});

	test('call tracking and cleanup', async () => {
		// Test that cancelToolCallsForRequest method exists and can be called
		// (The detailed cancellation behavior is already tested in "cancel tool call" test)
		const sessionId = 'tracking-session';
		const requestId = 'tracking-request';
		stubGetSession(chatService, sessionId, { requestId });

		// Just verify the method exists and doesn't throw
		assert.doesNotThrow(() => {
			service.cancelToolCallsForRequest(requestId);
		}, 'cancelToolCallsForRequest should not throw');

		// Verify calling with non-existent request ID doesn't throw
		assert.doesNotThrow(() => {
			service.cancelToolCallsForRequest('non-existent-request');
		}, 'cancelToolCallsForRequest with non-existent ID should not throw');
	});

	test('accessibility signal with different settings combinations', async () => {
		const testAccessibilitySignalService = new TestAccessibilitySignalService();

		// Test case 1: Sound enabled, announcement disabled, screen reader off
		const testConfigService1 = new TestConfigurationService();
		testConfigService1.setUserConfiguration('chat.tools.global.autoApprove', false);
		testConfigService1.setUserConfiguration('accessibility.signals.chatUserActionRequired', { sound: 'on', announcement: 'off' });

		const testAccessibilityService1 = new class extends TestAccessibilityService {
			override isScreenReaderOptimized(): boolean { return false; }
		}();

		const instaService1 = workbenchInstantiationService({
			contextKeyService: () => store.add(new ContextKeyService(testConfigService1)),
			configurationService: () => testConfigService1
		}, store);
		instaService1.stub(IChatService, chatService);
		instaService1.stub(IAccessibilityService, testAccessibilityService1);
		instaService1.stub(IAccessibilitySignalService, testAccessibilitySignalService as unknown as IAccessibilitySignalService);
		instaService1.stub(ILanguageModelToolsConfirmationService, new MockLanguageModelToolsConfirmationService());
		const testService1 = store.add(instaService1.createInstance(LanguageModelToolsService));

		const tool1 = registerToolForTest(testService1, store, 'soundOnlyTool', {
			prepareToolInvocation: async () => ({ confirmationMessages: { title: 'Sound Test', message: 'Testing sound only' } }),
			invoke: async () => ({ content: [{ kind: 'text', value: 'executed' }] })
		});

		const sessionId1 = 'sound-test';
		const capture1: { invocation?: any } = {};
		stubGetSession(chatService, sessionId1, { requestId: 'req1', capture: capture1 });

		const promise1 = testService1.invokeTool(tool1.makeDto({ test: 1 }, { sessionId: sessionId1 }), async () => 0, CancellationToken.None);
		const published1 = await waitForPublishedInvocation(capture1);

		// Signal should be played (sound=on, no screen reader requirement)
		assert.strictEqual(testAccessibilitySignalService.signalPlayedCalls.length, 1, 'sound should be played when sound=on');
		const call1 = testAccessibilitySignalService.signalPlayedCalls[0];
		assert.strictEqual(call1.options?.modality, undefined, 'should use default modality for sound');

		IChatToolInvocation.confirmWith(published1, { type: ToolConfirmKind.UserAction });
		await promise1;

		testAccessibilitySignalService.reset();

		// Test case 2: Sound auto, announcement auto, screen reader on
		const testConfigService2 = new TestConfigurationService();
		testConfigService2.setUserConfiguration('chat.tools.global.autoApprove', false);
		testConfigService2.setUserConfiguration('accessibility.signals.chatUserActionRequired', { sound: 'auto', announcement: 'auto' });

		const testAccessibilityService2 = new class extends TestAccessibilityService {
			override isScreenReaderOptimized(): boolean { return true; }
		}();

		const instaService2 = workbenchInstantiationService({
			contextKeyService: () => store.add(new ContextKeyService(testConfigService2)),
			configurationService: () => testConfigService2
		}, store);
		instaService2.stub(IChatService, chatService);
		instaService2.stub(IAccessibilityService, testAccessibilityService2);
		instaService2.stub(IAccessibilitySignalService, testAccessibilitySignalService as unknown as IAccessibilitySignalService);
		instaService2.stub(ILanguageModelToolsConfirmationService, new MockLanguageModelToolsConfirmationService());
		const testService2 = store.add(instaService2.createInstance(LanguageModelToolsService));

		const tool2 = registerToolForTest(testService2, store, 'autoScreenReaderTool', {
			prepareToolInvocation: async () => ({ confirmationMessages: { title: 'Auto Test', message: 'Testing auto with screen reader' } }),
			invoke: async () => ({ content: [{ kind: 'text', value: 'executed' }] })
		});

		const sessionId2 = 'auto-sr-test';
		const capture2: { invocation?: any } = {};
		stubGetSession(chatService, sessionId2, { requestId: 'req2', capture: capture2 });

		const promise2 = testService2.invokeTool(tool2.makeDto({ test: 2 }, { sessionId: sessionId2 }), async () => 0, CancellationToken.None);
		const published2 = await waitForPublishedInvocation(capture2);

		// Signal should be played (both sound and announcement enabled for screen reader)
		assert.strictEqual(testAccessibilitySignalService.signalPlayedCalls.length, 1, 'signal should be played with screen reader optimization');
		const call2 = testAccessibilitySignalService.signalPlayedCalls[0];
		assert.ok(call2.options?.customAlertMessage, 'should have custom alert message');
		assert.strictEqual(call2.options?.userGesture, true, 'should mark as user gesture');

		IChatToolInvocation.confirmWith(published2, { type: ToolConfirmKind.UserAction });
		await promise2;

		testAccessibilitySignalService.reset();

		// Test case 3: Sound off, announcement off - no signal
		const testConfigService3 = new TestConfigurationService();
		testConfigService3.setUserConfiguration('chat.tools.global.autoApprove', false);
		testConfigService3.setUserConfiguration('accessibility.signals.chatUserActionRequired', { sound: 'off', announcement: 'off' });

		const testAccessibilityService3 = new class extends TestAccessibilityService {
			override isScreenReaderOptimized(): boolean { return true; }
		}();

		const instaService3 = workbenchInstantiationService({
			contextKeyService: () => store.add(new ContextKeyService(testConfigService3)),
			configurationService: () => testConfigService3
		}, store);
		instaService3.stub(IChatService, chatService);
		instaService3.stub(IAccessibilityService, testAccessibilityService3);
		instaService3.stub(IAccessibilitySignalService, testAccessibilitySignalService as unknown as IAccessibilitySignalService);
		instaService3.stub(ILanguageModelToolsConfirmationService, new MockLanguageModelToolsConfirmationService());
		const testService3 = store.add(instaService3.createInstance(LanguageModelToolsService));

		const tool3 = registerToolForTest(testService3, store, 'offTool', {
			prepareToolInvocation: async () => ({ confirmationMessages: { title: 'Off Test', message: 'Testing off settings' } }),
			invoke: async () => ({ content: [{ kind: 'text', value: 'executed' }] })
		});

		const sessionId3 = 'off-test';
		const capture3: { invocation?: any } = {};
		stubGetSession(chatService, sessionId3, { requestId: 'req3', capture: capture3 });

		const promise3 = testService3.invokeTool(tool3.makeDto({ test: 3 }, { sessionId: sessionId3 }), async () => 0, CancellationToken.None);
		const published3 = await waitForPublishedInvocation(capture3);

		// No signal should be played
		assert.strictEqual(testAccessibilitySignalService.signalPlayedCalls.length, 0, 'no signal should be played when both sound and announcement are off');

		IChatToolInvocation.confirmWith(published3, { type: ToolConfirmKind.UserAction });
		await promise3;
	});

	test('createToolSet and getToolSet', () => {
		const toolSet = store.add(service.createToolSet(
			ToolDataSource.Internal,
			'testToolSetId',
			'testToolSetName',
			{ icon: undefined, description: 'Test tool set' }
		));

		// Should be able to retrieve by ID
		const retrieved = service.getToolSet('testToolSetId');
		assert.ok(retrieved);
		assert.strictEqual(retrieved.id, 'testToolSetId');
		assert.strictEqual(retrieved.referenceName, 'testToolSetName');

		// Should not find non-existent tool set
		assert.strictEqual(service.getToolSet('nonExistentId'), undefined);

		// Dispose should remove it
		toolSet.dispose();
		assert.strictEqual(service.getToolSet('testToolSetId'), undefined);
	});

	test('getToolSetByName', () => {
		store.add(service.createToolSet(
			ToolDataSource.Internal,
			'toolSet1',
			'refName1'
		));

		store.add(service.createToolSet(
			ToolDataSource.Internal,
			'toolSet2',
			'refName2'
		));

		// Should find by reference name
		assert.strictEqual(service.getToolSetByName('refName1')?.id, 'toolSet1');
		assert.strictEqual(service.getToolSetByName('refName2')?.id, 'toolSet2');

		// Should not find non-existent name
		assert.strictEqual(service.getToolSetByName('nonExistentName'), undefined);
	});

	test('getTools with includeDisabled parameter', () => {
		// Test the includeDisabled parameter behavior with context keys
		contextKeyService.createKey('testKey', false);
		const disabledTool: IToolData = {
			id: 'disabledTool',
			modelDescription: 'Disabled Tool',
			displayName: 'Disabled Tool',
			source: ToolDataSource.Internal,
			when: ContextKeyEqualsExpr.create('testKey', true), // Will be disabled since testKey is false
		};

		const enabledTool: IToolData = {
			id: 'enabledTool',
			modelDescription: 'Enabled Tool',
			displayName: 'Enabled Tool',
			source: ToolDataSource.Internal,
		};

		store.add(service.registerToolData(disabledTool));
		store.add(service.registerToolData(enabledTool));

		const enabledTools = Array.from(service.getTools());
		assert.strictEqual(enabledTools.length, 1, 'Should only return enabled tools');
		assert.strictEqual(enabledTools[0].id, 'enabledTool');

		const allTools = Array.from(service.getTools(true));
		assert.strictEqual(allTools.length, 2, 'includeDisabled should return all tools');
	});

	test('tool registration duplicate error', () => {
		const toolData: IToolData = {
			id: 'duplicateTool',
			modelDescription: 'Duplicate Tool',
			displayName: 'Duplicate Tool',
			source: ToolDataSource.Internal,
		};

		// First registration should succeed
		store.add(service.registerToolData(toolData));

		// Second registration should throw
		assert.throws(() => {
			service.registerToolData(toolData);
		}, /Tool "duplicateTool" is already registered/);
	});

	test('tool implementation registration without data throws', () => {
		const toolImpl: IToolImpl = {
			invoke: async () => ({ content: [] }),
		};

		// Should throw when registering implementation for non-existent tool
		assert.throws(() => {
			service.registerToolImplementation('nonExistentTool', toolImpl);
		}, /Tool "nonExistentTool" was not contributed/);
	});

	test('tool implementation duplicate registration throws', () => {
		const toolData: IToolData = {
			id: 'testTool',
			modelDescription: 'Test Tool',
			displayName: 'Test Tool',
			source: ToolDataSource.Internal,
		};

		const toolImpl1: IToolImpl = {
			invoke: async () => ({ content: [] }),
		};

		const toolImpl2: IToolImpl = {
			invoke: async () => ({ content: [] }),
		};

		store.add(service.registerToolData(toolData));
		store.add(service.registerToolImplementation('testTool', toolImpl1));

		// Second implementation should throw
		assert.throws(() => {
			service.registerToolImplementation('testTool', toolImpl2);
		}, /Tool "testTool" already has an implementation/);
	});

	test('invokeTool with unknown tool throws', async () => {
		const dto: IToolInvocation = {
			callId: '1',
			toolId: 'unknownTool',
			tokenBudget: 100,
			parameters: {},
			context: undefined,
		};

		await assert.rejects(
			service.invokeTool(dto, async () => 0, CancellationToken.None),
			/Tool unknownTool was not contributed/
		);
	});

	test('invokeTool without implementation activates extension and throws if still not found', async () => {
		const toolData: IToolData = {
			id: 'extensionActivationTool',
			modelDescription: 'Extension Tool',
			displayName: 'Extension Tool',
			source: ToolDataSource.Internal,
		};

		store.add(service.registerToolData(toolData));

		const dto: IToolInvocation = {
			callId: '1',
			toolId: 'extensionActivationTool',
			tokenBudget: 100,
			parameters: {},
			context: undefined,
		};

		// Should throw after attempting extension activation
		await assert.rejects(
			service.invokeTool(dto, async () => 0, CancellationToken.None),
			/Tool extensionActivationTool does not have an implementation registered/
		);
	});

	test('invokeTool without context (non-chat scenario)', async () => {
		const tool = registerToolForTest(service, store, 'nonChatTool', {
			invoke: async (invocation) => {
				assert.strictEqual(invocation.context, undefined);
				return { content: [{ kind: 'text', value: 'non-chat result' }] };
			}
		});

		const dto = tool.makeDto({ test: 1 }); // No context

		const result = await service.invokeTool(dto, async () => 0, CancellationToken.None);
		assert.strictEqual(result.content[0].value, 'non-chat result');
	});

	test('invokeTool with unknown chat session throws', async () => {
		const tool = registerToolForTest(service, store, 'unknownSessionTool', {
			invoke: async () => ({ content: [{ kind: 'text', value: 'should not reach' }] })
		});

		const dto = tool.makeDto({ test: 1 }, { sessionId: 'unknownSession' });

		// Test that it throws, regardless of exact error message
		let threwError = false;
		try {
			await service.invokeTool(dto, async () => 0, CancellationToken.None);
		} catch (err) {
			threwError = true;
			// Verify it's one of the expected error types
			assert.ok(
				err instanceof Error && (
					err.message.includes('Tool called for unknown chat session') ||
					err.message.includes('getRequests is not a function')
				),
				`Unexpected error: ${err.message}`
			);
		}
		assert.strictEqual(threwError, true, 'Should have thrown an error');
	});

	test('tool error with alwaysDisplayInputOutput includes details', async () => {
		const toolData: IToolData = {
			id: 'errorToolWithIO',
			modelDescription: 'Error Tool With IO',
			displayName: 'Error Tool With IO',
			source: ToolDataSource.Internal,
			alwaysDisplayInputOutput: true
		};

		const tool = registerToolForTest(service, store, toolData.id, {
			invoke: async () => { throw new Error('Tool execution failed'); }
		}, toolData);

		const input = { param: 'testValue' };

		try {
			await service.invokeTool(
				tool.makeDto(input),
				async () => 0,
				CancellationToken.None
			);
			assert.fail('Should have thrown');
		} catch (err: any) {
			// The error should bubble up, but we need to check if toolResultError is set
			// This tests the internal error handling path
			assert.strictEqual(err.message, 'Tool execution failed');
		}
	});

	test('context key changes trigger tool updates', async () => {
		let changeEventFired = false;
		const disposable = service.onDidChangeTools(() => {
			changeEventFired = true;
		});
		store.add(disposable);

		// Create a tool with a context key dependency
		contextKeyService.createKey('dynamicKey', false);
		const toolData: IToolData = {
			id: 'contextTool',
			modelDescription: 'Context Tool',
			displayName: 'Context Tool',
			source: ToolDataSource.Internal,
			when: ContextKeyEqualsExpr.create('dynamicKey', true),
		};

		store.add(service.registerToolData(toolData));

		// Change the context key value
		contextKeyService.createKey('dynamicKey', true);

		// Wait a bit for the scheduler
		await new Promise(resolve => setTimeout(resolve, 800));

		assert.strictEqual(changeEventFired, true, 'onDidChangeTools should fire when context keys change');
	});

	test('configuration changes trigger tool updates', async () => {
		return runWithFakedTimers({}, async () => {
			let changeEventFired = false;
			const disposable = service.onDidChangeTools(() => {
				changeEventFired = true;
			});
			store.add(disposable);

			// Change the correct configuration key
			configurationService.setUserConfiguration('chat.extensionTools.enabled', false);
			// Fire the configuration change event manually
			configurationService.onDidChangeConfigurationEmitter.fire({
				affectsConfiguration: () => true,
				affectedKeys: new Set(['chat.extensionTools.enabled']),
				change: null!,
				source: ConfigurationTarget.USER
			} satisfies IConfigurationChangeEvent);

			// Wait a bit for the scheduler
			await new Promise(resolve => setTimeout(resolve, 800));

			assert.strictEqual(changeEventFired, true, 'onDidChangeTools should fire when configuration changes');
		});
	});

	test('toToolAndToolSetEnablementMap with MCP toolset enables contained tools', () => {
		// Create MCP toolset
		const mcpToolSet = store.add(service.createToolSet(
			{ type: 'mcp', label: 'testServer', serverLabel: 'testServer', instructions: undefined, collectionId: 'testCollection', definitionId: 'testDef' },
			'mcpSet',
			'mcpSetRef'
		));

		const mcpTool: IToolData = {
			id: 'mcpTool',
			modelDescription: 'MCP Tool',
			displayName: 'MCP Tool',
			source: { type: 'mcp', label: 'testServer', serverLabel: 'testServer', instructions: undefined, collectionId: 'testCollection', definitionId: 'testDef' },
			canBeReferencedInPrompt: true,
			toolReferenceName: 'mcpToolRef'
		};

		store.add(service.registerToolData(mcpTool));
		store.add(mcpToolSet.addTool(mcpTool));

		// Enable the MCP toolset
		{
			const enabledNames = [mcpToolSet].map(t => service.getQualifiedToolName(t));
			const result = service.toToolAndToolSetEnablementMap(enabledNames, undefined);

			assert.strictEqual(result.get(mcpToolSet), true, 'MCP toolset should be enabled'); // Ensure the toolset is in the map
			assert.strictEqual(result.get(mcpTool), true, 'MCP tool should be enabled when its toolset is enabled'); // Ensure the tool is in the map

			const qualifiedNames = service.toQualifiedToolNames(result);
			assert.deepStrictEqual(qualifiedNames.sort(), enabledNames.sort(), 'toQualifiedToolNames should return the original enabled names');
		}
		// Enable a tool from the MCP toolset
		{
			const enabledNames = [mcpTool].map(t => service.getQualifiedToolName(t, mcpToolSet));
			const result = service.toToolAndToolSetEnablementMap(enabledNames, undefined);

			assert.strictEqual(result.get(mcpToolSet), false, 'MCP toolset should be disabled'); // Ensure the toolset is in the map
			assert.strictEqual(result.get(mcpTool), true, 'MCP tool should be enabled'); // Ensure the tool is in the map

			const qualifiedNames = service.toQualifiedToolNames(result);
			assert.deepStrictEqual(qualifiedNames.sort(), enabledNames.sort(), 'toQualifiedToolNames should return the original enabled names');
		}

	});

	test('shouldAutoConfirm with workspace-specific tool configuration', async () => {
		const testConfigService = new TestConfigurationService();
		// Configure per-tool settings at different scopes
		testConfigService.setUserConfiguration('chat.tools.global.autoApprove', { 'workspaceTool': true });

		const instaService = workbenchInstantiationService({
			contextKeyService: () => store.add(new ContextKeyService(testConfigService)),
			configurationService: () => testConfigService
		}, store);
		instaService.stub(IChatService, chatService);
		instaService.stub(ILanguageModelToolsConfirmationService, new MockLanguageModelToolsConfirmationService());
		const testService = store.add(instaService.createInstance(LanguageModelToolsService));

		const workspaceTool = registerToolForTest(testService, store, 'workspaceTool', {
			prepareToolInvocation: async () => ({ confirmationMessages: { title: 'Test', message: 'Workspace tool' } }),
			invoke: async () => ({ content: [{ kind: 'text', value: 'workspace result' }] })
		}, { runsInWorkspace: true });

		const sessionId = 'workspace-test';
		stubGetSession(chatService, sessionId, { requestId: 'req1' });

		// Should auto-approve based on user configuration
		const result = await testService.invokeTool(
			workspaceTool.makeDto({ test: 1 }, { sessionId }),
			async () => 0,
			CancellationToken.None
		);
		assert.strictEqual(result.content[0].value, 'workspace result');
	});

	test('getQualifiedToolNames', () => {
		setupToolsForTest(service, store);

		const qualifiedNames = Array.from(service.getQualifiedToolNames()).sort();

		const expectedNames = [
			'tool1RefName',
			'Tool2 Display Name',
			'my.extension/extTool1RefName',
			'mcpToolSetRefName/*',
			'mcpToolSetRefName/mcpTool1RefName',
			'internalToolSetRefName',
			'internalToolSetRefName/internalToolSetTool1RefName',
			'vscode',
			'execute',
			'read'
		].sort();

		assert.deepStrictEqual(qualifiedNames, expectedNames, 'getQualifiedToolNames should return correct qualified names');
	});

	test('getDeprecatedQualifiedToolNames', () => {
		setupToolsForTest(service, store);

		const deprecatedNames = service.getDeprecatedQualifiedToolNames();

		// Tools in internal tool sets should have their qualified names with toolset prefix, tools sets keep their name
		assert.deepStrictEqual(deprecatedNames.get('internalToolSetTool1RefName'), new Set(['internalToolSetRefName/internalToolSetTool1RefName']));
		assert.strictEqual(deprecatedNames.get('internalToolSetRefName'), undefined);

		// For extension tools, the qualified name includes the extension ID
		assert.deepStrictEqual(deprecatedNames.get('extTool1RefName'), new Set(['my.extension/extTool1RefName']));

		// For MCP tool sets, the qualified name includes the /* suffix
		assert.deepStrictEqual(deprecatedNames.get('mcpToolSetRefName'), new Set(['mcpToolSetRefName/*']));
		assert.deepStrictEqual(deprecatedNames.get('mcpTool1RefName'), new Set(['mcpToolSetRefName/mcpTool1RefName']));

		// Internal tool sets and user tools sets and tools without namespace changes should not appear
		assert.strictEqual(deprecatedNames.get('Tool2 Display Name'), undefined);
		assert.strictEqual(deprecatedNames.get('tool1RefName'), undefined);
		assert.strictEqual(deprecatedNames.get('userToolSetRefName'), undefined);
	});

	test('getToolByQualifiedName', () => {
		setupToolsForTest(service, store);

		// Test finding tools by their qualified names
		const tool1 = service.getToolByQualifiedName('tool1RefName');
		assert.ok(tool1);
		assert.strictEqual(tool1.id, 'tool1');

		const tool2 = service.getToolByQualifiedName('Tool2 Display Name');
		assert.ok(tool2);
		assert.strictEqual(tool2.id, 'tool2');

		const extTool = service.getToolByQualifiedName('my.extension/extTool1RefName');
		assert.ok(extTool);
		assert.strictEqual(extTool.id, 'extTool1');

		const mcpTool = service.getToolByQualifiedName('mcpToolSetRefName/mcpTool1RefName');
		assert.ok(mcpTool);
		assert.strictEqual(mcpTool.id, 'mcpTool1');


		const mcpToolSet = service.getToolByQualifiedName('mcpToolSetRefName/*');
		assert.ok(mcpToolSet);
		assert.strictEqual(mcpToolSet.id, 'mcpToolSet');

		const internalToolSet = service.getToolByQualifiedName('internalToolSetRefName/internalToolSetTool1RefName');
		assert.ok(internalToolSet);
		assert.strictEqual(internalToolSet.id, 'internalToolSetTool1');

		// Test finding tools within tool sets
		const toolInSet = service.getToolByQualifiedName('internalToolSetRefName');
		assert.ok(toolInSet);
		assert.strictEqual(toolInSet!.id, 'internalToolSet');

	});

	test('eligibleForAutoApproval setting can be configured via policy', async () => {
		// Test that policy configuration works for eligibleForAutoApproval
		// Policy values should be JSON strings for object-type settings
		const testConfigService = new TestConfigurationService();

		// Simulate policy configuration (would come from policy file)
		const policyValue = {
			'toolA': true,
			'toolB': false
		};
		testConfigService.setUserConfiguration('chat.tools.eligibleForAutoApproval', policyValue);

		const instaService = workbenchInstantiationService({
			contextKeyService: () => store.add(new ContextKeyService(testConfigService)),
			configurationService: () => testConfigService
		}, store);
		instaService.stub(IChatService, chatService);
		instaService.stub(ILanguageModelToolsConfirmationService, new MockLanguageModelToolsConfirmationService());
		const testService = store.add(instaService.createInstance(LanguageModelToolsService));

		// Tool A is eligible (true in policy)
		const toolA = registerToolForTest(testService, store, 'toolA', {
			prepareToolInvocation: async () => ({}),
			invoke: async () => ({ content: [{ kind: 'text', value: 'toolA executed' }] })
		}, {
			toolReferenceName: 'toolA'
		});

		// Tool B is ineligible (false in policy)
		const toolB = registerToolForTest(testService, store, 'toolB', {
			prepareToolInvocation: async () => ({}),
			invoke: async () => ({ content: [{ kind: 'text', value: 'toolB executed' }] })
		}, {
			toolReferenceName: 'toolB'
		});

		const sessionId = 'test-policy';
		stubGetSession(chatService, sessionId, { requestId: 'req1' });

		// Tool A should execute without confirmation (eligible)
		const resultA = await testService.invokeTool(
			toolA.makeDto({ test: 1 }, { sessionId }),
			async () => 0,
			CancellationToken.None
		);
		assert.strictEqual(resultA.content[0].value, 'toolA executed');

		// Tool B should require confirmation (ineligible)
		const capture: { invocation?: any } = {};
		stubGetSession(chatService, sessionId + '2', { requestId: 'req2', capture });
		const promiseB = testService.invokeTool(
			toolB.makeDto({ test: 2 }, { sessionId: sessionId + '2' }),
			async () => 0,
			CancellationToken.None
		);
		const published = await waitForPublishedInvocation(capture);
		assert.ok(published?.confirmationMessages, 'toolB should require confirmation due to policy');
		assert.strictEqual(published?.confirmationMessages?.allowAutoConfirm, false, 'should not allow auto confirm');

		IChatToolInvocation.confirmWith(published, { type: ToolConfirmKind.UserAction });
		const resultB = await promiseB;
		assert.strictEqual(resultB.content[0].value, 'toolB executed');
	});



});<|MERGE_RESOLUTION|>--- conflicted
+++ resolved
@@ -982,41 +982,17 @@
 	});
 
 	test('toToolAndToolSetEnablementMap map Github to VSCode tools', () => {
-<<<<<<< HEAD
-		const executeToolData: IToolData = {
-			id: 'executeTool',
-			toolReferenceName: 'executeTool',
-			modelDescription: 'execute',
-			displayName: 'execute',
-=======
 		const runInTerminalToolData: IToolData = {
 			id: 'runInTerminalId',
 			toolReferenceName: 'runInTerminal',
 			modelDescription: 'runInTerminal Description',
 			displayName: 'runInTerminal displayName',
->>>>>>> 1f6cf55f
 			source: ToolDataSource.Internal,
 			canBeReferencedInPrompt: false,
 		};
 
-<<<<<<< HEAD
-		store.add(service.registerToolData(executeToolData));
-		store.add(service.executeToolSet.addTool(executeToolData));
-		const agentToolData: IToolData = {
-			id: VSCodeToolReference.agent,
-			toolReferenceName: VSCodeToolReference.agent,
-			modelDescription: 'agent',
-			displayName: 'agent',
-=======
 		store.add(service.registerToolData(runInTerminalToolData));
-
-		const shellToolSet = store.add(service.createToolSet(
-			ToolDataSource.Internal,
-			VSCodeToolReference.shell,
-			VSCodeToolReference.shell,
-			{ description: 'Shell' }
-		));
-		store.add(shellToolSet.addTool(runInTerminalToolData));
+		store.add(service.executeToolSet.addTool(runInTerminalToolData));
 
 
 		const runSubagentToolData: IToolData = {
@@ -1024,16 +1000,11 @@
 			toolReferenceName: 'runSubagent',
 			modelDescription: 'runSubagent Description',
 			displayName: 'runSubagent displayName',
->>>>>>> 1f6cf55f
 			source: ToolDataSource.Internal,
 			canBeReferencedInPrompt: false,
 		};
-<<<<<<< HEAD
-		store.add(service.registerToolData(agentToolData));
-=======
 
 		store.add(service.registerToolData(runSubagentToolData));
->>>>>>> 1f6cf55f
 
 		const agentSet = store.add(service.createToolSet(
 			ToolDataSource.Internal,
@@ -1095,23 +1066,16 @@
 			const toolNames = [GithubCopilotToolReference.customAgent, GithubCopilotToolReference.shell];
 			const result = service.toToolAndToolSetEnablementMap(toolNames, undefined);
 
-<<<<<<< HEAD
-			assert.strictEqual(result.get(agentToolData), true, 'agentToolData should be enabled');
-			assert.strictEqual(result.get(executeToolData), true, 'executeToolData should be enabled');
+			assert.strictEqual(result.get(service.executeToolSet), true, 'execute should be enabled');
+			assert.strictEqual(result.get(agentSet), true, 'agent should be enabled');
+
 			const qualifiedNames = service.toQualifiedToolNames(result).sort();
 			assert.deepStrictEqual(qualifiedNames, [VSCodeToolReference.agent, VSCodeToolReference.execute].sort(), 'toQualifiedToolNames should return the VS Code tool names');
-=======
-			assert.strictEqual(result.get(shellToolSet), true, 'shell should be enabled');
-			assert.strictEqual(result.get(agentSet), true, 'agent should be enabled');
-
-			const qualifiedNames = service.toQualifiedToolNames(result).sort();
-			assert.deepStrictEqual(qualifiedNames, [VSCodeToolReference.agent, VSCodeToolReference.shell].sort(), 'toQualifiedToolNames should return the VS Code tool names');
-
-			assert.deepStrictEqual(toolNames.map(name => service.getToolByQualifiedName(name)), [agentSet, shellToolSet]);
+
+			assert.deepStrictEqual(toolNames.map(name => service.getToolByQualifiedName(name)), [agentSet, service.executeToolSet]);
 
 			assert.deepStrictEqual(deprecatesTo(GithubCopilotToolReference.customAgent), [VSCodeToolReference.agent], 'customAgent should map to agent');
-			assert.deepStrictEqual(deprecatesTo(GithubCopilotToolReference.shell), undefined, 'shell is fine');
->>>>>>> 1f6cf55f
+			assert.deepStrictEqual(deprecatesTo(GithubCopilotToolReference.shell), [VSCodeToolReference.execute], 'shell is fine');
 		}
 		{
 			const toolNames = ['github/*', 'playwright/*'];
