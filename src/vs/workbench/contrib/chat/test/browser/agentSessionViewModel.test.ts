--- conflicted
+++ resolved
@@ -80,21 +80,8 @@
 					]
 				};
 
-<<<<<<< HEAD
-	test('should resolve sessions from providers', async () => {
-		return runWithFakedTimers({}, async () => {
-			const provider: IChatSessionItemProvider = {
-				chatSessionType: 'test-type',
-				onDidChangeChatSessionItems: Event.None,
-				provideChatSessionItems: async () => [
-					makeSimpleSessionItem('session-1'),
-					makeSimpleSessionItem('session-2'),
-				]
-			};
-=======
-				mockChatSessionsService.registerChatSessionItemProvider(provider);
-				viewModel = createViewModel();
->>>>>>> 84f778cf
+				mockChatSessionsService.registerChatSessionItemProvider(provider);
+				viewModel = createViewModel();
 
 				await viewModel.resolve(undefined);
 
@@ -145,26 +132,6 @@
 			});
 		});
 
-<<<<<<< HEAD
-	test('should resolve sessions from multiple providers', async () => {
-		return runWithFakedTimers({}, async () => {
-			const provider1: IChatSessionItemProvider = {
-				chatSessionType: 'type-1',
-				onDidChangeChatSessionItems: Event.None,
-				provideChatSessionItems: async () => [
-					makeSimpleSessionItem('session-1')
-
-				]
-			};
-
-			const provider2: IChatSessionItemProvider = {
-				chatSessionType: 'type-2',
-				onDidChangeChatSessionItems: Event.None,
-				provideChatSessionItems: async () => [
-					makeSimpleSessionItem('session-2')
-				]
-			};
-=======
 		test('should fire onWillResolve and onDidResolve events', async () => {
 			return runWithFakedTimers({}, async () => {
 				const provider: IChatSessionItemProvider = {
@@ -175,7 +142,6 @@
 
 				mockChatSessionsService.registerChatSessionItemProvider(provider);
 				viewModel = createViewModel();
->>>>>>> 84f778cf
 
 				let willResolveFired = false;
 				let didResolveFired = false;
@@ -267,17 +233,6 @@
 			});
 		});
 
-<<<<<<< HEAD
-	test('should fire onDidChangeSessions event after resolving', async () => {
-		return runWithFakedTimers({}, async () => {
-			const provider: IChatSessionItemProvider = {
-				chatSessionType: 'test-type',
-				onDidChangeChatSessionItems: Event.None,
-				provideChatSessionItems: async () => [
-					makeSimpleSessionItem('session-1')
-				]
-			};
-=======
 		test('should handle resolve with specific provider', async () => {
 			return runWithFakedTimers({}, async () => {
 				const provider1: IChatSessionItemProvider = {
@@ -548,7 +503,6 @@
 						return sessions;
 					}
 				};
->>>>>>> 84f778cf
 
 				mockChatSessionsService.registerChatSessionItemProvider(provider);
 				viewModel = createViewModel();
@@ -587,31 +541,6 @@
 			});
 		});
 
-<<<<<<< HEAD
-	test('should handle session with all properties', async () => {
-		return runWithFakedTimers({}, async () => {
-			const startTime = Date.now();
-			const requestStartTime = startTime + 1000;
-			const requestEndTime = requestStartTime + 1000;
-
-			const provider: IChatSessionItemProvider = {
-				chatSessionType: 'test-type',
-				onDidChangeChatSessionItems: Event.None,
-				provideChatSessionItems: async () => [
-					{
-						resource: URI.parse('test://session-1'),
-						label: 'Test Session',
-						description: new MarkdownString('**Bold** description'),
-						status: ChatSessionStatus.Completed,
-						tooltip: 'Session tooltip',
-						iconPath: ThemeIcon.fromId('check'),
-						timing: {
-							created: startTime,
-							lastRequestStarted: requestStartTime,
-							lastRequestEnded: requestEndTime,
-						},
-						statistics: { files: 1, insertions: 10, deletions: 5 }
-=======
 		test('should correctly construct resource URIs for sessions', async () => {
 			return runWithFakedTimers({}, async () => {
 				const resource = URI.parse('custom://my-session/path');
@@ -654,7 +583,6 @@
 								timing: { startTime: Date.now() }
 							}
 						];
->>>>>>> 84f778cf
 					}
 				};
 
@@ -668,52 +596,14 @@
 					viewModel.resolve(undefined)
 				];
 
-<<<<<<< HEAD
-			await viewModel.resolve(undefined);
-
-			assert.strictEqual(viewModel.sessions.length, 1);
-			const session = viewModel.sessions[0];
-			assert.strictEqual(session.resource.toString(), 'test://session-1');
-			assert.strictEqual(session.label, 'Test Session');
-			assert.ok(session.description instanceof MarkdownString);
-			if (session.description instanceof MarkdownString) {
-				assert.strictEqual(session.description.value, '**Bold** description');
-			}
-			assert.strictEqual(session.status, ChatSessionStatus.Completed);
-			assert.strictEqual(session.timing.created, startTime);
-			assert.strictEqual(session.timing.lastRequestStarted, requestStartTime);
-			assert.strictEqual(session.timing.lastRequestEnded, requestEndTime);
-			assert.deepStrictEqual(session.statistics, { files: 1, insertions: 10, deletions: 5 });
-=======
 				await Promise.all(resolvePromises);
 
 				// Should only call provider once due to throttling
 				assert.strictEqual(providerCallCount, 1);
 				assert.strictEqual(viewModel.sessions.length, 1);
 			});
->>>>>>> 84f778cf
-		});
-
-<<<<<<< HEAD
-	test('should handle resolve with specific provider', async () => {
-		return runWithFakedTimers({}, async () => {
-			const provider1: IChatSessionItemProvider = {
-				chatSessionType: 'type-1',
-				onDidChangeChatSessionItems: Event.None,
-				provideChatSessionItems: async () => [
-					makeSimpleSessionItem('session-1')
-				]
-			};
-
-			const provider2: IChatSessionItemProvider = {
-				chatSessionType: 'type-2',
-				onDidChangeChatSessionItems: Event.None,
-				provideChatSessionItems: async () => [
-					makeSimpleSessionItem('session-1')
-
-				]
-			};
-=======
+		});
+
 		test('should preserve sessions from non-resolved providers', async () => {
 			return runWithFakedTimers({}, async () => {
 				let provider1CallCount = 0;
@@ -807,7 +697,6 @@
 						}];
 					}
 				};
->>>>>>> 84f778cf
 
 				mockChatSessionsService.registerChatSessionItemProvider(provider1);
 				mockChatSessionsService.registerChatSessionItemProvider(provider2);
@@ -826,25 +715,6 @@
 		});
 	});
 
-<<<<<<< HEAD
-	test('should handle resolve with multiple specific providers', async () => {
-		return runWithFakedTimers({}, async () => {
-			const provider1: IChatSessionItemProvider = {
-				chatSessionType: 'type-1',
-				onDidChangeChatSessionItems: Event.None,
-				provideChatSessionItems: async () => [
-					makeSimpleSessionItem('session-1')
-
-				]
-			};
-
-			const provider2: IChatSessionItemProvider = {
-				chatSessionType: 'type-2',
-				onDidChangeChatSessionItems: Event.None,
-				provideChatSessionItems: async () => [
-					makeSimpleSessionItem('session-2'),
-				]
-=======
 	suite('AgentSessionsViewModel - Helper Functions', () => {
 		const disposables = new DisposableStore();
 
@@ -879,7 +749,6 @@
 				status: ChatSessionStatus.Completed,
 				isArchived: () => false,
 				setArchived: archived => { }
->>>>>>> 84f778cf
 			};
 
 			assert.strictEqual(isLocalAgentSessionItem(localSession), true);
@@ -887,7 +756,7 @@
 		});
 
 		test('isAgentSession should identify session view models', () => {
-			const session: IAgentSession = {
+			const session: IAgentSessionViewModel = {
 				providerType: 'test',
 				providerLabel: 'Local',
 				icon: Codicon.chatSparkle,
@@ -895,9 +764,8 @@
 				label: 'Test',
 				description: 'test',
 				timing: { startTime: Date.now() },
-				status: ChatSessionStatus.Completed,
-				isArchived: () => false,
-				setArchived: archived => { }
+				archived: false,
+				status: ChatSessionStatus.Completed
 			};
 
 			// Test with a session object
@@ -909,7 +777,7 @@
 		});
 
 		test('isAgentSessionsViewModel should identify sessions view models', () => {
-			const session: IAgentSession = {
+			const session: IAgentSessionViewModel = {
 				providerType: 'test',
 				providerLabel: 'Local',
 				icon: Codicon.chatSparkle,
@@ -917,9 +785,8 @@
 				label: 'Test',
 				description: 'test',
 				timing: { startTime: Date.now() },
-				status: ChatSessionStatus.Completed,
-				isArchived: () => false,
-				setArchived: archived => { }
+				archived: false,
+				status: ChatSessionStatus.Completed
 			};
 
 			// Test with actual view model
@@ -937,16 +804,6 @@
 		});
 	});
 
-<<<<<<< HEAD
-	test('should respond to onDidChangeItemsProviders event', async () => {
-		return runWithFakedTimers({}, async () => {
-			const provider: IChatSessionItemProvider = {
-				chatSessionType: 'test-type',
-				onDidChangeChatSessionItems: Event.None,
-				provideChatSessionItems: async () => [
-					makeSimpleSessionItem('session-1')
-				]
-=======
 	suite('AgentSessionsFilter', () => {
 		const disposables = new DisposableStore();
 		let mockChatSessionsService: MockChatSessionsService;
@@ -964,7 +821,6 @@
 				isArchived: () => false,
 				setArchived: () => { },
 				...overrides
->>>>>>> 84f778cf
 			};
 		}
 
@@ -986,44 +842,39 @@
 				{ filterMenuId: MenuId.ViewTitle }
 			));
 
-			// Default: archived sessions should be excluded
-			const archivedSession = createSession({
-				isArchived: () => true
-			});
-			const activeSession = createSession({
-				isArchived: () => false
-			});
-
-			assert.strictEqual(filter.exclude(archivedSession), true);
-			assert.strictEqual(filter.exclude(activeSession), false);
-		});
-
-<<<<<<< HEAD
-	test('should respond to onDidChangeAvailability event', async () => {
-		return runWithFakedTimers({}, async () => {
-			const provider: IChatSessionItemProvider = {
-				chatSessionType: 'test-type',
+			const provider1: IChatSessionItemProvider = {
+				chatSessionType: 'type-1',
 				onDidChangeChatSessionItems: Event.None,
-				provideChatSessionItems: async () => [
-					makeSimpleSessionItem('session-1')
-				]
-=======
-		test('should filter out sessions from excluded provider', () => {
-			const storageService = instantiationService.get(IStorageService);
-			const filter = disposables.add(instantiationService.createInstance(
-				AgentSessionsFilter,
-				{ filterMenuId: MenuId.ViewTitle }
-			));
-
-			const session1 = createSession({
-				providerType: 'type-1',
-				resource: URI.parse('test://session-1')
-			});
-
-			const session2 = createSession({
-				providerType: 'type-2',
-				resource: URI.parse('test://session-2')
-			});
+				provideChatSessionItems: async () => []
+			};
+
+			const provider2: IChatSessionItemProvider = {
+				chatSessionType: 'type-2',
+				onDidChangeChatSessionItems: Event.None,
+				provideChatSessionItems: async () => []
+			};
+
+			const session1: IAgentSessionViewModel = {
+				providerType: provider1.chatSessionType,
+				providerLabel: 'Provider 1',
+				icon: Codicon.chatSparkle,
+				resource: URI.parse('test://session-1'),
+				label: 'Session 1',
+				timing: { startTime: Date.now() },
+				archived: false,
+				status: ChatSessionStatus.Completed
+			};
+
+			const session2: IAgentSessionViewModel = {
+				providerType: provider2.chatSessionType,
+				providerLabel: 'Provider 2',
+				icon: Codicon.chatSparkle,
+				resource: URI.parse('test://session-2'),
+				label: 'Session 2',
+				timing: { startTime: Date.now() },
+				archived: false,
+				status: ChatSessionStatus.Completed
+			};
 
 			// Initially, no sessions should be filtered by provider
 			assert.strictEqual(filter.exclude(session1), false);
@@ -1034,7 +885,6 @@
 				providers: ['type-1'],
 				states: [],
 				archived: false
->>>>>>> 84f778cf
 			};
 			storageService.store(`agentSessions.filterExcludes.${MenuId.ViewTitle.id.toLowerCase()}`, JSON.stringify(excludes), StorageScope.PROFILE, StorageTarget.USER);
 
@@ -1050,39 +900,33 @@
 				{ filterMenuId: MenuId.ViewTitle }
 			));
 
-			const session1 = createSession({ providerType: 'type-1' });
-			const session2 = createSession({ providerType: 'type-2' });
-			const session3 = createSession({ providerType: 'type-3' });
-
-			// Exclude type-1 and type-2
-			const excludes = {
-				providers: ['type-1', 'type-2'],
-				states: [],
-				archived: false
-			};
-			storageService.store(`agentSessions.filterExcludes.${MenuId.ViewTitle.id.toLowerCase()}`, JSON.stringify(excludes), StorageScope.PROFILE, StorageTarget.USER);
-
-			assert.strictEqual(filter.exclude(session1), true);
-			assert.strictEqual(filter.exclude(session2), true);
-			assert.strictEqual(filter.exclude(session3), false);
-		});
-
-		test('should filter out archived sessions', () => {
-			const storageService = instantiationService.get(IStorageService);
-			const filter = disposables.add(instantiationService.createInstance(
-				AgentSessionsFilter,
-				{ filterMenuId: MenuId.ViewTitle }
-			));
-
-			const archivedSession = createSession({
+			const provider: IChatSessionItemProvider = {
+				chatSessionType: 'test-type',
+				onDidChangeChatSessionItems: Event.None,
+				provideChatSessionItems: async () => []
+			};
+
+			const archivedSession: IAgentSessionViewModel = {
+				providerType: provider.chatSessionType,
+				providerLabel: 'Test Provider',
+				icon: Codicon.chatSparkle,
 				resource: URI.parse('test://archived-session'),
-				isArchived: () => true
-			});
-
-			const activeSession = createSession({
+				label: 'Archived Session',
+				timing: { startTime: Date.now() },
+				archived: true,
+				status: ChatSessionStatus.Completed
+			};
+
+			const activeSession: IAgentSessionViewModel = {
+				providerType: provider.chatSessionType,
+				providerLabel: 'Test Provider',
+				icon: Codicon.chatSparkle,
 				resource: URI.parse('test://active-session'),
-				isArchived: () => false
-			});
+				label: 'Active Session',
+				timing: { startTime: Date.now() },
+				archived: false,
+				status: ChatSessionStatus.Completed
+			};
 
 			// By default, archived sessions should be filtered (archived: true in default excludes)
 			assert.strictEqual(filter.exclude(archivedSession), true);
@@ -1101,16 +945,6 @@
 			assert.strictEqual(filter.exclude(activeSession), false);
 		});
 
-<<<<<<< HEAD
-	test('should respond to onDidChangeSessionItems event', async () => {
-		return runWithFakedTimers({}, async () => {
-			const provider: IChatSessionItemProvider = {
-				chatSessionType: 'test-type',
-				onDidChangeChatSessionItems: Event.None,
-				provideChatSessionItems: async () => [
-					makeSimpleSessionItem('session-1')
-				]
-=======
 		test('should filter out sessions with excluded status', () => {
 			const storageService = instantiationService.get(IStorageService);
 			const filter = disposables.add(instantiationService.createInstance(
@@ -1118,20 +952,44 @@
 				{ filterMenuId: MenuId.ViewTitle }
 			));
 
-			const failedSession = createSession({
+			const provider: IChatSessionItemProvider = {
+				chatSessionType: 'test-type',
+				onDidChangeChatSessionItems: Event.None,
+				provideChatSessionItems: async () => []
+			};
+
+			const failedSession: IAgentSessionViewModel = {
+				providerType: provider.chatSessionType,
+				providerLabel: 'Test Provider',
+				icon: Codicon.chatSparkle,
 				resource: URI.parse('test://failed-session'),
+				label: 'Failed Session',
+				timing: { startTime: Date.now() },
+				archived: false,
 				status: ChatSessionStatus.Failed
-			});
-
-			const completedSession = createSession({
+			};
+
+			const completedSession: IAgentSessionViewModel = {
+				providerType: provider.chatSessionType,
+				providerLabel: 'Test Provider',
+				icon: Codicon.chatSparkle,
 				resource: URI.parse('test://completed-session'),
+				label: 'Completed Session',
+				timing: { startTime: Date.now() },
+				archived: false,
 				status: ChatSessionStatus.Completed
-			});
-
-			const inProgressSession = createSession({
+			};
+
+			const inProgressSession: IAgentSessionViewModel = {
+				providerType: provider.chatSessionType,
+				providerLabel: 'Test Provider',
+				icon: Codicon.chatSparkle,
 				resource: URI.parse('test://inprogress-session'),
+				label: 'In Progress Session',
+				timing: { startTime: Date.now() },
+				archived: false,
 				status: ChatSessionStatus.InProgress
-			});
+			};
 
 			// Initially, no sessions should be filtered by status (archived is default exclude)
 			assert.strictEqual(filter.exclude(failedSession), false);
@@ -1143,7 +1001,6 @@
 				providers: [],
 				states: [ChatSessionStatus.Failed],
 				archived: false
->>>>>>> 84f778cf
 			};
 			storageService.store(`agentSessions.filterExcludes.${MenuId.ViewTitle.id.toLowerCase()}`, JSON.stringify(excludes), StorageScope.PROFILE, StorageTarget.USER);
 
@@ -1152,1285 +1009,5 @@
 			assert.strictEqual(filter.exclude(completedSession), false);
 			assert.strictEqual(filter.exclude(inProgressSession), false);
 		});
-
-		test('should filter out multiple excluded statuses', () => {
-			const storageService = instantiationService.get(IStorageService);
-			const filter = disposables.add(instantiationService.createInstance(
-				AgentSessionsFilter,
-				{ filterMenuId: MenuId.ViewTitle }
-			));
-
-			const failedSession = createSession({ status: ChatSessionStatus.Failed });
-			const completedSession = createSession({ status: ChatSessionStatus.Completed });
-			const inProgressSession = createSession({ status: ChatSessionStatus.InProgress });
-
-			// Exclude failed and in-progress
-			const excludes = {
-				providers: [],
-				states: [ChatSessionStatus.Failed, ChatSessionStatus.InProgress],
-				archived: false
-			};
-			storageService.store(`agentSessions.filterExcludes.${MenuId.ViewTitle.id.toLowerCase()}`, JSON.stringify(excludes), StorageScope.PROFILE, StorageTarget.USER);
-
-			assert.strictEqual(filter.exclude(failedSession), true);
-			assert.strictEqual(filter.exclude(completedSession), false);
-			assert.strictEqual(filter.exclude(inProgressSession), true);
-		});
-
-		test('should combine multiple filter conditions', () => {
-			const storageService = instantiationService.get(IStorageService);
-			const filter = disposables.add(instantiationService.createInstance(
-				AgentSessionsFilter,
-				{ filterMenuId: MenuId.ViewTitle }
-			));
-
-			const session1 = createSession({
-				providerType: 'type-1',
-				status: ChatSessionStatus.Failed,
-				isArchived: () => true
-			});
-
-			const session2 = createSession({
-				providerType: 'type-2',
-				status: ChatSessionStatus.Completed,
-				isArchived: () => false
-			});
-
-			// Exclude type-1, failed status, and archived
-			const excludes = {
-				providers: ['type-1'],
-				states: [ChatSessionStatus.Failed],
-				archived: true
-			};
-			storageService.store(`agentSessions.filterExcludes.${MenuId.ViewTitle.id.toLowerCase()}`, JSON.stringify(excludes), StorageScope.PROFILE, StorageTarget.USER);
-
-			// session1 should be excluded for multiple reasons
-			assert.strictEqual(filter.exclude(session1), true);
-			// session2 should not be excluded
-			assert.strictEqual(filter.exclude(session2), false);
-		});
-
-<<<<<<< HEAD
-	test('should maintain provider reference in session view model', async () => {
-		return runWithFakedTimers({}, async () => {
-			const provider: IChatSessionItemProvider = {
-				chatSessionType: 'test-type',
-				onDidChangeChatSessionItems: Event.None,
-				provideChatSessionItems: async () => [
-					makeSimpleSessionItem('session-1')
-				]
-=======
-		test('should emit onDidChange when excludes are updated', () => {
-			const storageService = instantiationService.get(IStorageService);
-			const filter = disposables.add(instantiationService.createInstance(
-				AgentSessionsFilter,
-				{ filterMenuId: MenuId.ViewTitle }
-			));
-
-			let changeEventFired = false;
-			disposables.add(filter.onDidChange(() => {
-				changeEventFired = true;
-			}));
-
-			// Update excludes
-			const excludes = {
-				providers: ['type-1'],
-				states: [],
-				archived: false
->>>>>>> 84f778cf
-			};
-			storageService.store(`agentSessions.filterExcludes.${MenuId.ViewTitle.id.toLowerCase()}`, JSON.stringify(excludes), StorageScope.PROFILE, StorageTarget.USER);
-
-			assert.strictEqual(changeEventFired, true);
-		});
-
-		test('should handle storage updates from other windows', () => {
-			const storageService = instantiationService.get(IStorageService);
-			const filter = disposables.add(instantiationService.createInstance(
-				AgentSessionsFilter,
-				{ filterMenuId: MenuId.ViewTitle }
-			));
-
-			const session = createSession({ providerType: 'type-1' });
-
-			// Initially not excluded
-			assert.strictEqual(filter.exclude(session), false);
-
-			// Simulate storage update from another window
-			const excludes = {
-				providers: ['type-1'],
-				states: [],
-				archived: false
-			};
-			storageService.store(`agentSessions.filterExcludes.${MenuId.ViewTitle.id.toLowerCase()}`, JSON.stringify(excludes), StorageScope.PROFILE, StorageTarget.USER);
-
-			// Should now be excluded
-			assert.strictEqual(filter.exclude(session), true);
-		});
-
-		test('should register provider filter actions', () => {
-			const provider1: IChatSessionItemProvider = {
-				chatSessionType: 'custom-type-1',
-				onDidChangeChatSessionItems: Event.None,
-				provideChatSessionItems: async () => []
-			};
-
-			mockChatSessionsService.registerChatSessionItemProvider(provider1);
-
-			const filter = disposables.add(instantiationService.createInstance(
-				AgentSessionsFilter,
-				{ filterMenuId: MenuId.ViewTitle }
-			));
-
-			// Filter should work with custom provider
-			const session = createSession({ providerType: 'custom-type-1' });
-			assert.strictEqual(filter.exclude(session), false);
-		});
-
-		test('should handle providers registered after filter creation', () => {
-			const filter = disposables.add(instantiationService.createInstance(
-				AgentSessionsFilter,
-				{ filterMenuId: MenuId.ViewTitle }
-			));
-
-			const provider: IChatSessionItemProvider = {
-				chatSessionType: 'new-type',
-				onDidChangeChatSessionItems: Event.None,
-<<<<<<< HEAD
-				provideChatSessionItems: async () => [
-					{
-						...makeSimpleSessionItem('session-failed'),
-						status: ChatSessionStatus.Failed,
-					},
-					{
-						...makeSimpleSessionItem('session-completed'),
-						status: ChatSessionStatus.Completed,
-					},
-					{
-						...makeSimpleSessionItem('session-inprogress'),
-						status: ChatSessionStatus.InProgress,
-					}
-				]
-=======
-				provideChatSessionItems: async () => []
->>>>>>> 84f778cf
-			};
-
-			// Register provider after filter creation
-			mockChatSessionsService.registerChatSessionItemProvider(provider);
-			mockChatSessionsService.fireDidChangeItemsProviders(provider);
-
-			// Filter should work with new provider
-			const session = createSession({ providerType: 'new-type' });
-			assert.strictEqual(filter.exclude(session), false);
-		});
-
-		test('should not exclude when all filters are disabled', () => {
-			const storageService = instantiationService.get(IStorageService);
-			const filter = disposables.add(instantiationService.createInstance(
-				AgentSessionsFilter,
-				{ filterMenuId: MenuId.ViewTitle }
-			));
-
-			const session = createSession({
-				providerType: 'type-1',
-				status: ChatSessionStatus.Failed,
-				isArchived: () => true
-			});
-
-			// Disable all filters
-			const excludes = {
-				providers: [],
-				states: [],
-				archived: false
-			};
-			storageService.store(`agentSessions.filterExcludes.${MenuId.ViewTitle.id.toLowerCase()}`, JSON.stringify(excludes), StorageScope.PROFILE, StorageTarget.USER);
-
-			// Nothing should be excluded
-			assert.strictEqual(filter.exclude(session), false);
-		});
-
-		test('should handle empty provider list in storage', () => {
-			const storageService = instantiationService.get(IStorageService);
-			const filter = disposables.add(instantiationService.createInstance(
-				AgentSessionsFilter,
-				{ filterMenuId: MenuId.ViewTitle }
-			));
-
-<<<<<<< HEAD
-			const provider: IChatSessionItemProvider = {
-				chatSessionType: 'test-type',
-				onDidChangeChatSessionItems: Event.None,
-				provideChatSessionItems: async () => {
-					const sessions: IChatSessionItem[] = [];
-					for (let i = 0; i < sessionCount; i++) {
-						sessions.push(makeSimpleSessionItem(`session-${i}`));
-					}
-					return sessions;
-				}
-=======
-			const session = createSession({ providerType: 'type-1' });
-
-			// Set empty provider list
-			const excludes = {
-				providers: [],
-				states: [],
-				archived: false
->>>>>>> 84f778cf
-			};
-			storageService.store(`agentSessions.filterExcludes.${MenuId.ViewTitle.id.toLowerCase()}`, JSON.stringify(excludes), StorageScope.PROFILE, StorageTarget.USER);
-
-			assert.strictEqual(filter.exclude(session), false);
-		});
-
-		test('should handle different MenuId contexts', () => {
-			const storageService = instantiationService.get(IStorageService);
-
-			// Create two filters with different menu IDs
-			const filter1 = disposables.add(instantiationService.createInstance(
-				AgentSessionsFilter,
-				{ filterMenuId: MenuId.ViewTitle }
-			));
-
-			const filter2 = disposables.add(instantiationService.createInstance(
-				AgentSessionsFilter,
-				{ filterMenuId: MenuId.ViewItemContext }
-			));
-
-			const session = createSession({ providerType: 'type-1' });
-
-			// Set excludes only for ViewTitle
-			const excludes = {
-				providers: ['type-1'],
-				states: [],
-				archived: false
-			};
-			storageService.store(`agentSessions.filterExcludes.${MenuId.ViewTitle.id.toLowerCase()}`, JSON.stringify(excludes), StorageScope.PROFILE, StorageTarget.USER);
-
-			// filter1 should exclude the session
-			assert.strictEqual(filter1.exclude(session), true);
-			// filter2 should not exclude the session (different storage key)
-			assert.strictEqual(filter2.exclude(session), false);
-		});
-
-<<<<<<< HEAD
-	test('should handle local agent session type specially', async () => {
-		return runWithFakedTimers({}, async () => {
-			const provider: IChatSessionItemProvider = {
-				chatSessionType: localChatSessionType,
-				onDidChangeChatSessionItems: Event.None,
-				provideChatSessionItems: async () => [
-					{
-						resource: LocalChatSessionUri.forSession('local-session'),
-						label: 'Local Session',
-						timing: {
-							created: Date.now(),
-							lastRequestStarted: undefined,
-							lastRequestEnded: undefined
-						}
-					}
-				]
-=======
-		test('should handle malformed storage data gracefully', () => {
-			const storageService = instantiationService.get(IStorageService);
-
-			// Store malformed JSON
-			storageService.store(`agentSessions.filterExcludes.${MenuId.ViewTitle.id.toLowerCase()}`, 'invalid json', StorageScope.PROFILE, StorageTarget.USER);
-
-			// Filter should still be created with default excludes
-			const filter = disposables.add(instantiationService.createInstance(
-				AgentSessionsFilter,
-				{ filterMenuId: MenuId.ViewTitle }
-			));
-
-			const archivedSession = createSession({ isArchived: () => true });
-			// Default behavior: archived should be excluded
-			assert.strictEqual(filter.exclude(archivedSession), true);
-		});
-
-		test('should prioritize archived check first', () => {
-			const storageService = instantiationService.get(IStorageService);
-			const filter = disposables.add(instantiationService.createInstance(
-				AgentSessionsFilter,
-				{ filterMenuId: MenuId.ViewTitle }
-			));
-
-			const session = createSession({
-				providerType: 'type-1',
-				status: ChatSessionStatus.Completed,
-				isArchived: () => true
-			});
-
-			// Set excludes for provider and status, but include archived
-			const excludes = {
-				providers: ['type-1'],
-				states: [ChatSessionStatus.Completed],
-				archived: true
->>>>>>> 84f778cf
-			};
-			storageService.store(`agentSessions.filterExcludes.${MenuId.ViewTitle.id.toLowerCase()}`, JSON.stringify(excludes), StorageScope.PROFILE, StorageTarget.USER);
-
-			// Should be excluded due to archived (checked first)
-			assert.strictEqual(filter.exclude(session), true);
-		});
-
-		test('should handle all three status types correctly', () => {
-			const storageService = instantiationService.get(IStorageService);
-			const filter = disposables.add(instantiationService.createInstance(
-				AgentSessionsFilter,
-				{ filterMenuId: MenuId.ViewTitle }
-			));
-
-			const completedSession = createSession({ status: ChatSessionStatus.Completed });
-			const inProgressSession = createSession({ status: ChatSessionStatus.InProgress });
-			const failedSession = createSession({ status: ChatSessionStatus.Failed });
-
-			// Exclude all statuses
-			const excludes = {
-				providers: [],
-				states: [ChatSessionStatus.Completed, ChatSessionStatus.InProgress, ChatSessionStatus.Failed],
-				archived: false
-			};
-			storageService.store(`agentSessions.filterExcludes.${MenuId.ViewTitle.id.toLowerCase()}`, JSON.stringify(excludes), StorageScope.PROFILE, StorageTarget.USER);
-
-			assert.strictEqual(filter.exclude(completedSession), true);
-			assert.strictEqual(filter.exclude(inProgressSession), true);
-			assert.strictEqual(filter.exclude(failedSession), true);
-		});
 	});
-
-	suite('AgentSessionsViewModel - Session Archiving', () => {
-		const disposables = new DisposableStore();
-		let mockChatSessionsService: MockChatSessionsService;
-		let instantiationService: TestInstantiationService;
-		let viewModel: AgentSessionsModel;
-
-		setup(() => {
-			mockChatSessionsService = new MockChatSessionsService();
-			instantiationService = disposables.add(workbenchInstantiationService(undefined, disposables));
-			instantiationService.stub(IChatSessionsService, mockChatSessionsService);
-			instantiationService.stub(ILifecycleService, disposables.add(new TestLifecycleService()));
-		});
-
-<<<<<<< HEAD
-			const provider: IChatSessionItemProvider = {
-				chatSessionType: 'test-type',
-				onDidChangeChatSessionItems: Event.None,
-				provideChatSessionItems: async () => [
-					makeSimpleSessionItem('session-1'),
-				]
-			};
-=======
-		teardown(() => {
-			disposables.clear();
-		});
->>>>>>> 84f778cf
-
-		ensureNoDisposablesAreLeakedInTestSuite();
-
-		test('should archive and unarchive sessions', async () => {
-			return runWithFakedTimers({}, async () => {
-				const provider: IChatSessionItemProvider = {
-					chatSessionType: 'test-type',
-					onDidChangeChatSessionItems: Event.None,
-					provideChatSessionItems: async () => [
-						{
-							resource: URI.parse('test://session-1'),
-							label: 'Test Session',
-							timing: { startTime: Date.now() }
-						}
-					]
-				};
-
-				mockChatSessionsService.registerChatSessionItemProvider(provider);
-				viewModel = disposables.add(instantiationService.createInstance(AgentSessionsModel));
-
-				await viewModel.resolve(undefined);
-
-				const session = viewModel.sessions[0];
-				assert.strictEqual(session.isArchived(), false);
-
-				// Archive the session
-				session.setArchived(true);
-				assert.strictEqual(session.isArchived(), true);
-
-				// Unarchive the session
-				session.setArchived(false);
-				assert.strictEqual(session.isArchived(), false);
-			});
-		});
-
-		test('should fire onDidChangeSessions when archiving', async () => {
-			return runWithFakedTimers({}, async () => {
-				const provider: IChatSessionItemProvider = {
-					chatSessionType: 'test-type',
-					onDidChangeChatSessionItems: Event.None,
-					provideChatSessionItems: async () => [
-						{
-							resource: URI.parse('test://session-1'),
-							label: 'Test Session',
-							timing: { startTime: Date.now() }
-						}
-					]
-				};
-
-<<<<<<< HEAD
-			const provider: IChatSessionItemProvider = {
-				chatSessionType: 'test-type',
-				onDidChangeChatSessionItems: Event.None,
-				provideChatSessionItems: async () => {
-					providerCallCount++;
-					return [
-						makeSimpleSessionItem('session-1')
-					];
-				}
-			};
-=======
-				mockChatSessionsService.registerChatSessionItemProvider(provider);
-				viewModel = disposables.add(instantiationService.createInstance(AgentSessionsModel));
-
-				await viewModel.resolve(undefined);
-
-				const session = viewModel.sessions[0];
-				let changeEventFired = false;
-				disposables.add(viewModel.onDidChangeSessions(() => {
-					changeEventFired = true;
-				}));
-
-				session.setArchived(true);
-				assert.strictEqual(changeEventFired, true);
-			});
-		});
-
-		test('should not fire onDidChangeSessions when archiving with same value', async () => {
-			return runWithFakedTimers({}, async () => {
-				const provider: IChatSessionItemProvider = {
-					chatSessionType: 'test-type',
-					onDidChangeChatSessionItems: Event.None,
-					provideChatSessionItems: async () => [
-						{
-							resource: URI.parse('test://session-1'),
-							label: 'Test Session',
-							timing: { startTime: Date.now() }
-						}
-					]
-				};
->>>>>>> 84f778cf
-
-				mockChatSessionsService.registerChatSessionItemProvider(provider);
-				viewModel = disposables.add(instantiationService.createInstance(AgentSessionsModel));
-
-				await viewModel.resolve(undefined);
-
-				const session = viewModel.sessions[0];
-				session.setArchived(true);
-
-				let changeEventFired = false;
-				disposables.add(viewModel.onDidChangeSessions(() => {
-					changeEventFired = true;
-				}));
-
-				// Try to archive again with same value
-				session.setArchived(true);
-				assert.strictEqual(changeEventFired, false);
-			});
-		});
-
-		test('should preserve archived state from provider', async () => {
-			return runWithFakedTimers({}, async () => {
-				const provider: IChatSessionItemProvider = {
-					chatSessionType: 'test-type',
-					onDidChangeChatSessionItems: Event.None,
-					provideChatSessionItems: async () => [
-						{
-							resource: URI.parse('test://session-1'),
-							label: 'Test Session',
-							archived: true,
-							timing: { startTime: Date.now() }
-						}
-					]
-				};
-
-				mockChatSessionsService.registerChatSessionItemProvider(provider);
-				viewModel = disposables.add(instantiationService.createInstance(AgentSessionsModel));
-
-				await viewModel.resolve(undefined);
-
-				const session = viewModel.sessions[0];
-				assert.strictEqual(session.isArchived(), true);
-			});
-		});
-
-		test('should override provider archived state with user preference', async () => {
-			return runWithFakedTimers({}, async () => {
-				const provider: IChatSessionItemProvider = {
-					chatSessionType: 'test-type',
-					onDidChangeChatSessionItems: Event.None,
-					provideChatSessionItems: async () => [
-						{
-							resource: URI.parse('test://session-1'),
-							label: 'Test Session',
-							archived: true,
-							timing: { startTime: Date.now() }
-						}
-					]
-				};
-
-				mockChatSessionsService.registerChatSessionItemProvider(provider);
-				viewModel = disposables.add(instantiationService.createInstance(AgentSessionsModel));
-
-				await viewModel.resolve(undefined);
-
-				const session = viewModel.sessions[0];
-				assert.strictEqual(session.isArchived(), true);
-
-				// User unarchives
-				session.setArchived(false);
-				assert.strictEqual(session.isArchived(), false);
-
-				// Re-resolve should preserve user preference
-				await viewModel.resolve(undefined);
-				const sessionAfterResolve = viewModel.sessions[0];
-				assert.strictEqual(sessionAfterResolve.isArchived(), false);
-			});
-		});
-	});
-
-	suite('AgentSessionsViewModel - State Tracking', () => {
-		const disposables = new DisposableStore();
-		let mockChatSessionsService: MockChatSessionsService;
-		let instantiationService: TestInstantiationService;
-		let viewModel: AgentSessionsModel;
-
-		setup(() => {
-			mockChatSessionsService = new MockChatSessionsService();
-			instantiationService = disposables.add(workbenchInstantiationService(undefined, disposables));
-			instantiationService.stub(IChatSessionsService, mockChatSessionsService);
-			instantiationService.stub(ILifecycleService, disposables.add(new TestLifecycleService()));
-		});
-
-		teardown(() => {
-			disposables.clear();
-		});
-
-		ensureNoDisposablesAreLeakedInTestSuite();
-
-		test('should track status transitions', async () => {
-			return runWithFakedTimers({}, async () => {
-				let sessionStatus = ChatSessionStatus.InProgress;
-
-				const provider: IChatSessionItemProvider = {
-					chatSessionType: 'test-type',
-					onDidChangeChatSessionItems: Event.None,
-					provideChatSessionItems: async () => [
-						{
-<<<<<<< HEAD
-							...makeSimpleSessionItem('session-1'),
-							label: `Session 1 (call ${provider1CallCount})`,
-=======
-							resource: URI.parse('test://session-1'),
-							label: 'Test Session',
-							status: sessionStatus,
-							timing: { startTime: Date.now() }
->>>>>>> 84f778cf
-						}
-					]
-				};
-
-				mockChatSessionsService.registerChatSessionItemProvider(provider);
-				viewModel = disposables.add(instantiationService.createInstance(AgentSessionsModel));
-
-				await viewModel.resolve(undefined);
-				assert.strictEqual(viewModel.sessions[0].status, ChatSessionStatus.InProgress);
-
-				// Change status
-				sessionStatus = ChatSessionStatus.Completed;
-				await viewModel.resolve(undefined);
-				assert.strictEqual(viewModel.sessions[0].status, ChatSessionStatus.Completed);
-			});
-		});
-
-		test('should track inProgressTime when transitioning to InProgress', async () => {
-			return runWithFakedTimers({}, async () => {
-				let sessionStatus = ChatSessionStatus.Completed;
-
-				const provider: IChatSessionItemProvider = {
-					chatSessionType: 'test-type',
-					onDidChangeChatSessionItems: Event.None,
-					provideChatSessionItems: async () => [
-						{
-<<<<<<< HEAD
-							...makeSimpleSessionItem('session-2'),
-							label: `Session 2 (call ${provider2CallCount})`,
-=======
-							resource: URI.parse('test://session-1'),
-							label: 'Test Session',
-							status: sessionStatus,
-							timing: { startTime: Date.now() }
->>>>>>> 84f778cf
-						}
-					]
-				};
-
-				mockChatSessionsService.registerChatSessionItemProvider(provider);
-				viewModel = disposables.add(instantiationService.createInstance(AgentSessionsModel));
-
-				await viewModel.resolve(undefined);
-				const session1 = viewModel.sessions[0];
-				assert.strictEqual(session1.timing.inProgressTime, undefined);
-
-				// Change to InProgress
-				sessionStatus = ChatSessionStatus.InProgress;
-				await viewModel.resolve(undefined);
-				const session2 = viewModel.sessions[0];
-				assert.notStrictEqual(session2.timing.inProgressTime, undefined);
-			});
-		});
-
-		test('should track finishedOrFailedTime when transitioning from InProgress', async () => {
-			return runWithFakedTimers({}, async () => {
-				let sessionStatus = ChatSessionStatus.InProgress;
-
-				const provider: IChatSessionItemProvider = {
-					chatSessionType: 'test-type',
-					onDidChangeChatSessionItems: Event.None,
-					provideChatSessionItems: async () => [
-						{
-							resource: URI.parse('test://session-1'),
-							label: 'Test Session',
-							status: sessionStatus,
-							timing: { startTime: Date.now() }
-						}
-					]
-				};
-
-				mockChatSessionsService.registerChatSessionItemProvider(provider);
-				viewModel = disposables.add(instantiationService.createInstance(AgentSessionsModel));
-
-				await viewModel.resolve(undefined);
-				const session1 = viewModel.sessions[0];
-				assert.strictEqual(session1.timing.finishedOrFailedTime, undefined);
-
-				// Change to Completed
-				sessionStatus = ChatSessionStatus.Completed;
-				await viewModel.resolve(undefined);
-				const session2 = viewModel.sessions[0];
-				assert.notStrictEqual(session2.timing.finishedOrFailedTime, undefined);
-			});
-		});
-
-		test('should clean up state tracking for removed sessions', async () => {
-			return runWithFakedTimers({}, async () => {
-				let includeSessions = true;
-
-				const provider: IChatSessionItemProvider = {
-					chatSessionType: 'test-type',
-					onDidChangeChatSessionItems: Event.None,
-					provideChatSessionItems: async () => {
-						if (includeSessions) {
-							return [
-								{
-									resource: URI.parse('test://session-1'),
-									label: 'Test Session',
-									timing: { startTime: Date.now() }
-								}
-							];
-						}
-						return [];
-					}
-				};
-
-				mockChatSessionsService.registerChatSessionItemProvider(provider);
-				viewModel = disposables.add(instantiationService.createInstance(AgentSessionsModel));
-
-				await viewModel.resolve(undefined);
-				assert.strictEqual(viewModel.sessions.length, 1);
-
-				// Remove sessions
-				includeSessions = false;
-				await viewModel.resolve(undefined);
-				assert.strictEqual(viewModel.sessions.length, 0);
-			});
-		});
-	});
-
-	suite('AgentSessionsViewModel - Provider Icons and Names', () => {
-		const disposables = new DisposableStore();
-
-<<<<<<< HEAD
-			const provider1: IChatSessionItemProvider = {
-				chatSessionType: 'type-1',
-				onDidChangeChatSessionItems: Event.None,
-				provideChatSessionItems: async () => {
-					resolveCount++;
-					resolvedProviders.push('type-1');
-					return [makeSimpleSessionItem('session-1')];
-				}
-			};
-
-			const provider2: IChatSessionItemProvider = {
-				chatSessionType: 'type-2',
-				onDidChangeChatSessionItems: Event.None,
-				provideChatSessionItems: async () => {
-					resolveCount++;
-					resolvedProviders.push('type-2');
-					return [makeSimpleSessionItem('session-2')];
-				}
-			};
-=======
-		teardown(() => {
-			disposables.clear();
-		});
-
-		ensureNoDisposablesAreLeakedInTestSuite();
->>>>>>> 84f778cf
-
-		test('should return correct name for Local provider', () => {
-			const name = getAgentSessionProviderName(AgentSessionProviders.Local);
-			assert.ok(name.length > 0);
-		});
-
-		test('should return correct name for Background provider', () => {
-			const name = getAgentSessionProviderName(AgentSessionProviders.Background);
-			assert.ok(name.length > 0);
-		});
-
-		test('should return correct name for Cloud provider', () => {
-			const name = getAgentSessionProviderName(AgentSessionProviders.Cloud);
-			assert.ok(name.length > 0);
-		});
-
-		test('should return correct icon for Local provider', () => {
-			const icon = getAgentSessionProviderIcon(AgentSessionProviders.Local);
-			assert.strictEqual(icon.id, Codicon.vm.id);
-		});
-
-		test('should return correct icon for Background provider', () => {
-			const icon = getAgentSessionProviderIcon(AgentSessionProviders.Background);
-			assert.strictEqual(icon.id, Codicon.collection.id);
-		});
-
-		test('should return correct icon for Cloud provider', () => {
-			const icon = getAgentSessionProviderIcon(AgentSessionProviders.Cloud);
-			assert.strictEqual(icon.id, Codicon.cloud.id);
-		});
-
-		test('should handle Local provider type in model', async () => {
-			return runWithFakedTimers({}, async () => {
-				const instantiationService = disposables.add(workbenchInstantiationService(undefined, disposables));
-				const mockChatSessionsService = new MockChatSessionsService();
-				instantiationService.stub(IChatSessionsService, mockChatSessionsService);
-				instantiationService.stub(ILifecycleService, disposables.add(new TestLifecycleService()));
-
-				const provider: IChatSessionItemProvider = {
-					chatSessionType: AgentSessionProviders.Local,
-					onDidChangeChatSessionItems: Event.None,
-					provideChatSessionItems: async () => [
-						{
-							resource: URI.parse('test://session-1'),
-							label: 'Test Session',
-							timing: { startTime: Date.now() }
-						}
-					]
-				};
-
-<<<<<<< HEAD
-	ensureNoDisposablesAreLeakedInTestSuite();
-
-	test('isLocalAgentSessionItem should identify local sessions', () => {
-		const localSession: IAgentSessionViewModel = {
-			providerType: localChatSessionType,
-			providerLabel: 'Local',
-			icon: Codicon.chatSparkle,
-			resource: URI.parse('test://local-1'),
-			label: 'Local',
-			description: 'test',
-			timing: makeNewSessionTiming(),
-			archived: false,
-			status: ChatSessionStatus.Completed
-		};
-
-		const remoteSession: IAgentSessionViewModel = {
-			providerType: 'remote',
-			providerLabel: 'Remote',
-			icon: Codicon.chatSparkle,
-			resource: URI.parse('test://remote-1'),
-			label: 'Remote',
-			description: 'test',
-			timing: makeNewSessionTiming(),
-			archived: false,
-			status: ChatSessionStatus.Completed
-		};
-
-		assert.strictEqual(isLocalAgentSessionItem(localSession), true);
-		assert.strictEqual(isLocalAgentSessionItem(remoteSession), false);
-	});
-
-	test('isAgentSession should identify session view models', () => {
-		const session: IAgentSessionViewModel = {
-			providerType: 'test',
-			providerLabel: 'Local',
-			icon: Codicon.chatSparkle,
-			resource: URI.parse('test://test-1'),
-			label: 'Test',
-			description: 'test',
-			timing: makeNewSessionTiming(),
-			archived: false,
-			status: ChatSessionStatus.Completed
-		};
-
-		// Test with a session object
-		assert.strictEqual(isAgentSession(session), true);
-
-		// Test with a sessions container - pass as session to see it returns false
-		const sessionOrContainer: IAgentSessionViewModel = session;
-		assert.strictEqual(isAgentSession(sessionOrContainer), true);
-	});
-
-	test('isAgentSessionsViewModel should identify sessions view models', () => {
-		const session: IAgentSessionViewModel = {
-			providerType: 'test',
-			providerLabel: 'Local',
-			icon: Codicon.chatSparkle,
-			resource: URI.parse('test://test-1'),
-			label: 'Test',
-			description: 'test',
-			timing: makeNewSessionTiming(),
-			archived: false,
-			status: ChatSessionStatus.Completed
-		};
-
-		// Test with actual view model
-		const instantiationService = workbenchInstantiationService(undefined, disposables);
-		const lifecycleService = disposables.add(new TestLifecycleService());
-		instantiationService.stub(IChatSessionsService, new MockChatSessionsService());
-		instantiationService.stub(ILifecycleService, lifecycleService);
-		const actualViewModel = disposables.add(instantiationService.createInstance(
-			AgentSessionsViewModel,
-			{ filterMenuId: MenuId.ViewTitle }
-		));
-		assert.strictEqual(isAgentSessionsViewModel(actualViewModel), true);
-
-		// Test with session object
-		assert.strictEqual(isAgentSessionsViewModel(session), false);
-	});
-});
-=======
-				mockChatSessionsService.registerChatSessionItemProvider(provider);
-				const viewModel = disposables.add(instantiationService.createInstance(AgentSessionsModel));
-
-				await viewModel.resolve(undefined);
-
-				const session = viewModel.sessions[0];
-				assert.strictEqual(session.providerType, AgentSessionProviders.Local);
-				assert.strictEqual(session.icon.id, Codicon.vm.id);
-				assert.strictEqual(session.providerLabel, getAgentSessionProviderName(AgentSessionProviders.Local));
-			});
-		});
-
-		test('should handle Background provider type in model', async () => {
-			return runWithFakedTimers({}, async () => {
-				const instantiationService = disposables.add(workbenchInstantiationService(undefined, disposables));
-				const mockChatSessionsService = new MockChatSessionsService();
-				instantiationService.stub(IChatSessionsService, mockChatSessionsService);
-				instantiationService.stub(ILifecycleService, disposables.add(new TestLifecycleService()));
-
-				const provider: IChatSessionItemProvider = {
-					chatSessionType: AgentSessionProviders.Background,
-					onDidChangeChatSessionItems: Event.None,
-					provideChatSessionItems: async () => [
-						{
-							resource: URI.parse('test://session-1'),
-							label: 'Test Session',
-							timing: { startTime: Date.now() }
-						}
-					]
-				};
->>>>>>> 84f778cf
-
-				mockChatSessionsService.registerChatSessionItemProvider(provider);
-				const viewModel = disposables.add(instantiationService.createInstance(AgentSessionsModel));
-
-				await viewModel.resolve(undefined);
-
-				const session = viewModel.sessions[0];
-				assert.strictEqual(session.providerType, AgentSessionProviders.Background);
-				assert.strictEqual(session.icon.id, Codicon.collection.id);
-				assert.strictEqual(session.providerLabel, getAgentSessionProviderName(AgentSessionProviders.Background));
-			});
-		});
-
-		test('should handle Cloud provider type in model', async () => {
-			return runWithFakedTimers({}, async () => {
-				const instantiationService = disposables.add(workbenchInstantiationService(undefined, disposables));
-				const mockChatSessionsService = new MockChatSessionsService();
-				instantiationService.stub(IChatSessionsService, mockChatSessionsService);
-				instantiationService.stub(ILifecycleService, disposables.add(new TestLifecycleService()));
-
-				const provider: IChatSessionItemProvider = {
-					chatSessionType: AgentSessionProviders.Cloud,
-					onDidChangeChatSessionItems: Event.None,
-					provideChatSessionItems: async () => [
-						{
-							resource: URI.parse('test://session-1'),
-							label: 'Test Session',
-							timing: { startTime: Date.now() }
-						}
-					]
-				};
-
-				mockChatSessionsService.registerChatSessionItemProvider(provider);
-				const viewModel = disposables.add(instantiationService.createInstance(AgentSessionsModel));
-
-				await viewModel.resolve(undefined);
-
-				const session = viewModel.sessions[0];
-				assert.strictEqual(session.providerType, AgentSessionProviders.Cloud);
-				assert.strictEqual(session.icon.id, Codicon.cloud.id);
-				assert.strictEqual(session.providerLabel, getAgentSessionProviderName(AgentSessionProviders.Cloud));
-			});
-		});
-
-		test('should use custom icon from session item', async () => {
-			return runWithFakedTimers({}, async () => {
-				const instantiationService = disposables.add(workbenchInstantiationService(undefined, disposables));
-				const mockChatSessionsService = new MockChatSessionsService();
-				instantiationService.stub(IChatSessionsService, mockChatSessionsService);
-				instantiationService.stub(ILifecycleService, disposables.add(new TestLifecycleService()));
-
-				const customIcon = ThemeIcon.fromId('beaker');
-				const provider: IChatSessionItemProvider = {
-					chatSessionType: 'custom-type',
-					onDidChangeChatSessionItems: Event.None,
-					provideChatSessionItems: async () => [
-						{
-							resource: URI.parse('test://session-1'),
-							label: 'Test Session',
-							iconPath: customIcon,
-							timing: { startTime: Date.now() }
-						}
-					]
-				};
-
-				mockChatSessionsService.registerChatSessionItemProvider(provider);
-				const viewModel = disposables.add(instantiationService.createInstance(AgentSessionsModel));
-
-				await viewModel.resolve(undefined);
-
-				const session = viewModel.sessions[0];
-				assert.strictEqual(session.icon.id, customIcon.id);
-			});
-		});
-
-		test('should use default icon for custom provider without iconPath', async () => {
-			return runWithFakedTimers({}, async () => {
-				const instantiationService = disposables.add(workbenchInstantiationService(undefined, disposables));
-				const mockChatSessionsService = new MockChatSessionsService();
-				instantiationService.stub(IChatSessionsService, mockChatSessionsService);
-				instantiationService.stub(ILifecycleService, disposables.add(new TestLifecycleService()));
-
-				const provider: IChatSessionItemProvider = {
-					chatSessionType: 'custom-type',
-					onDidChangeChatSessionItems: Event.None,
-					provideChatSessionItems: async () => [
-						{
-							resource: URI.parse('test://session-1'),
-							label: 'Test Session',
-							timing: { startTime: Date.now() }
-						}
-					]
-				};
-
-<<<<<<< HEAD
-	ensureNoDisposablesAreLeakedInTestSuite();
-
-	test('should filter out sessions from excluded provider', () => {
-		const storageService = instantiationService.get(IStorageService);
-		const filter = disposables.add(instantiationService.createInstance(
-			AgentSessionsViewFilter,
-			{ filterMenuId: MenuId.ViewTitle }
-		));
-
-		const provider1: IChatSessionItemProvider = {
-			chatSessionType: 'type-1',
-			onDidChangeChatSessionItems: Event.None,
-			provideChatSessionItems: async () => []
-		};
-
-		const provider2: IChatSessionItemProvider = {
-			chatSessionType: 'type-2',
-			onDidChangeChatSessionItems: Event.None,
-			provideChatSessionItems: async () => []
-		};
-
-		const session1: IAgentSessionViewModel = {
-			providerType: provider1.chatSessionType,
-			providerLabel: 'Provider 1',
-			icon: Codicon.chatSparkle,
-			resource: URI.parse('test://session-1'),
-			label: 'Session 1',
-			timing: makeNewSessionTiming(),
-			archived: false,
-			status: ChatSessionStatus.Completed
-		};
-
-		const session2: IAgentSessionViewModel = {
-			providerType: provider2.chatSessionType,
-			providerLabel: 'Provider 2',
-			icon: Codicon.chatSparkle,
-			resource: URI.parse('test://session-2'),
-			label: 'Session 2',
-			timing: makeNewSessionTiming(),
-			archived: false,
-			status: ChatSessionStatus.Completed
-		};
-
-		// Initially, no sessions should be filtered
-		assert.strictEqual(filter.exclude(session1), false);
-		assert.strictEqual(filter.exclude(session2), false);
-
-		// Exclude type-1 by setting it in storage
-		const excludes = {
-			providers: ['type-1'],
-			states: [],
-			archived: true
-		};
-		storageService.store('agentSessions.filterExcludes', JSON.stringify(excludes), StorageScope.PROFILE, StorageTarget.USER);
-
-		// After excluding type-1, session1 should be filtered but not session2
-		assert.strictEqual(filter.exclude(session1), true);
-		assert.strictEqual(filter.exclude(session2), false);
-	});
-
-	test('should filter out archived sessions', () => {
-		const storageService = instantiationService.get(IStorageService);
-		const filter = disposables.add(instantiationService.createInstance(
-			AgentSessionsViewFilter,
-			{ filterMenuId: MenuId.ViewTitle }
-		));
-
-		const provider: IChatSessionItemProvider = {
-			chatSessionType: 'test-type',
-			onDidChangeChatSessionItems: Event.None,
-			provideChatSessionItems: async () => []
-		};
-
-		const archivedSession: IAgentSessionViewModel = {
-			providerType: provider.chatSessionType,
-			providerLabel: 'Test Provider',
-			icon: Codicon.chatSparkle,
-			resource: URI.parse('test://archived-session'),
-			label: 'Archived Session',
-			timing: makeNewSessionTiming(),
-			archived: true,
-			status: ChatSessionStatus.Completed
-		};
-
-		const activeSession: IAgentSessionViewModel = {
-			providerType: provider.chatSessionType,
-			providerLabel: 'Test Provider',
-			icon: Codicon.chatSparkle,
-			resource: URI.parse('test://active-session'),
-			label: 'Active Session',
-			timing: makeNewSessionTiming(),
-			archived: false,
-			status: ChatSessionStatus.Completed
-		};
-
-		// By default, archived sessions should be filtered (archived: true in default excludes)
-		assert.strictEqual(filter.exclude(archivedSession), true);
-		assert.strictEqual(filter.exclude(activeSession), false);
-
-		// Include archived by setting archived to false in storage
-		const excludes = {
-			providers: [],
-			states: [],
-			archived: false
-		};
-		storageService.store('agentSessions.filterExcludes', JSON.stringify(excludes), StorageScope.PROFILE, StorageTarget.USER);
-
-		// After including archived, both sessions should not be filtered
-		assert.strictEqual(filter.exclude(archivedSession), false);
-		assert.strictEqual(filter.exclude(activeSession), false);
-	});
-
-	test('should filter out sessions with excluded status', () => {
-		const storageService = instantiationService.get(IStorageService);
-		const filter = disposables.add(instantiationService.createInstance(
-			AgentSessionsViewFilter,
-			{ filterMenuId: MenuId.ViewTitle }
-		));
-
-		const provider: IChatSessionItemProvider = {
-			chatSessionType: 'test-type',
-			onDidChangeChatSessionItems: Event.None,
-			provideChatSessionItems: async () => []
-		};
-
-		const failedSession: IAgentSessionViewModel = {
-			providerType: provider.chatSessionType,
-			providerLabel: 'Test Provider',
-			icon: Codicon.chatSparkle,
-			resource: URI.parse('test://failed-session'),
-			label: 'Failed Session',
-			timing: makeNewSessionTiming(),
-			archived: false,
-			status: ChatSessionStatus.Failed
-		};
-
-		const completedSession: IAgentSessionViewModel = {
-			providerType: provider.chatSessionType,
-			providerLabel: 'Test Provider',
-			icon: Codicon.chatSparkle,
-			resource: URI.parse('test://completed-session'),
-			label: 'Completed Session',
-			timing: makeNewSessionTiming(),
-			archived: false,
-			status: ChatSessionStatus.Completed
-		};
-
-		const inProgressSession: IAgentSessionViewModel = {
-			providerType: provider.chatSessionType,
-			providerLabel: 'Test Provider',
-			icon: Codicon.chatSparkle,
-			resource: URI.parse('test://inprogress-session'),
-			label: 'In Progress Session',
-			timing: makeNewSessionTiming(),
-			archived: false,
-			status: ChatSessionStatus.InProgress
-		};
-
-		// Initially, no sessions should be filtered by status
-		assert.strictEqual(filter.exclude(failedSession), false);
-		assert.strictEqual(filter.exclude(completedSession), false);
-		assert.strictEqual(filter.exclude(inProgressSession), false);
-
-		// Exclude failed status by setting it in storage
-		const excludes = {
-			providers: [],
-			states: [ChatSessionStatus.Failed],
-			archived: false
-		};
-		storageService.store('agentSessions.filterExcludes', JSON.stringify(excludes), StorageScope.PROFILE, StorageTarget.USER);
-
-		// After excluding failed status, only failedSession should be filtered
-		assert.strictEqual(filter.exclude(failedSession), true);
-		assert.strictEqual(filter.exclude(completedSession), false);
-		assert.strictEqual(filter.exclude(inProgressSession), false);
-	});
-});
-
-
-function makeSimpleSessionItem(id: string): IChatSessionItem {
-	return {
-		resource: URI.parse(`test://${id}`),
-		label: `Session ${id}`,
-		timing: makeNewSessionTiming()
-	};
-}
-
-function makeNewSessionTiming(): IChatSessionItem['timing'] {
-	return {
-		created: Date.now(),
-		lastRequestStarted: undefined,
-		lastRequestEnded: undefined,
-	};
-}
-=======
-				mockChatSessionsService.registerChatSessionItemProvider(provider);
-				const viewModel = disposables.add(instantiationService.createInstance(AgentSessionsModel));
-
-				await viewModel.resolve(undefined);
-
-				const session = viewModel.sessions[0];
-				assert.strictEqual(session.icon.id, Codicon.terminal.id);
-			});
-		});
-	});
-
-	suite('AgentSessionsViewModel - Cancellation and Lifecycle', () => {
-		const disposables = new DisposableStore();
-		let mockChatSessionsService: MockChatSessionsService;
-		let mockLifecycleService: TestLifecycleService;
-		let instantiationService: TestInstantiationService;
-		let viewModel: AgentSessionsModel;
-
-		setup(() => {
-			mockChatSessionsService = new MockChatSessionsService();
-			mockLifecycleService = disposables.add(new TestLifecycleService());
-			instantiationService = disposables.add(workbenchInstantiationService(undefined, disposables));
-			instantiationService.stub(IChatSessionsService, mockChatSessionsService);
-			instantiationService.stub(ILifecycleService, mockLifecycleService);
-		});
-
-		teardown(() => {
-			disposables.clear();
-		});
-
-		ensureNoDisposablesAreLeakedInTestSuite();
-
-		test('should not resolve if lifecycle will shutdown', async () => {
-			return runWithFakedTimers({}, async () => {
-				const provider: IChatSessionItemProvider = {
-					chatSessionType: 'test-type',
-					onDidChangeChatSessionItems: Event.None,
-					provideChatSessionItems: async () => [
-						{
-							resource: URI.parse('test://session-1'),
-							label: 'Test Session',
-							timing: { startTime: Date.now() }
-						}
-					]
-				};
-
-				mockChatSessionsService.registerChatSessionItemProvider(provider);
-				viewModel = disposables.add(instantiationService.createInstance(AgentSessionsModel));
-
-				// Set willShutdown to true
-				mockLifecycleService.willShutdown = true;
-
-				await viewModel.resolve(undefined);
-
-				// Should not resolve sessions
-				assert.strictEqual(viewModel.sessions.length, 0);
-			});
-		});
-	});
-
-	suite('AgentSessionsFilter - Dynamic Provider Registration', () => {
-		const disposables = new DisposableStore();
-		let mockChatSessionsService: MockChatSessionsService;
-		let instantiationService: TestInstantiationService;
-
-		setup(() => {
-			mockChatSessionsService = new MockChatSessionsService();
-			instantiationService = disposables.add(workbenchInstantiationService(undefined, disposables));
-			instantiationService.stub(IChatSessionsService, mockChatSessionsService);
-		});
-
-		teardown(() => {
-			disposables.clear();
-		});
-
-		ensureNoDisposablesAreLeakedInTestSuite();
-
-		test('should respond to onDidChangeAvailability', () => {
-			const filter = disposables.add(instantiationService.createInstance(
-				AgentSessionsFilter,
-				{ filterMenuId: MenuId.ViewTitle }
-			));
-
-			disposables.add(filter.onDidChange(() => {
-				// Event handler registered to verify filter responds to availability changes
-			}));
-
-			// Trigger availability change
-			mockChatSessionsService.fireDidChangeAvailability();
-
-			// Filter should update its actions (internally)
-			// We can't directly test action registration but we verified event handling
-		});
-	});
-
-}); // End of Agent Sessions suite
->>>>>>> 84f778cf
+});