--- conflicted
+++ resolved
@@ -705,16 +705,10 @@
 				resource: URI.parse('test://test-1'),
 				label: 'Test',
 				description: 'test',
-<<<<<<< HEAD
-				timing: { startTime: Date.now() },
-				archived: false,
-				status: ChatSessionStatus.Completed
-=======
 				timing: makeNewSessionTiming(),
 				status: ChatSessionStatus.Completed,
 				isArchived: () => false,
 				setArchived: archived => { }
->>>>>>> 0a2707cc
 			};
 
 			// Test with a session object
@@ -733,16 +727,10 @@
 				resource: URI.parse('test://test-1'),
 				label: 'Test',
 				description: 'test',
-<<<<<<< HEAD
-				timing: { startTime: Date.now() },
-				archived: false,
-				status: ChatSessionStatus.Completed
-=======
 				timing: makeNewSessionTiming(),
 				status: ChatSessionStatus.Completed,
 				isArchived: () => false,
 				setArchived: archived => { }
->>>>>>> 0a2707cc
 			};
 
 			// Test with actual view model
@@ -965,10 +953,6 @@
 			assert.strictEqual(filter.exclude(completedSession), false);
 			assert.strictEqual(filter.exclude(inProgressSession), false);
 		});
-<<<<<<< HEAD
-	});
-});
-=======
 
 		test('should filter out multiple excluded statuses', () => {
 			const storageService = instantiationService.get(IStorageService);
@@ -1834,5 +1818,4 @@
 	return {
 		startTime: Date.now(),
 	};
-}
->>>>>>> 0a2707cc
+}