--- conflicted
+++ resolved
@@ -341,31 +341,15 @@
 	| { type: ToolConfirmKind.Skipped };
 
 export interface IChatToolInvocation {
-<<<<<<< HEAD
-	presentation: IPreparedToolInvocation['presentation'];
-	toolSpecificData?: IChatTerminalToolInvocationData | ILegacyChatTerminalToolInvocationData | IChatToolInputInvocationData | IChatExtensionsContent | IChatPullRequestContent | IChatTodoListContent;
-	/** Arbitrary metadata returned by the tool's result (eg, structured command info). */
-	toolMetadata?: unknown;
-	/** Presence of this property says that confirmation is required */
-	confirmationMessages?: IToolConfirmationMessages;
-	confirmed: DeferredPromise<ConfirmedReason>;
-	/** undefined=don't know yet. */
-	isConfirmed: ConfirmedReason | undefined;
-	originMessage: string | IMarkdownString | undefined;
-	invocationMessage: string | IMarkdownString;
-	pastTenseMessage: string | IMarkdownString | undefined;
-	resultDetails: IToolResult['toolResultDetails'];
-	source: ToolDataSource;
-	progress: IObservable<{ message?: string | IMarkdownString; progress: number | undefined }>;
-=======
 	readonly presentation: IPreparedToolInvocation['presentation'];
 	readonly toolSpecificData?: IChatTerminalToolInvocationData | ILegacyChatTerminalToolInvocationData | IChatToolInputInvocationData | IChatExtensionsContent | IChatPullRequestContent | IChatTodoListContent;
-	readonly confirmationMessages?: IToolConfirmationMessages;
+	/** Arbitrary metadata returned by the tool's result (eg, structured command info). */
+	readonly toolMetadata?: unknown;
+  readonly confirmationMessages?: IToolConfirmationMessages;
 	readonly originMessage: string | IMarkdownString | undefined;
 	readonly invocationMessage: string | IMarkdownString;
 	readonly pastTenseMessage: string | IMarkdownString | undefined;
 	readonly source: ToolDataSource;
->>>>>>> 08221e77
 	readonly toolId: string;
 	readonly toolCallId: string;
 	readonly fromSubAgent?: boolean;
