--- conflicted
+++ resolved
@@ -916,17 +916,16 @@
 	removed: number;
 }
 
-<<<<<<< HEAD
 export interface IChatSessionTiming {
 	startTime: number;
 	endTime?: number;
-=======
+}
+
 export const enum ResponseModelState {
 	Pending,
 	Complete,
 	Cancelled,
 	Failed
->>>>>>> 09cc255e
 }
 
 export interface IChatDetail {
