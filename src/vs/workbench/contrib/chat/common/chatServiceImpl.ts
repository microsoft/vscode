/*---------------------------------------------------------------------------------------------
 *  Copyright (c) Microsoft Corporation. All rights reserved.
 *  Licensed under the MIT License. See License.txt in the project root for license information.
 *--------------------------------------------------------------------------------------------*/

import { DeferredPromise } from '../../../../base/common/async.js';
import { CancellationToken, CancellationTokenSource } from '../../../../base/common/cancellation.js';
import { toErrorMessage } from '../../../../base/common/errorMessage.js';
import { ErrorNoTelemetry } from '../../../../base/common/errors.js';
import { Emitter, Event } from '../../../../base/common/event.js';
import { MarkdownString } from '../../../../base/common/htmlContent.js';
import { Iterable } from '../../../../base/common/iterator.js';
import { Disposable, DisposableMap, DisposableStore, IDisposable, MutableDisposable } from '../../../../base/common/lifecycle.js';
import { revive } from '../../../../base/common/marshalling.js';
import { Schemas } from '../../../../base/common/network.js';
import { autorun, derived, IObservable, ObservableMap } from '../../../../base/common/observable.js';
import { StopWatch } from '../../../../base/common/stopwatch.js';
import { isDefined } from '../../../../base/common/types.js';
import { URI } from '../../../../base/common/uri.js';
import { OffsetRange } from '../../../../editor/common/core/ranges/offsetRange.js';
import { localize } from '../../../../nls.js';
import { IConfigurationService } from '../../../../platform/configuration/common/configuration.js';
import { IInstantiationService } from '../../../../platform/instantiation/common/instantiation.js';
import { ILogService } from '../../../../platform/log/common/log.js';
import { Progress } from '../../../../platform/progress/common/progress.js';
import { IStorageService, StorageScope, StorageTarget } from '../../../../platform/storage/common/storage.js';
import { IWorkspaceContextService } from '../../../../platform/workspace/common/workspace.js';
import { IExtensionService } from '../../../services/extensions/common/extensions.js';
import { IMcpService } from '../../mcp/common/mcpTypes.js';
import { IChatAgentCommand, IChatAgentData, IChatAgentHistoryEntry, IChatAgentRequest, IChatAgentResult, IChatAgentService } from './chatAgents.js';
import { IChatEditingSession } from './chatEditingService.js';
import { ChatModel, ChatRequestModel, ChatRequestRemovalReason, IChatModel, IChatRequestModel, IChatRequestVariableData, IChatResponseModel, IExportableChatData, ISerializableChatData, ISerializableChatDataIn, ISerializableChatsData, normalizeSerializableChatData, toChatHistoryContent, updateRanges } from './chatModel.js';
import { chatAgentLeader, ChatRequestAgentPart, ChatRequestAgentSubcommandPart, ChatRequestSlashCommandPart, ChatRequestTextPart, chatSubcommandLeader, getPromptText, IParsedChatRequest } from './chatParserTypes.js';
import { ChatRequestParser } from './chatRequestParser.js';
import { ChatMcpServersStarting, IChatCompleteResponse, IChatDetail, IChatFollowup, IChatProgress, IChatSendRequestData, IChatSendRequestOptions, IChatSendRequestResponseState, IChatService, IChatSessionContext, IChatTransferredSessionData, IChatUserActionEvent } from './chatService.js';
import { ChatRequestTelemetry, ChatServiceTelemetry } from './chatServiceTelemetry.js';
import { IChatSessionsService } from './chatSessionsService.js';
import { ChatSessionStore, IChatTransfer2 } from './chatSessionStore.js';
import { IChatSlashCommandService } from './chatSlashCommands.js';
import { IChatTransferService } from './chatTransferService.js';
import { LocalChatSessionUri } from './chatUri.js';
import { IChatRequestVariableEntry } from './chatVariableEntries.js';
import { ChatAgentLocation, ChatConfiguration, ChatModeKind } from './constants.js';
import { ChatMessageRole, IChatMessage } from './languageModels.js';
import { ILanguageModelToolsService } from './languageModelToolsService.js';

const serializedChatKey = 'interactive.sessions';

const TransferredGlobalChatKey = 'chat.workspaceTransfer';

const SESSION_TRANSFER_EXPIRATION_IN_MILLISECONDS = 1000 * 60;

class CancellableRequest implements IDisposable {
	constructor(
		public readonly cancellationTokenSource: CancellationTokenSource,
		public requestId: string | undefined,
		@ILanguageModelToolsService private readonly toolsService: ILanguageModelToolsService
	) { }

	dispose() {
		this.cancellationTokenSource.dispose();
	}

	cancel() {
		if (this.requestId) {
			this.toolsService.cancelToolCallsForRequest(this.requestId);
		}

		this.cancellationTokenSource.cancel();
	}
}

class ChatModelStore {
	private readonly _models = new ObservableMap<string, ChatModel>();

	public get observable() {
		return this._models.observable;
	}

	public values(): Iterable<ChatModel> {
		return this._models.values();
	}

	public get(uri: URI): ChatModel | undefined {
		return this._models.get(this.toKey(uri));
	}

	public has(uri: URI): boolean {
		return this._models.has(this.toKey(uri));
	}

	public set(uri: URI, value: ChatModel): void {
		this._models.set(this.toKey(uri), value);
	}

	public delete(uri: URI): boolean {
		return this._models.delete(this.toKey(uri));
	}

	private toKey(uri: URI): string {
		return uri.toString();
	}
}

class DisposableResourceMap<T extends IDisposable> extends Disposable {

	private readonly _map = this._register(new DisposableMap<string, T>());

	get(sessionResource: URI) {
		return this._map.get(this.toKey(sessionResource));
	}

	set(sessionResource: URI, value: T) {
		this._map.set(this.toKey(sessionResource), value);
	}

	has(sessionResource: URI) {
		return this._map.has(this.toKey(sessionResource));
	}

	deleteAndLeak(sessionResource: URI) {
		return this._map.deleteAndLeak(this.toKey(sessionResource));
	}

	deleteAndDispose(sessionResource: URI) {
		this._map.deleteAndDispose(this.toKey(sessionResource));
	}

	private toKey(uri: URI): string {
		return uri.toString();
	}
}


export class ChatService extends Disposable implements IChatService {
	declare _serviceBrand: undefined;

	private readonly _sessionModels = new ChatModelStore();
	private readonly _contentProviderSessionModels = this._register(new DisposableResourceMap<{ readonly model: IChatModel } & IDisposable>());
	private readonly _pendingRequests = this._register(new DisposableResourceMap<CancellableRequest>());
	private _persistedSessions: ISerializableChatsData;

	private _transferredSessionData: IChatTransferredSessionData | undefined;
	public get transferredSessionData(): IChatTransferredSessionData | undefined {
		return this._transferredSessionData;
	}

	private readonly _onDidSubmitRequest = this._register(new Emitter<{ readonly chatSessionResource: URI }>());
	public readonly onDidSubmitRequest = this._onDidSubmitRequest.event;

	private readonly _onDidPerformUserAction = this._register(new Emitter<IChatUserActionEvent>());
	public readonly onDidPerformUserAction: Event<IChatUserActionEvent> = this._onDidPerformUserAction.event;

	private readonly _onDidDisposeSession = this._register(new Emitter<{ readonly sessionResource: URI; reason: 'cleared' }>());
	public readonly onDidDisposeSession = this._onDidDisposeSession.event;

	private readonly _sessionFollowupCancelTokens = this._register(new DisposableResourceMap<CancellationTokenSource>());
	private readonly _chatServiceTelemetry: ChatServiceTelemetry;
	private readonly _chatSessionStore: ChatSessionStore;

	readonly requestInProgressObs: IObservable<boolean>;

	public get edits2Enabled(): boolean {
		return this.configurationService.getValue(ChatConfiguration.Edits2Enabled);
	}

	private get isEmptyWindow(): boolean {
		const workspace = this.workspaceContextService.getWorkspace();
		return !workspace.configuration && workspace.folders.length === 0;
	}

	constructor(
		@IStorageService private readonly storageService: IStorageService,
		@ILogService private readonly logService: ILogService,
		@IExtensionService private readonly extensionService: IExtensionService,
		@IInstantiationService private readonly instantiationService: IInstantiationService,
		@IWorkspaceContextService private readonly workspaceContextService: IWorkspaceContextService,
		@IChatSlashCommandService private readonly chatSlashCommandService: IChatSlashCommandService,
		@IChatAgentService private readonly chatAgentService: IChatAgentService,
		@IConfigurationService private readonly configurationService: IConfigurationService,
		@IChatTransferService private readonly chatTransferService: IChatTransferService,
		@IChatSessionsService private readonly chatSessionService: IChatSessionsService,
		@IMcpService private readonly mcpService: IMcpService,
	) {
		super();

		this._chatServiceTelemetry = this.instantiationService.createInstance(ChatServiceTelemetry);

		const sessionData = storageService.get(serializedChatKey, this.isEmptyWindow ? StorageScope.APPLICATION : StorageScope.WORKSPACE, '');
		if (sessionData) {
			this._persistedSessions = this.deserializeChats(sessionData);
			const countsForLog = Object.keys(this._persistedSessions).length;
			if (countsForLog > 0) {
				this.trace('constructor', `Restored ${countsForLog} persisted sessions`);
			}
		} else {
			this._persistedSessions = {};
		}

		const transferredData = this.getTransferredSessionData();
		const transferredChat = transferredData?.chat;
		if (transferredChat) {
			this.trace('constructor', `Transferred session ${transferredChat.sessionId}`);
			this._persistedSessions[transferredChat.sessionId] = transferredChat;
			this._transferredSessionData = {
				sessionId: transferredChat.sessionId,
				inputValue: transferredData.inputValue,
				location: transferredData.location,
				mode: transferredData.mode,
			};
		}

		this._chatSessionStore = this._register(this.instantiationService.createInstance(ChatSessionStore));
		this._chatSessionStore.migrateDataIfNeeded(() => this._persistedSessions);

		// When using file storage, populate _persistedSessions with session metadata from the index
		// This ensures that getPersistedSessionTitle() can find titles for inactive sessions
		this.initializePersistedSessionsFromFileStorage();

		this._register(storageService.onWillSaveState(() => this.saveState()));

		this.requestInProgressObs = derived(reader => {
			const models = this._sessionModels.observable.read(reader).values();
			return Array.from(models).some(model => model.requestInProgressObs.read(reader));
		});
	}

	public get editingSessions() {
		return [...this._sessionModels.values()].map(v => v.editingSession).filter(isDefined);
	}

	isEnabled(location: ChatAgentLocation): boolean {
		return this.chatAgentService.getContributedDefaultAgent(location) !== undefined;
	}

	private saveState(): void {
		const liveChats = Array.from(this._sessionModels.values())
			.filter(session => {
				if (!LocalChatSessionUri.parseLocalSessionId(session.sessionResource)) {
					return false;
				}
<<<<<<< HEAD
				return !session.isTransient;
=======
				return session.initialLocation === ChatAgentLocation.Chat;
>>>>>>> 18dcf126
			});

		this._chatSessionStore.storeSessions(liveChats);
	}

	notifyUserAction(action: IChatUserActionEvent): void {
		this._chatServiceTelemetry.notifyUserAction(action);
		this._onDidPerformUserAction.fire(action);
		if (action.action.kind === 'chatEditingSessionAction') {
			const model = this._sessionModels.get(action.sessionResource);
			if (model) {
				model.notifyEditingAction(action.action);
			}
		}
	}

	async setChatSessionTitle(sessionResource: URI, title: string): Promise<void> {
		const sessionId = this.toLocalSessionId(sessionResource);
		const model = this._sessionModels.get(sessionResource);
		if (model) {
			model.setCustomTitle(title);
		}

		// Update the title in the file storage
		await this._chatSessionStore.setSessionTitle(sessionId, title);
		// Trigger immediate save to ensure consistency
		this.saveState();
	}

	private trace(method: string, message?: string): void {
		if (message) {
			this.logService.trace(`ChatService#${method}: ${message}`);
		} else {
			this.logService.trace(`ChatService#${method}`);
		}
	}

	private error(method: string, message: string): void {
		this.logService.error(`ChatService#${method} ${message}`);
	}

	private deserializeChats(sessionData: string): ISerializableChatsData {
		try {
			const arrayOfSessions: ISerializableChatDataIn[] = revive(JSON.parse(sessionData)); // Revive serialized URIs in session data
			if (!Array.isArray(arrayOfSessions)) {
				throw new Error('Expected array');
			}

			const sessions = arrayOfSessions.reduce<ISerializableChatsData>((acc, session) => {
				// Revive serialized markdown strings in response data
				for (const request of session.requests) {
					if (Array.isArray(request.response)) {
						request.response = request.response.map((response) => {
							if (typeof response === 'string') {
								return new MarkdownString(response);
							}
							return response;
						});
					} else if (typeof request.response === 'string') {
						request.response = [new MarkdownString(request.response)];
					}
				}

				acc[session.sessionId] = normalizeSerializableChatData(session);
				return acc;
			}, {});
			return sessions;
		} catch (err) {
			this.error('deserializeChats', `Malformed session data: ${err}. [${sessionData.substring(0, 20)}${sessionData.length > 20 ? '...' : ''}]`);
			return {};
		}
	}

	private getTransferredSessionData(): IChatTransfer2 | undefined {
		const data: IChatTransfer2[] = this.storageService.getObject(TransferredGlobalChatKey, StorageScope.PROFILE, []);
		const workspaceUri = this.workspaceContextService.getWorkspace().folders[0]?.uri;
		if (!workspaceUri) {
			return;
		}

		const thisWorkspace = workspaceUri.toString();
		const currentTime = Date.now();
		// Only use transferred data if it was created recently
		const transferred = data.find(item => URI.revive(item.toWorkspace).toString() === thisWorkspace && (currentTime - item.timestampInMilliseconds < SESSION_TRANSFER_EXPIRATION_IN_MILLISECONDS));
		// Keep data that isn't for the current workspace and that hasn't expired yet
		const filtered = data.filter(item => URI.revive(item.toWorkspace).toString() !== thisWorkspace && (currentTime - item.timestampInMilliseconds < SESSION_TRANSFER_EXPIRATION_IN_MILLISECONDS));
		this.storageService.store(TransferredGlobalChatKey, JSON.stringify(filtered), StorageScope.PROFILE, StorageTarget.MACHINE);
		return transferred;
	}

	private async initializePersistedSessionsFromFileStorage(): Promise<void> {

		const index = await this._chatSessionStore.getIndex();
		const sessionIds = Object.keys(index);

		for (const sessionId of sessionIds) {
			const metadata = index[sessionId];
			if (metadata && !this._persistedSessions[sessionId]) {
				// Create a minimal session entry with the title information
				// This allows getPersistedSessionTitle() to find the title without loading the full session
				const minimalSession: ISerializableChatData = {
					version: 3,
					sessionId: sessionId,
					customTitle: metadata.title,
					creationDate: Date.now(), // Use current time as fallback
					lastMessageDate: metadata.lastMessageDate,
					isImported: metadata.isImported || false,
					initialLocation: metadata.initialLocation,
					requests: [], // Empty requests array - this is just for title lookup
					requesterUsername: '',
					responderUsername: '',
					requesterAvatarIconUri: undefined,
					responderAvatarIconUri: undefined,
				};

				this._persistedSessions[sessionId] = minimalSession;
			}
		}
	}

	/**
	 * Returns an array of chat details for all persisted chat sessions that have at least one request.
	 * Chat sessions that have already been loaded into the chat view are excluded from the result.
	 * Imported chat sessions are also excluded from the result.
	 */
	async getLocalSessionHistory(): Promise<IChatDetail[]> {
		const liveSessionItems = Array.from(this._sessionModels.values())
			.filter(session => this.shouldBeInHistory(session))
			.map((session): IChatDetail => {
				const title = session.title || localize('newChat', "New Chat");
				return {
					sessionResource: session.sessionResource,
					title,
					lastMessageDate: session.lastMessageDate,
					isActive: true,
				};
			});

		const index = await this._chatSessionStore.getIndex();
		const entries = Object.values(index)
			.filter(entry => !this._sessionModels.has(LocalChatSessionUri.forSession(entry.sessionId)) && this.shouldBeInHistory(entry) && !entry.isEmpty)
			.map((entry): IChatDetail => {
				const sessionResource = LocalChatSessionUri.forSession(entry.sessionId);
				return ({
					...entry,
					sessionResource,
					isActive: this._sessionModels.has(sessionResource),
				});
			});
		return [...liveSessionItems, ...entries];
	}

	shouldBeInHistory(entry: Partial<ChatModel>) {
		if (entry.sessionResource) {
			return !entry.isImported && LocalChatSessionUri.parseLocalSessionId(entry.sessionResource) && entry.initialLocation !== ChatAgentLocation.EditorInline;
		}
		return !entry.isImported && entry.initialLocation !== ChatAgentLocation.EditorInline;
	}

	async removeHistoryEntry(sessionResource: URI): Promise<void> {
		await this._chatSessionStore.deleteSession(this.toLocalSessionId(sessionResource));
	}

	async clearAllHistoryEntries(): Promise<void> {
		await this._chatSessionStore.clearAllSessions();
	}

	startSession(location: ChatAgentLocation, token: CancellationToken, isGlobalEditingSession: boolean = true, options?: { canUseTools?: boolean }): ChatModel {
		this.trace('startSession');
		return this._startSession(undefined, location, isGlobalEditingSession, token, options);
	}

	private _startSession(someSessionHistory: IExportableChatData | ISerializableChatData | undefined, location: ChatAgentLocation, isGlobalEditingSession: boolean, token: CancellationToken, options?: { sessionResource?: URI; canUseTools?: boolean }, transferEditingSession?: IChatEditingSession): ChatModel {
<<<<<<< HEAD
		const model = this.instantiationService.createInstance(ChatModel, someSessionHistory, { initialLocation: location, canUseTools: options?.canUseTools ?? true, isTransient: location === ChatAgentLocation.EditorInline });
=======
		const model = this.instantiationService.createInstance(ChatModel, someSessionHistory, { initialLocation: location, canUseTools: options?.canUseTools ?? true, resource: options?.sessionResource });
>>>>>>> 18dcf126
		if (location === ChatAgentLocation.Chat) {
			model.startEditingSession(isGlobalEditingSession, transferEditingSession);
		}

		this._sessionModels.set(model.sessionResource, model);
		this.initializeSession(model, token);
		return model;
	}

	private initializeSession(model: ChatModel, token: CancellationToken): void {
		this.trace('initializeSession', `Initialize session ${model.sessionId}`);

		// Activate the default extension provided agent but do not wait
		// for it to be ready so that the session can be used immediately
		// without having to wait for the agent to be ready.
		this.activateDefaultAgent(model.initialLocation).catch(e => this.logService.error(e));
	}

	async activateDefaultAgent(location: ChatAgentLocation): Promise<void> {
		await this.extensionService.whenInstalledExtensionsRegistered();

		const defaultAgentData = this.chatAgentService.getContributedDefaultAgent(location) ?? this.chatAgentService.getContributedDefaultAgent(ChatAgentLocation.Chat);
		if (!defaultAgentData) {
			throw new ErrorNoTelemetry('No default agent contributed');
		}

		// Await activation of the extension provided agent
		// Using `activateById` as workaround for the issue
		// https://github.com/microsoft/vscode/issues/250590
		if (!defaultAgentData.isCore) {
			await this.extensionService.activateById(defaultAgentData.extensionId, {
				activationEvent: `onChatParticipant:${defaultAgentData.id}`,
				extensionId: defaultAgentData.extensionId,
				startup: false
			});
		}

		const defaultAgent = this.chatAgentService.getActivatedAgents().find(agent => agent.id === defaultAgentData.id);
		if (!defaultAgent) {
			throw new ErrorNoTelemetry('No default agent registered');
		}
	}

	getSession(sessionResource: URI): IChatModel | undefined {
		return this._sessionModels.get(sessionResource);
	}

	getSessionByLegacyId(sessionId: string): IChatModel | undefined {
		return Array.from(this._sessionModels.values()).find(session => session.sessionId === sessionId);
	}

	async getOrRestoreSession(sessionResource: URI): Promise<ChatModel | undefined> {
		this.trace('getOrRestoreSession', `${sessionResource}`);
		const model = this._sessionModels.get(sessionResource);
		if (model) {
			return model;
		}

		const sessionId = LocalChatSessionUri.parseLocalSessionId(sessionResource);
		if (!sessionId) {
			throw new Error(`Cannot restore non-local session ${sessionResource}`);
		}

		let sessionData: ISerializableChatData | undefined;
		if (this.transferredSessionData?.sessionId === sessionId) {
			sessionData = revive(this._persistedSessions[sessionId]);
		} else {
			sessionData = revive(await this._chatSessionStore.readSession(sessionId));
		}

		if (!sessionData) {
			return undefined;
		}

		const session = this._startSession(sessionData, sessionData.initialLocation ?? ChatAgentLocation.Chat, true, CancellationToken.None, { canUseTools: true, sessionResource });

		const isTransferred = this.transferredSessionData?.sessionId === sessionId;
		if (isTransferred) {
			this._transferredSessionData = undefined;
		}

		return session;
	}

	/**
	 * This is really just for migrating data from the edit session location to the panel.
	 */
	isPersistedSessionEmpty(sessionResource: URI): boolean {
		const sessionId = LocalChatSessionUri.parseLocalSessionId(sessionResource);
		if (!sessionId) {
			throw new Error(`Cannot restore non-local session ${sessionResource}`);
		}

		const session = this._persistedSessions[sessionId];
		if (session) {
			return session.requests.length === 0;
		}

		return this._chatSessionStore.isSessionEmpty(sessionId);
	}

	getPersistedSessionTitle(sessionResource: URI): string | undefined {
		const sessionId = LocalChatSessionUri.parseLocalSessionId(sessionResource);
		if (!sessionId) {
			return undefined;
		}

		// First check the memory cache (_persistedSessions)
		const session = this._persistedSessions[sessionId];
		if (session) {
			const title = session.customTitle || ChatModel.getDefaultTitle(session.requests);
			return title;
		}

		// Try to read directly from file storage index
		// This handles the case where getName() is called before initialization completes
		// Access the internal synchronous index method via reflection
		// This is a workaround for the timing issue where initialization hasn't completed
		// eslint-disable-next-line local/code-no-any-casts
		const internalGetIndex = (this._chatSessionStore as any).internalGetIndex;
		if (typeof internalGetIndex === 'function') {
			const indexData = internalGetIndex.call(this._chatSessionStore);
			const metadata = indexData.entries[sessionId];
			if (metadata && metadata.title) {
				return metadata.title;
			}
		}

		return undefined;
	}

	loadSessionFromContent(data: IExportableChatData | ISerializableChatData): IChatModel | undefined {
		return this._startSession(data, data.initialLocation ?? ChatAgentLocation.Chat, true, CancellationToken.None);
	}

	async loadSessionForResource(chatSessionResource: URI, location: ChatAgentLocation, token: CancellationToken): Promise<IChatModel | undefined> {
		// TODO: Move this into a new ChatModelService

		if (chatSessionResource.scheme === Schemas.vscodeLocalChatSession) {
			return this.getOrRestoreSession(chatSessionResource);
		}

		const existing = this._contentProviderSessionModels.get(chatSessionResource);
		if (existing) {
			return existing.model;
		}

		const providedSession = await this.chatSessionService.getOrCreateChatSession(chatSessionResource, CancellationToken.None);
		const chatSessionType = chatSessionResource.scheme;

		// Contributed sessions do not use UI tools
		const model = this._startSession(undefined, location, true, CancellationToken.None, { sessionResource: chatSessionResource, canUseTools: false }, providedSession.initialEditingSession);
		model.setContributedChatSession({
			chatSessionResource,
			chatSessionType,
			isUntitled: chatSessionResource.path.startsWith('/untitled-')  //TODO(jospicer)
		});

		const disposables = new DisposableStore();
		this._contentProviderSessionModels.set(chatSessionResource, { model, dispose: () => disposables.dispose() });

		disposables.add(model.onDidDispose(() => {
			this._contentProviderSessionModels.deleteAndDispose(chatSessionResource);
			providedSession.dispose();
		}));

		let lastRequest: ChatRequestModel | undefined;
		for (const message of providedSession.history) {
			if (message.type === 'request') {
				if (lastRequest) {
					model.completeResponse(lastRequest);
				}

				const requestText = message.prompt;

				const parsedRequest: IParsedChatRequest = {
					text: requestText,
					parts: [new ChatRequestTextPart(
						new OffsetRange(0, requestText.length),
						{ startLineNumber: 1, startColumn: 1, endLineNumber: 1, endColumn: requestText.length + 1 },
						requestText
					)]
				};
				const agent =
					message.participant
						? this.chatAgentService.getAgent(message.participant) // TODO(jospicer): Remove and always hardcode?
						: this.chatAgentService.getAgent(chatSessionType);
				lastRequest = model.addRequest(parsedRequest,
					message.variableData ?? { variables: [] },
					0, // attempt
					undefined,
					agent,
					undefined, // slashCommand
					undefined, // confirmation
					undefined, // locationData
					undefined, // attachments
					true // isCompleteAddedRequest - this indicates it's a complete request, not user input
				);
			} else {
				// response
				if (lastRequest) {
					for (const part of message.parts) {
						model.acceptResponseProgress(lastRequest, part);
					}
				}
			}
		}

		if (providedSession.progressObs && lastRequest && providedSession.interruptActiveResponseCallback) {
			const initialCancellationRequest = this.instantiationService.createInstance(CancellableRequest, new CancellationTokenSource(), undefined);
			this._pendingRequests.set(model.sessionResource, initialCancellationRequest);
			const cancellationListener = disposables.add(new MutableDisposable());

			const createCancellationListener = (token: CancellationToken) => {
				return token.onCancellationRequested(() => {
					providedSession.interruptActiveResponseCallback?.().then(userConfirmedInterruption => {
						if (!userConfirmedInterruption) {
							// User cancelled the interruption
							const newCancellationRequest = this.instantiationService.createInstance(CancellableRequest, new CancellationTokenSource(), undefined);
							this._pendingRequests.set(model.sessionResource, newCancellationRequest);
							cancellationListener.value = createCancellationListener(newCancellationRequest.cancellationTokenSource.token);
						}
					});
				});
			};

			cancellationListener.value = createCancellationListener(initialCancellationRequest.cancellationTokenSource.token);

			let lastProgressLength = 0;
			disposables.add(autorun(reader => {
				const progressArray = providedSession.progressObs?.read(reader) ?? [];
				const isComplete = providedSession.isCompleteObs?.read(reader) ?? false;

				// Process only new progress items
				if (progressArray.length > lastProgressLength) {
					const newProgress = progressArray.slice(lastProgressLength);
					for (const progress of newProgress) {
						model?.acceptResponseProgress(lastRequest, progress);
					}
					lastProgressLength = progressArray.length;
				}

				// Handle completion
				if (isComplete) {
					model?.completeResponse(lastRequest);
					cancellationListener.clear();
				}
			}));
		} else {
			if (lastRequest) {
				model.completeResponse(lastRequest);
			}
		}

		return model;
	}

	getChatSessionFromInternalUri(sessionResource: URI): IChatSessionContext | undefined {
		const model = this._sessionModels.get(sessionResource);
		if (!model) {
			return;
		}
		const { contributedChatSession } = model;
		return contributedChatSession;
	}

	async resendRequest(request: IChatRequestModel, options?: IChatSendRequestOptions): Promise<void> {
		const model = this._sessionModels.get(request.session.sessionResource);
		if (!model && model !== request.session) {
			throw new Error(`Unknown session: ${request.session.sessionResource}`);
		}

		const cts = this._pendingRequests.get(request.session.sessionResource);
		if (cts) {
			this.trace('resendRequest', `Session ${request.session.sessionResource} already has a pending request, cancelling...`);
			cts.cancel();
		}

		const location = options?.location ?? model.initialLocation;
		const attempt = options?.attempt ?? 0;
		const enableCommandDetection = !options?.noCommandDetection;
		const defaultAgent = this.chatAgentService.getDefaultAgent(location, options?.modeInfo?.kind)!;

		model.removeRequest(request.id, ChatRequestRemovalReason.Resend);

		const resendOptions: IChatSendRequestOptions = {
			...options,
			locationData: request.locationData,
			attachedContext: request.attachedContext,
		};
		await this._sendRequestAsync(model, model.sessionResource, request.message, attempt, enableCommandDetection, defaultAgent, location, resendOptions).responseCompletePromise;
	}

	async sendRequest(sessionResource: URI, request: string, options?: IChatSendRequestOptions): Promise<IChatSendRequestData | undefined> {
		this.trace('sendRequest', `sessionResource: ${sessionResource.toString()}, message: ${request.substring(0, 20)}${request.length > 20 ? '[...]' : ''}}`);


		if (!request.trim() && !options?.slashCommand && !options?.agentId && !options?.agentIdSilent) {
			this.trace('sendRequest', 'Rejected empty message');
			return;
		}

		const model = this._sessionModels.get(sessionResource);
		if (!model) {
			throw new Error(`Unknown session: ${sessionResource}`);
		}

		if (this._pendingRequests.has(sessionResource)) {
			this.trace('sendRequest', `Session ${sessionResource} already has a pending request`);
			return;
		}

		const requests = model.getRequests();
		for (let i = requests.length - 1; i >= 0; i -= 1) {
			const request = requests[i];
			if (request.shouldBeRemovedOnSend) {
				if (request.shouldBeRemovedOnSend.afterUndoStop) {
					request.response?.finalizeUndoState();
				} else {
					await this.removeRequest(sessionResource, request.id);
				}
			}
		}

		const location = options?.location ?? model.initialLocation;
		const attempt = options?.attempt ?? 0;
		const defaultAgent = this.chatAgentService.getDefaultAgent(location, options?.modeInfo?.kind)!;

		const parsedRequest = this.parseChatRequest(sessionResource, request, location, options);
		const silentAgent = options?.agentIdSilent ? this.chatAgentService.getAgent(options.agentIdSilent) : undefined;
		const agent = silentAgent ?? parsedRequest.parts.find((r): r is ChatRequestAgentPart => r instanceof ChatRequestAgentPart)?.agent ?? defaultAgent;
		const agentSlashCommandPart = parsedRequest.parts.find((r): r is ChatRequestAgentSubcommandPart => r instanceof ChatRequestAgentSubcommandPart);

		// This method is only returning whether the request was accepted - don't block on the actual request
		return {
			...this._sendRequestAsync(model, sessionResource, parsedRequest, attempt, !options?.noCommandDetection, silentAgent ?? defaultAgent, location, options),
			agent,
			slashCommand: agentSlashCommandPart?.command,
		};
	}

	private parseChatRequest(sessionResource: URI, request: string, location: ChatAgentLocation, options: IChatSendRequestOptions | undefined): IParsedChatRequest {
		let parserContext = options?.parserContext;
		if (options?.agentId) {
			const agent = this.chatAgentService.getAgent(options.agentId);
			if (!agent) {
				throw new Error(`Unknown agent: ${options.agentId}`);
			}
			parserContext = { selectedAgent: agent, mode: options.modeInfo?.kind };
			const commandPart = options.slashCommand ? ` ${chatSubcommandLeader}${options.slashCommand}` : '';
			request = `${chatAgentLeader}${agent.name}${commandPart} ${request}`;
		}

		const parsedRequest = this.instantiationService.createInstance(ChatRequestParser).parseChatRequest(sessionResource, request, location, parserContext);
		return parsedRequest;
	}

	private refreshFollowupsCancellationToken(sessionResource: URI): CancellationToken {
		this._sessionFollowupCancelTokens.get(sessionResource)?.cancel();
		const newTokenSource = new CancellationTokenSource();
		this._sessionFollowupCancelTokens.set(sessionResource, newTokenSource);

		return newTokenSource.token;
	}

	private _sendRequestAsync(model: ChatModel, sessionResource: URI, parsedRequest: IParsedChatRequest, attempt: number, enableCommandDetection: boolean, defaultAgent: IChatAgentData, location: ChatAgentLocation, options?: IChatSendRequestOptions): IChatSendRequestResponseState {
		const followupsCancelToken = this.refreshFollowupsCancellationToken(sessionResource);
		let request: ChatRequestModel;
		const agentPart = 'kind' in parsedRequest ? undefined : parsedRequest.parts.find((r): r is ChatRequestAgentPart => r instanceof ChatRequestAgentPart);
		const agentSlashCommandPart = 'kind' in parsedRequest ? undefined : parsedRequest.parts.find((r): r is ChatRequestAgentSubcommandPart => r instanceof ChatRequestAgentSubcommandPart);
		const commandPart = 'kind' in parsedRequest ? undefined : parsedRequest.parts.find((r): r is ChatRequestSlashCommandPart => r instanceof ChatRequestSlashCommandPart);
		const requests = [...model.getRequests()];
		const requestTelemetry = this.instantiationService.createInstance(ChatRequestTelemetry, {
			agent: agentPart?.agent ?? defaultAgent,
			agentSlashCommandPart,
			commandPart,
			sessionId: model.sessionId,
			location: model.initialLocation,
			options,
			enableCommandDetection
		});

		let gotProgress = false;
		const requestType = commandPart ? 'slashCommand' : 'string';

		const responseCreated = new DeferredPromise<IChatResponseModel>();
		let responseCreatedComplete = false;
		function completeResponseCreated(): void {
			if (!responseCreatedComplete && request?.response) {
				responseCreated.complete(request.response);
				responseCreatedComplete = true;
			}
		}

		const store = new DisposableStore();
		const source = store.add(new CancellationTokenSource());
		const token = source.token;
		const sendRequestInternal = async () => {
			const progressCallback = (progress: IChatProgress[]) => {
				if (token.isCancellationRequested) {
					return;
				}

				gotProgress = true;

				for (let i = 0; i < progress.length; i++) {
					const isLast = i === progress.length - 1;
					const progressItem = progress[i];

					if (progressItem.kind === 'markdownContent') {
						this.trace('sendRequest', `Provider returned progress for session ${model.sessionId}, ${progressItem.content.value.length} chars`);
					} else {
						this.trace('sendRequest', `Provider returned progress: ${JSON.stringify(progressItem)}`);
					}

					model.acceptResponseProgress(request, progressItem, !isLast);
				}
				completeResponseCreated();
			};

			let detectedAgent: IChatAgentData | undefined;
			let detectedCommand: IChatAgentCommand | undefined;

			const stopWatch = new StopWatch(false);
			store.add(token.onCancellationRequested(() => {
				this.trace('sendRequest', `Request for session ${model.sessionId} was cancelled`);
				if (!request) {
					return;
				}

				requestTelemetry.complete({
					timeToFirstProgress: undefined,
					result: 'cancelled',
					// Normally timings happen inside the EH around the actual provider. For cancellation we can measure how long the user waited before cancelling
					totalTime: stopWatch.elapsed(),
					requestType,
					detectedAgent,
					request,
				});

				model.cancelRequest(request);
			}));

			try {
				let rawResult: IChatAgentResult | null | undefined;
				let agentOrCommandFollowups: Promise<IChatFollowup[] | undefined> | undefined = undefined;
				let chatTitlePromise: Promise<string | undefined> | undefined;

				if (agentPart || (defaultAgent && !commandPart)) {
					const prepareChatAgentRequest = (agent: IChatAgentData, command?: IChatAgentCommand, enableCommandDetection?: boolean, chatRequest?: ChatRequestModel, isParticipantDetected?: boolean): IChatAgentRequest => {
						const initVariableData: IChatRequestVariableData = { variables: [] };
						request = chatRequest ?? model.addRequest(parsedRequest, initVariableData, attempt, options?.modeInfo, agent, command, options?.confirmation, options?.locationData, options?.attachedContext, undefined, options?.userSelectedModelId, options?.userSelectedTools?.get());

						let variableData: IChatRequestVariableData;
						let message: string;
						if (chatRequest) {
							variableData = chatRequest.variableData;
							message = getPromptText(request.message).message;
						} else {
							variableData = { variables: this.prepareContext(request.attachedContext) };
							model.updateRequest(request, variableData);

							const promptTextResult = getPromptText(request.message);
							variableData = updateRanges(variableData, promptTextResult.diff); // TODO bit of a hack
							message = promptTextResult.message;
						}

						const agentRequest: IChatAgentRequest = {
							sessionId: model.sessionId,
							requestId: request.id,
							agentId: agent.id,
							message,
							command: command?.name,
							variables: variableData,
							enableCommandDetection,
							isParticipantDetected,
							attempt,
							location,
							locationData: request.locationData,
							acceptedConfirmationData: options?.acceptedConfirmationData,
							rejectedConfirmationData: options?.rejectedConfirmationData,
							userSelectedModelId: options?.userSelectedModelId,
							userSelectedTools: options?.userSelectedTools?.get(),
							modeInstructions: options?.modeInfo?.modeInstructions,
							editedFileEvents: request.editedFileEvents,
							chatSummary: options?.chatSummary
						};

						let isInitialTools = true;

						store.add(autorun(reader => {
							const tools = options?.userSelectedTools?.read(reader);
							if (isInitialTools) {
								isInitialTools = false;
								return;
							}

							if (tools) {
								this.chatAgentService.setRequestTools(agent.id, request.id, tools);
								// in case the request has not been sent out yet:
								agentRequest.userSelectedTools = tools;
							}
						}));

						return agentRequest;
					};

					if (
						this.configurationService.getValue('chat.detectParticipant.enabled') !== false &&
						this.chatAgentService.hasChatParticipantDetectionProviders() &&
						!agentPart &&
						!commandPart &&
						!agentSlashCommandPart &&
						enableCommandDetection &&
						options?.modeInfo?.kind !== ChatModeKind.Agent &&
						options?.modeInfo?.kind !== ChatModeKind.Edit &&
						!options?.agentIdSilent
					) {
						// We have no agent or command to scope history with, pass the full history to the participant detection provider
						const defaultAgentHistory = this.getHistoryEntriesFromModel(requests, model.sessionId, location, defaultAgent.id);

						// Prepare the request object that we will send to the participant detection provider
						const chatAgentRequest = prepareChatAgentRequest(defaultAgent, undefined, enableCommandDetection, undefined, false);

						const result = await this.chatAgentService.detectAgentOrCommand(chatAgentRequest, defaultAgentHistory, { location }, token);
						if (result && this.chatAgentService.getAgent(result.agent.id)?.locations?.includes(location)) {
							// Update the response in the ChatModel to reflect the detected agent and command
							request.response?.setAgent(result.agent, result.command);
							detectedAgent = result.agent;
							detectedCommand = result.command;
						}
					}

					const agent = (detectedAgent ?? agentPart?.agent ?? defaultAgent)!;
					const command = detectedCommand ?? agentSlashCommandPart?.command;

					await this.extensionService.activateByEvent(`onChatParticipant:${agent.id}`);

					// Recompute history in case the agent or command changed
					const history = this.getHistoryEntriesFromModel(requests, model.sessionId, location, agent.id);
					const requestProps = prepareChatAgentRequest(agent, command, enableCommandDetection, request /* Reuse the request object if we already created it for participant detection */, !!detectedAgent);
					const pendingRequest = this._pendingRequests.get(sessionResource);
					if (pendingRequest && !pendingRequest.requestId) {
						pendingRequest.requestId = requestProps.requestId;
					}
					completeResponseCreated();

					// MCP autostart: only run for native VS Code sessions (sidebar, new editors) but not for extension contributed sessions that have inputType set.
					if (model.canUseTools) {
						const autostartResult = new ChatMcpServersStarting(this.mcpService.autostart(token));
						if (!autostartResult.isEmpty) {
							progressCallback([autostartResult]);
							await autostartResult.wait();
						}
					}

					const agentResult = await this.chatAgentService.invokeAgent(agent.id, requestProps, progressCallback, history, token);
					rawResult = agentResult;
					agentOrCommandFollowups = this.chatAgentService.getFollowups(agent.id, requestProps, agentResult, history, followupsCancelToken);

					// Use LLM to generate the chat title
					if (model.getRequests().length === 1 && !model.customTitle) {
						const chatHistory = this.getHistoryEntriesFromModel(model.getRequests(), model.sessionId, location, agent.id);
						chatTitlePromise = this.chatAgentService.getChatTitle(agent.id, chatHistory, CancellationToken.None).then(
							(title) => {
								// Since not every chat agent implements title generation, we can fallback to the default agent
								// which supports it
								if (title === undefined) {
									const defaultAgentForTitle = this.chatAgentService.getDefaultAgent(location);
									if (defaultAgentForTitle) {
										return this.chatAgentService.getChatTitle(defaultAgentForTitle.id, chatHistory, CancellationToken.None);
									}
								}
								return title;
							});
					}
				} else if (commandPart && this.chatSlashCommandService.hasCommand(commandPart.slashCommand.command)) {
					if (commandPart.slashCommand.silent !== true) {
						request = model.addRequest(parsedRequest, { variables: [] }, attempt, options?.modeInfo);
						completeResponseCreated();
					}
					// contributed slash commands
					// TODO: spell this out in the UI
					const history: IChatMessage[] = [];
					for (const modelRequest of model.getRequests()) {
						if (!modelRequest.response) {
							continue;
						}
						history.push({ role: ChatMessageRole.User, content: [{ type: 'text', value: modelRequest.message.text }] });
						history.push({ role: ChatMessageRole.Assistant, content: [{ type: 'text', value: modelRequest.response.response.toString() }] });
					}
					const message = parsedRequest.text;
					const commandResult = await this.chatSlashCommandService.executeCommand(commandPart.slashCommand.command, message.substring(commandPart.slashCommand.command.length + 1).trimStart(), new Progress<IChatProgress>(p => {
						progressCallback([p]);
					}), history, location, token);
					agentOrCommandFollowups = Promise.resolve(commandResult?.followUp);
					rawResult = {};

				} else {
					throw new Error(`Cannot handle request`);
				}

				if (token.isCancellationRequested && !rawResult) {
					return;
				} else {
					if (!rawResult) {
						this.trace('sendRequest', `Provider returned no response for session ${model.sessionId}`);
						rawResult = { errorDetails: { message: localize('emptyResponse', "Provider returned null response") } };
					}

					const result = rawResult.errorDetails?.responseIsFiltered ? 'filtered' :
						rawResult.errorDetails && gotProgress ? 'errorWithOutput' :
							rawResult.errorDetails ? 'error' :
								'success';

					requestTelemetry.complete({
						timeToFirstProgress: rawResult.timings?.firstProgress,
						totalTime: rawResult.timings?.totalElapsed,
						result,
						requestType,
						detectedAgent,
						request,
					});

					model.setResponse(request, rawResult);
					completeResponseCreated();
					this.trace('sendRequest', `Provider returned response for session ${model.sessionId}`);

					model.completeResponse(request);
					if (agentOrCommandFollowups) {
						agentOrCommandFollowups.then(followups => {
							model.setFollowups(request, followups);
							const commandForTelemetry = agentSlashCommandPart ? agentSlashCommandPart.command.name : commandPart?.slashCommand.command;
							this._chatServiceTelemetry.retrievedFollowups(agentPart?.agent.id ?? '', commandForTelemetry, followups?.length ?? 0);
						});
					}
					chatTitlePromise?.then(title => {
						if (title) {
							model.setCustomTitle(title);
						}
					});
				}
			} catch (err) {
				this.logService.error(`Error while handling chat request: ${toErrorMessage(err, true)}`);
				requestTelemetry.complete({
					timeToFirstProgress: undefined,
					totalTime: undefined,
					result: 'error',
					requestType,
					detectedAgent,
					request,
				});
				if (request) {
					const rawResult: IChatAgentResult = { errorDetails: { message: err.message } };
					model.setResponse(request, rawResult);
					completeResponseCreated();
					model.completeResponse(request);
				}
			} finally {
				store.dispose();
			}
		};
		const rawResponsePromise = sendRequestInternal();
		// Note- requestId is not known at this point, assigned later
		this._pendingRequests.set(model.sessionResource, this.instantiationService.createInstance(CancellableRequest, source, undefined));
		rawResponsePromise.finally(() => {
			this._pendingRequests.deleteAndDispose(model.sessionResource);
		});
		this._onDidSubmitRequest.fire({ chatSessionResource: model.sessionResource });
		return {
			responseCreatedPromise: responseCreated.p,
			responseCompletePromise: rawResponsePromise,
		};
	}

	private prepareContext(attachedContextVariables: IChatRequestVariableEntry[] | undefined): IChatRequestVariableEntry[] {
		attachedContextVariables ??= [];

		// "reverse", high index first so that replacement is simple
		attachedContextVariables.sort((a, b) => {
			// If either range is undefined, sort it to the back
			if (!a.range && !b.range) {
				return 0; // Keep relative order if both ranges are undefined
			}
			if (!a.range) {
				return 1; // a goes after b
			}
			if (!b.range) {
				return -1; // a goes before b
			}
			return b.range.start - a.range.start;
		});

		return attachedContextVariables;
	}

	private getHistoryEntriesFromModel(requests: IChatRequestModel[], sessionId: string, location: ChatAgentLocation, forAgentId: string): IChatAgentHistoryEntry[] {
		const history: IChatAgentHistoryEntry[] = [];
		const agent = this.chatAgentService.getAgent(forAgentId);
		for (const request of requests) {
			if (!request.response || request.session.isTransient) {
				continue;
			}

			if (forAgentId !== request.response.agent?.id && !agent?.isDefault) {
				// An agent only gets to see requests that were sent to this agent.
				// The default agent (the undefined case) gets to see all of them.
				continue;
			}

			// Do not save to history inline completions
			if (location === ChatAgentLocation.EditorInline) {
				continue;
			}

			const promptTextResult = getPromptText(request.message);
			const historyRequest: IChatAgentRequest = {
				sessionId: sessionId,
				requestId: request.id,
				agentId: request.response.agent?.id ?? '',
				message: promptTextResult.message,
				command: request.response.slashCommand?.name,
				variables: updateRanges(request.variableData, promptTextResult.diff), // TODO bit of a hack
				location: ChatAgentLocation.Chat,
				editedFileEvents: request.editedFileEvents,
			};
			history.push({ request: historyRequest, response: toChatHistoryContent(request.response.response.value), result: request.response.result ?? {} });
		}

		return history;
	}

	async removeRequest(sessionResource: URI, requestId: string): Promise<void> {
		const model = this._sessionModels.get(sessionResource);
		if (!model) {
			throw new Error(`Unknown session: ${sessionResource}`);
		}

		const pendingRequest = this._pendingRequests.get(sessionResource);
		if (pendingRequest?.requestId === requestId) {
			pendingRequest.cancel();
			this._pendingRequests.deleteAndDispose(sessionResource);
		}

		model.removeRequest(requestId);
	}

	async adoptRequest(sessionResource: URI, request: IChatRequestModel) {
		if (!(request instanceof ChatRequestModel)) {
			throw new TypeError('Can only adopt requests of type ChatRequestModel');
		}
		const target = this._sessionModels.get(sessionResource);
		if (!target) {
			throw new Error(`Unknown session: ${sessionResource}`);
		}

		const oldOwner = request.session;
		target.adoptRequest(request);

		if (request.response && !request.response.isComplete) {
			const cts = this._pendingRequests.deleteAndLeak(oldOwner.sessionResource);
			if (cts) {
				cts.requestId = request.id;
				this._pendingRequests.set(target.sessionResource, cts);
			}
		}
	}

	async addCompleteRequest(sessionResource: URI, message: IParsedChatRequest | string, variableData: IChatRequestVariableData | undefined, attempt: number | undefined, response: IChatCompleteResponse): Promise<void> {
		this.trace('addCompleteRequest', `message: ${message}`);

		const model = this._sessionModels.get(sessionResource);
		if (!model) {
			throw new Error(`Unknown session: ${sessionResource}`);
		}

		const parsedRequest = typeof message === 'string' ?
			this.instantiationService.createInstance(ChatRequestParser).parseChatRequest(sessionResource, message) :
			message;
		const request = model.addRequest(parsedRequest, variableData || { variables: [] }, attempt ?? 0, undefined, undefined, undefined, undefined, undefined, undefined, true);
		if (typeof response.message === 'string') {
			// TODO is this possible?
			model.acceptResponseProgress(request, { content: new MarkdownString(response.message), kind: 'markdownContent' });
		} else {
			for (const part of response.message) {
				model.acceptResponseProgress(request, part, true);
			}
		}
		model.setResponse(request, response.result || {});
		if (response.followups !== undefined) {
			model.setFollowups(request, response.followups);
		}
		model.completeResponse(request);
	}

	cancelCurrentRequestForSession(sessionResource: URI): void {
		this.trace('cancelCurrentRequestForSession', `session: ${sessionResource}`);
		this._pendingRequests.get(sessionResource)?.cancel();
		this._pendingRequests.deleteAndDispose(sessionResource);
	}

	async clearSession(sessionResource: URI): Promise<void> {
		this.trace('clearSession', `session: ${sessionResource}`);
		const model = this._sessionModels.get(sessionResource);
		if (!model) {
			throw new Error(`Unknown session: ${sessionResource}`);
		}

		const localSessionId = LocalChatSessionUri.parseLocalSessionId(sessionResource);
<<<<<<< HEAD
		if (localSessionId && !model.isTransient) {
=======
		if (localSessionId && (model.initialLocation === ChatAgentLocation.Chat)) {
>>>>>>> 18dcf126
			// Always preserve sessions that have custom titles, even if empty
			if (model.getRequests().length === 0 && !model.customTitle) {
				await this._chatSessionStore.deleteSession(localSessionId);
			} else {
				await this._chatSessionStore.storeSessions([model]);
			}
		}

		this._sessionModels.delete(sessionResource);
		model.dispose();
		this._pendingRequests.get(sessionResource)?.cancel();
		this._pendingRequests.deleteAndDispose(sessionResource);
		this._onDidDisposeSession.fire({ sessionResource, reason: 'cleared' });
	}

	public hasSessions(): boolean {
		return this._chatSessionStore.hasSessions();
	}

	transferChatSession(transferredSessionData: IChatTransferredSessionData, toWorkspace: URI): void {
		const model = Iterable.find(this._sessionModels.values(), model => model.sessionId === transferredSessionData.sessionId);
		if (!model) {
			throw new Error(`Failed to transfer session. Unknown session ID: ${transferredSessionData.sessionId}`);
		}

		const existingRaw: IChatTransfer2[] = this.storageService.getObject(TransferredGlobalChatKey, StorageScope.PROFILE, []);
		existingRaw.push({
			chat: model.toJSON(),
			timestampInMilliseconds: Date.now(),
			toWorkspace: toWorkspace,
			inputValue: transferredSessionData.inputValue,
			location: transferredSessionData.location,
			mode: transferredSessionData.mode,
		});

		this.storageService.store(TransferredGlobalChatKey, JSON.stringify(existingRaw), StorageScope.PROFILE, StorageTarget.MACHINE);
		this.chatTransferService.addWorkspaceToTransferred(toWorkspace);
		this.trace('transferChatSession', `Transferred session ${model.sessionId} to workspace ${toWorkspace.toString()}`);
	}

	getChatStorageFolder(): URI {
		return this._chatSessionStore.getChatStorageFolder();
	}

	logChatIndex(): void {
		this._chatSessionStore.logIndex();
	}

	private toLocalSessionId(sessionResource: URI) {
		const localSessionId = LocalChatSessionUri.parseLocalSessionId(sessionResource);
		if (!localSessionId) {
			throw new Error(`Invalid local chat session resource: ${sessionResource}`);
		}
		return localSessionId;
	}
}<|MERGE_RESOLUTION|>--- conflicted
+++ resolved
@@ -239,11 +239,7 @@
 				if (!LocalChatSessionUri.parseLocalSessionId(session.sessionResource)) {
 					return false;
 				}
-<<<<<<< HEAD
-				return !session.isTransient;
-=======
-				return session.initialLocation === ChatAgentLocation.Chat;
->>>>>>> 18dcf126
+
 			});
 
 		this._chatSessionStore.storeSessions(liveChats);
@@ -417,11 +413,7 @@
 	}
 
 	private _startSession(someSessionHistory: IExportableChatData | ISerializableChatData | undefined, location: ChatAgentLocation, isGlobalEditingSession: boolean, token: CancellationToken, options?: { sessionResource?: URI; canUseTools?: boolean }, transferEditingSession?: IChatEditingSession): ChatModel {
-<<<<<<< HEAD
-		const model = this.instantiationService.createInstance(ChatModel, someSessionHistory, { initialLocation: location, canUseTools: options?.canUseTools ?? true, isTransient: location === ChatAgentLocation.EditorInline });
-=======
-		const model = this.instantiationService.createInstance(ChatModel, someSessionHistory, { initialLocation: location, canUseTools: options?.canUseTools ?? true, resource: options?.sessionResource });
->>>>>>> 18dcf126
+
 		if (location === ChatAgentLocation.Chat) {
 			model.startEditingSession(isGlobalEditingSession, transferEditingSession);
 		}
@@ -1231,11 +1223,7 @@
 		}
 
 		const localSessionId = LocalChatSessionUri.parseLocalSessionId(sessionResource);
-<<<<<<< HEAD
-		if (localSessionId && !model.isTransient) {
-=======
-		if (localSessionId && (model.initialLocation === ChatAgentLocation.Chat)) {
->>>>>>> 18dcf126
+
 			// Always preserve sessions that have custom titles, even if empty
 			if (model.getRequests().length === 0 && !model.customTitle) {
 				await this._chatSessionStore.deleteSession(localSessionId);
