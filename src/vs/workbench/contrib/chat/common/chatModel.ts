/*---------------------------------------------------------------------------------------------
 *  Copyright (c) Microsoft Corporation. All rights reserved.
 *  Licensed under the MIT License. See License.txt in the project root for license information.
 *--------------------------------------------------------------------------------------------*/

import { asArray, firstOrDefault } from 'vs/base/common/arrays';
import { DeferredPromise } from 'vs/base/common/async';
import { Emitter, Event } from 'vs/base/common/event';
import { IMarkdownString, MarkdownString, isMarkdownString } from 'vs/base/common/htmlContent';
import { Disposable } from 'vs/base/common/lifecycle';
import { revive } from 'vs/base/common/marshalling';
import { equals } from 'vs/base/common/objects';
import { basename, isEqual } from 'vs/base/common/resources';
import { ThemeIcon } from 'vs/base/common/themables';
import { URI, UriComponents, UriDto, isUriComponents } from 'vs/base/common/uri';
import { generateUuid } from 'vs/base/common/uuid';
import { IOffsetRange, OffsetRange } from 'vs/editor/common/core/offsetRange';
import { TextEdit } from 'vs/editor/common/languages';
import { IInstantiationService } from 'vs/platform/instantiation/common/instantiation';
import { ILogService } from 'vs/platform/log/common/log';
import { ChatAgentLocation, IChatAgentCommand, IChatAgentData, IChatAgentHistoryEntry, IChatAgentRequest, IChatAgentResult, IChatAgentService } from 'vs/workbench/contrib/chat/common/chatAgents';
import { ChatRequestTextPart, IParsedChatRequest, getPromptText, reviveParsedChatRequest } from 'vs/workbench/contrib/chat/common/chatParserTypes';
<<<<<<< HEAD
import { IChatAgentMarkdownContentWithVulnerability, IChatCommandButton, IChatContentInlineReference, IChatContentReference, IChatFollowup, IChatMarkdownContent, IChatProgress, IChatProgressMessage, IChatResponseProgressFileTreeData, IChatTask, IChatTextEdit, IChatTreeData, IChatUsedContext, IChatWarningMessage, InteractiveSessionVoteDirection, isIUsedContext } from 'vs/workbench/contrib/chat/common/chatService';
=======
import { IChatAgentMarkdownContentWithVulnerability, IChatCommandButton, IChatConfirmation, IChatContentInlineReference, IChatContentReference, IChatFollowup, IChatMarkdownContent, IChatProgress, IChatProgressMessage, IChatResponseProgressFileTreeData, IChatTextEdit, IChatTreeData, IChatUsedContext, IChatWarningMessage, InteractiveSessionVoteDirection, isIUsedContext } from 'vs/workbench/contrib/chat/common/chatService';
>>>>>>> bd2df940
import { IChatRequestVariableValue } from 'vs/workbench/contrib/chat/common/chatVariables';

export interface IChatRequestVariableEntry {
	name: string;
	range?: IOffsetRange;
	value: IChatRequestVariableValue;
	references?: IChatContentReference[];
}

export interface IChatRequestVariableData {
	variables: IChatRequestVariableEntry[];
}

export interface IChatRequestModel {
	readonly id: string;
	readonly username: string;
	readonly avatarIconUri?: URI;
	readonly session: IChatModel;
	readonly message: IParsedChatRequest;
	readonly attempt: number;
	readonly variableData: IChatRequestVariableData;
	readonly response?: IChatResponseModel;
}

export interface IChatTextEditGroup {
	uri: URI;
	edits: TextEdit[][];
	state?: {
		sha1: string;
		applied: number;
	};
	kind: 'textEditGroup';
}

export type IChatProgressResponseContent =
	| IChatMarkdownContent
	| IChatAgentMarkdownContentWithVulnerability
	| IChatTreeData
	| IChatContentInlineReference
	| IChatProgressMessage
	| IChatCommandButton
	| IChatWarningMessage
<<<<<<< HEAD
	| IChatTask
	| IChatTextEditGroup;
=======
	| IChatTextEditGroup
	| IChatConfirmation;
>>>>>>> bd2df940

export type IChatProgressRenderableResponseContent = Exclude<IChatProgressResponseContent, IChatContentInlineReference | IChatAgentMarkdownContentWithVulnerability>;

export interface IResponse {
	readonly value: ReadonlyArray<IChatProgressResponseContent>;
	asString(): string;
}

export interface IChatResponseModel {
	readonly onDidChange: Event<void>;
	readonly id: string;
	readonly requestId: string;
	readonly username: string;
	readonly avatarIcon?: ThemeIcon | URI;
	readonly session: IChatModel;
	readonly agent?: IChatAgentData;
	readonly usedContext: IChatUsedContext | undefined;
	readonly contentReferences: ReadonlyArray<IChatContentReference>;
	readonly progressMessages: ReadonlyArray<IChatProgressMessage>;
	readonly slashCommand?: IChatAgentCommand;
	readonly agentOrSlashCommandDetected: boolean;
	readonly response: IResponse;
	readonly isComplete: boolean;
	readonly isCanceled: boolean;
	/** A stale response is one that has been persisted and rehydrated, so e.g. Commands that have their arguments stored in the EH are gone. */
	readonly isStale: boolean;
	readonly vote: InteractiveSessionVoteDirection | undefined;
	readonly followups?: IChatFollowup[] | undefined;
	readonly result?: IChatAgentResult;
	setVote(vote: InteractiveSessionVoteDirection): void;
	setEditApplied(edit: IChatTextEditGroup, editCount: number): boolean;
}

export class ChatRequestModel implements IChatRequestModel {
	private static nextId = 0;

	public response: ChatResponseModel | undefined;

	private _id: string;
	public get id(): string {
		return this._id;
	}

	public get username(): string {
		return this.session.requesterUsername;
	}

	public get avatarIconUri(): URI | undefined {
		return this.session.requesterAvatarIconUri;
	}

	public get attempt(): number {
		return this._attempt;
	}

	public get variableData(): IChatRequestVariableData {
		return this._variableData;
	}

	public set variableData(v: IChatRequestVariableData) {
		this._variableData = v;
	}

	constructor(
		public readonly session: ChatModel,
		public readonly message: IParsedChatRequest,
		private _variableData: IChatRequestVariableData,
		private _attempt: number = 0
	) {
		this._id = 'request_' + ChatRequestModel.nextId++;
	}
}

export class Response implements IResponse {
	private _onDidChangeValue = new Emitter<void>();
	public get onDidChangeValue() {
		return this._onDidChangeValue.event;
	}

	// responseParts internally tracks all the response parts, including strings which are currently resolving, so that they can be updated when they do resolve
	private _responseParts: (IChatProgressResponseContent)[];
	// responseRepr externally presents the response parts with consolidated contiguous strings (excluding tree data)
	private _responseRepr!: string;

	get value(): (IChatProgressResponseContent)[] {
		return this._responseParts;
	}

	constructor(value: IMarkdownString | ReadonlyArray<IMarkdownString | IChatResponseProgressFileTreeData | IChatContentInlineReference | IChatAgentMarkdownContentWithVulnerability>) {
		this._responseParts = asArray(value).map((v) => (isMarkdownString(v) ?
			{ content: v, kind: 'markdownContent' } satisfies IChatMarkdownContent :
			'kind' in v ? v : { kind: 'treeData', treeData: v }));

		this._updateRepr(true);
	}

	asString(): string {
		return this._responseRepr;
	}

	clear(): void {
		this._responseParts = [];
		this._updateRepr(true);
	}

	updateContent(progress: IChatProgressResponseContent | IChatTextEdit | IChatTask, quiet?: boolean): void {
		if (progress.kind === 'markdownContent') {
			const responsePartLength = this._responseParts.length - 1;
			const lastResponsePart = this._responseParts[responsePartLength];

			if (!lastResponsePart || lastResponsePart.kind !== 'markdownContent' || !canMergeMarkdownStrings(lastResponsePart.content, progress.content)) {
				// The last part can't be merged with- not markdown, or markdown with different permissions
				this._responseParts.push(progress);
			} else {
				lastResponsePart.content = {
					value: lastResponsePart.content.value + progress.content.value,
					isTrusted: lastResponsePart.content.isTrusted,
					supportThemeIcons: lastResponsePart.content.supportThemeIcons,
					supportHtml: lastResponsePart.content.supportHtml,
					baseUri: lastResponsePart.content.baseUri
				} satisfies IMarkdownString;
			}
			this._updateRepr(quiet);
		} else if (progress.kind === 'textEdit') {
			if (progress.edits.length > 0) {
				// merge text edits for the same file no matter when they come in
				let found = false;
				for (let i = 0; !found && i < this._responseParts.length; i++) {
					const candidate = this._responseParts[i];
					if (candidate.kind === 'textEditGroup' && isEqual(candidate.uri, progress.uri)) {
						candidate.edits.push(progress.edits);
						found = true;
					}
				}
				if (!found) {
					this._responseParts.push({
						kind: 'textEditGroup',
						uri: progress.uri,
						edits: [progress.edits]
					});
				}
				this._updateRepr(quiet);
			}
<<<<<<< HEAD
		} else if (progress.kind === 'progressTask') {
			// Add a new resolving part
			const responsePosition = this._responseParts.push(progress) - 1;
			this._updateRepr(quiet);

			if (progress.task) {
				progress.task?.().then((content) => {
					// Replace the resolving part's content with the resolved response
					if (typeof content === 'string') {
						this._responseParts[responsePosition] = { ...progress, content: new MarkdownString(content) };
					}
					this._updateRepr(false);
				});
			}
=======
>>>>>>> bd2df940
		} else {
			this._responseParts.push(progress);
			this._updateRepr(quiet);
		}
	}

	private _updateRepr(quiet?: boolean) {
		this._responseRepr = this._responseParts.map(part => {
			if (part.kind === 'treeData') {
				return '';
			} else if (part.kind === 'inlineReference') {
				return basename('uri' in part.inlineReference ? part.inlineReference.uri : part.inlineReference);
			} else if (part.kind === 'command') {
				return part.command.title;
			} else if (part.kind === 'textEditGroup') {
				return '';
			} else if (part.kind === 'progressMessage') {
				return '';
			} else if (part.kind === 'confirmation') {
				return `${part.title}\n${part.message}`;
			} else {
				return part.content.value;
			}
		})
			.filter(s => s.length > 0)
			.join('\n\n');

		if (!quiet) {
			this._onDidChangeValue.fire();
		}
	}
}

export class ChatResponseModel extends Disposable implements IChatResponseModel {
	private readonly _onDidChange = this._register(new Emitter<void>());
	readonly onDidChange = this._onDidChange.event;

	private static nextId = 0;

	private _id: string;
	public get id(): string {
		return this._id;
	}

	public get isComplete(): boolean {
		return this._isComplete;
	}

	public get isCanceled(): boolean {
		return this._isCanceled;
	}

	public get vote(): InteractiveSessionVoteDirection | undefined {
		return this._vote;
	}

	public get followups(): IChatFollowup[] | undefined {
		return this._followups;
	}

	private _response: Response;
	public get response(): IResponse {
		return this._response;
	}

	public get result(): IChatAgentResult | undefined {
		return this._result;
	}

	public get username(): string {
		return this.session.responderUsername;
	}

	public get avatarIcon(): ThemeIcon | URI | undefined {
		return this.session.responderAvatarIcon;
	}

	private _followups?: IChatFollowup[];

	public get agent(): IChatAgentData | undefined {
		return this._agent;
	}

	public get slashCommand(): IChatAgentCommand | undefined {
		return this._slashCommand;
	}

	private _agentOrSlashCommandDetected: boolean | undefined;
	public get agentOrSlashCommandDetected(): boolean {
		return this._agentOrSlashCommandDetected ?? false;
	}

	private _usedContext: IChatUsedContext | undefined;
	public get usedContext(): IChatUsedContext | undefined {
		return this._usedContext;
	}

	private readonly _contentReferences: IChatContentReference[] = [];
	public get contentReferences(): ReadonlyArray<IChatContentReference> {
		return this._contentReferences;
	}

	private readonly _progressMessages: IChatProgressMessage[] = [];
	public get progressMessages(): ReadonlyArray<IChatProgressMessage> {
		return this._progressMessages;
	}

	private _isStale: boolean = false;
	public get isStale(): boolean {
		return this._isStale;
	}

	constructor(
		_response: IMarkdownString | ReadonlyArray<IMarkdownString | IChatResponseProgressFileTreeData | IChatContentInlineReference | IChatAgentMarkdownContentWithVulnerability>,
		public readonly session: ChatModel,
		private _agent: IChatAgentData | undefined,
		private _slashCommand: IChatAgentCommand | undefined,
		public readonly requestId: string,
		private _isComplete: boolean = false,
		private _isCanceled = false,
		private _vote?: InteractiveSessionVoteDirection,
		private _result?: IChatAgentResult,
		followups?: ReadonlyArray<IChatFollowup>
	) {
		super();

		// If we are creating a response with some existing content, consider it stale
		this._isStale = Array.isArray(_response) && (_response.length !== 0 || isMarkdownString(_response) && _response.value.length !== 0);

		this._followups = followups ? [...followups] : undefined;
		this._response = new Response(_response);
		this._register(this._response.onDidChangeValue(() => this._onDidChange.fire()));
		this._id = 'response_' + ChatResponseModel.nextId++;
	}

	/**
	 * Apply a progress update to the actual response content.
	 */
	updateContent(responsePart: IChatProgressResponseContent | IChatTextEdit, quiet?: boolean) {
		this._response.updateContent(responsePart, quiet);
	}

	/**
	 * Apply one of the progress updates that are not part of the actual response content.
	 */
	applyReference(progress: IChatUsedContext | IChatContentReference) {
		if (progress.kind === 'usedContext') {
			this._usedContext = progress;
		} else if (progress.kind === 'reference') {
			this._contentReferences.push(progress);
			this._onDidChange.fire();
		}
	}

	setAgent(agent: IChatAgentData, slashCommand?: IChatAgentCommand) {
		this._agent = agent;
		this._slashCommand = slashCommand;
		this._agentOrSlashCommandDetected = true;
		this._onDidChange.fire();
	}

	setResult(result: IChatAgentResult): void {
		this._result = result;
		this._onDidChange.fire();
	}

	complete(): void {
		if (this._result?.errorDetails?.responseIsRedacted) {
			this._response.clear();
		}

		this._isComplete = true;
		this._onDidChange.fire();
	}

	cancel(): void {
		this._isComplete = true;
		this._isCanceled = true;
		this._onDidChange.fire();
	}

	setFollowups(followups: IChatFollowup[] | undefined): void {
		this._followups = followups;
		this._onDidChange.fire(); // Fire so that command followups get rendered on the row
	}

	setVote(vote: InteractiveSessionVoteDirection): void {
		this._vote = vote;
		this._onDidChange.fire();
	}

	setEditApplied(edit: IChatTextEditGroup, editCount: number): boolean {
		if (!this.response.value.includes(edit)) {
			return false;
		}
		if (!edit.state) {
			return false;
		}
		edit.state.applied = editCount; // must not be edit.edits.length
		this._onDidChange.fire();
		return true;
	}
}

export interface IChatModel {
	readonly onDidDispose: Event<void>;
	readonly onDidChange: Event<IChatChangeEvent>;
	readonly sessionId: string;
	readonly initState: ChatModelInitState;
	readonly initialLocation: ChatAgentLocation;
	readonly title: string;
	readonly welcomeMessage: IChatWelcomeMessageModel | undefined;
	readonly requestInProgress: boolean;
	readonly inputPlaceholder?: string;
	getRequests(): IChatRequestModel[];
	toExport(): IExportableChatData;
	toJSON(): ISerializableChatData;
}

export interface ISerializableChatsData {
	[sessionId: string]: ISerializableChatData;
}

export type ISerializableChatAgentData = UriDto<IChatAgentData>;

export interface ISerializableChatRequestData {
	message: string | IParsedChatRequest; // string => old format
	/** Is really like "prompt data". This is the message in the format in which the agent gets it + variable values. */
	variableData: IChatRequestVariableData;
	response: ReadonlyArray<IMarkdownString | IChatResponseProgressFileTreeData | IChatContentInlineReference | IChatAgentMarkdownContentWithVulnerability> | undefined;
	agent?: ISerializableChatAgentData;
	slashCommand?: IChatAgentCommand;
	// responseErrorDetails: IChatResponseErrorDetails | undefined;
	result?: IChatAgentResult; // Optional for backcompat
	followups: ReadonlyArray<IChatFollowup> | undefined;
	isCanceled: boolean | undefined;
	vote: InteractiveSessionVoteDirection | undefined;
	/** For backward compat: should be optional */
	usedContext?: IChatUsedContext;
	contentReferences?: ReadonlyArray<IChatContentReference>;
}

export interface IExportableChatData {
	initialLocation: ChatAgentLocation | undefined;
	welcomeMessage: (string | IChatFollowup[])[] | undefined;
	requests: ISerializableChatRequestData[];
	requesterUsername: string;
	responderUsername: string;
	requesterAvatarIconUri: UriComponents | undefined;
	responderAvatarIconUri: ThemeIcon | UriComponents | undefined; // Keeping Uri name for backcompat
}

export interface ISerializableChatData extends IExportableChatData {
	sessionId: string;
	creationDate: number;
	isImported: boolean;
}

export function isExportableSessionData(obj: unknown): obj is IExportableChatData {
	const data = obj as IExportableChatData;
	return typeof data === 'object' &&
		typeof data.requesterUsername === 'string';
}

export function isSerializableSessionData(obj: unknown): obj is ISerializableChatData {
	const data = obj as ISerializableChatData;
	return isExportableSessionData(obj) &&
		typeof data.creationDate === 'number' &&
		typeof data.sessionId === 'string' &&
		obj.requests.every((request: ISerializableChatRequestData) =>
			!request.usedContext /* for backward compat allow missing usedContext */ || isIUsedContext(request.usedContext)
		);
}

export type IChatChangeEvent = IChatAddRequestEvent | IChatAddResponseEvent | IChatInitEvent | IChatRemoveRequestEvent;

export interface IChatAddRequestEvent {
	kind: 'addRequest';
	request: IChatRequestModel;
}

export interface IChatAddResponseEvent {
	kind: 'addResponse';
	response: IChatResponseModel;
}

export interface IChatRemoveRequestEvent {
	kind: 'removeRequest';
	requestId: string;
	responseId?: string;
}

export interface IChatInitEvent {
	kind: 'initialize';
}

export enum ChatModelInitState {
	Created,
	Initializing,
	Initialized
}

export class ChatModel extends Disposable implements IChatModel {
	static getDefaultTitle(requests: (ISerializableChatRequestData | IChatRequestModel)[]): string {
		const firstRequestMessage = firstOrDefault(requests)?.message ?? '';
		const message = typeof firstRequestMessage === 'string' ?
			firstRequestMessage :
			firstRequestMessage.text;
		return message.split('\n')[0].substring(0, 50);
	}

	private readonly _onDidDispose = this._register(new Emitter<void>());
	readonly onDidDispose = this._onDidDispose.event;

	private readonly _onDidChange = this._register(new Emitter<IChatChangeEvent>());
	readonly onDidChange = this._onDidChange.event;

	private _requests: ChatRequestModel[];
	private _initState: ChatModelInitState = ChatModelInitState.Created;
	private _isInitializedDeferred = new DeferredPromise<void>();

	private _welcomeMessage: ChatWelcomeMessageModel | undefined;
	get welcomeMessage(): ChatWelcomeMessageModel | undefined {
		return this._welcomeMessage;
	}

	// TODO to be clear, this is not the same as the id from the session object, which belongs to the provider.
	// It's easier to be able to identify this model before its async initialization is complete
	private _sessionId: string;
	get sessionId(): string {
		return this._sessionId;
	}

	get requestInProgress(): boolean {
		const lastRequest = this._requests[this._requests.length - 1];
		return !!lastRequest && !!lastRequest.response && !lastRequest.response.isComplete;
	}

	get hasRequests(): boolean {
		return this._requests.length > 0;
	}

	private _creationDate: number;
	get creationDate(): number {
		return this._creationDate;
	}

	private get _defaultAgent() {
		return this.chatAgentService.getDefaultAgent(ChatAgentLocation.Panel);
	}

	get requesterUsername(): string {
		return (this._defaultAgent ?
			this._defaultAgent.metadata.requester?.name :
			this.initialData?.requesterUsername) ?? '';
	}

	get responderUsername(): string {
		return (this._defaultAgent ?
			this._defaultAgent.metadata.fullName :
			this.initialData?.responderUsername) ?? '';
	}

	private readonly _initialRequesterAvatarIconUri: URI | undefined;
	get requesterAvatarIconUri(): URI | undefined {
		return this._defaultAgent ?
			this._defaultAgent.metadata.requester?.icon :
			this._initialRequesterAvatarIconUri;
	}

	private readonly _initialResponderAvatarIconUri: ThemeIcon | URI | undefined;
	get responderAvatarIcon(): ThemeIcon | URI | undefined {
		return this._defaultAgent ?
			this._defaultAgent?.metadata.themeIcon :
			this._initialResponderAvatarIconUri;
	}

	get initState(): ChatModelInitState {
		return this._initState;
	}

	private _isImported = false;
	get isImported(): boolean {
		return this._isImported;
	}

	get title(): string {
		return ChatModel.getDefaultTitle(this._requests);
	}

	get initialLocation() {
		return this._initialLocation;
	}

	constructor(
		private readonly initialData: ISerializableChatData | IExportableChatData | undefined,
		private readonly _initialLocation: ChatAgentLocation,
		@ILogService private readonly logService: ILogService,
		@IChatAgentService private readonly chatAgentService: IChatAgentService,
		@IInstantiationService private readonly instantiationService: IInstantiationService,
	) {
		super();

		this._isImported = (!!initialData && !isSerializableSessionData(initialData)) || (initialData?.isImported ?? false);
		this._sessionId = (isSerializableSessionData(initialData) && initialData.sessionId) || generateUuid();
		this._requests = initialData ? this._deserialize(initialData) : [];
		this._creationDate = (isSerializableSessionData(initialData) && initialData.creationDate) || Date.now();

		this._initialRequesterAvatarIconUri = initialData?.requesterAvatarIconUri && URI.revive(initialData.requesterAvatarIconUri);
		this._initialResponderAvatarIconUri = isUriComponents(initialData?.responderAvatarIconUri) ? URI.revive(initialData.responderAvatarIconUri) : initialData?.responderAvatarIconUri;
	}

	private _deserialize(obj: IExportableChatData): ChatRequestModel[] {
		const requests = obj.requests;
		if (!Array.isArray(requests)) {
			this.logService.error(`Ignoring malformed session data: ${JSON.stringify(obj)}`);
			return [];
		}

		if (obj.welcomeMessage) {
			const content = obj.welcomeMessage.map(item => typeof item === 'string' ? new MarkdownString(item) : item);
			this._welcomeMessage = this.instantiationService.createInstance(ChatWelcomeMessageModel, content, []);
		}

		try {
			return requests.map((raw: ISerializableChatRequestData) => {
				const parsedRequest =
					typeof raw.message === 'string'
						? this.getParsedRequestFromString(raw.message)
						: reviveParsedChatRequest(raw.message);

				// Old messages don't have variableData, or have it in the wrong (non-array) shape
				const variableData: IChatRequestVariableData = this.reviveVariableData(raw.variableData);
				const request = new ChatRequestModel(this, parsedRequest, variableData);
				if (raw.response || raw.result || (raw as any).responseErrorDetails) {
					const agent = (raw.agent && 'metadata' in raw.agent) ? // Check for the new format, ignore entries in the old format
						this.reviveSerializedAgent(raw.agent) : undefined;

					// Port entries from old format
					const result = 'responseErrorDetails' in raw ?
						{ errorDetails: raw.responseErrorDetails } as IChatAgentResult : raw.result;
					request.response = new ChatResponseModel(raw.response ?? [new MarkdownString(raw.response)], this, agent, raw.slashCommand, request.id, true, raw.isCanceled, raw.vote, result, raw.followups);
					if (raw.usedContext) { // @ulugbekna: if this's a new vscode sessions, doc versions are incorrect anyway?
						request.response.applyReference(revive(raw.usedContext));
					}

					if (raw.contentReferences) {
						raw.contentReferences.forEach(r => request.response!.applyReference(revive(r)));
					}
				}
				return request;
			});
		} catch (error) {
			this.logService.error('Failed to parse chat data', error);
			return [];
		}
	}

	private reviveVariableData(raw: IChatRequestVariableData): IChatRequestVariableData {
		const variableData = raw && Array.isArray(raw.variables)
			? raw :
			{ variables: [] };

		variableData.variables = variableData.variables.map<IChatRequestVariableEntry>(v => {
			if ('values' in v && Array.isArray(v.values)) {
				return {
					name: v.name,
					value: v.values[0]?.value,
					range: v.range,
					references: v.references
				};
			} else {
				return v;
			}
		});

		return variableData;
	}

	private reviveSerializedAgent(raw: ISerializableChatAgentData): IChatAgentData {
		const agent = 'name' in raw ?
			raw :
			{
				...(raw as any),
				name: (raw as any).id,
			};

		// Fill in required fields that may be missing from old data
		if (!('extensionPublisherId' in agent)) {
			agent.extensionPublisherId = agent.extensionPublisher ?? '';
		}

		if (!('extensionDisplayName' in agent)) {
			agent.extensionDisplayName = '';
		}

		return revive(agent);
	}

	private getParsedRequestFromString(message: string): IParsedChatRequest {
		// TODO These offsets won't be used, but chat replies need to go through the parser as well
		const parts = [new ChatRequestTextPart(new OffsetRange(0, message.length), { startColumn: 1, startLineNumber: 1, endColumn: 1, endLineNumber: 1 }, message)];
		return {
			text: message,
			parts
		};
	}

	startInitialize(): void {
		if (this.initState !== ChatModelInitState.Created) {
			throw new Error(`ChatModel is in the wrong state for startInitialize: ${ChatModelInitState[this.initState]}`);
		}
		this._initState = ChatModelInitState.Initializing;
	}

	deinitialize(): void {
		this._initState = ChatModelInitState.Created;
		this._isInitializedDeferred = new DeferredPromise<void>();
	}

	initialize(welcomeMessage: ChatWelcomeMessageModel | undefined): void {
		if (this.initState !== ChatModelInitState.Initializing) {
			// Must call startInitialize before initialize, and only call it once
			throw new Error(`ChatModel is in the wrong state for initialize: ${ChatModelInitState[this.initState]}`);
		}

		this._initState = ChatModelInitState.Initialized;
		if (!this._welcomeMessage) {
			// Could also have loaded the welcome message from persisted data
			this._welcomeMessage = welcomeMessage;
		}

		this._isInitializedDeferred.complete();
		this._onDidChange.fire({ kind: 'initialize' });
	}

	setInitializationError(error: Error): void {
		if (this.initState !== ChatModelInitState.Initializing) {
			throw new Error(`ChatModel is in the wrong state for setInitializationError: ${ChatModelInitState[this.initState]}`);
		}

		if (!this._isInitializedDeferred.isSettled) {
			this._isInitializedDeferred.error(error);
		}
	}

	waitForInitialization(): Promise<void> {
		return this._isInitializedDeferred.p;
	}

	getRequests(): ChatRequestModel[] {
		return this._requests;
	}

	addRequest(message: IParsedChatRequest, variableData: IChatRequestVariableData, attempt: number, chatAgent?: IChatAgentData, slashCommand?: IChatAgentCommand): ChatRequestModel {
		const request = new ChatRequestModel(this, message, variableData, attempt);
		request.response = new ChatResponseModel([], this, chatAgent, slashCommand, request.id);

		this._requests.push(request);
		this._onDidChange.fire({ kind: 'addRequest', request });
		return request;
	}

	acceptResponseProgress(request: ChatRequestModel, progress: IChatProgress, quiet?: boolean): void {
		if (!request.response) {
			request.response = new ChatResponseModel([], this, undefined, undefined, request.id);
		}

		if (request.response.isComplete) {
			throw new Error('acceptResponseProgress: Adding progress to a completed response');
		}

<<<<<<< HEAD
		if (progress.kind === 'markdownContent' || progress.kind === 'treeData' || progress.kind === 'inlineReference' || progress.kind === 'markdownVuln' || progress.kind === 'progressMessage' || progress.kind === 'command' || progress.kind === 'textEdit' || progress.kind === 'warning' || progress.kind === 'progressTask') {
=======
		if (progress.kind === 'markdownContent' ||
			progress.kind === 'treeData' ||
			progress.kind === 'inlineReference' ||
			progress.kind === 'markdownVuln' ||
			progress.kind === 'progressMessage' ||
			progress.kind === 'command' ||
			progress.kind === 'textEdit' ||
			progress.kind === 'warning' ||
			progress.kind === 'confirmation'
		) {
>>>>>>> bd2df940
			request.response.updateContent(progress, quiet);
		} else if (progress.kind === 'usedContext' || progress.kind === 'reference') {
			request.response.applyReference(progress);
		} else if (progress.kind === 'agentDetection') {
			const agent = this.chatAgentService.getAgent(progress.agentId);
			if (agent) {
				request.response.setAgent(agent, progress.command);
			}
		} else {
			this.logService.error(`Couldn't handle progress: ${JSON.stringify(progress)}`);
		}
	}

	removeRequest(id: string): void {
		const index = this._requests.findIndex(request => request.id === id);
		const request = this._requests[index];

		if (index !== -1) {
			this._onDidChange.fire({ kind: 'removeRequest', requestId: request.id, responseId: request.response?.id });
			this._requests.splice(index, 1);
			request.response?.dispose();
		}
	}

	cancelRequest(request: ChatRequestModel): void {
		if (request.response) {
			request.response.cancel();
		}
	}

	setResponse(request: ChatRequestModel, result: IChatAgentResult): void {
		if (!request.response) {
			request.response = new ChatResponseModel([], this, undefined, undefined, request.id);
		}

		request.response.setResult(result);
	}

	completeResponse(request: ChatRequestModel): void {
		if (!request.response) {
			throw new Error('Call setResponse before completeResponse');
		}

		request.response.complete();
	}

	setFollowups(request: ChatRequestModel, followups: IChatFollowup[] | undefined): void {
		if (!request.response) {
			// Maybe something went wrong?
			return;
		}

		request.response.setFollowups(followups);
	}

	setResponseModel(request: ChatRequestModel, response: ChatResponseModel): void {
		request.response = response;
		this._onDidChange.fire({ kind: 'addResponse', response });
	}

	toExport(): IExportableChatData {
		return {
			requesterUsername: this.requesterUsername,
			requesterAvatarIconUri: this.requesterAvatarIconUri,
			responderUsername: this.responderUsername,
			responderAvatarIconUri: this.responderAvatarIcon,
			initialLocation: this.initialLocation,
			welcomeMessage: this._welcomeMessage?.content.map(c => {
				if (Array.isArray(c)) {
					return c;
				} else {
					return c.value;
				}
			}),
			requests: this._requests.map((r): ISerializableChatRequestData => {
				const message = {
					...r.message,
					parts: r.message.parts.map(p => p && 'toJSON' in p ? (p.toJSON as Function)() : p)
				};
				return {
					message,
					variableData: r.variableData,
					response: r.response ?
						r.response.response.value.map(item => {
							// Keeping the shape of the persisted data the same for back compat
							if (item.kind === 'treeData') {
								return item.treeData;
							} else if (item.kind === 'markdownContent') {
								return item.content;
							} else {
								return item as any; // TODO
							}
						})
						: undefined,
					result: r.response?.result,
					followups: r.response?.followups,
					isCanceled: r.response?.isCanceled,
					vote: r.response?.vote,
					agent: r.response?.agent ? { ...r.response.agent } : undefined,
					slashCommand: r.response?.slashCommand,
					usedContext: r.response?.usedContext,
					contentReferences: r.response?.contentReferences
				};
			}),
		};
	}

	toJSON(): ISerializableChatData {
		return {
			...this.toExport(),
			sessionId: this.sessionId,
			creationDate: this._creationDate,
			isImported: this._isImported
		};
	}

	override dispose() {
		this._requests.forEach(r => r.response?.dispose());
		this._onDidDispose.fire();

		super.dispose();
	}
}

export type IChatWelcomeMessageContent = IMarkdownString | IChatFollowup[];

export interface IChatWelcomeMessageModel {
	readonly id: string;
	readonly content: IChatWelcomeMessageContent[];
	readonly sampleQuestions: IChatFollowup[];
	readonly username: string;
	readonly avatarIcon?: ThemeIcon;

}

export class ChatWelcomeMessageModel implements IChatWelcomeMessageModel {
	private static nextId = 0;

	private _id: string;
	public get id(): string {
		return this._id;
	}

	constructor(
		public readonly content: IChatWelcomeMessageContent[],
		public readonly sampleQuestions: IChatFollowup[],
		@IChatAgentService private readonly chatAgentService: IChatAgentService,
	) {
		this._id = 'welcome_' + ChatWelcomeMessageModel.nextId++;
	}

	public get username(): string {
		return this.chatAgentService.getDefaultAgent(ChatAgentLocation.Panel)?.metadata.fullName ?? '';
	}

	public get avatarIcon(): ThemeIcon | undefined {
		return this.chatAgentService.getDefaultAgent(ChatAgentLocation.Panel)?.metadata.themeIcon;
	}
}

export function getHistoryEntriesFromModel(model: IChatModel, forAgentId: string | undefined): IChatAgentHistoryEntry[] {
	const history: IChatAgentHistoryEntry[] = [];
	for (const request of model.getRequests()) {
		if (!request.response) {
			continue;
		}

		if (forAgentId && forAgentId !== request.response.agent?.id) {
			// An agent only gets to see requests that were sent to this agent.
			// The default agent (the undefined case) gets to see all of them.
			continue;
		}

		const promptTextResult = getPromptText(request.message);
		const historyRequest: IChatAgentRequest = {
			sessionId: model.sessionId,
			requestId: request.id,
			agentId: request.response.agent?.id ?? '',
			message: promptTextResult.message,
			command: request.response.slashCommand?.name,
			variables: updateRanges(request.variableData, promptTextResult.diff), // TODO bit of a hack
			location: ChatAgentLocation.Panel
		};
		history.push({ request: historyRequest, response: request.response.response.value, result: request.response.result ?? {} });
	}

	return history;
}

export function updateRanges(variableData: IChatRequestVariableData, diff: number): IChatRequestVariableData {
	return {
		variables: variableData.variables.map(v => ({
			...v,
			range: v.range && {
				start: v.range.start - diff,
				endExclusive: v.range.endExclusive - diff
			}
		}))
	};
}

export function canMergeMarkdownStrings(md1: IMarkdownString, md2: IMarkdownString): boolean {
	if (md1.baseUri && md2.baseUri) {
		const baseUriEquals = md1.baseUri.scheme === md2.baseUri.scheme
			&& md1.baseUri.authority === md2.baseUri.authority
			&& md1.baseUri.path === md2.baseUri.path
			&& md1.baseUri.query === md2.baseUri.query
			&& md1.baseUri.fragment === md2.baseUri.fragment;
		if (!baseUriEquals) {
			return false;
		}
	} else if (md1.baseUri || md2.baseUri) {
		return false;
	}

	return equals(md1.isTrusted, md2.isTrusted) &&
		md1.supportHtml === md2.supportHtml &&
		md1.supportThemeIcons === md2.supportThemeIcons;
}<|MERGE_RESOLUTION|>--- conflicted
+++ resolved
@@ -20,11 +20,7 @@
 import { ILogService } from 'vs/platform/log/common/log';
 import { ChatAgentLocation, IChatAgentCommand, IChatAgentData, IChatAgentHistoryEntry, IChatAgentRequest, IChatAgentResult, IChatAgentService } from 'vs/workbench/contrib/chat/common/chatAgents';
 import { ChatRequestTextPart, IParsedChatRequest, getPromptText, reviveParsedChatRequest } from 'vs/workbench/contrib/chat/common/chatParserTypes';
-<<<<<<< HEAD
-import { IChatAgentMarkdownContentWithVulnerability, IChatCommandButton, IChatContentInlineReference, IChatContentReference, IChatFollowup, IChatMarkdownContent, IChatProgress, IChatProgressMessage, IChatResponseProgressFileTreeData, IChatTask, IChatTextEdit, IChatTreeData, IChatUsedContext, IChatWarningMessage, InteractiveSessionVoteDirection, isIUsedContext } from 'vs/workbench/contrib/chat/common/chatService';
-=======
-import { IChatAgentMarkdownContentWithVulnerability, IChatCommandButton, IChatConfirmation, IChatContentInlineReference, IChatContentReference, IChatFollowup, IChatMarkdownContent, IChatProgress, IChatProgressMessage, IChatResponseProgressFileTreeData, IChatTextEdit, IChatTreeData, IChatUsedContext, IChatWarningMessage, InteractiveSessionVoteDirection, isIUsedContext } from 'vs/workbench/contrib/chat/common/chatService';
->>>>>>> bd2df940
+import { IChatAgentMarkdownContentWithVulnerability, IChatCommandButton, IChatConfirmation, IChatContentInlineReference, IChatContentReference, IChatFollowup, IChatMarkdownContent, IChatProgress, IChatProgressMessage, IChatResponseProgressFileTreeData, IChatTask, IChatTextEdit, IChatTreeData, IChatUsedContext, IChatWarningMessage, InteractiveSessionVoteDirection, isIUsedContext } from 'vs/workbench/contrib/chat/common/chatService';
 import { IChatRequestVariableValue } from 'vs/workbench/contrib/chat/common/chatVariables';
 
 export interface IChatRequestVariableEntry {
@@ -67,13 +63,9 @@
 	| IChatProgressMessage
 	| IChatCommandButton
 	| IChatWarningMessage
-<<<<<<< HEAD
 	| IChatTask
-	| IChatTextEditGroup;
-=======
 	| IChatTextEditGroup
 	| IChatConfirmation;
->>>>>>> bd2df940
 
 export type IChatProgressRenderableResponseContent = Exclude<IChatProgressResponseContent, IChatContentInlineReference | IChatAgentMarkdownContentWithVulnerability>;
 
@@ -217,7 +209,6 @@
 				}
 				this._updateRepr(quiet);
 			}
-<<<<<<< HEAD
 		} else if (progress.kind === 'progressTask') {
 			// Add a new resolving part
 			const responsePosition = this._responseParts.push(progress) - 1;
@@ -232,8 +223,6 @@
 					this._updateRepr(false);
 				});
 			}
-=======
->>>>>>> bd2df940
 		} else {
 			this._responseParts.push(progress);
 			this._updateRepr(quiet);
@@ -806,9 +795,6 @@
 			throw new Error('acceptResponseProgress: Adding progress to a completed response');
 		}
 
-<<<<<<< HEAD
-		if (progress.kind === 'markdownContent' || progress.kind === 'treeData' || progress.kind === 'inlineReference' || progress.kind === 'markdownVuln' || progress.kind === 'progressMessage' || progress.kind === 'command' || progress.kind === 'textEdit' || progress.kind === 'warning' || progress.kind === 'progressTask') {
-=======
 		if (progress.kind === 'markdownContent' ||
 			progress.kind === 'treeData' ||
 			progress.kind === 'inlineReference' ||
@@ -817,9 +803,9 @@
 			progress.kind === 'command' ||
 			progress.kind === 'textEdit' ||
 			progress.kind === 'warning' ||
+			progress.kind === 'progressTask' ||
 			progress.kind === 'confirmation'
 		) {
->>>>>>> bd2df940
 			request.response.updateContent(progress, quiet);
 		} else if (progress.kind === 'usedContext' || progress.kind === 'reference') {
 			request.response.applyReference(progress);
