--- conflicted
+++ resolved
@@ -1169,12 +1169,9 @@
 	readonly inputModel: IInputModel;
 	readonly hasRequests: boolean;
 	readonly lastRequest: IChatRequestModel | undefined;
-<<<<<<< HEAD
-	readonly lastRequestObs: IObservable<IChatRequestModel | undefined>;
-=======
 	/** Whether this model will be kept alive while it is running or has edits */
 	readonly willKeepAlive: boolean;
->>>>>>> 6e0893ef
+	readonly lastRequestObs: IObservable<IChatRequestModel | undefined>;
 	getRequests(): IChatRequestModel[];
 	setCheckpoint(requestId: string | undefined): void;
 
