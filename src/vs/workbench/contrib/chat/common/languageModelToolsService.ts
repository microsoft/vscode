--- conflicted
+++ resolved
@@ -399,11 +399,7 @@
 
 export namespace VSCodeToolReference {
 	export const agent = 'agent';
-<<<<<<< HEAD
 	export const execute = 'execute';
-=======
-	export const shell = 'shell';
->>>>>>> 1f6cf55f
 	export const runSubagent = 'runSubagent';
 	export const vscode = 'vscode';
 	export const read = 'read';
