--- conflicted
+++ resolved
@@ -29,11 +29,7 @@
 	defaultImplicitVariables?: string[];
 	locations?: RawChatParticipantLocation[];
 	disambiguation?: { category: string; categoryName?: string /** Deprecated */; description: string; examples: string[] }[];
-<<<<<<< HEAD
-	supportsToolReferences?: boolean;
 	implicitContextMode?: 'off' | 'enabledByDefault' | 'disabledByDefault';
-=======
->>>>>>> 2aeb8d55
 }
 
 /**
