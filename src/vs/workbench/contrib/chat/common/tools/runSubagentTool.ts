--- conflicted
+++ resolved
@@ -88,11 +88,11 @@
 		};
 
 		if (this.configurationService.getValue(ChatConfiguration.SubagentToolCustomAgents)) {
-			inputSchema.properties.subagentType = {
+			inputSchema.properties.agentName = {
 				type: 'string',
-				description: 'Optional ID of a specific agent to invoke. If not provided, uses the current agent.'
+				description: 'Optional name of a specific agent to invoke. If not provided, uses the current agent.'
 			};
-			modelDescription += `\n- If the user asks for a certain agent by name, you MUST provide that EXACT subagentType (case-sensitive) to invoke that specific agent.`;
+			modelDescription += `\n- If the user asks for a certain agent, you MUST provide that EXACT agent name (case-sensitive) to invoke that specific agent.`;
 		}
 		const runSubagentToolData: IToolData = {
 			id: RunSubagentToolId,
@@ -105,20 +105,6 @@
 			source: ToolDataSource.Internal,
 			inputSchema: inputSchema
 		};
-<<<<<<< HEAD
-
-		if (this.configurationService.getValue(ChatConfiguration.SubagentToolCustomAgents)) {
-			runSubagentToolData.inputSchema!.properties!['agentName'] = {
-				type: 'string',
-				description: 'Optional name of a specific agent to invoke. If not provided, uses the current agent.'
-			};
-			runSubagentToolData.modelDescription += `\n- If the user asks for a certain agent, you MUST provide that EXACT agent name (case-sensitive) to invoke that specific agent.`;
-		}
-
-
-
-=======
->>>>>>> 43d850f1
 		return runSubagentToolData;
 	}
 
