/*---------------------------------------------------------------------------------------------
 *  Copyright (c) Microsoft Corporation. All rights reserved.
 *  Licensed under the MIT License. See License.txt in the project root for license information.
 *--------------------------------------------------------------------------------------------*/

import * as nls from 'vs/nls';
import * as Types from 'vs/base/common/types';
import { IJSONSchemaMap } from 'vs/base/common/jsonSchema';
import * as Objects from 'vs/base/common/objects';
import { UriComponents } from 'vs/base/common/uri';

import { ProblemMatcher } from 'vs/workbench/contrib/tasks/common/problemMatcher';
import { IWorkspaceFolder } from 'vs/platform/workspace/common/workspace';
import { RawContextKey } from 'vs/platform/contextkey/common/contextkey';
import { TaskDefinitionRegistry } from 'vs/workbench/contrib/tasks/common/taskDefinitionRegistry';
import { IExtensionDescription } from 'vs/platform/extensions/common/extensions';

export const TASK_RUNNING_STATE = new RawContextKey<boolean>('taskRunning', false);

export enum ShellQuoting {
	/**
	 * Use character escaping.
	 */
	Escape = 1,

	/**
	 * Use strong quoting
	 */
	Strong = 2,

	/**
	 * Use weak quoting.
	 */
	Weak = 3,
}

export const CUSTOMIZED_TASK_TYPE = '$customized';

export namespace ShellQuoting {
	export function from(this: void, value: string): ShellQuoting {
		if (!value) {
			return ShellQuoting.Strong;
		}
		switch (value.toLowerCase()) {
			case 'escape':
				return ShellQuoting.Escape;
			case 'strong':
				return ShellQuoting.Strong;
			case 'weak':
				return ShellQuoting.Weak;
			default:
				return ShellQuoting.Strong;
		}
	}
}

export interface ShellQuotingOptions {
	/**
	 * The character used to do character escaping.
	 */
	escape?: string | {
		escapeChar: string;
		charsToEscape: string;
	};

	/**
	 * The character used for string quoting.
	 */
	strong?: string;

	/**
	 * The character used for weak quoting.
	 */
	weak?: string;
}

export interface ShellConfiguration {
	/**
	 * The shell executable.
	 */
	executable?: string;

	/**
	 * The arguments to be passed to the shell executable.
	 */
	args?: string[];

	/**
	 * Which kind of quotes the shell supports.
	 */
	quoting?: ShellQuotingOptions;
}

export interface CommandOptions {

	/**
	 * The shell to use if the task is a shell command.
	 */
	shell?: ShellConfiguration;

	/**
	 * The current working directory of the executed program or shell.
	 * If omitted VSCode's current workspace root is used.
	 */
	cwd?: string;

	/**
	 * The environment of the executed program or shell. If omitted
	 * the parent process' environment is used.
	 */
	env?: { [key: string]: string; };
}

export namespace CommandOptions {
	export const defaults: CommandOptions = { cwd: '${workspaceFolder}' };
}

export enum RevealKind {
	/**
	 * Always brings the terminal to front if the task is executed.
	 */
	Always = 1,

	/**
	 * Only brings the terminal to front if a problem is detected executing the task
	 * e.g. the task couldn't be started,
	 * the task ended with an exit code other than zero,
	 * or the problem matcher found an error.
	 */
	Silent = 2,

	/**
	 * The terminal never comes to front when the task is executed.
	 */
	Never = 3
}

export namespace RevealKind {
	export function fromString(this: void, value: string): RevealKind {
		switch (value.toLowerCase()) {
			case 'always':
				return RevealKind.Always;
			case 'silent':
				return RevealKind.Silent;
			case 'never':
				return RevealKind.Never;
			default:
				return RevealKind.Always;
		}
	}
}

export enum RevealProblemKind {
	/**
	 * Never reveals the problems panel when this task is executed.
	 */
	Never = 1,


	/**
	 * Only reveals the problems panel if a problem is found.
	 */
	OnProblem = 2,

	/**
	 * Never reveals the problems panel when this task is executed.
	 */
	Always = 3
}

export namespace RevealProblemKind {
	export function fromString(this: void, value: string): RevealProblemKind {
		switch (value.toLowerCase()) {
			case 'always':
				return RevealProblemKind.Always;
			case 'never':
				return RevealProblemKind.Never;
			case 'onproblem':
				return RevealProblemKind.OnProblem;
			default:
				return RevealProblemKind.OnProblem;
		}
	}
}

export enum PanelKind {

	/**
	 * Shares a panel with other tasks. This is the default.
	 */
	Shared = 1,

	/**
	 * Uses a dedicated panel for this tasks. The panel is not
	 * shared with other tasks.
	 */
	Dedicated = 2,

	/**
	 * Creates a new panel whenever this task is executed.
	 */
	New = 3
}

export namespace PanelKind {
	export function fromString(value: string): PanelKind {
		switch (value.toLowerCase()) {
			case 'shared':
				return PanelKind.Shared;
			case 'dedicated':
				return PanelKind.Dedicated;
			case 'new':
				return PanelKind.New;
			default:
				return PanelKind.Shared;
		}
	}
}

export interface PresentationOptions {
	/**
	 * Controls whether the task output is reveal in the user interface.
	 * Defaults to `RevealKind.Always`.
	 */
	reveal: RevealKind;

	/**
	 * Controls whether the problems pane is revealed when running this task or not.
	 * Defaults to `RevealProblemKind.Never`.
	 */
	revealProblems: RevealProblemKind;

	/**
	 * Controls whether the command associated with the task is echoed
	 * in the user interface.
	 */
	echo: boolean;

	/**
	 * Controls whether the panel showing the task output is taking focus.
	 */
	focus: boolean;

	/**
	 * Controls if the task panel is used for this task only (dedicated),
	 * shared between tasks (shared) or if a new panel is created on
	 * every task execution (new). Defaults to `TaskInstanceKind.Shared`
	 */
	panel: PanelKind;

	/**
	 * Controls whether to show the "Terminal will be reused by tasks, press any key to close it" message.
	 */
	showReuseMessage: boolean;

	/**
	 * Controls whether to clear the terminal before executing the task.
	 */
	clear: boolean;

	/**
	 * Controls whether the task is executed in a specific terminal group using split panes.
	 */
	group?: string;
}

export namespace PresentationOptions {
	export const defaults: PresentationOptions = {
		echo: true, reveal: RevealKind.Always, revealProblems: RevealProblemKind.Never, focus: false, panel: PanelKind.Shared, showReuseMessage: true, clear: false
	};
}

export enum RuntimeType {
	Shell = 1,
	Process = 2,
	CustomExecution2 = 3
}

export namespace RuntimeType {
	export function fromString(value: string): RuntimeType {
		switch (value.toLowerCase()) {
			case 'shell':
				return RuntimeType.Shell;
			case 'process':
				return RuntimeType.Process;
			case 'customExecution2':
				return RuntimeType.CustomExecution2;
			default:
				return RuntimeType.Process;
		}
	}
}

export interface QuotedString {
	value: string;
	quoting: ShellQuoting;
}

export type CommandString = string | QuotedString;

export namespace CommandString {
	export function value(value: CommandString): string {
		if (Types.isString(value)) {
			return value;
		} else {
			return value.value;
		}
	}
}

export interface CommandConfiguration {

	/**
	 * The task type
	 */
	runtime?: RuntimeType;

	/**
	 * The command to execute
	 */
	name?: CommandString;

	/**
	 * Additional command options.
	 */
	options?: CommandOptions;

	/**
	 * Command arguments.
	 */
	args?: CommandString[];

	/**
	 * The task selector if needed.
	 */
	taskSelector?: string;

	/**
	 * Whether to suppress the task name when merging global args
	 *
	 */
	suppressTaskName?: boolean;

	/**
	 * Describes how the task is presented in the UI.
	 */
	presentation?: PresentationOptions;
}

export namespace TaskGroup {
	export const Clean: 'clean' = 'clean';

	export const Build: 'build' = 'build';

	export const Rebuild: 'rebuild' = 'rebuild';

	export const Test: 'test' = 'test';

	export function is(value: string): value is string {
		return value === Clean || value === Build || value === Rebuild || value === Test;
	}
}

export type TaskGroup = 'clean' | 'build' | 'rebuild' | 'test';


export const enum TaskScope {
	Global = 1,
	Workspace = 2,
	Folder = 3
}

export namespace TaskSourceKind {
	export const Workspace: 'workspace' = 'workspace';
	export const Extension: 'extension' = 'extension';
	export const InMemory: 'inMemory' = 'inMemory';
}

export interface TaskSourceConfigElement {
	workspaceFolder: IWorkspaceFolder;
	file: string;
	index: number;
	element: any;
}

interface BaseTaskSource {
	readonly kind: string;
	readonly label: string;
}

export interface WorkspaceTaskSource extends BaseTaskSource {
	readonly kind: 'workspace';
	readonly config: TaskSourceConfigElement;
	readonly customizes?: KeyedTaskIdentifier;
}

export interface ExtensionTaskSource extends BaseTaskSource {
	readonly kind: 'extension';
	readonly extension?: string;
	readonly scope: TaskScope;
	readonly workspaceFolder: IWorkspaceFolder | undefined;
}

export interface ExtensionTaskSourceTransfer {
	__workspaceFolder: UriComponents;
	__definition: { type: string;[name: string]: any };
}

export interface InMemoryTaskSource extends BaseTaskSource {
	readonly kind: 'inMemory';
}

export type TaskSource = WorkspaceTaskSource | ExtensionTaskSource | InMemoryTaskSource;

export interface TaskIdentifier {
	type: string;
	[name: string]: any;
}

export interface KeyedTaskIdentifier extends TaskIdentifier {
	_key: string;
}

export interface TaskDependency {
	workspaceFolder: IWorkspaceFolder;
	task: string | KeyedTaskIdentifier | undefined;
}

export const enum GroupType {
	default = 'default',
	user = 'user'
}

export const enum DependsOrder {
	parallel = 'parallel',
	sequence = 'sequence'
}

export interface ConfigurationProperties {

	/**
	 * The task's name
	 */
	name?: string;

	/**
	 * The task's name
	 */
	identifier?: string;

	/**
	 * the task's group;
	 */
	group?: string;

	/**
	 * The group type
	 */
	groupType?: GroupType;

	/**
	 * The presentation options
	 */
	presentation?: PresentationOptions;

	/**
	 * The command options;
	 */
	options?: CommandOptions;

	/**
	 * Whether the task is a background task or not.
	 */
	isBackground?: boolean;

	/**
	 * Whether the task should prompt on close for confirmation if running.
	 */
	promptOnClose?: boolean;

	/**
	 * The other tasks this task depends on.
	 */
	dependsOn?: TaskDependency[];

	/**
	 * The order the dependsOn tasks should be executed in.
	 */
	dependsOrder?: DependsOrder;

	/**
	 * The problem watchers to use for this task
	 */
	problemMatchers?: Array<string | ProblemMatcher>;
}

export enum RunOnOptions {
	default = 1,
	folderOpen = 2
}

export interface RunOptions {
	reevaluateOnRerun?: boolean;
	runOn?: RunOnOptions;
}

export namespace RunOptions {
	export const defaults: RunOptions = { reevaluateOnRerun: true, runOn: RunOnOptions.default };
}

export abstract class CommonTask {

	/**
	 * The task's internal id
	 */
	_id: string;

	/**
	 * The cached label.
	 */
	_label: string = '';

	type?: string;

	runOptions: RunOptions;

	configurationProperties: ConfigurationProperties;

	_source: BaseTaskSource;

	private _taskLoadMessages: string[] | undefined;

	protected constructor(id: string, label: string | undefined, type: string | undefined, runOptions: RunOptions,
		configurationProperties: ConfigurationProperties, source: BaseTaskSource) {
		this._id = id;
		if (label) {
			this._label = label;
		}
		if (type) {
			this.type = type;
		}
		this.runOptions = runOptions;
		this.configurationProperties = configurationProperties;
		this._source = source;
	}

	public getDefinition(useSource?: boolean): KeyedTaskIdentifier | undefined {
		return undefined;
	}

	public getMapKey(): string {
		return this._id;
	}

	public getRecentlyUsedKey(): string | undefined {
		return undefined;
	}

	public clone(): Task {
		return this.fromObject(Objects.assign({}, <any>this));
	}

	protected abstract fromObject(object: any): Task;

	public getWorkspaceFolder(): IWorkspaceFolder | undefined {
		return undefined;
	}

	public getTelemetryKind(): string {
		return 'unknown';
	}

	public matches(key: string | KeyedTaskIdentifier | undefined, compareId: boolean = false): boolean {
		if (key === undefined) {
			return false;
		}
		if (Types.isString(key)) {
			return key === this._label || key === this.configurationProperties.identifier || (compareId && key === this._id);
		}
		let identifier = this.getDefinition(true);
		return identifier !== undefined && identifier._key === key._key;
	}

	public getQualifiedLabel(): string {
		let workspaceFolder = this.getWorkspaceFolder();
		if (workspaceFolder) {
			return `${this._label} (${workspaceFolder.name})`;
		} else {
			return this._label;
		}
	}

	public getTaskExecution(): TaskExecution {
		let result: TaskExecution = {
			id: this._id,
			task: <any>this
		};
		return result;
	}

	public addTaskLoadMessages(messages: string[] | undefined) {
		if (this._taskLoadMessages === undefined) {
			this._taskLoadMessages = [];
		}
		if (messages) {
			this._taskLoadMessages = this._taskLoadMessages.concat(messages);
		}
	}

	get taskLoadMessages(): string[] | undefined {
		return this._taskLoadMessages;
	}
}

export class CustomTask extends CommonTask {

	type!: '$customized'; // CUSTOMIZED_TASK_TYPE

	/**
	 * Indicated the source of the task (e.g. tasks.json or extension)
	 */
	_source: WorkspaceTaskSource;

	hasDefinedMatchers: boolean;

	/**
	 * The command configuration
	 */
	command: CommandConfiguration = {};

	public constructor(id: string, source: WorkspaceTaskSource, label: string, type: string, command: CommandConfiguration | undefined,
		hasDefinedMatchers: boolean, runOptions: RunOptions, configurationProperties: ConfigurationProperties) {
		super(id, label, undefined, runOptions, configurationProperties, source);
		this._source = source;
		this.hasDefinedMatchers = hasDefinedMatchers;
		if (command) {
			this.command = command;
		}
	}

	public customizes(): KeyedTaskIdentifier | undefined {
		if (this._source && this._source.customizes) {
			return this._source.customizes;
		}
		return undefined;
	}

	public getDefinition(useSource: boolean = false): KeyedTaskIdentifier {
		if (useSource && this._source.customizes !== undefined) {
			return this._source.customizes;
		} else {
			let type: string;
			const commandRuntime = this.command ? this.command.runtime : undefined;
			switch (commandRuntime) {
				case RuntimeType.Shell:
					type = 'shell';
					break;

				case RuntimeType.Process:
					type = 'process';
					break;

				case RuntimeType.CustomExecution2:
					type = 'customExecution2';
					break;

				case undefined:
					type = '$composite';
					break;

				default:
					throw new Error('Unexpected task runtime');
			}

			let result: KeyedTaskIdentifier = {
				type,
				_key: this._id,
				id: this._id
			};
			return result;
		}
	}

	public static is(value: any): value is CustomTask {
		return value instanceof CustomTask;
	}

	public getMapKey(): string {
		let workspaceFolder = this._source.config.workspaceFolder;
		return workspaceFolder ? `${workspaceFolder.uri.toString()}|${this._id}` : this._id;
	}

	public getRecentlyUsedKey(): string | undefined {
		interface CustomKey {
			type: string;
			folder: string;
			id: string;
		}
		let workspaceFolder = this._source.config.workspaceFolder;
		if (!workspaceFolder) {
			return undefined;
		}
		let key: CustomKey = { type: CUSTOMIZED_TASK_TYPE, folder: workspaceFolder.uri.toString(), id: this.configurationProperties.identifier! };
		return JSON.stringify(key);
	}

	public getWorkspaceFolder(): IWorkspaceFolder {
		return this._source.config.workspaceFolder;
	}

	public getTelemetryKind(): string {
		if (this._source.customizes) {
			return 'workspace>extension';
		} else {
			return 'workspace';
		}
	}

	protected fromObject(object: CustomTask): CustomTask {
		return new CustomTask(object._id, object._source, object._label, object.type, object.command, object.hasDefinedMatchers, object.runOptions, object.configurationProperties);
	}
}

export class ConfiguringTask extends CommonTask {

	/**
	 * Indicated the source of the task (e.g. tasks.json or extension)
	 */
	_source: WorkspaceTaskSource;

	configures: KeyedTaskIdentifier;

	public constructor(id: string, source: WorkspaceTaskSource, label: string | undefined, type: string | undefined,
		configures: KeyedTaskIdentifier, runOptions: RunOptions, configurationProperties: ConfigurationProperties) {
		super(id, label, type, runOptions, configurationProperties, source);
		this._source = source;
		this.configures = configures;
	}

	public static is(value: any): value is ConfiguringTask {
		return value instanceof ConfiguringTask;
	}

	protected fromObject(object: any): Task {
		return object;
	}

	public getDefinition(): KeyedTaskIdentifier {
		return this.configures;
	}
}

export class ContributedTask extends CommonTask {

	/**
	 * Indicated the source of the task (e.g. tasks.json or extension)
	 * Set in the super constructor
	 */
	_source!: ExtensionTaskSource;

	defines: KeyedTaskIdentifier;

	hasDefinedMatchers: boolean;

	/**
	 * The command configuration
	 */
	command: CommandConfiguration;

	public constructor(id: string, source: ExtensionTaskSource, label: string, type: string | undefined, defines: KeyedTaskIdentifier,
		command: CommandConfiguration, hasDefinedMatchers: boolean, runOptions: RunOptions,
		configurationProperties: ConfigurationProperties) {
		super(id, label, type, runOptions, configurationProperties, source);
		this.defines = defines;
		this.hasDefinedMatchers = hasDefinedMatchers;
		this.command = command;
	}

	public getDefinition(): KeyedTaskIdentifier {
		return this.defines;
	}

	public static is(value: any): value is ContributedTask {
		return value instanceof ContributedTask;
	}

	public getMapKey(): string {
		let workspaceFolder = this._source.workspaceFolder;
		return workspaceFolder
			? `${this._source.scope.toString()}|${workspaceFolder.uri.toString()}|${this._id}`
			: `${this._source.scope.toString()}|${this._id}`;
	}

	public getRecentlyUsedKey(): string | undefined {
		interface ContributedKey {
			type: string;
			scope: number;
			folder?: string;
			id: string;
		}

		let key: ContributedKey = { type: 'contributed', scope: this._source.scope, id: this._id };
		if (this._source.scope === TaskScope.Folder && this._source.workspaceFolder) {
			key.folder = this._source.workspaceFolder.uri.toString();
		}
		return JSON.stringify(key);
	}

	public getWorkspaceFolder(): IWorkspaceFolder | undefined {
		return this._source.workspaceFolder;
	}

	public getTelemetryKind(): string {
		return 'extension';
	}

	protected fromObject(object: ContributedTask): ContributedTask {
		return new ContributedTask(object._id, object._source, object._label, object.type, object.defines, object.command, object.hasDefinedMatchers, object.runOptions, object.configurationProperties);
	}
}

export class InMemoryTask extends CommonTask {
	/**
	 * Indicated the source of the task (e.g. tasks.json or extension)
	 */
	_source: InMemoryTaskSource;

	type!: 'inMemory';

	public constructor(id: string, source: InMemoryTaskSource, label: string, type: string,
		runOptions: RunOptions, configurationProperties: ConfigurationProperties) {
		super(id, label, type, runOptions, configurationProperties, source);
		this._source = source;
	}

	public static is(value: any): value is InMemoryTask {
		return value instanceof InMemoryTask;
	}

	public getTelemetryKind(): string {
		return 'composite';
	}

	protected fromObject(object: InMemoryTask): InMemoryTask {
		return new InMemoryTask(object._id, object._source, object._label, object.type, object.runOptions, object.configurationProperties);
	}
}

export type Task = CustomTask | ContributedTask | InMemoryTask;

export interface TaskExecution {
	id: string;
	task: Task;
}

export enum ExecutionEngine {
	Process = 1,
	Terminal = 2
}

export namespace ExecutionEngine {
	export const _default: ExecutionEngine = ExecutionEngine.Terminal;
}

export const enum JsonSchemaVersion {
	V0_1_0 = 1,
	V2_0_0 = 2
}

export interface TaskSet {
	tasks: Task[];
	extension?: IExtensionDescription;
}

export interface TaskDefinition {
	extensionId: string;
	taskType: string;
	required: string[];
	properties: IJSONSchemaMap;
}

export class TaskSorter {

	private _order: Map<string, number> = new Map();

	constructor(workspaceFolders: IWorkspaceFolder[]) {
		for (let i = 0; i < workspaceFolders.length; i++) {
			this._order.set(workspaceFolders[i].uri.toString(), i);
		}
	}

	public compare(a: Task, b: Task): number {
		let aw = a.getWorkspaceFolder();
		let bw = b.getWorkspaceFolder();
		if (aw && bw) {
			let ai = this._order.get(aw.uri.toString());
			ai = ai === undefined ? 0 : ai + 1;
			let bi = this._order.get(bw.uri.toString());
			bi = bi === undefined ? 0 : bi + 1;
			if (ai === bi) {
				return a._label.localeCompare(b._label);
			} else {
				return ai - bi;
			}
		} else if (!aw && bw) {
			return -1;
		} else if (aw && !bw) {
			return +1;
		} else {
			return 0;
		}
	}
}

export const enum TaskEventKind {
	DependsOnStarted = 'dependsOnStarted',
	Start = 'start',
	ProcessStarted = 'processStarted',
	Active = 'active',
	Inactive = 'inactive',
	Changed = 'changed',
	Terminated = 'terminated',
	ProcessEnded = 'processEnded',
	End = 'end'
}


export const enum TaskRunType {
	SingleRun = 'singleRun',
	Background = 'background'
}

export interface TaskEvent {
	kind: TaskEventKind;
	taskId?: string;
	taskName?: string;
	runType?: TaskRunType;
	group?: string;
	processId?: number;
	exitCode?: number;
	terminalId?: number;
	__task?: Task;
}

export const enum TaskRunSource {
	System,
	User,
	FolderOpen,
	ConfigurationChange
}

export namespace TaskEvent {
	export function create(kind: TaskEventKind.ProcessStarted | TaskEventKind.ProcessEnded, task: Task, processIdOrExitCode?: number): TaskEvent;
	export function create(kind: TaskEventKind.Start, task: Task, terminalId?: number): TaskEvent;
	export function create(kind: TaskEventKind.DependsOnStarted | TaskEventKind.Start | TaskEventKind.Active | TaskEventKind.Inactive | TaskEventKind.Terminated | TaskEventKind.End, task: Task): TaskEvent;
	export function create(kind: TaskEventKind.Changed): TaskEvent;
	export function create(kind: TaskEventKind, task?: Task, processIdOrExitCodeOrTerminalId?: number): TaskEvent {
		if (task) {
			let result: TaskEvent = {
				kind: kind,
				taskId: task._id,
				taskName: task.configurationProperties.name,
				runType: task.configurationProperties.isBackground ? TaskRunType.Background : TaskRunType.SingleRun,
				group: task.configurationProperties.group,
				processId: undefined as number | undefined,
				exitCode: undefined as number | undefined,
				terminalId: undefined as number | undefined,
				__task: task,
			};
			if (kind === TaskEventKind.Start) {
				result.terminalId = processIdOrExitCodeOrTerminalId;
			} else if (kind === TaskEventKind.ProcessStarted) {
				result.processId = processIdOrExitCodeOrTerminalId;
			} else if (kind === TaskEventKind.ProcessEnded) {
				result.exitCode = processIdOrExitCodeOrTerminalId;
			}
			return Object.freeze(result);
		} else {
			return Object.freeze({ kind: TaskEventKind.Changed });
		}
	}
}

export namespace KeyedTaskIdentifier {
	function sortedStringify(literal: any): string {
		const keys = Object.keys(literal).sort();
		let result: string = '';
<<<<<<< HEAD
		for (const position of keys) {
			let stringified = literal[position];
=======
		// tslint:disable-next-line: no-for-in-array
		for (let position in keys) {
			let stringified = literal[keys[position]];
>>>>>>> ccd6d203
			if (stringified instanceof Object) {
				stringified = sortedStringify(stringified);
			} else if (typeof stringified === 'string') {
				stringified = stringified.replace(/,/g, ',,');
			}
			result += position + ',' + stringified + ',';
		}
		return result;
	}
	export function create(value: TaskIdentifier): KeyedTaskIdentifier {
		const resultKey = sortedStringify(value);
		let result = { _key: resultKey, type: value.taskType };
		Objects.assign(result, value);
		return result;
	}
}

export namespace TaskDefinition {
	export function createTaskIdentifier(external: TaskIdentifier, reporter: { error(message: string): void; }): KeyedTaskIdentifier | undefined {
		let definition = TaskDefinitionRegistry.get(external.type);
		if (definition === undefined) {
			// We have no task definition so we can't sanitize the literal. Take it as is
			let copy = Objects.deepClone(external);
			delete copy._key;
			return KeyedTaskIdentifier.create(copy);
		}

		let literal: { type: string;[name: string]: any } = Object.create(null);
		literal.type = definition.taskType;
		let required: Set<string> = new Set();
		definition.required.forEach(element => required.add(element));

		let properties = definition.properties;
		for (let property of Object.keys(properties)) {
			let value = external[property];
			if (value !== undefined && value !== null) {
				literal[property] = value;
			} else if (required.has(property)) {
				let schema = properties[property];
				if (schema.default !== undefined) {
					literal[property] = Objects.deepClone(schema.default);
				} else {
					switch (schema.type) {
						case 'boolean':
							literal[property] = false;
							break;
						case 'number':
						case 'integer':
							literal[property] = 0;
							break;
						case 'string':
							literal[property] = '';
							break;
						default:
							reporter.error(nls.localize(
								'TaskDefinition.missingRequiredProperty',
								'Error: the task identifier \'{0}\' is missing the required property \'{1}\'. The task identifier will be ignored.', JSON.stringify(external, undefined, 0), property
							));
							return undefined;
					}
				}
			}
		}
		return KeyedTaskIdentifier.create(literal);
	}
}<|MERGE_RESOLUTION|>--- conflicted
+++ resolved
@@ -985,14 +985,9 @@
 	function sortedStringify(literal: any): string {
 		const keys = Object.keys(literal).sort();
 		let result: string = '';
-<<<<<<< HEAD
-		for (const position of keys) {
-			let stringified = literal[position];
-=======
 		// tslint:disable-next-line: no-for-in-array
 		for (let position in keys) {
 			let stringified = literal[keys[position]];
->>>>>>> ccd6d203
 			if (stringified instanceof Object) {
 				stringified = sortedStringify(stringified);
 			} else if (typeof stringified === 'string') {
