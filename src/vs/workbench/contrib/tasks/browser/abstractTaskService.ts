/*---------------------------------------------------------------------------------------------
 *  Copyright (c) Microsoft Corporation. All rights reserved.
 *  Licensed under the MIT License. See License.txt in the project root for license information.
 *--------------------------------------------------------------------------------------------*/

import { Action } from '../../../../base/common/actions.js';
import { IStringDictionary } from '../../../../base/common/collections.js';
import { Emitter, Event } from '../../../../base/common/event.js';
import * as glob from '../../../../base/common/glob.js';
import * as json from '../../../../base/common/json.js';
import { Disposable, DisposableStore, dispose, IDisposable, IReference, MutableDisposable } from '../../../../base/common/lifecycle.js';
import { LRUCache, Touch } from '../../../../base/common/map.js';
import * as Objects from '../../../../base/common/objects.js';
import { ValidationState, ValidationStatus } from '../../../../base/common/parsers.js';
import * as Platform from '../../../../base/common/platform.js';
import { TerminateResponseCode } from '../../../../base/common/processes.js';
import * as resources from '../../../../base/common/resources.js';
import Severity from '../../../../base/common/severity.js';
import * as Types from '../../../../base/common/types.js';
import { URI } from '../../../../base/common/uri.js';
import * as UUID from '../../../../base/common/uuid.js';
import * as nls from '../../../../nls.js';
import { CommandsRegistry, ICommandService } from '../../../../platform/commands/common/commands.js';
import { ConfigurationTarget, IConfigurationService } from '../../../../platform/configuration/common/configuration.js';
import { IFileService, IFileStatWithPartialMetadata } from '../../../../platform/files/common/files.js';
import { IMarkerData, IMarkerService } from '../../../../platform/markers/common/markers.js';
import { IProgressOptions, IProgressService, ProgressLocation } from '../../../../platform/progress/common/progress.js';
import { IStorageService, StorageScope, StorageTarget } from '../../../../platform/storage/common/storage.js';
import { ITelemetryService } from '../../../../platform/telemetry/common/telemetry.js';
import { IExtensionService } from '../../../services/extensions/common/extensions.js';
import { INamedProblemMatcher, ProblemMatcherRegistry } from '../common/problemMatcher.js';

import { IDialogService } from '../../../../platform/dialogs/common/dialogs.js';
import { INotificationService } from '../../../../platform/notification/common/notification.js';
import { IOpenerService } from '../../../../platform/opener/common/opener.js';

import { IModelService } from '../../../../editor/common/services/model.js';

import { IWorkspace, IWorkspaceContextService, IWorkspaceFolder, WorkbenchState, WorkspaceFolder } from '../../../../platform/workspace/common/workspace.js';
import { IConfigurationResolverService } from '../../../services/configurationResolver/common/configurationResolver.js';
import { IEditorService } from '../../../services/editor/common/editorService.js';
import { Markers } from '../../markers/common/markers.js';

import { IOutputChannel, IOutputService } from '../../../services/output/common/output.js';
import { ITextFileService } from '../../../services/textfile/common/textfiles.js';

import { ITerminalGroupService, ITerminalService } from '../../terminal/browser/terminal.js';
import { ITerminalProfileResolverService } from '../../terminal/common/terminal.js';

import { ConfiguringTask, ContributedTask, CustomTask, ExecutionEngine, InMemoryTask, InstancePolicy, ITaskConfig, ITaskEvent, ITaskIdentifier, ITaskInactiveEvent, ITaskProcessEndedEvent, ITaskSet, JsonSchemaVersion, KeyedTaskIdentifier, RerunAllRunningTasksCommandId, RuntimeType, Task, TASK_RUNNING_STATE, TaskDefinition, TaskEventKind, TaskGroup, TaskRunSource, TaskSettingId, TaskSorter, TaskSourceKind, TasksSchemaProperties, USER_TASKS_GROUP_KEY } from '../common/tasks.js';
import { ChatAgentLocation, ChatModeKind } from '../../chat/common/constants.js';
import { CustomExecutionSupportedContext, ICustomizationProperties, IProblemMatcherRunOptions, ITaskFilter, ITaskProvider, ITaskService, IWorkspaceFolderTaskResult, ProcessExecutionSupportedContext, ServerlessWebContext, ShellExecutionSupportedContext, TaskCommandsRegistered, TaskExecutionSupportedContext, TasksAvailableContext } from '../common/taskService.js';
import { ITaskExecuteResult, ITaskResolver, ITaskSummary, ITaskSystem, ITaskSystemInfo, ITaskTerminateResponse, TaskError, TaskErrors, TaskExecuteKind, Triggers, VerifiedTask } from '../common/taskSystem.js';
import { getTemplates as getTaskTemplates } from '../common/taskTemplates.js';

import * as TaskConfig from '../common/taskConfiguration.js';
import { TerminalTaskSystem } from './terminalTaskSystem.js';

import { IQuickInputService, IQuickPickItem, IQuickPickSeparator, QuickPickInput } from '../../../../platform/quickinput/common/quickInput.js';

import { IContextKey, IContextKeyService } from '../../../../platform/contextkey/common/contextkey.js';
import { TaskDefinitionRegistry } from '../common/taskDefinitionRegistry.js';

import { getActiveElement } from '../../../../base/browser/dom.js';
import { raceTimeout } from '../../../../base/common/async.js';
import { CancellationToken, CancellationTokenSource } from '../../../../base/common/cancellation.js';
import { isCancellationError } from '../../../../base/common/errors.js';
import { toFormattedString } from '../../../../base/common/jsonFormatter.js';
import { Schemas } from '../../../../base/common/network.js';
import { ThemeIcon } from '../../../../base/common/themables.js';
import { IResolvedTextEditorModel, ITextModelService } from '../../../../editor/common/services/resolverService.js';
import { TextEditorSelectionRevealType } from '../../../../platform/editor/common/editor.js';
import { IInstantiationService } from '../../../../platform/instantiation/common/instantiation.js';
import { ILogService } from '../../../../platform/log/common/log.js';
import { TerminalExitReason } from '../../../../platform/terminal/common/terminal.js';
import { IThemeService } from '../../../../platform/theme/common/themeService.js';
import { IWorkspaceTrustManagementService, IWorkspaceTrustRequestService } from '../../../../platform/workspace/common/workspaceTrust.js';
import { VirtualWorkspaceContext } from '../../../common/contextkeys.js';
import { EditorResourceAccessor, SaveReason } from '../../../common/editor.js';
import { IViewDescriptorService } from '../../../common/views.js';
import { IWorkbenchEnvironmentService } from '../../../services/environment/common/environmentService.js';
import { ILifecycleService, ShutdownReason, StartupKind } from '../../../services/lifecycle/common/lifecycle.js';
import { IPaneCompositePartService } from '../../../services/panecomposite/browser/panecomposite.js';
import { IPathService } from '../../../services/path/common/pathService.js';
import { IPreferencesService } from '../../../services/preferences/common/preferences.js';
import { IRemoteAgentService } from '../../../services/remote/common/remoteAgentService.js';
import { IViewsService } from '../../../services/views/common/viewsService.js';
import { CHAT_OPEN_ACTION_ID } from '../../chat/browser/actions/chatActions.js';
import { IChatAgentService } from '../../chat/common/chatAgents.js';
import { IChatService } from '../../chat/common/chatService.js';
import { configureTaskIcon, isWorkspaceFolder, ITaskQuickPickEntry, QUICKOPEN_DETAIL_CONFIG, QUICKOPEN_SKIP_CONFIG, TaskQuickPick } from './taskQuickPick.js';
import { IHostService } from '../../../services/host/browser/host.js';
import * as dom from '../../../../base/browser/dom.js';
import { FocusMode } from '../../../../platform/native/common/native.js';

const QUICKOPEN_HISTORY_LIMIT_CONFIG = 'task.quickOpen.history';
const PROBLEM_MATCHER_NEVER_CONFIG = 'task.problemMatchers.neverPrompt';
const USE_SLOW_PICKER = 'task.quickOpen.showAll';

const TaskTerminalType = 'Task';

export namespace ConfigureTaskAction {
	export const ID = 'workbench.action.tasks.configureTaskRunner';
	export const TEXT = nls.localize2('ConfigureTaskRunnerAction.label', "Configure Task");
}

export type TaskQuickPickEntryType = (IQuickPickItem & { task: Task }) | (IQuickPickItem & { folder: IWorkspaceFolder }) | (IQuickPickItem & { settingType: string });

class ProblemReporter implements TaskConfig.IProblemReporter {

	private _validationStatus: ValidationStatus;
	private readonly _onDidError: Emitter<string> = new Emitter<string>();
	public readonly onDidError: Event<string> = this._onDidError.event;

	constructor(private _outputChannel: IOutputChannel) {
		this._validationStatus = new ValidationStatus();
	}

	public info(message: string): void {
		this._validationStatus.state = ValidationState.Info;
		this._outputChannel.append(message + '\n');
	}

	public warn(message: string): void {
		this._validationStatus.state = ValidationState.Warning;
		this._outputChannel.append(message + '\n');
	}

	public error(message: string): void {
		this._validationStatus.state = ValidationState.Error;
		this._outputChannel.append(message + '\n');
		this._onDidError.fire(message);
	}

	public fatal(message: string): void {
		this._validationStatus.state = ValidationState.Fatal;
		this._outputChannel.append(message + '\n');
		this._onDidError.fire(message);
	}

	public get status(): ValidationStatus {
		return this._validationStatus;
	}
}

export interface IWorkspaceFolderConfigurationResult {
	workspaceFolder: IWorkspaceFolder;
	config: TaskConfig.IExternalTaskRunnerConfiguration | undefined;
	hasErrors: boolean;
}

interface ICommandUpgrade {
	command?: string;
	args?: string[];
}

class TaskMap {
	private _store: Map<string, Task[]> = new Map();

	public forEach(callback: (value: Task[], folder: string) => void): void {
		this._store.forEach(callback);
	}

	public static getKey(workspaceFolder: IWorkspace | IWorkspaceFolder | string): string {
		let key: string | undefined;
		if (Types.isString(workspaceFolder)) {
			key = workspaceFolder;
		} else {
			const uri: URI | null | undefined = isWorkspaceFolder(workspaceFolder) ? workspaceFolder.uri : workspaceFolder.configuration;
			key = uri ? uri.toString() : '';
		}
		return key;
	}

	public get(workspaceFolder: IWorkspace | IWorkspaceFolder | string): Task[] {
		const key = TaskMap.getKey(workspaceFolder);
		let result: Task[] | undefined = this._store.get(key);
		if (!result) {
			result = [];
			this._store.set(key, result);
		}
		return result;
	}

	public add(workspaceFolder: IWorkspace | IWorkspaceFolder | string, ...task: Task[]): void {
		const key = TaskMap.getKey(workspaceFolder);
		let values = this._store.get(key);
		if (!values) {
			values = [];
			this._store.set(key, values);
		}
		values.push(...task);
	}

	public all(): Task[] {
		const result: Task[] = [];
		this._store.forEach((values) => result.push(...values));
		return result;
	}
}

export abstract class AbstractTaskService extends Disposable implements ITaskService {

	// private static autoDetectTelemetryName: string = 'taskServer.autoDetect';
	private static readonly RecentlyUsedTasks_Key = 'workbench.tasks.recentlyUsedTasks';
	private static readonly RecentlyUsedTasks_KeyV2 = 'workbench.tasks.recentlyUsedTasks2';
	private static readonly PersistentTasks_Key = 'workbench.tasks.persistentTasks';
	private static readonly IgnoreTask010DonotShowAgain_key = 'workbench.tasks.ignoreTask010Shown';

	public _serviceBrand: undefined;
	public static OutputChannelId: string = 'tasks';
	public static OutputChannelLabel: string = nls.localize('tasks', "Tasks");

	private static _nextHandle: number = 0;

	private _tasksReconnected: boolean = false;
	private _schemaVersion: JsonSchemaVersion | undefined;
	private _executionEngine: ExecutionEngine | undefined;
	private _workspaceFolders: IWorkspaceFolder[] | undefined;
	private _workspace: IWorkspace | undefined;
	private _ignoredWorkspaceFolders: IWorkspaceFolder[] | undefined;
	private _showIgnoreMessage?: boolean;
	private _providers: Map<number, ITaskProvider>;
	private _providerTypes: Map<number, string>;
	protected _taskSystemInfos: Map<string, ITaskSystemInfo[]>;

	protected _workspaceTasksPromise?: Promise<Map<string, IWorkspaceFolderTaskResult>>;
	protected readonly _whenTaskSystemReady: Promise<void>;

	protected _taskSystem?: ITaskSystem;
	protected _taskSystemListeners?: IDisposable[] = [];
	private _recentlyUsedTasksV1: LRUCache<string, string> | undefined;
	private _recentlyUsedTasks: LRUCache<string, string> | undefined;

	private _persistentTasks: LRUCache<string, string> | undefined;

	protected _taskRunningState: IContextKey<boolean>;
	protected _tasksAvailableState: IContextKey<boolean>;

	protected _outputChannel: IOutputChannel;
	protected readonly _onDidStateChange: Emitter<ITaskEvent>;
	private _waitForAllSupportedExecutions: Promise<void>;
	private _onDidRegisterSupportedExecutions: Emitter<void> = new Emitter();
	private _onDidRegisterAllSupportedExecutions: Emitter<void> = new Emitter();
	private _onDidChangeTaskSystemInfo: Emitter<void> = new Emitter();
	private _willRestart: boolean = false;
	public onDidChangeTaskSystemInfo: Event<void> = this._onDidChangeTaskSystemInfo.event;
	private _onDidReconnectToTasks: Emitter<void> = new Emitter();
	public onDidReconnectToTasks: Event<void> = this._onDidReconnectToTasks.event;
	private _onDidChangeTaskConfig: Emitter<void> = new Emitter();
	public onDidChangeTaskConfig: Event<void> = this._onDidChangeTaskConfig.event;
	public get isReconnected(): boolean { return this._tasksReconnected; }
	private _onDidChangeTaskProviders = this._register(new Emitter<void>());
	public onDidChangeTaskProviders = this._onDidChangeTaskProviders.event;
	private readonly _taskRunStartTimes = new Map<string, number>();
	private readonly _taskRunSources = new Map<string, TaskRunSource>();

	private _activatedTaskProviders: Set<string> = new Set();

	private readonly notification = this._register(new MutableDisposable<DisposableStore>());

	constructor(
		@IConfigurationService private readonly _configurationService: IConfigurationService,
		@IMarkerService protected readonly _markerService: IMarkerService,
		@IOutputService protected readonly _outputService: IOutputService,
		@IPaneCompositePartService private readonly _paneCompositeService: IPaneCompositePartService,
		@IViewsService private readonly _viewsService: IViewsService,
		@ICommandService private readonly _commandService: ICommandService,
		@IEditorService private readonly _editorService: IEditorService,
		@IFileService protected readonly _fileService: IFileService,
		@IWorkspaceContextService protected readonly _contextService: IWorkspaceContextService,
		@ITelemetryService protected readonly _telemetryService: ITelemetryService,
		@ITextFileService private readonly _textFileService: ITextFileService,
		@IModelService protected readonly _modelService: IModelService,
		@IExtensionService private readonly _extensionService: IExtensionService,
		@IQuickInputService private readonly _quickInputService: IQuickInputService,
		@IConfigurationResolverService protected readonly _configurationResolverService: IConfigurationResolverService,
		@ITerminalService private readonly _terminalService: ITerminalService,
		@ITerminalGroupService private readonly _terminalGroupService: ITerminalGroupService,
		@IStorageService private readonly _storageService: IStorageService,
		@IProgressService private readonly _progressService: IProgressService,
		@IOpenerService private readonly _openerService: IOpenerService,
		@IDialogService protected readonly _dialogService: IDialogService,
		@INotificationService private readonly _notificationService: INotificationService,
		@IContextKeyService protected readonly _contextKeyService: IContextKeyService,
		@IWorkbenchEnvironmentService private readonly _environmentService: IWorkbenchEnvironmentService,
		@ITerminalProfileResolverService private readonly _terminalProfileResolverService: ITerminalProfileResolverService,
		@IPathService private readonly _pathService: IPathService,
		@ITextModelService private readonly _textModelResolverService: ITextModelService,
		@IPreferencesService private readonly _preferencesService: IPreferencesService,
		@IViewDescriptorService private readonly _viewDescriptorService: IViewDescriptorService,
		@IWorkspaceTrustRequestService private readonly _workspaceTrustRequestService: IWorkspaceTrustRequestService,
		@IWorkspaceTrustManagementService private readonly _workspaceTrustManagementService: IWorkspaceTrustManagementService,
		@ILogService private readonly _logService: ILogService,
		@IThemeService private readonly _themeService: IThemeService,
		@ILifecycleService private readonly _lifecycleService: ILifecycleService,
		@IRemoteAgentService remoteAgentService: IRemoteAgentService,
		@IInstantiationService private readonly _instantiationService: IInstantiationService,
		@IChatService private readonly _chatService: IChatService,
		@IChatAgentService private readonly _chatAgentService: IChatAgentService,
		@IHostService private readonly _hostService: IHostService
	) {
		super();
		this._whenTaskSystemReady = Event.toPromise(this.onDidChangeTaskSystemInfo);
		this._workspaceTasksPromise = undefined;
		this._taskSystem = undefined;
		this._taskSystemListeners = undefined;
		this._outputChannel = this._outputService.getChannel(AbstractTaskService.OutputChannelId)!;
		this._providers = new Map<number, ITaskProvider>();
		this._providerTypes = new Map<number, string>();
		this._taskSystemInfos = new Map<string, ITaskSystemInfo[]>();
		this._register(this._contextService.onDidChangeWorkspaceFolders(() => {
			const folderSetup = this._computeWorkspaceFolderSetup();
			if (this.executionEngine !== folderSetup[2]) {
				this._disposeTaskSystemListeners();
				this._taskSystem = undefined;
			}
			this._updateSetup(folderSetup);
			return this._updateWorkspaceTasks(TaskRunSource.FolderOpen);
		}));
		this._register(this._configurationService.onDidChangeConfiguration(async (e) => {
			if (!e.affectsConfiguration('tasks') || (!this._taskSystem && !this._workspaceTasksPromise)) {
				return;
			}

			if (!this._taskSystem || this._taskSystem instanceof TerminalTaskSystem) {
				this._outputChannel.clear();
			}

			if (e.affectsConfiguration(TaskSettingId.Reconnection)) {
				if (!this._configurationService.getValue(TaskSettingId.Reconnection)) {
					this._persistentTasks?.clear();
					this._storageService.remove(AbstractTaskService.PersistentTasks_Key, StorageScope.WORKSPACE);
				}
			}

			this._setTaskLRUCacheLimit();
			const mapStringToFolderTasks: Map<string, IWorkspaceFolderTaskResult> = await this._updateWorkspaceTasks(TaskRunSource.ConfigurationChange);
			this._onDidChangeTaskConfig.fire();

			// Loop through all workspaceFolderTask result
			for (const [folderUri, folderResult] of mapStringToFolderTasks) {
				if (!folderResult.set?.tasks?.length) {
					continue;
				}

				for (const task of folderResult.set.tasks) {
					const realUniqueId = task._id;
					const lastTask = this._taskSystem?.lastTask?.task._id;

					if (lastTask && lastTask === realUniqueId && folderUri !== 'setting') {
						const verifiedLastTask = new VerifiedTask(task, this._taskSystem!.lastTask!.resolver, Triggers.command);
						this._taskSystem!.lastTask = verifiedLastTask;
					}
				}
			}

		}));
		this._taskRunningState = TASK_RUNNING_STATE.bindTo(_contextKeyService);
		this._tasksAvailableState = TasksAvailableContext.bindTo(_contextKeyService);
		this._onDidStateChange = this._register(new Emitter());
		this._registerCommands().then(() => TaskCommandsRegistered.bindTo(this._contextKeyService).set(true));
		ServerlessWebContext.bindTo(this._contextKeyService).set(Platform.isWeb && !remoteAgentService.getConnection()?.remoteAuthority);
		this._configurationResolverService.contributeVariable('defaultBuildTask', async (): Promise<string | undefined> => {
			// delay provider activation, we might find a single default build task in the tasks.json file
			let tasks = await this._getTasksForGroup(TaskGroup.Build, true);
			if (tasks.length > 0) {
				const defaults = this._getDefaultTasks(tasks);
				if (defaults.length === 1) {
					return defaults[0]._label;
				}
			}
			// activate all providers, we haven't found the default build task in the tasks.json file
			tasks = await this._getTasksForGroup(TaskGroup.Build);
			const defaults = this._getDefaultTasks(tasks);
			if (defaults.length === 1) {
				return defaults[0]._label;
			} else if (defaults.length) {
				tasks = defaults;
			}

			let entry: ITaskQuickPickEntry | null | undefined;
			if (tasks && tasks.length > 0) {
				entry = await this._showQuickPick(tasks, nls.localize('TaskService.pickBuildTaskForLabel', 'Select the build task (there is no default build task defined)'));
			}

			const task: Task | undefined | null = entry ? entry.task : undefined;
			if (!task) {
				return undefined;
			}
			return task._label;
		});
		this._register(this._lifecycleService.onBeforeShutdown(e => {
			this._willRestart = e.reason !== ShutdownReason.RELOAD;
		}));
		this._register(this.onDidStateChange(async e => {
			this._log(nls.localize('taskEvent', 'Task Event kind: {0}', e.kind), true);
			switch (e.kind) {
				case TaskEventKind.Start:
					this._taskRunStartTimes.set(e.taskId, Date.now());
					break;
				case TaskEventKind.ProcessEnded: {
					const processEndedEvent = e as ITaskProcessEndedEvent;
					const startTime = this._taskRunStartTimes.get(e.taskId);
					if (!startTime) {
						break;
					}
					const durationMs = processEndedEvent.durationMs ?? (Date.now() - startTime);
					if (durationMs !== undefined) {
						this._handleLongRunningTaskCompletion(processEndedEvent, durationMs);
					}
					this._taskRunStartTimes.delete(e.taskId);
					this._taskRunSources.delete(e.taskId);
					break;
				}
				case TaskEventKind.Inactive: {
					const processEndedEvent = e as ITaskInactiveEvent;
					const startTime = this._taskRunStartTimes.get(e.taskId);
					if (!startTime) {
						break;
					}
					const durationMs = processEndedEvent.durationMs ?? (Date.now() - startTime);
					if (durationMs !== undefined) {
						this._handleLongRunningTaskCompletion(processEndedEvent, durationMs);
					}
					this._taskRunStartTimes.delete(e.taskId);
					this._taskRunSources.delete(e.taskId);
					break;
				}
				case TaskEventKind.Terminated:
					this._taskRunStartTimes.delete(e.taskId);
					this._taskRunSources.delete(e.taskId);
					break;
			}
			if (e.kind === TaskEventKind.Changed) {
				// no-op
			} else if ((this._willRestart || (e.kind === TaskEventKind.Terminated && e.exitReason === TerminalExitReason.User)) && e.taskId) {
				const key = e.__task.getKey();
				if (key) {
					this.removePersistentTask(key);
				}
			} else if (e.kind === TaskEventKind.Start && e.__task && e.__task.getWorkspaceFolder()) {
				this._setPersistentTask(e.__task);
			}
		}));
		this._waitForAllSupportedExecutions = new Promise(resolve => {
			Event.once(this._onDidRegisterAllSupportedExecutions.event)(() => resolve());
		});

		this._terminalService.whenConnected.then(() => {
			const reconnectedInstances = this._terminalService.instances.filter(e => e.reconnectionProperties?.ownerId === TaskTerminalType);
			if (reconnectedInstances.length) {
				this._attemptTaskReconnection();
			} else {
				this._tasksReconnected = true;
				this._onDidReconnectToTasks.fire();
			}
		});

		this._upgrade();
	}

	public registerSupportedExecutions(custom?: boolean, shell?: boolean, process?: boolean) {
		if (custom !== undefined) {
			const customContext = CustomExecutionSupportedContext.bindTo(this._contextKeyService);
			customContext.set(custom);
		}
		const isVirtual = !!VirtualWorkspaceContext.getValue(this._contextKeyService);
		if (shell !== undefined) {
			const shellContext = ShellExecutionSupportedContext.bindTo(this._contextKeyService);
			shellContext.set(shell && !isVirtual);
		}
		if (process !== undefined) {
			const processContext = ProcessExecutionSupportedContext.bindTo(this._contextKeyService);
			processContext.set(process && !isVirtual);
		}
		// update tasks so an incomplete list isn't returned when getWorkspaceTasks is called
		this._workspaceTasksPromise = undefined;
		this._onDidRegisterSupportedExecutions.fire();
		if (ServerlessWebContext.getValue(this._contextKeyService) || (custom && shell && process)) {
			this._onDidRegisterAllSupportedExecutions.fire();
		}
	}

	private _attemptTaskReconnection(): void {
		if (this._lifecycleService.startupKind !== StartupKind.ReloadedWindow) {
			this._log(nls.localize('TaskService.skippingReconnection', 'Startup kind not window reload, setting connected and removing persistent tasks'), true);
			this._tasksReconnected = true;
			this._storageService.remove(AbstractTaskService.PersistentTasks_Key, StorageScope.WORKSPACE);
		}
		if (!this._configurationService.getValue(TaskSettingId.Reconnection) || this._tasksReconnected) {
			this._log(nls.localize('TaskService.notConnecting', 'Setting tasks connected configured value {0}, tasks were already reconnected {1}', this._configurationService.getValue(TaskSettingId.Reconnection), this._tasksReconnected), true);
			this._tasksReconnected = true;
			return;
		}
		this._log(nls.localize('TaskService.reconnecting', 'Reconnecting to running tasks...'), true);
		this.getWorkspaceTasks(TaskRunSource.Reconnect).then(async () => {
			this._tasksReconnected = await this._reconnectTasks();
			this._log(nls.localize('TaskService.reconnected', 'Reconnected to running tasks.'), true);
			this._onDidReconnectToTasks.fire();
		});
	}

	private async _handleLongRunningTaskCompletion(event: ITaskProcessEndedEvent | ITaskInactiveEvent, durationMs: number): Promise<void> {
		const notificationThreshold = this._configurationService.getValue<number>(TaskSettingId.NotifyWindowOnTaskCompletion);
		// If threshold is -1, notifications are disabled
		// If threshold is 0, always show notifications (no minimum duration)
		// Otherwise, only show if duration meets or exceeds the threshold
		if (notificationThreshold === -1 || (notificationThreshold > 0 && durationMs < notificationThreshold)) {
			return;
		}

		const taskRunSource = this._taskRunSources.get(event.taskId);
		if (taskRunSource === TaskRunSource.ChatAgent) {
			return;
		}

		const terminalForTask = this._terminalService.instances.find(i => i.instanceId === event.terminalId);
		if (!terminalForTask) {
			return;
		}
		const taskLabel = terminalForTask.title;
		const targetWindow = dom.getWindow(terminalForTask.domElement);
		if (targetWindow.document.hasFocus()) {
			return;
		}

		const durationText = this._formatTaskDuration(durationMs);
		const message = taskLabel
			? nls.localize('task.longRunningTaskCompletedWithLabel', 'Task "{0}" finished in {1}.', taskLabel, durationText)
			: nls.localize('task.longRunningTaskCompleted', 'Task finished in {0}.', durationText);
		this._hostService.focus(targetWindow, { mode: FocusMode.Notify });
		const notification = await dom.triggerNotification(message);
		if (notification) {
			const disposables = this.notification.value = new DisposableStore();
			disposables.add(notification);

			disposables.add(Event.once(notification.onClick)(() => {
				this._hostService.focus(targetWindow, { mode: FocusMode.Force });
			}));

			disposables.add(this._hostService.onDidChangeFocus(focus => {
				if (focus) {
					disposables.dispose();
				}
			}));
		}
	}

	private _formatTaskDuration(durationMs: number): string {
		const totalSeconds = Math.max(1, Math.round(durationMs / 1000));
		const minutes = Math.floor(totalSeconds / 60);
		const seconds = totalSeconds % 60;
		if (minutes > 0) {
			return seconds > 0
				? nls.localize('task.longRunningTaskDurationMinutesSeconds', '{0}m {1}s', minutes, seconds)
				: nls.localize('task.longRunningTaskDurationMinutes', '{0}m', minutes);
		}
		return nls.localize('task.longRunningTaskDurationSeconds', '{0}s', seconds);
	}

	private async _reconnectTasks(): Promise<boolean> {
		const tasks = await this.getSavedTasks('persistent');
		if (!tasks.length) {
			this._log(nls.localize('TaskService.noTasks', 'No persistent tasks to reconnect.'), true);
			return true;
		}
		const taskLabels = tasks.map(task => task._label).join(', ');
		this._log(nls.localize('TaskService.reconnectingTasks', 'Reconnecting to {0} tasks...', taskLabels), true);
		for (const task of tasks) {
			if (ConfiguringTask.is(task)) {
				const resolved = await this.tryResolveTask(task);
				if (resolved) {
					this.run(resolved, undefined, TaskRunSource.Reconnect);
				}
			} else {
				this.run(task, undefined, TaskRunSource.Reconnect);
			}
		}
		return true;
	}

	public get onDidStateChange(): Event<ITaskEvent> {
		return this._onDidStateChange.event;
	}

	public get supportsMultipleTaskExecutions(): boolean {
		return this.inTerminal();
	}

	private async _registerCommands(): Promise<void> {
		CommandsRegistry.registerCommand({
			id: 'workbench.action.tasks.runTask',
			handler: async (accessor, arg?: string | ITaskIdentifier) => {
				if (await this._trust()) {
					await this._runTaskCommand(arg);
				}
			},
			metadata: {
				description: 'Run Task',
				args: [{
					name: 'args',
					isOptional: true,
					description: nls.localize('runTask.arg', "Filters the tasks shown in the quickpick"),
					schema: {
						anyOf: [
							{
								type: 'string',
								description: nls.localize('runTask.label', "The task's label or a term to filter by")
							},
							{
								type: 'object',
								properties: {
									type: {
										type: 'string',
										description: nls.localize('runTask.type', "The contributed task type")
									},
									task: {
										type: 'string',
										description: nls.localize('runTask.task', "The task's label or a term to filter by")
									}
								}
							}
						]
					}
				}]
			}
		});

		CommandsRegistry.registerCommand('workbench.action.tasks.reRunTask', async (accessor) => {
			if (await this._trust()) {
				this._reRunTaskCommand();
			}
		});

		CommandsRegistry.registerCommand('workbench.action.tasks.restartTask', async (accessor, arg?: string | ITaskIdentifier) => {
			if (await this._trust()) {
				this._runRestartTaskCommand(arg);
			}
		});

		CommandsRegistry.registerCommand(RerunAllRunningTasksCommandId, async (accessor) => {
			if (await this._trust()) {
				this._runRerunAllRunningTasksCommand();
			}
		});

		CommandsRegistry.registerCommand('workbench.action.tasks.terminate', async (accessor, arg?: string | ITaskIdentifier) => {
			if (await this._trust()) {
				this._runTerminateCommand(arg);
			}
		});
		CommandsRegistry.registerCommand('workbench.action.tasks.showLog', () => {
			this._showOutput(undefined, true);
		});

		CommandsRegistry.registerCommand('workbench.action.tasks.build', async () => {
			if (await this._trust()) {
				this._runBuildCommand();
			}
		});

		CommandsRegistry.registerCommand('workbench.action.tasks.test', async () => {
			if (await this._trust()) {
				this._runTestCommand();
			}
		});

		CommandsRegistry.registerCommand('workbench.action.tasks.configureTaskRunner', async () => {
			if (await this._trust()) {
				this._runConfigureTasks();
			}
		});

		CommandsRegistry.registerCommand('workbench.action.tasks.configureDefaultBuildTask', async () => {
			if (await this._trust()) {
				this._runConfigureDefaultBuildTask();
			}
		});

		CommandsRegistry.registerCommand('workbench.action.tasks.configureDefaultTestTask', async () => {
			if (await this._trust()) {
				this._runConfigureDefaultTestTask();
			}
		});

		CommandsRegistry.registerCommand('workbench.action.tasks.showTasks', async () => {
			if (await this._trust()) {
				return this.runShowTasks();
			}
		});

		CommandsRegistry.registerCommand('workbench.action.tasks.toggleProblems', () => this._commandService.executeCommand(Markers.TOGGLE_MARKERS_VIEW_ACTION_ID));

		CommandsRegistry.registerCommand('workbench.action.tasks.openUserTasks', async () => {
			const resource = this._getResourceForKind(TaskSourceKind.User);
			if (resource) {
				this._openTaskFile(resource, TaskSourceKind.User);
			}
		});

		CommandsRegistry.registerCommand('workbench.action.tasks.openWorkspaceFileTasks', async () => {
			const resource = this._getResourceForKind(TaskSourceKind.WorkspaceFile);
			if (resource) {
				this._openTaskFile(resource, TaskSourceKind.WorkspaceFile);
			}
		});
	}

	private get workspaceFolders(): IWorkspaceFolder[] {
		if (!this._workspaceFolders) {
			this._updateSetup();
		}
		return this._workspaceFolders!;
	}

	private get ignoredWorkspaceFolders(): IWorkspaceFolder[] {
		if (!this._ignoredWorkspaceFolders) {
			this._updateSetup();
		}
		return this._ignoredWorkspaceFolders!;
	}

	protected get executionEngine(): ExecutionEngine {
		if (this._executionEngine === undefined) {
			this._updateSetup();
		}
		return this._executionEngine!;
	}

	private get schemaVersion(): JsonSchemaVersion {
		if (this._schemaVersion === undefined) {
			this._updateSetup();
		}
		return this._schemaVersion!;
	}

	private get showIgnoreMessage(): boolean {
		if (this._showIgnoreMessage === undefined) {
			this._showIgnoreMessage = !this._storageService.getBoolean(AbstractTaskService.IgnoreTask010DonotShowAgain_key, StorageScope.WORKSPACE, false);
		}
		return this._showIgnoreMessage;
	}

	private _getActivationEvents(type: string | undefined): string[] {
		const result: string[] = [];
		result.push('onCommand:workbench.action.tasks.runTask');
		if (type) {
			// send a specific activation event for this task type
			result.push(`onTaskType:${type}`);
		} else {
			// send activation events for all task types
			for (const definition of TaskDefinitionRegistry.all()) {
				result.push(`onTaskType:${definition.taskType}`);
			}
		}
		return result;
	}

	private async _activateTaskProviders(type: string | undefined): Promise<void> {
		// We need to first wait for extensions to be registered because we might read
		// the `TaskDefinitionRegistry` in case `type` is `undefined`
		await this._extensionService.whenInstalledExtensionsRegistered();
		const hasLoggedActivation = this._activatedTaskProviders.has(type ?? 'all');
		if (!hasLoggedActivation) {
			this._log('Activating task providers ' + (type ?? 'all'));
		}
		const result = await raceTimeout(
			Promise.all(this._getActivationEvents(type).map(activationEvent => this._extensionService.activateByEvent(activationEvent))),
			5000,
			() => this._logService.warn('Timed out activating extensions for task providers')
		);
		if (result) {
			this._activatedTaskProviders.add(type ?? 'all');
		}
	}

	private _updateSetup(setup?: [IWorkspaceFolder[], IWorkspaceFolder[], ExecutionEngine, JsonSchemaVersion, IWorkspace | undefined]): void {
		if (!setup) {
			setup = this._computeWorkspaceFolderSetup();
		}
		this._workspaceFolders = setup[0];
		if (this._ignoredWorkspaceFolders) {
			if (this._ignoredWorkspaceFolders.length !== setup[1].length) {
				this._showIgnoreMessage = undefined;
			} else {
				const set: Set<string> = new Set();
				this._ignoredWorkspaceFolders.forEach(folder => set.add(folder.uri.toString()));
				for (const folder of setup[1]) {
					if (!set.has(folder.uri.toString())) {
						this._showIgnoreMessage = undefined;
						break;
					}
				}
			}
		}
		this._ignoredWorkspaceFolders = setup[1];
		this._executionEngine = setup[2];
		this._schemaVersion = setup[3];
		this._workspace = setup[4];
	}

	protected _showOutput(runSource: TaskRunSource = TaskRunSource.User, userRequested?: boolean, errorMessage?: string): void {
		if (!VirtualWorkspaceContext.getValue(this._contextKeyService) && ((runSource === TaskRunSource.User) || (runSource === TaskRunSource.ConfigurationChange))) {
			if (userRequested) {
				this._outputService.showChannel(this._outputChannel.id, true);
			} else {
				const chatEnabled = this._chatService.isEnabled(ChatAgentLocation.Chat);
				const actions = [];
				if (chatEnabled && errorMessage) {
					const beforeJSONregex = /^(.*?)\s*\{[\s\S]*$/;
					const matches = errorMessage.match(beforeJSONregex);
					if (matches && matches.length > 1) {
						const message = matches[1];
						const customMessage = message === errorMessage
							? `\`${message}\``
							: `\`${message}\`\n\`\`\`json${errorMessage}\`\`\``;


						const defaultAgent = this._chatAgentService.getDefaultAgent(ChatAgentLocation.Chat);
						if (defaultAgent) {
							actions.push({
								label: nls.localize('troubleshootWithChat', "Fix with AI"),
								run: async () => {
									this._commandService.executeCommand(CHAT_OPEN_ACTION_ID, {
										mode: ChatModeKind.Agent,
										query: `Fix this task configuration error: ${customMessage}`
									});
								}
							});
						}
					}
				}
				actions.push({
					label: nls.localize('showOutput', "Show Output"),
					run: () => {
						this._outputService.showChannel(this._outputChannel.id, true);
					}
				});
				if (chatEnabled && actions.length > 1) {
					this._notificationService.prompt(Severity.Warning, nls.localize('taskServiceOutputPromptChat', 'There are task errors. Use chat to fix them or view the output for details.'), actions);
				} else {
					this._notificationService.prompt(Severity.Warning, nls.localize('taskServiceOutputPrompt', 'There are task errors. See the output for details.'), actions);
				}
			}
		}
	}

	protected _disposeTaskSystemListeners(): void {
		if (this._taskSystemListeners) {
			dispose(this._taskSystemListeners);
			this._taskSystemListeners = undefined;
		}
	}

	public registerTaskProvider(provider: ITaskProvider, type: string): IDisposable {
		if (!provider) {
			return {
				dispose: () => { }
			};
		}
		const handle = AbstractTaskService._nextHandle++;
		this._providers.set(handle, provider);
		this._providerTypes.set(handle, type);
		this._onDidChangeTaskProviders.fire();
		return {
			dispose: () => {
				this._providers.delete(handle);
				this._providerTypes.delete(handle);
				this._onDidChangeTaskProviders.fire();
			}
		};
	}

	get hasTaskSystemInfo(): boolean {
		const infosCount = Array.from(this._taskSystemInfos.values()).flat().length;
		// If there's a remoteAuthority, then we end up with 2 taskSystemInfos,
		// one for each extension host.
		if (this._environmentService.remoteAuthority) {
			return infosCount > 1;
		}
		return infosCount > 0;
	}

	public registerTaskSystem(key: string, info: ITaskSystemInfo): void {
		// Ideally the Web caller of registerRegisterTaskSystem would use the correct key.
		// However, the caller doesn't know about the workspace folders at the time of the call, even though we know about them here.
		if (info.platform === Platform.Platform.Web) {
			key = this.workspaceFolders.length ? this.workspaceFolders[0].uri.scheme : key;
		}
		if (!this._taskSystemInfos.has(key)) {
			this._taskSystemInfos.set(key, [info]);
		} else {
			const infos = this._taskSystemInfos.get(key)!;
			if (info.platform === Platform.Platform.Web) {
				// Web infos should be pushed last.
				infos.push(info);
			} else {
				infos.unshift(info);
			}
		}

		if (this.hasTaskSystemInfo) {
			this._onDidChangeTaskSystemInfo.fire();
		}
	}

	private _getTaskSystemInfo(key: string): ITaskSystemInfo | undefined {
		const infos = this._taskSystemInfos.get(key);
		return (infos && infos.length) ? infos[0] : undefined;
	}

	public extensionCallbackTaskComplete(task: Task, result: number): Promise<void> {
		if (!this._taskSystem) {
			return Promise.resolve();
		}
		return this._taskSystem.customExecutionComplete(task, result);
	}

	/**
	 * Get a subset of workspace tasks that match a certain predicate.
	 */
	private async _findWorkspaceTasks(predicate: (task: ConfiguringTask | Task, workspaceFolder: IWorkspaceFolder) => boolean): Promise<(ConfiguringTask | Task)[]> {
		const result: (ConfiguringTask | Task)[] = [];

		const tasks = await this.getWorkspaceTasks();
		for (const [, workspaceTasks] of tasks) {
			if (workspaceTasks.configurations) {
				for (const taskName in workspaceTasks.configurations.byIdentifier) {
					const task = workspaceTasks.configurations.byIdentifier[taskName];
					if (predicate(task, workspaceTasks.workspaceFolder)) {
						result.push(task);
					}
				}
			}
			if (workspaceTasks.set) {
				for (const task of workspaceTasks.set.tasks) {
					if (predicate(task, workspaceTasks.workspaceFolder)) {
						result.push(task);
					}
				}
			}
		}
		return result;
	}

	private async _findWorkspaceTasksInGroup(group: TaskGroup, isDefault: boolean): Promise<(ConfiguringTask | Task)[]> {
		return this._findWorkspaceTasks((task) => {
			const taskGroup = task.configurationProperties.group;
			if (taskGroup && typeof taskGroup !== 'string') {
				return (taskGroup._id === group._id && (!isDefault || !!taskGroup.isDefault));
			}
			return false;
		});
	}

	public async getTask(folder: IWorkspace | IWorkspaceFolder | string, identifier: string | ITaskIdentifier, compareId: boolean = false, type: string | undefined = undefined): Promise<Task | undefined> {
		if (!(await this._trust())) {
			return;
		}
		const name = Types.isString(folder) ? folder : isWorkspaceFolder(folder) ? folder.name : folder.configuration ? resources.basename(folder.configuration) : undefined;
		if (this.ignoredWorkspaceFolders.some(ignored => ignored.name === name)) {
			return Promise.reject(new Error(nls.localize('TaskServer.folderIgnored', 'The folder {0} is ignored since it uses task version 0.1.0', name)));
		}
		const key: string | KeyedTaskIdentifier | undefined = !Types.isString(identifier)
			? TaskDefinition.createTaskIdentifier(identifier, console)
			: identifier;

		if (key === undefined) {
			return Promise.resolve(undefined);
		}

		// Try to find the task in the workspace
		const requestedFolder = TaskMap.getKey(folder);
		const matchedTasks = await this._findWorkspaceTasks((task, workspaceFolder) => {
			const taskFolder = TaskMap.getKey(workspaceFolder);
			if (taskFolder !== requestedFolder && taskFolder !== USER_TASKS_GROUP_KEY) {
				return false;
			}
			return task.matches(key, compareId);
		});
		matchedTasks.sort(task => task._source.kind === TaskSourceKind.Extension ? 1 : -1);
		if (matchedTasks.length > 0) {
			// Nice, we found a configured task!
			const task = matchedTasks[0];
			if (ConfiguringTask.is(task)) {
				return this.tryResolveTask(task);
			} else {
				return task;
			}
		}

		// We didn't find the task, so we need to ask all resolvers about it
		const map = await this._getGroupedTasks({ type });
		let values = map.get(folder);
		values = values.concat(map.get(USER_TASKS_GROUP_KEY));

		if (!values) {
			return undefined;
		}
		values = values.filter(task => task.matches(key, compareId)).sort(task => task._source.kind === TaskSourceKind.Extension ? 1 : -1);
		return values.length > 0 ? values[0] : undefined;
	}

	public async tryResolveTask(configuringTask: ConfiguringTask): Promise<Task | undefined> {
		if (!(await this._trust())) {
			return;
		}
		await this._activateTaskProviders(configuringTask.type);
		let matchingProvider: ITaskProvider | undefined;
		let matchingProviderUnavailable: boolean = false;
		for (const [handle, provider] of this._providers) {
			const providerType = this._providerTypes.get(handle);
			if (configuringTask.type === providerType) {
				if (providerType && !this._isTaskProviderEnabled(providerType)) {
					matchingProviderUnavailable = true;
					continue;
				}
				matchingProvider = provider;
				break;
			}
		}

		if (!matchingProvider) {
			if (matchingProviderUnavailable) {
				this._log(nls.localize(
					'TaskService.providerUnavailable',
					'Warning: {0} tasks are unavailable in the current environment.',
					configuringTask.configures.type
				));
			}
			return;
		}

		// Try to resolve the task first
		try {
			const resolvedTask = await matchingProvider.resolveTask(configuringTask);
			if (resolvedTask && (resolvedTask._id === configuringTask._id)) {
				return TaskConfig.createCustomTask(resolvedTask, configuringTask);
			}
		} catch (error) {
			// Ignore errors. The task could not be provided by any of the providers.
		}

		// The task couldn't be resolved. Instead, use the less efficient provideTask.
		const tasks = await this.tasks({ type: configuringTask.type });
		for (const task of tasks) {
			if (task._id === configuringTask._id) {
				return TaskConfig.createCustomTask(<ContributedTask>task, configuringTask);
			}
		}

		return;
	}

	protected abstract _versionAndEngineCompatible(filter?: ITaskFilter): boolean;

	public async tasks(filter?: ITaskFilter): Promise<Task[]> {
		if (!(await this._trust())) {
			return [];
		}
		if (!this._versionAndEngineCompatible(filter)) {
			return Promise.resolve<Task[]>([]);
		}
		return this._getGroupedTasks(filter).then((map) => this.applyFilterToTaskMap(filter, map));
	}

	public async getKnownTasks(filter?: ITaskFilter): Promise<Task[]> {
		if (!this._versionAndEngineCompatible(filter)) {
			return Promise.resolve<Task[]>([]);
		}

		return this._getGroupedTasks(filter, true, true).then((map) => this.applyFilterToTaskMap(filter, map));
	}

	public taskTypes(): string[] {
		const types: string[] = [];
		if (this._isProvideTasksEnabled()) {
			for (const definition of TaskDefinitionRegistry.all()) {
				if (this._isTaskProviderEnabled(definition.taskType)) {
					types.push(definition.taskType);
				}
			}
		}
		return types;
	}

	public createSorter(): TaskSorter {
		return new TaskSorter(this._contextService.getWorkspace() ? this._contextService.getWorkspace().folders : []);
	}

	private _isActive(): Promise<boolean> {
		if (!this._taskSystem) {
			return Promise.resolve(false);
		}
		return this._taskSystem.isActive();
	}

	public async getActiveTasks(): Promise<Task[]> {
		if (!this._taskSystem) {
			return [];
		}
		return this._taskSystem.getActiveTasks();
	}

	public async getBusyTasks(): Promise<Task[]> {
		if (!this._taskSystem) {
			return [];
		}
		return this._taskSystem.getBusyTasks();
	}

	public getRecentlyUsedTasksV1(): LRUCache<string, string> {
		if (this._recentlyUsedTasksV1) {
			return this._recentlyUsedTasksV1;
		}
		const quickOpenHistoryLimit = this._configurationService.getValue<number>(QUICKOPEN_HISTORY_LIMIT_CONFIG);
		this._recentlyUsedTasksV1 = new LRUCache<string, string>(quickOpenHistoryLimit);

		const storageValue = this._storageService.get(AbstractTaskService.RecentlyUsedTasks_Key, StorageScope.WORKSPACE);
		if (storageValue) {
			try {
				const values: string[] = JSON.parse(storageValue);
				if (Array.isArray(values)) {
					for (const value of values) {
						this._recentlyUsedTasksV1.set(value, value);
					}
				}
			} catch (error) {
				// Ignore. We use the empty result
			}
		}
		return this._recentlyUsedTasksV1;
	}

	private applyFilterToTaskMap(filter: ITaskFilter | undefined, map: TaskMap): Task[] {
		if (!filter || !filter.type) {
			return map.all();
		}
		const result: Task[] = [];
		map.forEach((tasks) => {
			for (const task of tasks) {
				if (ContributedTask.is(task) && ((task.defines.type === filter.type) || (task._source.label === filter.type))) {
					result.push(task);
				} else if (CustomTask.is(task)) {
					if (task.type === filter.type) {
						result.push(task);
					} else {
						const customizes = task.customizes();
						if (customizes && customizes.type === filter.type) {
							result.push(task);
						}
					}
				}
			}
		});
		return result;
	}

	private _getTasksFromStorage(type: 'persistent' | 'historical'): LRUCache<string, string> {
		return type === 'persistent' ? this._getPersistentTasks() : this._getRecentTasks();
	}

	private _getRecentTasks(): LRUCache<string, string> {
		if (this._recentlyUsedTasks) {
			return this._recentlyUsedTasks;
		}
		const quickOpenHistoryLimit = this._configurationService.getValue<number>(QUICKOPEN_HISTORY_LIMIT_CONFIG);
		this._recentlyUsedTasks = new LRUCache<string, string>(quickOpenHistoryLimit);

		const storageValue = this._storageService.get(AbstractTaskService.RecentlyUsedTasks_KeyV2, StorageScope.WORKSPACE);
		if (storageValue) {
			try {
				const values: [string, string][] = JSON.parse(storageValue);
				if (Array.isArray(values)) {
					for (const value of values) {
						this._recentlyUsedTasks.set(value[0], value[1]);
					}
				}
			} catch (error) {
				// Ignore. We use the empty result
			}
		}
		return this._recentlyUsedTasks;
	}

	private _getPersistentTasks(): LRUCache<string, string> {
		if (this._persistentTasks) {
			this._log(nls.localize('taskService.gettingCachedTasks', 'Returning cached tasks {0}', this._persistentTasks.size), true);
			return this._persistentTasks;
		}
		//TODO: should this # be configurable?
		this._persistentTasks = new LRUCache<string, string>(10);
		const storageValue = this._storageService.get(AbstractTaskService.PersistentTasks_Key, StorageScope.WORKSPACE);
		if (storageValue) {
			try {
				const values: [string, string][] = JSON.parse(storageValue);
				if (Array.isArray(values)) {
					for (const value of values) {
						this._persistentTasks.set(value[0], value[1]);
					}
				}
			} catch (error) {
				// Ignore. We use the empty result
			}
		}
		return this._persistentTasks;
	}

	private _getFolderFromTaskKey(key: string): { folder: string | undefined; isWorkspaceFile: boolean | undefined } {
		const keyValue: { folder: string | undefined; id: string | undefined } = JSON.parse(key);
		return {
			folder: keyValue.folder, isWorkspaceFile: keyValue.id?.endsWith(TaskSourceKind.WorkspaceFile)
		};
	}

	public async getSavedTasks(type: 'persistent' | 'historical'): Promise<(Task | ConfiguringTask)[]> {
		const folderMap: IStringDictionary<IWorkspaceFolder> = Object.create(null);
		this.workspaceFolders.forEach(folder => {
			folderMap[folder.uri.toString()] = folder;
		});
		const folderToTasksMap: Map<string, any> = new Map();
		const workspaceToTaskMap: Map<string, any> = new Map();
		const storedTasks = this._getTasksFromStorage(type);
		const tasks: (Task | ConfiguringTask)[] = [];
		this._log(nls.localize('taskService.getSavedTasks', 'Fetching tasks from task storage.'), true);
		function addTaskToMap(map: Map<string, any>, folder: string | undefined, task: any) {
			if (folder && !map.has(folder)) {
				map.set(folder, []);
			}
			if (folder && (folderMap[folder] || (folder === USER_TASKS_GROUP_KEY)) && task) {
				map.get(folder).push(task);
			}
		}
		for (const entry of storedTasks.entries()) {
			try {
				const key = entry[0];
				const task = JSON.parse(entry[1]);
				const folderInfo = this._getFolderFromTaskKey(key);
				this._log(nls.localize('taskService.getSavedTasks.reading', 'Reading tasks from task storage, {0}, {1}, {2}', key, task, folderInfo.folder), true);
				addTaskToMap(folderInfo.isWorkspaceFile ? workspaceToTaskMap : folderToTasksMap, folderInfo.folder, task);
			} catch (error) {
				this._log(nls.localize('taskService.getSavedTasks.error', 'Fetching a task from task storage failed: {0}.', error), true);
			}
		}

		const readTasksMap: Map<string, (Task | ConfiguringTask)> = new Map();

		async function readTasks(that: AbstractTaskService, map: Map<string, any>, isWorkspaceFile: boolean) {
			for (const key of map.keys()) {
				const custom: CustomTask[] = [];
				const customized: IStringDictionary<ConfiguringTask> = Object.create(null);
				const taskConfigSource = (folderMap[key]
					? (isWorkspaceFile
						? TaskConfig.TaskConfigSource.WorkspaceFile : TaskConfig.TaskConfigSource.TasksJson)
					: TaskConfig.TaskConfigSource.User);
				await that._computeTasksForSingleConfig(folderMap[key] ?? await that._getAFolder(), {
					version: '2.0.0',
					tasks: map.get(key)
				}, TaskRunSource.System, custom, customized, taskConfigSource, true);
				custom.forEach(task => {
					const taskKey = task.getKey();
					if (taskKey) {
						readTasksMap.set(taskKey, task);
					}
				});
				for (const configuration in customized) {
					const taskKey = customized[configuration].getKey();
					if (taskKey) {
						readTasksMap.set(taskKey, customized[configuration]);
					}
				}
			}
		}
		await readTasks(this, folderToTasksMap, false);
		await readTasks(this, workspaceToTaskMap, true);
		for (const key of storedTasks.keys()) {
			if (readTasksMap.has(key)) {
				tasks.push(readTasksMap.get(key)!);
				this._log(nls.localize('taskService.getSavedTasks.resolved', 'Resolved task {0}', key), true);
			} else {
				this._log(nls.localize('taskService.getSavedTasks.unresolved', 'Unable to resolve task {0} ', key), true);
			}
		}
		return tasks;
	}

	public removeRecentlyUsedTask(taskRecentlyUsedKey: string) {
		if (this._getTasksFromStorage('historical').has(taskRecentlyUsedKey)) {
			this._getTasksFromStorage('historical').delete(taskRecentlyUsedKey);
			this._saveRecentlyUsedTasks();
		}
	}

	public removePersistentTask(key: string) {
		this._log(nls.localize('taskService.removePersistentTask', 'Removing persistent task {0}', key), true);
		if (this._getTasksFromStorage('persistent').has(key)) {
			this._getTasksFromStorage('persistent').delete(key);
			this._savePersistentTasks();
		}
	}

	private _setTaskLRUCacheLimit() {
		const quickOpenHistoryLimit = this._configurationService.getValue<number>(QUICKOPEN_HISTORY_LIMIT_CONFIG);
		if (this._recentlyUsedTasks) {
			this._recentlyUsedTasks.limit = quickOpenHistoryLimit;
		}
	}

	private async _setRecentlyUsedTask(task: Task): Promise<void> {
		let key = task.getKey();
		if (!InMemoryTask.is(task) && key) {
			const customizations = this._createCustomizableTask(task);
			if (ContributedTask.is(task) && customizations) {
				const custom: CustomTask[] = [];
				const customized: IStringDictionary<ConfiguringTask> = Object.create(null);
				await this._computeTasksForSingleConfig(task._source.workspaceFolder ?? this.workspaceFolders[0], {
					version: '2.0.0',
					tasks: [customizations]
				}, TaskRunSource.System, custom, customized, TaskConfig.TaskConfigSource.TasksJson, true);
				for (const configuration in customized) {
					key = customized[configuration].getKey()!;
				}
			}
			this._getTasksFromStorage('historical').set(key, JSON.stringify(customizations));
			this._saveRecentlyUsedTasks();
		}
	}

	private _saveRecentlyUsedTasks(): void {
		if (!this._recentlyUsedTasks) {
			return;
		}
		const quickOpenHistoryLimit = this._configurationService.getValue<number>(QUICKOPEN_HISTORY_LIMIT_CONFIG);
		// setting history limit to 0 means no LRU sorting
		if (quickOpenHistoryLimit === 0) {
			return;
		}
		let keys = [...this._recentlyUsedTasks.keys()];
		if (keys.length > quickOpenHistoryLimit) {
			keys = keys.slice(0, quickOpenHistoryLimit);
		}
		const keyValues: [string, string][] = [];
		for (const key of keys) {
			keyValues.push([key, this._recentlyUsedTasks.get(key, Touch.None)!]);
		}
		this._storageService.store(AbstractTaskService.RecentlyUsedTasks_KeyV2, JSON.stringify(keyValues), StorageScope.WORKSPACE, StorageTarget.MACHINE);
	}

	private async _setPersistentTask(task: Task): Promise<void> {
		if (!this._configurationService.getValue(TaskSettingId.Reconnection)) {
			return;
		}
		let key = task.getKey();
		if (!InMemoryTask.is(task) && key) {
			const customizations = this._createCustomizableTask(task);
			if (ContributedTask.is(task) && customizations) {
				const custom: CustomTask[] = [];
				const customized: IStringDictionary<ConfiguringTask> = Object.create(null);
				await this._computeTasksForSingleConfig(task._source.workspaceFolder ?? this.workspaceFolders[0], {
					version: '2.0.0',
					tasks: [customizations]
				}, TaskRunSource.System, custom, customized, TaskConfig.TaskConfigSource.TasksJson, true);
				for (const configuration in customized) {
					key = customized[configuration].getKey()!;
				}
			}
			if (!task.configurationProperties.isBackground) {
				return;
			}
			this._log(nls.localize('taskService.setPersistentTask', 'Setting persistent task {0}', key), true);
			this._getTasksFromStorage('persistent').set(key, JSON.stringify(customizations));
			this._savePersistentTasks();
		}
	}

	private _savePersistentTasks(): void {
		this._persistentTasks = this._getTasksFromStorage('persistent');
		const keys = [...this._persistentTasks.keys()];
		const keyValues: [string, string][] = [];
		for (const key of keys) {
			keyValues.push([key, this._persistentTasks.get(key, Touch.None)!]);
		}
		this._log(nls.localize('savePersistentTask', 'Saving persistent tasks: {0}', keys.join(', ')), true);
		this._storageService.store(AbstractTaskService.PersistentTasks_Key, JSON.stringify(keyValues), StorageScope.WORKSPACE, StorageTarget.MACHINE);
	}

	private _openDocumentation(): void {
		this._openerService.open(URI.parse('https://code.visualstudio.com/docs/editor/tasks#_defining-a-problem-matcher'));
	}

	private async _findSingleWorkspaceTaskOfGroup(group: TaskGroup): Promise<ITaskSummary | undefined> {
		const tasksOfGroup = await this._findWorkspaceTasksInGroup(group, true);
		if ((tasksOfGroup.length === 1) && (typeof tasksOfGroup[0].configurationProperties.group !== 'string') && tasksOfGroup[0].configurationProperties.group?.isDefault) {
			let resolvedTask: Task | undefined;
			if (ConfiguringTask.is(tasksOfGroup[0])) {
				resolvedTask = await this.tryResolveTask(tasksOfGroup[0]);
			} else {
				resolvedTask = tasksOfGroup[0];
			}
			if (resolvedTask) {
				return this.run(resolvedTask, undefined, TaskRunSource.User);
			}
		}
		return undefined;
	}

	private async _build(): Promise<ITaskSummary> {
		const tryBuildShortcut = await this._findSingleWorkspaceTaskOfGroup(TaskGroup.Build);
		if (tryBuildShortcut) {
			return tryBuildShortcut;
		}
		return this._getGroupedTasksAndExecute();
	}

	private async _runTest(): Promise<ITaskSummary> {
		const tryTestShortcut = await this._findSingleWorkspaceTaskOfGroup(TaskGroup.Test);
		if (tryTestShortcut) {
			return tryTestShortcut;
		}

		return this._getGroupedTasksAndExecute(true);
	}

	private async _getGroupedTasksAndExecute(test?: boolean): Promise<ITaskSummary> {
		const tasks = await this._getGroupedTasks();
		const runnable = this._createRunnableTask(tasks, test ? TaskGroup.Test : TaskGroup.Build);
		if (!runnable || !runnable.task) {
			if (test) {
				if (this.schemaVersion === JsonSchemaVersion.V0_1_0) {
					throw new TaskError(Severity.Info, nls.localize('TaskService.noTestTask1', 'No test task defined. Mark a task with \'isTestCommand\' in the tasks.json file.'), TaskErrors.NoTestTask);
				} else {
					throw new TaskError(Severity.Info, nls.localize('TaskService.noTestTask2', 'No test task defined. Mark a task with as a \'test\' group in the tasks.json file.'), TaskErrors.NoTestTask);
				}
			} else {
				if (this.schemaVersion === JsonSchemaVersion.V0_1_0) {
					throw new TaskError(Severity.Info, nls.localize('TaskService.noBuildTask1', 'No build task defined. Mark a task with \'isBuildCommand\' in the tasks.json file.'), TaskErrors.NoBuildTask);
				} else {
					throw new TaskError(Severity.Info, nls.localize('TaskService.noBuildTask2', 'No build task defined. Mark a task with as a \'build\' group in the tasks.json file.'), TaskErrors.NoBuildTask);
				}
			}
		}
		let executeTaskResult: ITaskSummary;
		try {
			executeTaskResult = await this._executeTask(runnable.task, runnable.resolver, TaskRunSource.User);
		} catch (error) {
			this._handleError(error);
			return Promise.reject(error);
		}
		return executeTaskResult;
	}

	public async run(task: Task | undefined, options?: IProblemMatcherRunOptions, runSource: TaskRunSource = TaskRunSource.System): Promise<ITaskSummary | undefined> {
		if (!(await this._trust())) {
			return;
		}
		if (!task) {
			throw new TaskError(Severity.Info, nls.localize('TaskServer.noTask', 'Task to execute is undefined'), TaskErrors.TaskNotFound);
		}
		const resolver = this._createResolver();
		let executeTaskResult: ITaskSummary | undefined;
		try {
			if (options && options.attachProblemMatcher && this._shouldAttachProblemMatcher(task) && !InMemoryTask.is(task)) {
				const taskToExecute = await this._attachProblemMatcher(task);
				if (taskToExecute) {
					executeTaskResult = await this._executeTask(taskToExecute, resolver, runSource);
				}
			} else {
				executeTaskResult = await this._executeTask(task, resolver, runSource);
			}
			return executeTaskResult;
		} catch (error) {
			this._handleError(error);
			return Promise.reject(error);
		}
	}

	private _isProvideTasksEnabled(): boolean {
		const settingValue = this._configurationService.getValue(TaskSettingId.AutoDetect);
		return settingValue === 'on';
	}

	private _isProblemMatcherPromptEnabled(type?: string): boolean {
		const settingValue = this._configurationService.getValue(PROBLEM_MATCHER_NEVER_CONFIG);
		if (Types.isBoolean(settingValue)) {
			return !settingValue;
		}
		if (type === undefined) {
			return true;
		}
		// eslint-disable-next-line local/code-no-any-casts
		const settingValueMap: IStringDictionary<boolean> = settingValue as any;
		return !settingValueMap[type];
	}

	private _getTypeForTask(task: Task): string {
		let type: string;
		if (CustomTask.is(task)) {
			const configProperties: TaskConfig.IConfigurationProperties = task._source.config.element;
			// eslint-disable-next-line local/code-no-any-casts
			type = (<any>configProperties).type;
		} else {
			type = task.getDefinition()!.type;
		}
		return type;
	}

	private _shouldAttachProblemMatcher(task: Task): boolean {
		const enabled = this._isProblemMatcherPromptEnabled(this._getTypeForTask(task));
		if (enabled === false) {
			return false;
		}
		if (!this._canCustomize(task)) {
			return false;
		}
		if (task.configurationProperties.group !== undefined && task.configurationProperties.group !== TaskGroup.Build) {
			return false;
		}
		if (task.configurationProperties.problemMatchers !== undefined && task.configurationProperties.problemMatchers.length > 0) {
			return false;
		}
		if (ContributedTask.is(task)) {
			return !task.hasDefinedMatchers && !!task.configurationProperties.problemMatchers && (task.configurationProperties.problemMatchers.length === 0);
		}
		if (CustomTask.is(task)) {
			const configProperties: TaskConfig.IConfigurationProperties = task._source.config.element;
			return configProperties.problemMatcher === undefined && !task.hasDefinedMatchers;
		}
		return false;
	}

	private async _updateNeverProblemMatcherSetting(type: string): Promise<void> {
		const current = this._configurationService.getValue(PROBLEM_MATCHER_NEVER_CONFIG);
		if (current === true) {
			return;
		}
		let newValue: IStringDictionary<boolean>;
		if (current !== false) {
			// eslint-disable-next-line local/code-no-any-casts
			newValue = <any>current;
		} else {
			newValue = Object.create(null);
		}
		newValue[type] = true;
		return this._configurationService.updateValue(PROBLEM_MATCHER_NEVER_CONFIG, newValue);
	}

	private async _attachProblemMatcher(task: ContributedTask | CustomTask): Promise<Task | undefined> {
		interface IProblemMatcherPickEntry extends IQuickPickItem {
			matcher: INamedProblemMatcher | undefined;
			never?: boolean;
			learnMore?: boolean;
			setting?: string;
		}
		let entries: QuickPickInput<IProblemMatcherPickEntry>[] = [];
		for (const key of ProblemMatcherRegistry.keys()) {
			const matcher = ProblemMatcherRegistry.get(key);
			if (matcher.deprecated) {
				continue;
			}
			if (matcher.name === matcher.label) {
				entries.push({ label: matcher.name, matcher: matcher });
			} else {
				entries.push({
					label: matcher.label,
					description: `$${matcher.name}`,
					matcher: matcher
				});
			}
		}
		if (entries.length === 0) {
			return;
		}
		entries = entries.sort((a, b) => {
			if (a.label && b.label) {
				return a.label.localeCompare(b.label);
			} else {
				return 0;
			}
		});
		entries.unshift({ type: 'separator', label: nls.localize('TaskService.associate', 'associate') });
		let taskType: string;
		if (CustomTask.is(task)) {
			const configProperties: TaskConfig.IConfigurationProperties = task._source.config.element;
			// eslint-disable-next-line local/code-no-any-casts
			taskType = (<any>configProperties).type;
		} else {
			taskType = task.getDefinition().type;
		}
		entries.unshift(
			{ label: nls.localize('TaskService.attachProblemMatcher.continueWithout', 'Continue without scanning the task output'), matcher: undefined },
			{ label: nls.localize('TaskService.attachProblemMatcher.never', 'Never scan the task output for this task'), matcher: undefined, never: true },
			{ label: nls.localize('TaskService.attachProblemMatcher.neverType', 'Never scan the task output for {0} tasks', taskType), matcher: undefined, setting: taskType },
			{ label: nls.localize('TaskService.attachProblemMatcher.learnMoreAbout', 'Learn more about scanning the task output'), matcher: undefined, learnMore: true }
		);
		const problemMatcher = await this._quickInputService.pick(entries, { placeHolder: nls.localize('selectProblemMatcher', 'Select for which kind of errors and warnings to scan the task output') });
		if (!problemMatcher) {
			return task;
		}
		if (problemMatcher.learnMore) {
			this._openDocumentation();
			return undefined;
		}
		if (problemMatcher.never) {
			this.customize(task, { problemMatcher: [] }, true);
			return task;
		}
		if (problemMatcher.matcher) {
			const newTask = task.clone();
			const matcherReference = `$${problemMatcher.matcher.name}`;
			const properties: ICustomizationProperties = { problemMatcher: [matcherReference] };
			newTask.configurationProperties.problemMatchers = [matcherReference];
			const matcher = ProblemMatcherRegistry.get(problemMatcher.matcher.name);
			if (matcher && matcher.watching !== undefined) {
				properties.isBackground = true;
				newTask.configurationProperties.isBackground = true;
			}
			this.customize(task, properties, true);
			return newTask;
		}
		if (problemMatcher.setting) {
			await this._updateNeverProblemMatcherSetting(problemMatcher.setting);
		}
		return task;
	}

	private async _getTasksForGroup(group: TaskGroup, waitToActivate?: boolean): Promise<Task[]> {
		const groups = await this._getGroupedTasks(undefined, waitToActivate);
		const result: Task[] = [];
		groups.forEach(tasks => {
			for (const task of tasks) {
				const configTaskGroup = TaskGroup.from(task.configurationProperties.group);
				if (configTaskGroup?._id === group._id) {
					result.push(task);
				}
			}
		});
		return result;
	}

	public needsFolderQualification(): boolean {
		return this._contextService.getWorkbenchState() === WorkbenchState.WORKSPACE;
	}

	private _canCustomize(task: Task): boolean {
		if (this.schemaVersion !== JsonSchemaVersion.V2_0_0) {
			return false;
		}
		if (CustomTask.is(task)) {
			return true;
		}
		if (ContributedTask.is(task)) {
			return !!task.getWorkspaceFolder();
		}
		return false;
	}

	private async _formatTaskForJson(resource: URI, task: TaskConfig.ICustomTask | TaskConfig.IConfiguringTask): Promise<string> {
		let reference: IReference<IResolvedTextEditorModel> | undefined;
		let stringValue: string = '';
		try {
			reference = await this._textModelResolverService.createModelReference(resource);
			const model = reference.object.textEditorModel;
			const { tabSize, insertSpaces } = model.getOptions();
			const eol = model.getEOL();
			let stringified = toFormattedString(task, { eol, tabSize, insertSpaces });
			const regex = new RegExp(eol + (insertSpaces ? ' '.repeat(tabSize) : '\\t'), 'g');
			stringified = stringified.replace(regex, eol + (insertSpaces ? ' '.repeat(tabSize * 3) : '\t\t\t'));
			const twoTabs = insertSpaces ? ' '.repeat(tabSize * 2) : '\t\t';
			stringValue = twoTabs + stringified.slice(0, stringified.length - 1) + twoTabs + stringified.slice(stringified.length - 1);
		} finally {
			reference?.dispose();
		}
		return stringValue;
	}

	private async _openEditorAtTask(resource: URI | undefined, task: TaskConfig.ICustomTask | TaskConfig.IConfiguringTask | string | undefined, configIndex: number = -1): Promise<boolean> {
		if (resource === undefined) {
			return Promise.resolve(false);
		}
		const fileContent = await this._fileService.readFile(resource);
		const content = fileContent.value;
		if (!content || !task) {
			return false;
		}
		const contentValue = content.toString();
		let stringValue: string | undefined;
		if (configIndex !== -1) {
			const json: TaskConfig.IExternalTaskRunnerConfiguration = this._configurationService.getValue<TaskConfig.IExternalTaskRunnerConfiguration>('tasks', { resource });
			if (json.tasks && (json.tasks.length > configIndex)) {
				stringValue = await this._formatTaskForJson(resource, json.tasks[configIndex]);
			}
		}
		if (!stringValue) {
			if (typeof task === 'string') {
				stringValue = task;
			} else {
				stringValue = await this._formatTaskForJson(resource, task);
			}
		}

		const index = contentValue.indexOf(stringValue);
		let startLineNumber = 1;
		for (let i = 0; i < index; i++) {
			if (contentValue.charAt(i) === '\n') {
				startLineNumber++;
			}
		}
		let endLineNumber = startLineNumber;
		for (let i = 0; i < stringValue.length; i++) {
			if (stringValue.charAt(i) === '\n') {
				endLineNumber++;
			}
		}
		const selection = startLineNumber > 1 ? { startLineNumber, startColumn: startLineNumber === endLineNumber ? 4 : 3, endLineNumber, endColumn: startLineNumber === endLineNumber ? undefined : 4 } : undefined;

		await this._editorService.openEditor({
			resource,
			options: {
				pinned: false,
				forceReload: true, // because content might have changed
				selection,
				selectionRevealType: TextEditorSelectionRevealType.CenterIfOutsideViewport
			}
		});
		return !!selection;
	}

	private _createCustomizableTask(task: ContributedTask | CustomTask | ConfiguringTask): TaskConfig.ICustomTask | TaskConfig.IConfiguringTask | undefined {
		let toCustomize: TaskConfig.ICustomTask | TaskConfig.IConfiguringTask | undefined;
		const taskConfig = CustomTask.is(task) || ConfiguringTask.is(task) ? task._source.config : undefined;
		if (taskConfig && taskConfig.element) {
			toCustomize = { ...(taskConfig.element) };
		} else if (ContributedTask.is(task)) {
			toCustomize = {
			};
			const identifier: TaskConfig.ITaskIdentifier = Object.assign(Object.create(null), task.defines);
			delete identifier['_key'];
			// eslint-disable-next-line local/code-no-any-casts
			Object.keys(identifier).forEach(key => (<any>toCustomize)![key] = identifier[key]);
			if (task.configurationProperties.problemMatchers && task.configurationProperties.problemMatchers.length > 0 && Types.isStringArray(task.configurationProperties.problemMatchers)) {
				toCustomize.problemMatcher = task.configurationProperties.problemMatchers;
			}
			if (task.configurationProperties.group) {
				toCustomize.group = TaskConfig.GroupKind.to(task.configurationProperties.group);
			}
		}
		if (!toCustomize) {
			return undefined;
		}
		if (toCustomize.problemMatcher === undefined && task.configurationProperties.problemMatchers === undefined || (task.configurationProperties.problemMatchers && task.configurationProperties.problemMatchers.length === 0)) {
			toCustomize.problemMatcher = [];
		}
		if (task._source.label !== 'Workspace') {
			toCustomize.label = task.configurationProperties.identifier;
		} else {
			toCustomize.label = task._label;
		}
		toCustomize.detail = task.configurationProperties.detail;
		return toCustomize;
	}

	public async customize(task: ContributedTask | CustomTask | ConfiguringTask, properties?: ICustomizationProperties, openConfig?: boolean): Promise<void> {
		if (!(await this._trust())) {
			return;
		}

		const workspaceFolder = task.getWorkspaceFolder();
		if (!workspaceFolder) {
			return Promise.resolve(undefined);
		}
		const configuration = this._getConfiguration(workspaceFolder, task._source.kind);
		if (configuration.hasParseErrors) {
			this._notificationService.warn(nls.localize('customizeParseErrors', 'The current task configuration has errors. Please fix the errors first before customizing a task.'));
			return Promise.resolve<void>(undefined);
		}

		const fileConfig = configuration.config;
		const toCustomize = this._createCustomizableTask(task);
		if (!toCustomize) {
			return Promise.resolve(undefined);
		}
		const index: number | undefined = CustomTask.is(task) ? task._source.config.index : undefined;
		if (properties) {
			for (const property of Object.getOwnPropertyNames(properties)) {
				// eslint-disable-next-line local/code-no-any-casts
				const value = (<any>properties)[property];
				if (value !== undefined && value !== null) {
					// eslint-disable-next-line local/code-no-any-casts
					(<any>toCustomize)[property] = value;
				}
			}
		}

		if (!fileConfig) {
			const value = {
				version: '2.0.0',
				tasks: [toCustomize]
			};
			let content = [
				'{',
				nls.localize('tasksJsonComment', '\t// See https://go.microsoft.com/fwlink/?LinkId=733558 \n\t// for the documentation about the tasks.json format'),
			].join('\n') + JSON.stringify(value, null, '\t').substr(1);
			const editorConfig = this._configurationService.getValue<any>();
			if (editorConfig.editor.insertSpaces) {
				content = content.replace(/(\n)(\t+)/g, (_, s1, s2) => s1 + ' '.repeat(s2.length * editorConfig.editor.tabSize));
			}
			await this._textFileService.create([{ resource: workspaceFolder.toResource('.vscode/tasks.json'), value: content }]);
		} else {
			// We have a global task configuration
			if ((index === -1) && properties) {
				if (properties.problemMatcher !== undefined) {
					fileConfig.problemMatcher = properties.problemMatcher;
					await this._writeConfiguration(workspaceFolder, 'tasks.problemMatchers', fileConfig.problemMatcher, task._source.kind);
				} else if (properties.group !== undefined) {
					fileConfig.group = properties.group;
					await this._writeConfiguration(workspaceFolder, 'tasks.group', fileConfig.group, task._source.kind);
				}
			} else {
				if (!Array.isArray(fileConfig.tasks)) {
					fileConfig.tasks = [];
				}
				if (index === undefined) {
					fileConfig.tasks.push(toCustomize);
				} else {
					fileConfig.tasks[index] = toCustomize;
				}
				await this._writeConfiguration(workspaceFolder, 'tasks.tasks', fileConfig.tasks, task._source.kind);
			}
		}

		if (openConfig) {
			this._openEditorAtTask(this._getResourceForTask(task), toCustomize);
		}
	}

	private _writeConfiguration(workspaceFolder: IWorkspaceFolder, key: string, value: any, source?: string): Promise<void> | undefined {
		let target: ConfigurationTarget | undefined = undefined;
		switch (source) {
			case TaskSourceKind.User: target = ConfigurationTarget.USER; break;
			case TaskSourceKind.WorkspaceFile: target = ConfigurationTarget.WORKSPACE; break;
			default: if (this._contextService.getWorkbenchState() === WorkbenchState.FOLDER) {
				target = ConfigurationTarget.WORKSPACE;
			} else if (this._contextService.getWorkbenchState() === WorkbenchState.WORKSPACE) {
				target = ConfigurationTarget.WORKSPACE_FOLDER;
			}
		}
		if (target) {
			return this._configurationService.updateValue(key, value, { resource: workspaceFolder.uri }, target);
		} else {
			return undefined;
		}
	}

	private _getResourceForKind(kind: string): URI | undefined {
		this._updateSetup();
		switch (kind) {
			case TaskSourceKind.User: {
				return resources.joinPath(resources.dirname(this._preferencesService.userSettingsResource), 'tasks.json');
			}
			case TaskSourceKind.WorkspaceFile: {
				if (this._workspace && this._workspace.configuration) {
					return this._workspace.configuration;
				}
			}
			default: {
				return undefined;
			}
		}
	}

	private _getResourceForTask(task: CustomTask | ConfiguringTask | ContributedTask): URI {
		if (CustomTask.is(task)) {
			let uri = this._getResourceForKind(task._source.kind);
			if (!uri) {
				const taskFolder = task.getWorkspaceFolder();
				if (taskFolder) {
					uri = taskFolder.toResource(task._source.config.file);
				} else {
					uri = this.workspaceFolders[0].uri;
				}
			}
			return uri;
		} else {
			return task.getWorkspaceFolder()!.toResource('.vscode/tasks.json');
		}
	}

	public async openConfig(task: CustomTask | ConfiguringTask | undefined): Promise<boolean> {
		let resource: URI | undefined;
		if (task) {
			resource = this._getResourceForTask(task);
		} else {
			resource = (this._workspaceFolders && (this._workspaceFolders.length > 0)) ? this._workspaceFolders[0].toResource('.vscode/tasks.json') : undefined;
		}
		return this._openEditorAtTask(resource, task ? task._label : undefined, task ? task._source.config.index : -1);
	}

	private _createRunnableTask(tasks: TaskMap, group: TaskGroup): { task: Task; resolver: ITaskResolver } | undefined {
		interface IResolverData {
			id: Map<string, Task>;
			label: Map<string, Task>;
			identifier: Map<string, Task>;
		}

		const resolverData: Map<string, IResolverData> = new Map();
		const workspaceTasks: Task[] = [];
		const extensionTasks: Task[] = [];
		tasks.forEach((tasks, folder) => {
			let data = resolverData.get(folder);
			if (!data) {
				data = {
					id: new Map<string, Task>(),
					label: new Map<string, Task>(),
					identifier: new Map<string, Task>()
				};
				resolverData.set(folder, data);
			}
			for (const task of tasks) {
				data.id.set(task._id, task);
				data.label.set(task._label, task);
				if (task.configurationProperties.identifier) {
					data.identifier.set(task.configurationProperties.identifier, task);
				}
				if (group && task.configurationProperties.group === group) {
					if (task._source.kind === TaskSourceKind.Workspace) {
						workspaceTasks.push(task);
					} else {
						extensionTasks.push(task);
					}
				}
			}
		});
		const resolver: ITaskResolver = {
			resolve: async (uri: URI | string, alias: string) => {
				const data = resolverData.get(typeof uri === 'string' ? uri : uri.toString());
				if (!data) {
					return undefined;
				}
				return data.id.get(alias) || data.label.get(alias) || data.identifier.get(alias);
			}
		};
		if (workspaceTasks.length > 0) {
			if (workspaceTasks.length > 1) {
				this._log(nls.localize('moreThanOneBuildTask', 'There are many build tasks defined in the tasks.json. Executing the first one.'));
			}
			return { task: workspaceTasks[0], resolver };
		}
		if (extensionTasks.length === 0) {
			return undefined;
		}

		// We can only have extension tasks if we are in version 2.0.0. Then we can even run
		// multiple build tasks.
		if (extensionTasks.length === 1) {
			return { task: extensionTasks[0], resolver };
		} else {
			const id: string = UUID.generateUuid();
			const task: InMemoryTask = new InMemoryTask(
				id,
				{ kind: TaskSourceKind.InMemory, label: 'inMemory' },
				id,
				'inMemory',
				{ reevaluateOnRerun: true },
				{
					identifier: id,
					dependsOn: extensionTasks.map((extensionTask) => { return { uri: extensionTask.getWorkspaceFolder()!.uri, task: extensionTask._id }; }),
					name: id
				}
			);
			return { task, resolver };
		}
	}

	private _createResolver(grouped?: TaskMap): ITaskResolver {
		interface ResolverData {
			label: Map<string, Task>;
			identifier: Map<string, Task>;
			taskIdentifier: Map<string, Task>;
		}

		let resolverData: Map<string, ResolverData> | undefined;

		async function quickResolve(that: AbstractTaskService, uri: URI | string, identifier: string | ITaskIdentifier) {
			const foundTasks = await that._findWorkspaceTasks((task: Task | ConfiguringTask): boolean => {
				const taskUri = ((ConfiguringTask.is(task) || CustomTask.is(task)) ? task._source.config.workspaceFolder?.uri : undefined);
				const originalUri = (typeof uri === 'string' ? uri : uri.toString());
				if (taskUri?.toString() !== originalUri) {
					return false;
				}
				if (Types.isString(identifier)) {
					return ((task._label === identifier) || (task.configurationProperties.identifier === identifier));
				} else {
					const keyedIdentifier = task.getDefinition(true);
					const searchIdentifier = TaskDefinition.createTaskIdentifier(identifier, console);
					return (searchIdentifier && keyedIdentifier) ? (searchIdentifier._key === keyedIdentifier._key) : false;
				}
			});
			if (foundTasks.length === 0) {
				return undefined;
			}
			const task = foundTasks[0];
			if (ConfiguringTask.is(task)) {
				return that.tryResolveTask(task);
			}
			return task;
		}

		async function getResolverData(that: AbstractTaskService) {
			if (resolverData === undefined) {
				resolverData = new Map();
				(grouped || await that._getGroupedTasks()).forEach((tasks, folder) => {
					let data = resolverData!.get(folder);
					if (!data) {
						data = { label: new Map<string, Task>(), identifier: new Map<string, Task>(), taskIdentifier: new Map<string, Task>() };
						resolverData!.set(folder, data);
					}
					for (const task of tasks) {
						data.label.set(task._label, task);
						if (task.configurationProperties.identifier) {
							data.identifier.set(task.configurationProperties.identifier, task);
						}
						const keyedIdentifier = task.getDefinition(true);
						if (keyedIdentifier !== undefined) {
							data.taskIdentifier.set(keyedIdentifier._key, task);
						}
					}
				});
			}
			return resolverData;
		}

		async function fullResolve(that: AbstractTaskService, uri: URI | string, identifier: string | ITaskIdentifier) {
			const allResolverData = await getResolverData(that);
			const data = allResolverData.get(typeof uri === 'string' ? uri : uri.toString());
			if (!data) {
				return undefined;
			}
			if (Types.isString(identifier)) {
				return data.label.get(identifier) || data.identifier.get(identifier);
			} else {
				const key = TaskDefinition.createTaskIdentifier(identifier, console);
				return key !== undefined ? data.taskIdentifier.get(key._key) : undefined;
			}
		}

		return {
			resolve: async (uri: URI | string, identifier: string | ITaskIdentifier | undefined) => {
				if (!identifier) {
					return undefined;
				}
				if ((resolverData === undefined) && (grouped === undefined)) {
					return (await quickResolve(this, uri, identifier)) ?? fullResolve(this, uri, identifier);
				} else {
					return fullResolve(this, uri, identifier);
				}
			}
		};
	}

	private async _saveBeforeRun(): Promise<boolean> {
		enum SaveBeforeRunConfigOptions {
			Always = 'always',
			Never = 'never',
			Prompt = 'prompt'
		}

		const saveBeforeRunTaskConfig: SaveBeforeRunConfigOptions = this._configurationService.getValue(TaskSettingId.SaveBeforeRun);

		if (saveBeforeRunTaskConfig === SaveBeforeRunConfigOptions.Never) {
			return false;
		} else if (saveBeforeRunTaskConfig === SaveBeforeRunConfigOptions.Prompt && this._editorService.editors.some(e => e.isDirty())) {
			const { confirmed } = await this._dialogService.confirm({
				message: nls.localize('TaskSystem.saveBeforeRun.prompt.title', "Save all editors?"),
				detail: nls.localize('detail', "Do you want to save all editors before running the task?"),
				primaryButton: nls.localize({ key: 'saveBeforeRun.save', comment: ['&& denotes a mnemonic'] }, '&&Save'),
				cancelButton: nls.localize({ key: 'saveBeforeRun.dontSave', comment: ['&& denotes a mnemonic'] }, "Do&&n't Save"),
			});

			if (!confirmed) {
				return false;
			}
		}
		await this._editorService.saveAll({ reason: SaveReason.AUTO });
		return true;
	}

	private async _executeTask(task: Task, resolver: ITaskResolver, runSource: TaskRunSource): Promise<ITaskSummary> {
		let taskToRun: Task = task;
		if (await this._saveBeforeRun()) {
			await this._configurationService.reloadConfiguration();
			await this._updateWorkspaceTasks();
			const taskFolder = task.getWorkspaceFolder();
			const taskIdentifier = task.configurationProperties.identifier;
			const taskType = CustomTask.is(task) ? task.customizes()?.type : (ContributedTask.is(task) ? task.type : undefined);
			// Since we save before running tasks, the task may have changed as part of the save.
			// However, if the TaskRunSource is not User, then we shouldn't try to fetch the task again
			// since this can cause a new'd task to get overwritten with a provided task.
			taskToRun = ((taskFolder && taskIdentifier && (runSource === TaskRunSource.User))
				? await this.getTask(taskFolder, taskIdentifier, false, taskType) : task) ?? task;
		}
		await ProblemMatcherRegistry.onReady();
		const executeResult = runSource === TaskRunSource.Reconnect ? this._getTaskSystem().reconnect(taskToRun, resolver) : this._getTaskSystem().run(taskToRun, resolver);
		if (executeResult) {
			return this._handleExecuteResult(executeResult, runSource);
		}
		return { exitCode: 0 };
	}

	private async _handleExecuteResult(executeResult: ITaskExecuteResult, runSource?: TaskRunSource): Promise<ITaskSummary> {
		if (runSource && executeResult.task._id) {
			this._taskRunSources.set(executeResult.task._id, runSource);
		}

		if (runSource === TaskRunSource.User) {
			await this._setRecentlyUsedTask(executeResult.task);
		}
		if (executeResult.kind === TaskExecuteKind.Active) {
			const active = executeResult.active;
			if (active && active.same && runSource === TaskRunSource.FolderOpen || runSource === TaskRunSource.Reconnect) {
				// ignore, the task is already active, likely from being reconnected or from folder open.
				this._logService.debug('Ignoring task that is already active', executeResult.task);
				return executeResult.promise;
			}
			if (active && active.same) {
				this._handleInstancePolicy(executeResult.task, executeResult.task.runOptions!.instancePolicy);
			} else {
				throw new TaskError(Severity.Warning, nls.localize('TaskSystem.active', 'There is already a task running. Terminate it first before executing another task.'), TaskErrors.RunningTask);
			}
		}
		this._setRecentlyUsedTask(executeResult.task);
		return executeResult.promise;
	}

	private _handleInstancePolicy(task: Task, policy?: InstancePolicy): void {
		if (!this._taskSystem?.isTaskVisible(task)) {
			this._taskSystem?.revealTask(task);
		}
		switch (policy) {
			case InstancePolicy.terminateNewest:
				this._restart(this._getTaskSystem().getLastInstance(task) ?? task);
				break;
			case InstancePolicy.terminateOldest:
				this._restart(this._getTaskSystem().getFirstInstance(task) ?? task);
				break;
			case InstancePolicy.silent:
				break;
			case InstancePolicy.warn:
				this._notificationService.warn(nls.localize('TaskSystem.InstancePolicy.warn', 'The instance limit for this task has been reached.'));
				break;
			case InstancePolicy.prompt:
			default:
				this._showQuickPick(this._taskSystem!.getActiveTasks().filter(t => task._id === t._id),
					nls.localize('TaskService.instanceToTerminate', 'Select an instance to terminate'),
					{
						label: nls.localize('TaskService.noInstanceRunning', 'No instance is currently running'),
						task: undefined
					},
					false, true,
					undefined
				).then(entry => {
					const task: Task | undefined | null = entry ? entry.task : undefined;
					if (task === undefined || task === null) {
						return;
					}
					this._restart(task);
				});
		}
	}

	private async _restart(task: Task): Promise<void> {
		if (!this._taskSystem) {
			return;
		}
		const response = await this._taskSystem.terminate(task);
		if (response.success) {
			try {
				// Before restarting, check if the task still exists and get updated version
				const updatedTask = await this._findUpdatedTask(task);
				if (updatedTask) {
					await this.run(updatedTask);
				} else {
					// Task no longer exists, show warning
					this._notificationService.warn(nls.localize('TaskSystem.taskNoLongerExists', 'Task {0} no longer exists or has been modified. Cannot restart.', task.configurationProperties.name));
				}
			} catch {
				// eat the error, we don't care about it here
			}
		} else {
			this._notificationService.warn(nls.localize('TaskSystem.restartFailed', 'Failed to terminate and restart task {0}', Types.isString(task) ? task : task.configurationProperties.name));
		}
	}

	private async _findUpdatedTask(originalTask: Task): Promise<Task | undefined> {
		const mapStringToFolderTasks = await this._updateWorkspaceTasks(TaskRunSource.System);

		// Look for the task in current workspace configuration
		for (const [_, folderResult] of mapStringToFolderTasks) {
			if (!folderResult.set?.tasks?.length && !folderResult.configurations?.byIdentifier) {
				continue;
			}
			// There are two ways where Task lives:
			// 1. folderResult.set.tasks
			if (folderResult.set?.tasks) {
				for (const task of folderResult.set.tasks) {
					// Check if this is the same task by ID
					if (task._id === originalTask._id) {
						return task;
					}
				}
			}
			// 2. folderResult.configurations.byIdentifier
			if (folderResult.configurations?.byIdentifier) {
				for (const [_, configuringTask] of Object.entries(folderResult.configurations.byIdentifier)) {
					// Check if this is the same task by ID
					if (configuringTask._id === originalTask._id) {
						return this.tryResolveTask(configuringTask);
					}
				}
			}
		}

		// If task wasn't found in workspace configuration, check contributed tasks from providers
		// This is important for tasks from extensions like npm, which are ContributedTasks
		if (ContributedTask.is(originalTask)) {
			// The type filter ensures only the matching provider is called (e.g., only npm provider for npm tasks)
			// This is the same pattern used in tryResolveTask as a fallback
			const allTasks = await this.tasks({ type: originalTask.type });
			for (const task of allTasks) {
				if (task._id === originalTask._id) {
					return task;
				}
			}
		}

		return undefined;
	}

	public async terminate(task: Task): Promise<ITaskTerminateResponse> {
		if (!(await this._trust())) {
			return { success: true, task: undefined };
		}

		if (!this._taskSystem) {
			return { success: true, task: undefined };
		}
		return this._taskSystem.terminate(task);
	}

	private _terminateAll(): Promise<ITaskTerminateResponse[]> {
		if (!this._taskSystem) {
			return Promise.resolve<ITaskTerminateResponse[]>([]);
		}
		return this._taskSystem.terminateAll();
	}

	protected _createTerminalTaskSystem(): ITaskSystem {
		return new TerminalTaskSystem(
			this._terminalService, this._terminalGroupService, this._outputService, this._paneCompositeService, this._viewsService, this._markerService,
			this._modelService, this._configurationResolverService,
			this._contextService, this._environmentService,
			AbstractTaskService.OutputChannelId, this._fileService, this._terminalProfileResolverService,
			this._pathService, this._viewDescriptorService, this._logService, this._notificationService,
			this._contextKeyService, this._instantiationService,
			(workspaceFolder: IWorkspaceFolder | undefined) => {
				if (workspaceFolder) {
					return this._getTaskSystemInfo(workspaceFolder.uri.scheme);
				} else if (this._taskSystemInfos.size > 0) {
					const infos = Array.from(this._taskSystemInfos.entries());
					const notFile = infos.filter(info => info[0] !== Schemas.file);
					if (notFile.length > 0) {
						return notFile[0][1][0];
					}
					return infos[0][1][0];
				} else {
					return undefined;
				}
			}
		);
	}

	protected abstract _getTaskSystem(): ITaskSystem;

	private _isTaskProviderEnabled(type: string) {
		const definition = TaskDefinitionRegistry.get(type);
		return !definition || !definition.when || this._contextKeyService.contextMatchesRules(definition.when);
	}

	private async _getGroupedTasks(filter?: ITaskFilter, waitToActivate?: boolean, knownOnlyOrTrusted?: boolean): Promise<TaskMap> {
		await this._waitForAllSupportedExecutions;
		const type = filter?.type;
		const needsRecentTasksMigration = this._needsRecentTasksMigration();
		if (!waitToActivate) {
			await this._activateTaskProviders(filter?.type);
		}
		const validTypes: IStringDictionary<boolean> = Object.create(null);
		TaskDefinitionRegistry.all().forEach(definition => validTypes[definition.taskType] = true);
		validTypes['shell'] = true;
		validTypes['process'] = true;
		const contributedTaskSets = await new Promise<ITaskSet[]>(resolve => {
			const result: ITaskSet[] = [];
			let counter: number = 0;
			const done = (value: ITaskSet | undefined) => {
				if (value) {
					result.push(value);
				}
				if (--counter === 0) {
					resolve(result);
				}
			};
			const error = (error: any) => {
				try {
					if (!isCancellationError(error)) {
						if (error && Types.isString(error.message)) {
							this._log(`Error: ${error.message}\n`);
							this._showOutput(error.message);
						} else {
							this._log('Unknown error received while collecting tasks from providers.');
							this._showOutput();
						}
					}
				} finally {
					if (--counter === 0) {
						resolve(result);
					}
				}
			};
			if (this._isProvideTasksEnabled() && (this.schemaVersion === JsonSchemaVersion.V2_0_0) && (this._providers.size > 0)) {
				let foundAnyProviders = false;
				for (const [handle, provider] of this._providers) {
					const providerType = this._providerTypes.get(handle);
					if ((type === undefined) || (type === providerType)) {
						if (providerType && !this._isTaskProviderEnabled(providerType)) {
							continue;
						}
						foundAnyProviders = true;
						counter++;
						raceTimeout(provider.provideTasks(validTypes).then((taskSet: ITaskSet) => {
							// Check that the tasks provided are of the correct type
							for (const task of taskSet.tasks) {
								if (task.type !== this._providerTypes.get(handle)) {
									this._log(nls.localize('unexpectedTaskType', "The task provider for \"{0}\" tasks unexpectedly provided a task of type \"{1}\".\n", this._providerTypes.get(handle), task.type));
									if ((task.type !== 'shell') && (task.type !== 'process')) {
										this._showOutput();
									}
									break;
								}
							}
							return done(taskSet);
						}, error), 5000, () => {
							// onTimeout
							done(undefined);
						});
					}
				}
				if (!foundAnyProviders) {
					resolve(result);
				}
			} else {
				resolve(result);
			}
		});

		const result: TaskMap = new TaskMap();
		const contributedTasks: TaskMap = new TaskMap();

		for (const set of contributedTaskSets) {
			for (const task of set.tasks) {
				const workspaceFolder = task.getWorkspaceFolder();
				if (workspaceFolder) {
					contributedTasks.add(workspaceFolder, task);
				}
			}
		}

		try {
			let tasks: [string, IWorkspaceFolderTaskResult][] = [];
			// prevent workspace trust dialog from being shown in unexpected cases #224881
			if (!knownOnlyOrTrusted || this._workspaceTrustManagementService.isWorkspaceTrusted()) {
				tasks = Array.from(await this.getWorkspaceTasks());
			}
			await Promise.all(this._getCustomTaskPromises(tasks, filter, result, contributedTasks, waitToActivate));
			if (needsRecentTasksMigration) {
				// At this point we have all the tasks and can migrate the recently used tasks.
				await this._migrateRecentTasks(result.all());
			}
			return result;
		} catch {
			// If we can't read the tasks.json file provide at least the contributed tasks
			const result: TaskMap = new TaskMap();
			for (const set of contributedTaskSets) {
				for (const task of set.tasks) {
					const folder = task.getWorkspaceFolder();
					if (folder) {
						result.add(folder, task);
					}
				}
			}
			return result;
		}
	}
	private _getCustomTaskPromises(customTasksKeyValuePairs: [string, IWorkspaceFolderTaskResult][], filter: ITaskFilter | undefined, result: TaskMap, contributedTasks: TaskMap, waitToActivate: boolean | undefined) {
		return customTasksKeyValuePairs.map(async ([key, folderTasks]) => {
			const contributed = contributedTasks.get(key);
			if (!folderTasks.set) {
				if (contributed) {
					result.add(key, ...contributed);
				}
				return;
			}

			if (this._contextService.getWorkbenchState() === WorkbenchState.EMPTY) {
				result.add(key, ...folderTasks.set.tasks);
			} else {
				const configurations = folderTasks.configurations;
				const legacyTaskConfigurations = folderTasks.set ? this._getLegacyTaskConfigurations(folderTasks.set) : undefined;
				const customTasksToDelete: Task[] = [];
				if (configurations || legacyTaskConfigurations) {
					const unUsedConfigurations: Set<string> = new Set<string>();
					if (configurations) {
						Object.keys(configurations.byIdentifier).forEach(key => unUsedConfigurations.add(key));
					}
					for (const task of contributed) {
						if (!ContributedTask.is(task)) {
							continue;
						}
						if (configurations) {
							const configuringTask = configurations.byIdentifier[task.defines._key];
							if (configuringTask) {
								unUsedConfigurations.delete(task.defines._key);
								result.add(key, TaskConfig.createCustomTask(task, configuringTask));
							} else {
								result.add(key, task);
							}
						} else if (legacyTaskConfigurations) {
							const configuringTask = legacyTaskConfigurations[task.defines._key];
							if (configuringTask) {
								result.add(key, TaskConfig.createCustomTask(task, configuringTask));
								customTasksToDelete.push(configuringTask);
							} else {
								result.add(key, task);
							}
						} else {
							result.add(key, task);
						}
					}
					if (customTasksToDelete.length > 0) {
						const toDelete = customTasksToDelete.reduce<IStringDictionary<boolean>>((map, task) => {
							map[task._id] = true;
							return map;
						}, Object.create(null));
						for (const task of folderTasks.set.tasks) {
							if (toDelete[task._id]) {
								continue;
							}
							result.add(key, task);
						}
					} else {
						result.add(key, ...folderTasks.set.tasks);
					}

					const unUsedConfigurationsAsArray = Array.from(unUsedConfigurations);

					const unUsedConfigurationPromises = unUsedConfigurationsAsArray.map(async (value) => {
						const configuringTask = configurations!.byIdentifier[value];
						if (filter?.type && (filter.type !== configuringTask.configures.type)) {
							return;
						}

						let requiredTaskProviderUnavailable: boolean = false;

						for (const [handle, provider] of this._providers) {
							const providerType = this._providerTypes.get(handle);
							if (configuringTask.type === providerType) {
								if (providerType && !this._isTaskProviderEnabled(providerType)) {
									requiredTaskProviderUnavailable = true;
									continue;
								}

								try {
									const resolvedTask = await provider.resolveTask(configuringTask);
									if (resolvedTask && (resolvedTask._id === configuringTask._id)) {
										result.add(key, TaskConfig.createCustomTask(resolvedTask, configuringTask));
										return;
									}
								} catch (error) {
									// Ignore errors. The task could not be provided by any of the providers.
								}
							}
						}
						if (requiredTaskProviderUnavailable) {
							this._log(nls.localize(
								'TaskService.providerUnavailable',
								'Warning: {0} tasks are unavailable in the current environment.',
								configuringTask.configures.type
							));
						} else if (!waitToActivate) {
							this._log(nls.localize(
								'TaskService.noConfiguration',
								'Error: The {0} task detection didn\'t contribute a task for the following configuration:\n{1}\nThe task will be ignored.',
								configuringTask.configures.type,
								JSON.stringify(configuringTask._source.config.element, undefined, 4)
							));
						}
					});

					await Promise.all(unUsedConfigurationPromises);
				} else {
					result.add(key, ...folderTasks.set.tasks);
					result.add(key, ...contributed);
				}
			}
		});
	}

	private _getLegacyTaskConfigurations(workspaceTasks: ITaskSet): IStringDictionary<CustomTask> | undefined {
		let result: IStringDictionary<CustomTask> | undefined;
		function getResult(): IStringDictionary<CustomTask> {
			if (result) {
				return result;
			}
			result = Object.create(null);
			return result!;
		}
		for (const task of workspaceTasks.tasks) {
			if (CustomTask.is(task)) {
				const commandName = task.command && task.command.name;
				// This is for backwards compatibility with the 0.1.0 task annotation code
				// if we had a gulp, jake or grunt command a task specification was a annotation
				if (commandName === 'gulp' || commandName === 'grunt' || commandName === 'jake') {
					const identifier = KeyedTaskIdentifier.create({
						type: commandName,
						task: task.configurationProperties.name
					});
					getResult()[identifier._key] = task;
				}
			}
		}
		return result;
	}

	public async getWorkspaceTasks(runSource: TaskRunSource = TaskRunSource.User): Promise<Map<string, IWorkspaceFolderTaskResult>> {
		if (!(await this._trust())) {
			return new Map();
		}
		await raceTimeout(this._waitForAllSupportedExecutions, 2000, () => {
			this._logService.warn('Timed out waiting for all supported executions');
		});
		await this._whenTaskSystemReady;
		if (this._workspaceTasksPromise) {
			return this._workspaceTasksPromise;
		}
		return this._updateWorkspaceTasks(runSource);
	}

	public getTaskProblems(instanceId: number): Map<string, { resources: URI[]; markers: IMarkerData[] }> | undefined {
		return this._taskSystem?.getTaskProblems(instanceId);
	}

	private _updateWorkspaceTasks(runSource: TaskRunSource = TaskRunSource.User): Promise<Map<string, IWorkspaceFolderTaskResult>> {
		this._workspaceTasksPromise = this._computeWorkspaceTasks(runSource);
		return this._workspaceTasksPromise;
	}

	private async _getAFolder(): Promise<IWorkspaceFolder> {
		let folder = this.workspaceFolders.length > 0 ? this.workspaceFolders[0] : undefined;
		if (!folder) {
			const userhome = await this._pathService.userHome();
			folder = new WorkspaceFolder({ uri: userhome, name: resources.basename(userhome), index: 0 });
		}
		return folder;
	}

	getTerminalsForTasks(task: (Task | Task[])): URI[] | undefined {
		return this._taskSystem?.getTerminalsForTasks(task);
	}

	protected async _computeWorkspaceTasks(runSource: TaskRunSource = TaskRunSource.User): Promise<Map<string, IWorkspaceFolderTaskResult>> {
		const promises: Promise<IWorkspaceFolderTaskResult | undefined>[] = [];
		for (const folder of this.workspaceFolders) {
			promises.push(this._computeWorkspaceFolderTasks(folder, runSource));
		}
		const values = await Promise.all(promises);
		const result = new Map<string, IWorkspaceFolderTaskResult>();
		for (const value of values) {
			if (value) {
				result.set(value.workspaceFolder.uri.toString(), value);
			}
		}

		const folder = await this._getAFolder();
		if (this._contextService.getWorkbenchState() !== WorkbenchState.EMPTY) {
			const workspaceFileTasks = await this._computeWorkspaceFileTasks(folder, runSource);
			if (workspaceFileTasks && this._workspace && this._workspace.configuration) {
				result.set(this._workspace.configuration.toString(), workspaceFileTasks);
			}
		}

		const userTasks = await this._computeUserTasks(folder, runSource);
		if (userTasks) {
			result.set(USER_TASKS_GROUP_KEY, userTasks);
		}

		// Update tasks available context key
		const hasAnyTasks = Array.from(result.values()).some(folderResult =>
			(folderResult.set?.tasks && folderResult.set.tasks.length > 0) ||
			(folderResult.configurations?.byIdentifier && Object.keys(folderResult.configurations.byIdentifier).length > 0)
		);
		this._tasksAvailableState.set(hasAnyTasks);

		return result;
	}

	private get _jsonTasksSupported(): boolean {
		return ShellExecutionSupportedContext.getValue(this._contextKeyService) === true && ProcessExecutionSupportedContext.getValue(this._contextKeyService) === true;
	}

	private async _computeWorkspaceFolderTasks(workspaceFolder: IWorkspaceFolder, runSource: TaskRunSource = TaskRunSource.User): Promise<IWorkspaceFolderTaskResult> {
		const workspaceFolderConfiguration = (this._executionEngine === ExecutionEngine.Process ? await this._computeLegacyConfiguration(workspaceFolder) : await this._computeConfiguration(workspaceFolder));
		if (!workspaceFolderConfiguration || !workspaceFolderConfiguration.config || workspaceFolderConfiguration.hasErrors) {
			return Promise.resolve({ workspaceFolder, set: undefined, configurations: undefined, hasErrors: workspaceFolderConfiguration ? workspaceFolderConfiguration.hasErrors : false });
		}
		await ProblemMatcherRegistry.onReady();
		const taskSystemInfo: ITaskSystemInfo | undefined = this._getTaskSystemInfo(workspaceFolder.uri.scheme);
		const problemReporter = new ProblemReporter(this._outputChannel);
		this._register(problemReporter.onDidError(error => this._showOutput(runSource, undefined, error)));
		const parseResult = TaskConfig.parse(workspaceFolder, undefined, taskSystemInfo ? taskSystemInfo.platform : Platform.platform, workspaceFolderConfiguration.config, problemReporter, TaskConfig.TaskConfigSource.TasksJson, this._contextKeyService);
		let hasErrors = false;
		if (!parseResult.validationStatus.isOK() && (parseResult.validationStatus.state !== ValidationState.Info)) {
			hasErrors = true;
		}
		if (problemReporter.status.isFatal()) {
			problemReporter.fatal(nls.localize('TaskSystem.configurationErrors', 'Error: the provided task configuration has validation errors and can\'t not be used. Please correct the errors first.'));
			return { workspaceFolder, set: undefined, configurations: undefined, hasErrors };
		}
		let customizedTasks: { byIdentifier: IStringDictionary<ConfiguringTask> } | undefined;
		if (parseResult.configured && parseResult.configured.length > 0) {
			customizedTasks = {
				byIdentifier: Object.create(null)
			};
			for (const task of parseResult.configured) {
				customizedTasks.byIdentifier[task.configures._key] = task;
			}
		}
		if (!this._jsonTasksSupported && (parseResult.custom.length > 0)) {
			this._logService.warn('Custom workspace tasks are not supported.');
		}
		return { workspaceFolder, set: { tasks: this._jsonTasksSupported ? parseResult.custom : [] }, configurations: customizedTasks, hasErrors };
	}

	private _testParseExternalConfig(config: TaskConfig.IExternalTaskRunnerConfiguration | undefined, location: string): { config: TaskConfig.IExternalTaskRunnerConfiguration | undefined; hasParseErrors: boolean } {
		if (!config) {
			return { config: undefined, hasParseErrors: false };
		}
		// eslint-disable-next-line local/code-no-any-casts
		const parseErrors: string[] = (config as any).$parseErrors;
		if (parseErrors) {
			let isAffected = false;
			for (const parseError of parseErrors) {
				if (/tasks\.json$/.test(parseError)) {
					isAffected = true;
					break;
				}
			}
			if (isAffected) {
				this._log(nls.localize({ key: 'TaskSystem.invalidTaskJsonOther', comment: ['Message notifies of an error in one of several places there is tasks related json, not necessarily in a file named tasks.json'] }, 'Error: The content of the tasks json in {0} has syntax errors. Please correct them before executing a task.', location));
				this._showOutput(undefined, undefined, nls.localize({ key: 'TaskSystem.invalidTaskJsonOther', comment: ['Message notifies of an error in one of several places there is tasks related json, not necessarily in a file named tasks.json'] }, 'Error: The content of the tasks json in {0} has syntax errors. Please correct them before executing a task.', location));
				return { config, hasParseErrors: true };
			}
		}
		return { config, hasParseErrors: false };
	}

	private _log(value: string, verbose?: boolean): void {
		if (!verbose || this._configurationService.getValue(TaskSettingId.VerboseLogging)) {
			this._outputChannel.append(value + '\n');
		}
	}

	private async _computeWorkspaceFileTasks(workspaceFolder: IWorkspaceFolder, runSource: TaskRunSource = TaskRunSource.User): Promise<IWorkspaceFolderTaskResult> {
		if (this._executionEngine === ExecutionEngine.Process) {
			return this._emptyWorkspaceTaskResults(workspaceFolder);
		}
		const workspaceFileConfig = this._getConfiguration(workspaceFolder, TaskSourceKind.WorkspaceFile);
		const configuration = this._testParseExternalConfig(workspaceFileConfig.config, nls.localize('TasksSystem.locationWorkspaceConfig', 'workspace file'));
		const customizedTasks: { byIdentifier: IStringDictionary<ConfiguringTask> } = {
			byIdentifier: Object.create(null)
		};

		const custom: CustomTask[] = [];
		await this._computeTasksForSingleConfig(workspaceFolder, configuration.config, runSource, custom, customizedTasks.byIdentifier, TaskConfig.TaskConfigSource.WorkspaceFile);
		const engine = configuration.config ? TaskConfig.ExecutionEngine.from(configuration.config) : ExecutionEngine.Terminal;
		if (engine === ExecutionEngine.Process) {
			this._notificationService.warn(nls.localize('TaskSystem.versionWorkspaceFile', 'Only tasks version 2.0.0 permitted in workspace configuration files.'));
			return this._emptyWorkspaceTaskResults(workspaceFolder);
		}
		return { workspaceFolder, set: { tasks: custom }, configurations: customizedTasks, hasErrors: configuration.hasParseErrors };
	}

	private async _computeUserTasks(workspaceFolder: IWorkspaceFolder, runSource: TaskRunSource = TaskRunSource.User): Promise<IWorkspaceFolderTaskResult> {
		if (this._executionEngine === ExecutionEngine.Process) {
			return this._emptyWorkspaceTaskResults(workspaceFolder);
		}
		const userTasksConfig = this._getConfiguration(workspaceFolder, TaskSourceKind.User);
		const configuration = this._testParseExternalConfig(userTasksConfig.config, nls.localize('TasksSystem.locationUserConfig', 'user settings'));
		const customizedTasks: { byIdentifier: IStringDictionary<ConfiguringTask> } = {
			byIdentifier: Object.create(null)
		};

		const custom: CustomTask[] = [];
		await this._computeTasksForSingleConfig(workspaceFolder, configuration.config, runSource, custom, customizedTasks.byIdentifier, TaskConfig.TaskConfigSource.User);
		const engine = configuration.config ? TaskConfig.ExecutionEngine.from(configuration.config) : ExecutionEngine.Terminal;
		if (engine === ExecutionEngine.Process) {
			this._notificationService.warn(nls.localize('TaskSystem.versionSettings', 'Only tasks version 2.0.0 permitted in user settings.'));
			return this._emptyWorkspaceTaskResults(workspaceFolder);
		}
		return { workspaceFolder, set: { tasks: custom }, configurations: customizedTasks, hasErrors: configuration.hasParseErrors };
	}

	private _emptyWorkspaceTaskResults(workspaceFolder: IWorkspaceFolder): IWorkspaceFolderTaskResult {
		return { workspaceFolder, set: undefined, configurations: undefined, hasErrors: false };
	}

	private async _computeTasksForSingleConfig(workspaceFolder: IWorkspaceFolder, config: TaskConfig.IExternalTaskRunnerConfiguration | undefined, runSource: TaskRunSource, custom: CustomTask[], customized: IStringDictionary<ConfiguringTask>, source: TaskConfig.TaskConfigSource, isRecentTask: boolean = false): Promise<boolean> {
		if (!config) {
			return false;
		} else if (!workspaceFolder) {
			this._logService.trace('TaskService.computeTasksForSingleConfig: no workspace folder for worskspace', this._workspace?.id);
			return false;
		}
		const taskSystemInfo: ITaskSystemInfo | undefined = this._getTaskSystemInfo(workspaceFolder.uri.scheme);
		const problemReporter = new ProblemReporter(this._outputChannel);
		const parseResult = TaskConfig.parse(workspaceFolder, this._workspace, taskSystemInfo ? taskSystemInfo.platform : Platform.platform, config, problemReporter, source, this._contextKeyService, isRecentTask);
		let hasErrors = false;
		if (!parseResult.validationStatus.isOK() && (parseResult.validationStatus.state !== ValidationState.Info)) {
			this._showOutput(runSource);
			hasErrors = true;
		}
		if (problemReporter.status.isFatal()) {
			problemReporter.fatal(nls.localize('TaskSystem.configurationErrors', 'Error: the provided task configuration has validation errors and can\'t not be used. Please correct the errors first.'));
			return hasErrors;
		}
		if (parseResult.configured && parseResult.configured.length > 0) {
			for (const task of parseResult.configured) {
				customized[task.configures._key] = task;
			}
		}
		if (!this._jsonTasksSupported && (parseResult.custom.length > 0)) {
			this._logService.warn('Custom workspace tasks are not supported.');
		} else {
			for (const task of parseResult.custom) {
				custom.push(task);
			}
		}
		return hasErrors;
	}

	private _computeConfiguration(workspaceFolder: IWorkspaceFolder): Promise<IWorkspaceFolderConfigurationResult> {
		const { config, hasParseErrors } = this._getConfiguration(workspaceFolder);
		return Promise.resolve<IWorkspaceFolderConfigurationResult>({ workspaceFolder, config, hasErrors: hasParseErrors });
	}

	protected abstract _computeLegacyConfiguration(workspaceFolder: IWorkspaceFolder): Promise<IWorkspaceFolderConfigurationResult>;

	private _computeWorkspaceFolderSetup(): [IWorkspaceFolder[], IWorkspaceFolder[], ExecutionEngine, JsonSchemaVersion, IWorkspace | undefined] {
		const workspaceFolders: IWorkspaceFolder[] = [];
		const ignoredWorkspaceFolders: IWorkspaceFolder[] = [];
		let executionEngine = ExecutionEngine.Terminal;
		let schemaVersion = JsonSchemaVersion.V2_0_0;
		let workspace: IWorkspace | undefined;
		if (this._contextService.getWorkbenchState() === WorkbenchState.FOLDER) {
			const workspaceFolder: IWorkspaceFolder = this._contextService.getWorkspace().folders[0];
			workspaceFolders.push(workspaceFolder);
			executionEngine = this._computeExecutionEngine(workspaceFolder);
			schemaVersion = this._computeJsonSchemaVersion(workspaceFolder);
		} else if (this._contextService.getWorkbenchState() === WorkbenchState.WORKSPACE) {
			workspace = this._contextService.getWorkspace();
			for (const workspaceFolder of this._contextService.getWorkspace().folders) {
				if (schemaVersion === this._computeJsonSchemaVersion(workspaceFolder)) {
					workspaceFolders.push(workspaceFolder);
				} else {
					ignoredWorkspaceFolders.push(workspaceFolder);
					this._log(nls.localize(
						'taskService.ignoringFolder',
						'Ignoring task configurations for workspace folder {0}. Multi folder workspace task support requires that all folders use task version 2.0.0',
						workspaceFolder.uri.fsPath));
				}
			}
		}
		return [workspaceFolders, ignoredWorkspaceFolders, executionEngine, schemaVersion, workspace];
	}

	private _computeExecutionEngine(workspaceFolder: IWorkspaceFolder): ExecutionEngine {
		const { config } = this._getConfiguration(workspaceFolder);
		if (!config) {
			return ExecutionEngine._default;
		}
		return TaskConfig.ExecutionEngine.from(config);
	}

	private _computeJsonSchemaVersion(workspaceFolder: IWorkspaceFolder): JsonSchemaVersion {
		const { config } = this._getConfiguration(workspaceFolder);
		if (!config) {
			return JsonSchemaVersion.V2_0_0;
		}
		return TaskConfig.JsonSchemaVersion.from(config);
	}

	protected _getConfiguration(workspaceFolder: IWorkspaceFolder, source?: string): { config: TaskConfig.IExternalTaskRunnerConfiguration | undefined; hasParseErrors: boolean } {
		let result;
		if ((source !== TaskSourceKind.User) && (this._contextService.getWorkbenchState() === WorkbenchState.EMPTY)) {
			result = undefined;
		} else {
			const wholeConfig = this._configurationService.inspect<TaskConfig.IExternalTaskRunnerConfiguration>('tasks', { resource: workspaceFolder.uri });
			switch (source) {
				case TaskSourceKind.User: {
					if (wholeConfig.userValue !== wholeConfig.workspaceFolderValue) {
						result = Objects.deepClone(wholeConfig.userValue);
					}
					break;
				}
				case TaskSourceKind.Workspace: result = Objects.deepClone(wholeConfig.workspaceFolderValue); break;
				case TaskSourceKind.WorkspaceFile: {
					if ((this._contextService.getWorkbenchState() === WorkbenchState.WORKSPACE)
						&& (wholeConfig.workspaceFolderValue !== wholeConfig.workspaceValue)) {
						result = Objects.deepClone(wholeConfig.workspaceValue);
					}
					break;
				}
				default: result = Objects.deepClone(wholeConfig.workspaceFolderValue);
			}
		}
		if (!result) {
			return { config: undefined, hasParseErrors: false };
		}
		// eslint-disable-next-line local/code-no-any-casts
		const parseErrors: string[] = (result as any).$parseErrors;
		if (parseErrors) {
			let isAffected = false;
			for (const parseError of parseErrors) {
				if (/tasks\.json$/.test(parseError)) {
					isAffected = true;
					break;
				}
			}
			if (isAffected) {
				this._log(nls.localize('TaskSystem.invalidTaskJson', 'Error: The content of the tasks.json file has syntax errors. Please correct them before executing a task.'));
				this._showOutput(undefined, undefined, nls.localize('TaskSystem.invalidTaskJson', 'Error: The content of the tasks.json file has syntax errors. Please correct them before executing a task.'));
				return { config: undefined, hasParseErrors: true };
			}
		}
		return { config: result, hasParseErrors: false };
	}

	public inTerminal(): boolean {
		if (this._taskSystem) {
			return this._taskSystem instanceof TerminalTaskSystem;
		}
		return this._executionEngine === ExecutionEngine.Terminal;
	}

	public configureAction(): Action {
		const thisCapture: AbstractTaskService = this;
		return new class extends Action {
			constructor() {
				super(ConfigureTaskAction.ID, ConfigureTaskAction.TEXT.value, undefined, true, () => { thisCapture._runConfigureTasks(); return Promise.resolve(undefined); });
			}
		};
	}

	private _handleError(err: any): void {
		let showOutput = true;
		if (err instanceof TaskError) {
			const buildError = err;
			const needsConfig = buildError.code === TaskErrors.NotConfigured || buildError.code === TaskErrors.NoBuildTask || buildError.code === TaskErrors.NoTestTask;
			const needsTerminate = buildError.code === TaskErrors.RunningTask;
			if (needsConfig || needsTerminate) {
				this._notificationService.prompt(buildError.severity, buildError.message, [{
					label: needsConfig ? ConfigureTaskAction.TEXT.value : nls.localize('TerminateAction.label', "Terminate Task"),
					run: () => {
						if (needsConfig) {
							this._runConfigureTasks();
						} else {
							this._runTerminateCommand();
						}
					}
				}]);
			} else {
				this._notificationService.notify({ severity: buildError.severity, message: buildError.message });
			}
		} else if (err instanceof Error) {
			const error = err;
			this._notificationService.error(error.message);
			showOutput = false;
		} else if (Types.isString(err)) {
			this._notificationService.error(<string>err);
		} else {
			this._notificationService.error(nls.localize('TaskSystem.unknownError', 'An error has occurred while running a task. See task log for details.'));
		}
		if (showOutput) {
			this._showOutput(undefined, undefined, err);
		}
	}

	private _showDetail(): boolean {
		return this._configurationService.getValue<boolean>(QUICKOPEN_DETAIL_CONFIG);
	}

	private async _createTaskQuickPickEntries(tasks: Task[], group: boolean = false, sort: boolean = false, selectedEntry?: ITaskQuickPickEntry, includeRecents: boolean = true): Promise<ITaskQuickPickEntry[]> {
		let encounteredTasks: { [key: string]: ITaskQuickPickEntry[] } = {};
		if (tasks === undefined || tasks === null || tasks.length === 0) {
			return [];
		}
		const TaskQuickPickEntry = (task: Task): ITaskQuickPickEntry => {
			const newEntry = { label: task._label, description: this.getTaskDescription(task), task, detail: this._showDetail() ? task.configurationProperties.detail : undefined };
			if (encounteredTasks[task._id]) {
				if (encounteredTasks[task._id].length === 1) {
					encounteredTasks[task._id][0].label += ' (1)';
				}
				newEntry.label = newEntry.label + ' (' + (encounteredTasks[task._id].length + 1).toString() + ')';
			} else {
				encounteredTasks[task._id] = [];
			}
			encounteredTasks[task._id].push(newEntry);
			return newEntry;

		};
		function fillEntries(entries: QuickPickInput<ITaskQuickPickEntry>[], tasks: Task[], groupLabel: string): void {
			if (tasks.length) {
				entries.push({ type: 'separator', label: groupLabel });
			}
			for (const task of tasks) {
				const entry: ITaskQuickPickEntry = TaskQuickPickEntry(task);
				entry.buttons = [{ iconClass: ThemeIcon.asClassName(configureTaskIcon), tooltip: nls.localize('configureTask', "Configure Task") }];
				if (selectedEntry && (task === selectedEntry.task)) {
					entries.unshift(selectedEntry);
				} else {
					entries.push(entry);
				}
			}
		}
		let entries: ITaskQuickPickEntry[];
		if (group) {
			entries = [];
			if (tasks.length === 1) {
				entries.push(TaskQuickPickEntry(tasks[0]));
			} else {
				const recentlyUsedTasks = await this.getSavedTasks('historical');
				const recent: Task[] = [];
				const recentSet: Set<string> = new Set();
				let configured: Task[] = [];
				let detected: Task[] = [];
				const taskMap: IStringDictionary<Task> = Object.create(null);
				tasks.forEach(task => {
					const key = task.getCommonTaskId();
					if (key) {
						taskMap[key] = task;
					}
				});
				recentlyUsedTasks.reverse().forEach(recentTask => {
					const key = recentTask.getCommonTaskId();
					if (key) {
						recentSet.add(key);
						const task = taskMap[key];
						if (task) {
							recent.push(task);
						}
					}
				});
				for (const task of tasks) {
					const key = task.getCommonTaskId();
					if (!key || !recentSet.has(key)) {
						if ((task._source.kind === TaskSourceKind.Workspace) || (task._source.kind === TaskSourceKind.User)) {
							configured.push(task);
						} else {
							detected.push(task);
						}
					}
				}
				const sorter = this.createSorter();
				if (includeRecents) {
					fillEntries(entries, recent, nls.localize('recentlyUsed', 'recently used tasks'));
				}
				configured = configured.sort((a, b) => sorter.compare(a, b));
				fillEntries(entries, configured, nls.localize('configured', 'configured tasks'));
				detected = detected.sort((a, b) => sorter.compare(a, b));
				fillEntries(entries, detected, nls.localize('detected', 'detected tasks'));
			}
		} else {
			if (sort) {
				const sorter = this.createSorter();
				tasks = tasks.sort((a, b) => sorter.compare(a, b));
			}
			entries = tasks.map<ITaskQuickPickEntry>(task => TaskQuickPickEntry(task));
		}
		encounteredTasks = {};
		return entries;
	}
	private async _showTwoLevelQuickPick(placeHolder: string, defaultEntry?: ITaskQuickPickEntry, type?: string, name?: string) {
		return this._instantiationService.createInstance(TaskQuickPick).show(placeHolder, defaultEntry, type, name);
	}

	private async _showQuickPick(tasks: Promise<Task[]> | Task[], placeHolder: string, defaultEntry?: ITaskQuickPickEntry, group: boolean = false, sort: boolean = false, selectedEntry?: ITaskQuickPickEntry, additionalEntries?: ITaskQuickPickEntry[], name?: string): Promise<ITaskQuickPickEntry | undefined | null> {
		const resolvedTasks = await tasks;
		const entries: (ITaskQuickPickEntry | IQuickPickSeparator)[] | undefined = await raceTimeout(this._createTaskQuickPickEntries(resolvedTasks, group, sort, selectedEntry), 200, () => undefined);
		if (!entries) {
			return undefined;
		}
		if (entries.length === 1 && this._configurationService.getValue<boolean>(QUICKOPEN_SKIP_CONFIG)) {
			return (<ITaskQuickPickEntry>entries[0]);
		} else if ((entries.length === 0) && defaultEntry) {
			entries.push(defaultEntry);
		} else if (entries.length > 1 && additionalEntries && additionalEntries.length > 0) {
			entries.push({ type: 'separator', label: '' });
			entries.push(additionalEntries[0]);
		}

		return this._quickInputService.pick<ITaskQuickPickEntry>(
			entries,
			{
				value: name,
				placeHolder,
				matchOnDescription: true,
				onDidTriggerItemButton: context => {
					const task = context.item.task;
					this._quickInputService.cancel();
					if (ContributedTask.is(task)) {
						this.customize(task, undefined, true);
					} else if (CustomTask.is(task)) {
						this.openConfig(task);
					}
				},
			});
	}

	private _needsRecentTasksMigration(): boolean {
		return (this.getRecentlyUsedTasksV1().size > 0) && (this._getTasksFromStorage('historical').size === 0);
	}

	private async _migrateRecentTasks(tasks: Task[]) {
		if (!this._needsRecentTasksMigration()) {
			return;
		}
		const recentlyUsedTasks = this.getRecentlyUsedTasksV1();
		const taskMap: IStringDictionary<Task> = Object.create(null);
		tasks.forEach(task => {
			const key = task.getKey();
			if (key) {
				taskMap[key] = task;
			}
		});
		const reversed = [...recentlyUsedTasks.keys()].reverse();
		for (const key in reversed) {
			const task = taskMap[key];
			if (task) {
				await this._setRecentlyUsedTask(task);
			}
		}
		this._storageService.remove(AbstractTaskService.RecentlyUsedTasks_Key, StorageScope.WORKSPACE);
	}

	private _showIgnoredFoldersMessage(): Promise<void> {
		if (this.ignoredWorkspaceFolders.length === 0 || !this.showIgnoreMessage) {
			return Promise.resolve(undefined);
		}

		this._notificationService.prompt(
			Severity.Info,
			nls.localize('TaskService.ignoredFolder', 'The following workspace folders are ignored since they use task version 0.1.0: {0}', this.ignoredWorkspaceFolders.map(f => f.name).join(', ')),
			[{
				label: nls.localize('TaskService.notAgain', "Don't Show Again"),
				isSecondary: true,
				run: () => {
					this._storageService.store(AbstractTaskService.IgnoreTask010DonotShowAgain_key, true, StorageScope.WORKSPACE, StorageTarget.MACHINE);
					this._showIgnoreMessage = false;
				}
			}]
		);

		return Promise.resolve(undefined);
	}

	private async _trust(): Promise<boolean> {
		const context = this._contextKeyService.getContext(getActiveElement());
		if (ServerlessWebContext.getValue(this._contextKeyService) && !TaskExecutionSupportedContext?.evaluate(context)) {
			return false;
		}
		await this._workspaceTrustManagementService.workspaceTrustInitialized;
		if (!this._workspaceTrustManagementService.isWorkspaceTrusted()) {
			return (await this._workspaceTrustRequestService.requestWorkspaceTrust(
				{
					message: nls.localize('TaskService.requestTrust', "Listing and running tasks requires that some of the files in this workspace be executed as code.")
				})) === true;
		}
		return true;
	}

	private async _runTaskCommand(filter?: string | ITaskIdentifier): Promise<void> {
		if (!this._tasksReconnected) {
			return;
		}
		if (!filter) {
			return this._doRunTaskCommand();
		}
		const type = typeof filter === 'string' ? undefined : filter.type;
		const taskName = typeof filter === 'string' ? filter : filter.task;
		const grouped = await this._getGroupedTasks({ type });
		const identifier = this._getTaskIdentifier(filter);
		const tasks = grouped.all();
		const resolver = this._createResolver(grouped);
		const folderURIs: (URI | string)[] = this._contextService.getWorkspace().folders.map(folder => folder.uri);
		if (this._contextService.getWorkbenchState() === WorkbenchState.WORKSPACE) {
			folderURIs.push(this._contextService.getWorkspace().configuration!);
		}
		folderURIs.push(USER_TASKS_GROUP_KEY);
		if (identifier) {
			for (const uri of folderURIs) {
				const task = await resolver.resolve(uri, identifier);
				if (task) {
					this.run(task);
					return;
				}
			}
		}
		const exactMatchTask = !taskName ? undefined : tasks.find(t => t.configurationProperties.identifier === taskName || t.getDefinition(true)?.configurationProperties?.identifier === taskName);
		if (!exactMatchTask) {
			return this._doRunTaskCommand(tasks, type, taskName);
		}
		for (const uri of folderURIs) {
			const task = await resolver.resolve(uri, taskName);
			if (task) {
				await this.run(task, { attachProblemMatcher: true }, TaskRunSource.User);
				return;
			}
		}
	}

	private _tasksAndGroupedTasks(filter?: ITaskFilter): { tasks: Promise<Task[]>; grouped: Promise<TaskMap> } {
		if (!this._versionAndEngineCompatible(filter)) {
			return { tasks: Promise.resolve<Task[]>([]), grouped: Promise.resolve(new TaskMap()) };
		}
		const grouped = this._getGroupedTasks(filter);
		const tasks = grouped.then((map) => {
			if (!filter || !filter.type) {
				return map.all();
			}
			const result: Task[] = [];
			map.forEach((tasks) => {
				for (const task of tasks) {
					if (ContributedTask.is(task) && task.defines.type === filter.type) {
						result.push(task);
					} else if (CustomTask.is(task)) {
						if (task.type === filter.type) {
							result.push(task);
						} else {
							const customizes = task.customizes();
							if (customizes && customizes.type === filter.type) {
								result.push(task);
							}
						}
					}
				}
			});
			return result;
		});
		return { tasks, grouped };
	}

	private _doRunTaskCommand(tasks?: Task[], type?: string, name?: string): void {
		const pickThen = (task: Task | undefined | null) => {
			if (task === undefined) {
				return;
			}
			if (task === null) {
				this._runConfigureTasks();
			} else {
				this.run(task, { attachProblemMatcher: true }, TaskRunSource.User).then(undefined, reason => {
					// eat the error, it has already been surfaced to the user and we don't care about it here
				});
			}
		};

		const placeholder = nls.localize('TaskService.pickRunTask', 'Select the task to run');

		this._showIgnoredFoldersMessage().then(() => {
			if (this._configurationService.getValue(USE_SLOW_PICKER)) {
				let taskResult: { tasks: Promise<Task[]>; grouped: Promise<TaskMap> } | undefined = undefined;
				if (!tasks) {
					taskResult = this._tasksAndGroupedTasks();
				}
				this._showQuickPick(tasks ? tasks : taskResult!.tasks, placeholder,
					{
						label: '$(plus) ' + nls.localize('TaskService.noEntryToRun', 'Configure a Task'),
						task: null
					},
					true, undefined, undefined, undefined, name).
					then((entry) => {
						return pickThen(entry ? entry.task : undefined);
					});
			} else {
				this._showTwoLevelQuickPick(placeholder,
					{
						label: '$(plus) ' + nls.localize('TaskService.noEntryToRun', 'Configure a Task'),
						task: null
					}, type, name).
					then(pickThen);
			}
		});
	}


	rerun(terminalInstanceId: number): void {
		const task = this._taskSystem?.getTaskForTerminal(terminalInstanceId);
		if (task) {
			this._restart(task);
		} else {
			this._reRunTaskCommand(true);
		}
	}

	private _reRunTaskCommand(onlyRerun?: boolean): void {

		ProblemMatcherRegistry.onReady().then(() => {
			return this._editorService.saveAll({ reason: SaveReason.AUTO }).then(() => { // make sure all dirty editors are saved
				const executeResult = this._getTaskSystem().rerun();
				if (executeResult) {
					return this._handleExecuteResult(executeResult);
				} else {
					if (!onlyRerun && !this._taskRunningState.get()) {
						// No task running, prompt to ask which to run
						this._doRunTaskCommand();
					}
					return Promise.resolve(undefined);
				}
			});
		});
	}

	/**
	 *
	 * @param tasks - The tasks which need to be filtered
	 * @param tasksInList - This tells splitPerGroupType to filter out globbed tasks (into defaults)
	 * @returns
	 */
	private _getDefaultTasks(tasks: Task[], taskGlobsInList: boolean = false): Task[] {
		const defaults: Task[] = [];
		for (const task of tasks.filter(t => !!t.configurationProperties.group)) {
			// At this point (assuming taskGlobsInList is true) there are tasks with matching globs, so only put those in defaults
			if (taskGlobsInList && typeof (task.configurationProperties.group as TaskGroup).isDefault === 'string') {
				defaults.push(task);
			} else if (!taskGlobsInList && (task.configurationProperties.group as TaskGroup).isDefault === true) {
				defaults.push(task);
			}
		}
		return defaults;
	}

	private _runTaskGroupCommand(taskGroup: TaskGroup, strings: {
		fetching: string;
		select: string;
		notFoundConfigure: string;
	}, configure: () => void, legacyCommand: () => void): void {
		if (this.schemaVersion === JsonSchemaVersion.V0_1_0) {
			legacyCommand();
			return;
		}
		const options: IProgressOptions = {
			location: ProgressLocation.Window,
			title: strings.fetching
		};
		const promise = (async () => {

			async function runSingleTask(task: Task | undefined, problemMatcherOptions: IProblemMatcherRunOptions | undefined, that: AbstractTaskService) {
				that.run(task, problemMatcherOptions, TaskRunSource.User).then(undefined, reason => {
					// eat the error, it has already been surfaced to the user and we don't care about it here
				});
			}
			const chooseAndRunTask = (tasks: Task[]) => {
				this._showIgnoredFoldersMessage().then(() => {
					this._showQuickPick(tasks,
						strings.select,
						{
							label: strings.notFoundConfigure,
							task: null
						},
						true).then((entry) => {
							const task: Task | undefined | null = entry ? entry.task : undefined;
							if (task === undefined) {
								return;
							}
							if (task === null) {
								configure.apply(this);
								return;
							}
							runSingleTask(task, { attachProblemMatcher: true }, this);
						});
				});
			};
			let groupTasks: (Task | ConfiguringTask)[] = [];
			const { globGroupTasks, globTasksDetected } = await this._getGlobTasks(taskGroup._id);
			groupTasks = [...globGroupTasks];
			if (!globTasksDetected && groupTasks.length === 0) {
				groupTasks = await this._findWorkspaceTasksInGroup(taskGroup, true);
			}

			const handleMultipleTasks = (areGlobTasks: boolean) => {
				return this._getTasksForGroup(taskGroup).then((tasks) => {
					if (tasks.length > 0) {
						// If we're dealing with tasks that were chosen because of a glob match,
						// then put globs in the defaults and everything else in none
						const defaults = this._getDefaultTasks(tasks, areGlobTasks);
						if (defaults.length === 1) {
							runSingleTask(defaults[0], undefined, this);
							return;
						} else if (defaults.length > 0) {
							tasks = defaults;
						}
					}

					// At this this point there are multiple tasks.
					chooseAndRunTask(tasks);
				});
			};

			const resolveTaskAndRun = (taskGroupTask: Task | ConfiguringTask) => {
				if (ConfiguringTask.is(taskGroupTask)) {
					this.tryResolveTask(taskGroupTask).then(resolvedTask => {
						runSingleTask(resolvedTask, undefined, this);
					});
				} else {
					runSingleTask(taskGroupTask, undefined, this);
				}
			};

			// A single default glob task was returned, just run it directly
			if (groupTasks.length === 1) {
				return resolveTaskAndRun(groupTasks[0]);
			}

			// If there's multiple globs that match we want to show the quick picker for those tasks
			// We will need to call splitPerGroupType putting globs in defaults and the remaining tasks in none.
			// We don't need to carry on after here
			if (globTasksDetected && groupTasks.length > 1) {
				return handleMultipleTasks(true);
			}

			// If no globs are found or matched fallback to checking for default tasks of the task group
			if (!groupTasks.length) {
				groupTasks = await this._findWorkspaceTasksInGroup(taskGroup, true);
			}

			if (groupTasks.length === 1) {
				// A single default task was returned, just run it directly
				return resolveTaskAndRun(groupTasks[0]);
			}
			// Multiple default tasks returned, show the quickPicker
			return handleMultipleTasks(false);
		})();
		this._progressService.withProgress(options, () => promise);
	}

	private async _getGlobTasks(taskGroupId: string): Promise<{ globGroupTasks: (Task | ConfiguringTask)[]; globTasksDetected: boolean }> {
		let globTasksDetected = false;
		// First check for globs before checking for the default tasks of the task group
		const absoluteURI = EditorResourceAccessor.getOriginalUri(this._editorService.activeEditor);
		if (absoluteURI) {
			const workspaceFolder = this._contextService.getWorkspaceFolder(absoluteURI);
			if (workspaceFolder) {
				const configuredTasks = this._getConfiguration(workspaceFolder)?.config?.tasks;
				if (configuredTasks) {
					globTasksDetected = configuredTasks.filter(task => task.group && typeof task.group !== 'string' && typeof task.group.isDefault === 'string').length > 0;
					// This will activate extensions, so only do so if necessary #185960
					if (globTasksDetected) {
						// Fallback to absolute path of the file if it is not in a workspace or relative path cannot be found
						const relativePath = workspaceFolder?.uri ? (resources.relativePath(workspaceFolder.uri, absoluteURI) ?? absoluteURI.path) : absoluteURI.path;

						const globGroupTasks = await this._findWorkspaceTasks((task) => {
							const currentTaskGroup = task.configurationProperties.group;
							if (currentTaskGroup && typeof currentTaskGroup !== 'string' && typeof currentTaskGroup.isDefault === 'string') {
<<<<<<< HEAD
								// TODO: review case sensitivity
								return (currentTaskGroup._id === taskGroupId && glob.match(currentTaskGroup.isDefault, relativePath));
=======
								return (currentTaskGroup._id === taskGroupId && glob.match(currentTaskGroup.isDefault, relativePath, { ignoreCase: true }));
>>>>>>> de3dcaeb
							}

							globTasksDetected = false;
							return false;
						});
						return { globGroupTasks, globTasksDetected };
					}
				}
			}
		}
		return { globGroupTasks: [], globTasksDetected };

	}

	private _runBuildCommand(): void {
		if (!this._tasksReconnected) {
			return;
		}
		return this._runTaskGroupCommand(TaskGroup.Build, {
			fetching: nls.localize('TaskService.fetchingBuildTasks', 'Fetching build tasks...'),
			select: nls.localize('TaskService.pickBuildTask', 'Select the build task to run'),
			notFoundConfigure: nls.localize('TaskService.noBuildTask', 'No build task to run found. Configure Build Task...')
		}, this._runConfigureDefaultBuildTask, this._build);
	}

	private _runTestCommand(): void {
		return this._runTaskGroupCommand(TaskGroup.Test, {
			fetching: nls.localize('TaskService.fetchingTestTasks', 'Fetching test tasks...'),
			select: nls.localize('TaskService.pickTestTask', 'Select the test task to run'),
			notFoundConfigure: nls.localize('TaskService.noTestTaskTerminal', 'No test task to run found. Configure Tasks...')
		}, this._runConfigureDefaultTestTask, this._runTest);
	}

	private _runTerminateCommand(arg?: string | ITaskIdentifier): void {
		if (arg === 'terminateAll') {
			this._terminateAll();
			return;
		}
		const runQuickPick = (promise?: Promise<Task[]>) => {
			this._showQuickPick(promise || this.getActiveTasks(),
				nls.localize('TaskService.taskToTerminate', 'Select a task to terminate'),
				{
					label: nls.localize('TaskService.noTaskRunning', 'No task is currently running'),
					task: undefined
				},
				false, true,
				undefined,
				[{
					label: nls.localize('TaskService.terminateAllRunningTasks', 'All Running Tasks'),
					id: 'terminateAll',
					task: undefined
				}]
			).then(entry => {
				if (entry && entry.id === 'terminateAll') {
					this._terminateAll();
				}
				const task: Task | undefined | null = entry ? entry.task : undefined;
				if (task === undefined || task === null) {
					return;
				}
				this.terminate(task);
			});
		};
		if (this.inTerminal()) {
			const identifier = this._getTaskIdentifier(arg);
			let promise: Promise<Task[]>;
			if (identifier !== undefined) {
				promise = this.getActiveTasks();
				promise.then((tasks) => {
					for (const task of tasks) {
						if (task.matches(identifier)) {
							this.terminate(task);
							return;
						}
					}
					runQuickPick(promise);
				});
			} else {
				runQuickPick();
			}
		} else {
			this._isActive().then((active) => {
				if (active) {
					this._terminateAll().then((responses) => {
						// the output runner has only one task
						const response = responses[0];
						if (response.success) {
							return;
						}
						if (response.code && response.code === TerminateResponseCode.ProcessNotFound) {
							this._notificationService.error(nls.localize('TerminateAction.noProcess', 'The launched process doesn\'t exist anymore. If the task spawned background tasks exiting VS Code might result in orphaned processes.'));
						} else {
							this._notificationService.error(nls.localize('TerminateAction.failed', 'Failed to terminate running task'));
						}
					});
				}
			});
		}
	}

	private async _runRestartTaskCommand(arg?: string | ITaskIdentifier): Promise<void> {

		const activeTasks = await this.getActiveTasks();

		if (activeTasks.length === 1) {
			this._restart(activeTasks[0]);
			return;
		}

		if (this.inTerminal()) {
			// try dispatching using task identifier
			const identifier = this._getTaskIdentifier(arg);
			if (identifier !== undefined) {
				for (const task of activeTasks) {
					if (task.matches(identifier)) {
						this._restart(task);
						return;
					}
				}
			}
			// show quick pick with active tasks
			const entry = await this._showQuickPick(
				activeTasks,
				nls.localize('TaskService.taskToRestart', 'Select the task to restart'),
				{
					label: nls.localize('TaskService.noTaskToRestart', 'No task to restart'),
					task: null
				},
				false,
				true
			);
			if (entry && entry.task) {
				this._restart(entry.task);
			}
		} else {
			if (activeTasks.length > 0) {
				this._restart(activeTasks[0]);
			}
		}
	}

	private async _runRerunAllRunningTasksCommand(): Promise<void> {
		const activeTasks = await this.getActiveTasks();

		if (activeTasks.length === 0) {
			this._notificationService.info(nls.localize('TaskService.noRunningTasks', 'No running tasks to restart'));
			return;
		}

		// Restart all active tasks
		const restartPromises = activeTasks.map(task => this._restart(task));
		await Promise.allSettled(restartPromises);
	}

	private _getTaskIdentifier(filter?: string | ITaskIdentifier): string | KeyedTaskIdentifier | undefined {
		let result: string | KeyedTaskIdentifier | undefined = undefined;
		if (Types.isString(filter)) {
			result = filter;
		} else if (filter && Types.isString(filter.type)) {
			result = TaskDefinition.createTaskIdentifier(filter, console);
		}
		return result;
	}

	private _configHasTasks(taskConfig?: TaskConfig.IExternalTaskRunnerConfiguration): boolean {
		return !!taskConfig && !!taskConfig.tasks && taskConfig.tasks.length > 0;
	}

	private _openTaskFile(resource: URI, taskSource: string) {
		let configFileCreated = false;
		this._fileService.stat(resource).then((stat) => stat, () => undefined).then(async (stat) => {
			const fileExists: boolean = !!stat;
			const configValue = this._configurationService.inspect<TaskConfig.IExternalTaskRunnerConfiguration>('tasks', { resource });
			let tasksExistInFile: boolean;
			let target: ConfigurationTarget;
			switch (taskSource) {
				case TaskSourceKind.User: tasksExistInFile = this._configHasTasks(configValue.userValue); target = ConfigurationTarget.USER; break;
				case TaskSourceKind.WorkspaceFile: tasksExistInFile = this._configHasTasks(configValue.workspaceValue); target = ConfigurationTarget.WORKSPACE; break;
				default: tasksExistInFile = this._configHasTasks(configValue.workspaceFolderValue); target = ConfigurationTarget.WORKSPACE_FOLDER;
			}
			let content;
			if (!tasksExistInFile) {
				const pickTemplateResult = await this._quickInputService.pick(getTaskTemplates(), { placeHolder: nls.localize('TaskService.template', 'Select a Task Template') });
				if (!pickTemplateResult) {
					return Promise.resolve(undefined);
				}
				content = pickTemplateResult.content;
				// eslint-disable-next-line local/code-no-any-casts
				const editorConfig = this._configurationService.getValue() as any;
				if (editorConfig.editor.insertSpaces) {
					content = content.replace(/(\n)(\t+)/g, (_, s1, s2) => s1 + ' '.repeat(s2.length * editorConfig.editor.tabSize));
				}
				configFileCreated = true;
			}

			if (!fileExists && content) {
				return this._textFileService.create([{ resource, value: content }]).then(result => {
					return result[0].resource;
				});
			} else if (fileExists && (tasksExistInFile || content)) {
				const statResource = stat?.resource;
				if (content && statResource) {
					this._configurationService.updateValue('tasks', json.parse(content), { resource: statResource }, target);
				}
				return statResource;
			}
			return undefined;
		}).then((resource) => {
			if (!resource) {
				return;
			}
			this._editorService.openEditor({
				resource,
				options: {
					pinned: configFileCreated // pin only if config file is created #8727
				}
			});
		});
	}

	private _isTaskEntry(value: IQuickPickItem): value is IQuickPickItem & { task: Task } {
		// eslint-disable-next-line local/code-no-any-casts
		const candidate: IQuickPickItem & { task: Task } = value as any;
		return candidate && !!candidate.task;
	}

	private _isSettingEntry(value: IQuickPickItem): value is IQuickPickItem & { settingType: string } {
		// eslint-disable-next-line local/code-no-any-casts
		const candidate: IQuickPickItem & { settingType: string } = value as any;
		return candidate && !!candidate.settingType;
	}

	private _configureTask(task: Task) {
		if (ContributedTask.is(task)) {
			this.customize(task, undefined, true);
		} else if (CustomTask.is(task)) {
			this.openConfig(task);
		} else if (ConfiguringTask.is(task)) {
			// Do nothing.
		}
	}

	private _handleSelection(selection: TaskQuickPickEntryType | undefined) {
		if (!selection) {
			return;
		}
		if (this._isTaskEntry(selection)) {
			this._configureTask(selection.task);
		} else if (this._isSettingEntry(selection)) {
			const taskQuickPick = this._instantiationService.createInstance(TaskQuickPick);
			taskQuickPick.handleSettingOption(selection.settingType);
		} else if (selection.folder && (this._contextService.getWorkbenchState() !== WorkbenchState.EMPTY)) {
			this._openTaskFile(selection.folder.toResource('.vscode/tasks.json'), TaskSourceKind.Workspace);
		} else {
			const resource = this._getResourceForKind(TaskSourceKind.User);
			if (resource) {
				this._openTaskFile(resource, TaskSourceKind.User);
			}
		}
	}

	public getTaskDescription(task: Task | ConfiguringTask): string | undefined {
		let description: string | undefined;
		if (task._source.kind === TaskSourceKind.User) {
			description = nls.localize('taskQuickPick.userSettings', 'User');
		} else if (task._source.kind === TaskSourceKind.WorkspaceFile) {
			description = task.getWorkspaceFileName();
		} else if (this.needsFolderQualification()) {
			const workspaceFolder = task.getWorkspaceFolder();
			if (workspaceFolder) {
				description = workspaceFolder.name;
			}
		}
		return description;
	}

	private async _runConfigureTasks(): Promise<void> {
		if (!(await this._trust())) {
			return;
		}

		let taskPromise: Promise<TaskMap>;
		if (this.schemaVersion === JsonSchemaVersion.V2_0_0) {
			taskPromise = this._getGroupedTasks();
		} else {
			taskPromise = Promise.resolve(new TaskMap());
		}

		const stats = this._contextService.getWorkspace().folders.map<Promise<IFileStatWithPartialMetadata | undefined>>((folder) => {
			return this._fileService.stat(folder.toResource('.vscode/tasks.json')).then(stat => stat, () => undefined);
		});

		const createLabel = nls.localize('TaskService.createJsonFile', 'Create tasks.json file from template');
		const openLabel = nls.localize('TaskService.openJsonFile', 'Open tasks.json file');
		const tokenSource = new CancellationTokenSource();
		const cancellationToken: CancellationToken = tokenSource.token;
		const entries = Promise.all(stats).then((stats) => {
			return taskPromise.then((taskMap) => {
				const entries: QuickPickInput<TaskQuickPickEntryType>[] = [];
				let configuredCount = 0;
				let tasks = taskMap.all();
				if (tasks.length > 0) {
					tasks = tasks.sort((a, b) => a._label.localeCompare(b._label));
					for (const task of tasks) {
						const entry = { label: TaskQuickPick.getTaskLabelWithIcon(task), task, description: this.getTaskDescription(task), detail: this._showDetail() ? task.configurationProperties.detail : undefined };
						TaskQuickPick.applyColorStyles(task, entry, this._themeService);
						entries.push(entry);
						if (!ContributedTask.is(task)) {
							configuredCount++;
						}
					}
				}
				const needsCreateOrOpen = (configuredCount === 0);
				// If the only configured tasks are user tasks, then we should also show the option to create from a template.
				if (needsCreateOrOpen || (taskMap.get(USER_TASKS_GROUP_KEY).length === configuredCount)) {
					const label = stats[0] !== undefined ? openLabel : createLabel;
					if (entries.length) {
						entries.push({ type: 'separator' });
					}
					entries.push({ label, folder: this._contextService.getWorkspace().folders[0] });
				}
				if ((entries.length === 1) && !needsCreateOrOpen) {
					tokenSource.cancel();
				}
				return entries;
			});
		});

		const timeout: boolean = await Promise.race([new Promise<boolean>((resolve) => {
			entries.then(() => resolve(false));
		}), new Promise<boolean>((resolve) => {
			const timer = setTimeout(() => {
				clearTimeout(timer);
				resolve(true);
			}, 200);
		})]);

		if (!timeout && ((await entries).length === 1) && this._configurationService.getValue<boolean>(QUICKOPEN_SKIP_CONFIG)) {
			const entry: any = (await entries)[0];
			if (entry.task) {
				this._handleSelection(entry);
				return;
			}
		}

		const entriesWithSettings = entries.then(resolvedEntries => {
			resolvedEntries.push(...TaskQuickPick.allSettingEntries(this._configurationService));
			return resolvedEntries;
		});

		this._quickInputService.pick(entriesWithSettings,
			{ placeHolder: nls.localize('TaskService.pickTask', 'Select a task to configure') }, cancellationToken).
			then(async (selection) => {
				if (cancellationToken.isCancellationRequested) {
					// canceled when there's only one task
					const task = (await entries)[0];
					// eslint-disable-next-line local/code-no-any-casts
					if ((<any>task).task) {
						selection = <TaskQuickPickEntryType>task;
					}
				}
				this._handleSelection(selection);
			});
	}

	private _runConfigureDefaultBuildTask(): void {
		if (this.schemaVersion === JsonSchemaVersion.V2_0_0) {
			this.tasks().then((tasks => {
				if (tasks.length === 0) {
					this._runConfigureTasks();
					return;
				}
				const entries: QuickPickInput<TaskQuickPickEntryType>[] = [];
				let selectedTask: Task | undefined;
				let selectedEntry: TaskQuickPickEntryType | undefined;
				this._showIgnoredFoldersMessage().then(async () => {
					const { globGroupTasks } = await this._getGlobTasks(TaskGroup.Build._id);
					let defaultTasks = globGroupTasks;
					if (!defaultTasks?.length) {
						defaultTasks = this._getDefaultTasks(tasks, false);
					}
					let defaultBuildTask;
					if (defaultTasks.length === 1) {
						const group: string | TaskGroup | undefined = defaultTasks[0].configurationProperties.group;
						if (group) {
							if (typeof group === 'string' && group === TaskGroup.Build._id) {
								defaultBuildTask = defaultTasks[0];
							} else {
								defaultBuildTask = defaultTasks[0];
							}
						}
					}
					for (const task of tasks) {
						if (task === defaultBuildTask) {
							const label = nls.localize('TaskService.defaultBuildTaskExists', '{0} is already marked as the default build task', TaskQuickPick.getTaskLabelWithIcon(task, task.getQualifiedLabel()));
							selectedTask = task;
							selectedEntry = { label, task, description: this.getTaskDescription(task), detail: this._showDetail() ? task.configurationProperties.detail : undefined };
							TaskQuickPick.applyColorStyles(task, selectedEntry, this._themeService);
						} else {
							const entry = { label: TaskQuickPick.getTaskLabelWithIcon(task), task, description: this.getTaskDescription(task), detail: this._showDetail() ? task.configurationProperties.detail : undefined };
							TaskQuickPick.applyColorStyles(task, entry, this._themeService);
							entries.push(entry);
						}
					}
					if (selectedEntry) {
						entries.unshift(selectedEntry);
					}
					const tokenSource = new CancellationTokenSource();
					const cancellationToken: CancellationToken = tokenSource.token;
					this._quickInputService.pick(entries,
						{ placeHolder: nls.localize('TaskService.pickTask', 'Select a task to configure') }, cancellationToken).
						then(async (entry) => {
							if (cancellationToken.isCancellationRequested) {
								// canceled when there's only one task
								const task = (await entries)[0];
								// eslint-disable-next-line local/code-no-any-casts
								if ((<any>task).task) {
									entry = <TaskQuickPickEntryType>task;
								}
							}
							const task: Task | undefined | null = entry && 'task' in entry ? entry.task : undefined;
							if ((task === undefined) || (task === null)) {
								return;
							}
							if (task === selectedTask && CustomTask.is(task)) {
								this.openConfig(task);
							}
							if (!InMemoryTask.is(task)) {
								this.customize(task, { group: { kind: 'build', isDefault: true } }, true).then(() => {
									if (selectedTask && (task !== selectedTask) && !InMemoryTask.is(selectedTask)) {
										this.customize(selectedTask, { group: 'build' }, false);
									}
								});
							}
						});
					this._quickInputService.pick(entries, {
						placeHolder: nls.localize('TaskService.pickDefaultBuildTask', 'Select the task to be used as the default build task')
					}).
						then((entry) => {
							const task: Task | undefined | null = entry && 'task' in entry ? entry.task : undefined;
							if ((task === undefined) || (task === null)) {
								return;
							}
							if (task === selectedTask && CustomTask.is(task)) {
								this.openConfig(task);
							}
							if (!InMemoryTask.is(task)) {
								this.customize(task, { group: { kind: 'build', isDefault: true } }, true).then(() => {
									if (selectedTask && (task !== selectedTask) && !InMemoryTask.is(selectedTask)) {
										this.customize(selectedTask, { group: 'build' }, false);
									}
								});
							}
						});
				});
			}));
		} else {
			this._runConfigureTasks();
		}
	}

	private _runConfigureDefaultTestTask(): void {
		if (this.schemaVersion === JsonSchemaVersion.V2_0_0) {
			this.tasks().then((tasks => {
				if (tasks.length === 0) {
					this._runConfigureTasks();
					return;
				}
				let selectedTask: Task | undefined;
				let selectedEntry: ITaskQuickPickEntry;

				for (const task of tasks) {
					const taskGroup: TaskGroup | undefined = TaskGroup.from(task.configurationProperties.group);
					if (taskGroup && taskGroup.isDefault && taskGroup._id === TaskGroup.Test._id) {
						selectedTask = task;
						break;
					}
				}
				if (selectedTask) {
					selectedEntry = {
						label: nls.localize('TaskService.defaultTestTaskExists', '{0} is already marked as the default test task.', selectedTask.getQualifiedLabel()),
						task: selectedTask,
						detail: this._showDetail() ? selectedTask.configurationProperties.detail : undefined
					};
				}

				this._showIgnoredFoldersMessage().then(() => {
					this._showQuickPick(tasks,
						nls.localize('TaskService.pickDefaultTestTask', 'Select the task to be used as the default test task'), undefined, true, false, selectedEntry).then((entry) => {
							const task: Task | undefined | null = entry ? entry.task : undefined;
							if (!task) {
								return;
							}
							if (task === selectedTask && CustomTask.is(task)) {
								this.openConfig(task);
							}
							if (!InMemoryTask.is(task)) {
								this.customize(task, { group: { kind: 'test', isDefault: true } }, true).then(() => {
									if (selectedTask && (task !== selectedTask) && !InMemoryTask.is(selectedTask)) {
										this.customize(selectedTask, { group: 'test' }, false);
									}
								});
							}
						});
				});
			}));
		} else {
			this._runConfigureTasks();
		}
	}

	public async runShowTasks(): Promise<void> {
		const activeTasksPromise: Promise<Task[]> = this.getActiveTasks();
		const activeTasks: Task[] = await activeTasksPromise;
		let group: string | undefined;
		if (activeTasks.length === 1) {
			this._taskSystem!.revealTask(activeTasks[0]);
		} else if (activeTasks.length && activeTasks.every((task) => {
			if (InMemoryTask.is(task)) {
				return false;
			}

			if (!group) {
				group = task.command.presentation?.group;
			}
			return task.command.presentation?.group && (task.command.presentation.group === group);
		})) {
			this._taskSystem!.revealTask(activeTasks[0]);
		} else {
			this._showQuickPick(activeTasksPromise,
				nls.localize('TaskService.pickShowTask', 'Select the task to show its output'),
				{
					label: nls.localize('TaskService.noTaskIsRunning', 'No task is running'),
					task: null
				},
				false, true
			).then((entry) => {
				const task: Task | undefined | null = entry ? entry.task : undefined;
				if (task === undefined || task === null) {
					return;
				}
				this._taskSystem!.revealTask(task);
			});
		}
	}

	private async _createTasksDotOld(folder: IWorkspaceFolder): Promise<[URI, URI] | undefined> {
		const tasksFile = folder.toResource('.vscode/tasks.json');
		if (await this._fileService.exists(tasksFile)) {
			const oldFile = tasksFile.with({ path: `${tasksFile.path}.old` });
			await this._fileService.copy(tasksFile, oldFile, true);
			return [oldFile, tasksFile];
		}
		return undefined;
	}

	private _upgradeTask(task: Task, suppressTaskName: boolean, globalConfig: { windows?: ICommandUpgrade; osx?: ICommandUpgrade; linux?: ICommandUpgrade }): TaskConfig.ICustomTask | TaskConfig.IConfiguringTask | undefined {
		if (!CustomTask.is(task)) {
			return;
		}
		const configElement: ITaskConfig = {
			label: task._label
		};
		const oldTaskTypes = new Set(['gulp', 'jake', 'grunt']);
		if (Types.isString(task.command.name) && oldTaskTypes.has(task.command.name)) {
			configElement.type = task.command.name;
			configElement.task = task.command.args![0];
		} else {
			if (task.command.runtime === RuntimeType.Shell) {
				configElement.type = RuntimeType.toString(RuntimeType.Shell);
			}
			if (task.command.name && !suppressTaskName && !globalConfig.windows?.command && !globalConfig.osx?.command && !globalConfig.linux?.command) {
				configElement.command = task.command.name;
			} else if (suppressTaskName) {
				configElement.command = task._source.config.element.command;
			}
			if (task.command.args && (!Array.isArray(task.command.args) || (task.command.args.length > 0))) {
				if (!globalConfig.windows?.args && !globalConfig.osx?.args && !globalConfig.linux?.args) {
					configElement.args = task.command.args;
				} else {
					configElement.args = task._source.config.element.args;
				}
			}
		}

		if (task.configurationProperties.presentation) {
			configElement.presentation = task.configurationProperties.presentation;
		}
		if (task.configurationProperties.isBackground) {
			configElement.isBackground = task.configurationProperties.isBackground;
		}
		if (task.configurationProperties.problemMatchers) {
			configElement.problemMatcher = task._source.config.element.problemMatcher;
		}
		if (task.configurationProperties.group) {
			configElement.group = task.configurationProperties.group;
		}

		task._source.config.element = configElement;
		const tempTask = new CustomTask(task._id, task._source, task._label, task.type, task.command, task.hasDefinedMatchers, task.runOptions, task.configurationProperties);
		const configTask = this._createCustomizableTask(tempTask);
		if (configTask) {
			return configTask;
		}
		return;
	}

	private async _upgrade(): Promise<void> {
		if (this.schemaVersion === JsonSchemaVersion.V2_0_0) {
			return;
		}

		if (!this._workspaceTrustManagementService.isWorkspaceTrusted()) {
			this._register(Event.once(this._workspaceTrustManagementService.onDidChangeTrust)(isTrusted => {
				if (isTrusted) {
					this._upgrade();
				}
			}));
			return;
		}

		const tasks = await this._getGroupedTasks();
		const fileDiffs: [URI, URI][] = [];
		for (const folder of this.workspaceFolders) {
			const diff = await this._createTasksDotOld(folder);
			if (diff) {
				fileDiffs.push(diff);
			}
			if (!diff) {
				continue;
			}

			const configTasks: (TaskConfig.ICustomTask | TaskConfig.IConfiguringTask)[] = [];
			const suppressTaskName = !!this._configurationService.getValue(TasksSchemaProperties.SuppressTaskName, { resource: folder.uri });
			const globalConfig = {
				windows: <ICommandUpgrade>this._configurationService.getValue(TasksSchemaProperties.Windows, { resource: folder.uri }),
				osx: <ICommandUpgrade>this._configurationService.getValue(TasksSchemaProperties.Osx, { resource: folder.uri }),
				linux: <ICommandUpgrade>this._configurationService.getValue(TasksSchemaProperties.Linux, { resource: folder.uri })
			};
			tasks.get(folder).forEach(task => {
				const configTask = this._upgradeTask(task, suppressTaskName, globalConfig);
				if (configTask) {
					configTasks.push(configTask);
				}
			});
			this._taskSystem = undefined;
			this._workspaceTasksPromise = undefined;
			await this._writeConfiguration(folder, 'tasks.tasks', configTasks);
			await this._writeConfiguration(folder, 'tasks.version', '2.0.0');
			if (this._configurationService.getValue(TasksSchemaProperties.ShowOutput, { resource: folder.uri })) {
				await this._configurationService.updateValue(TasksSchemaProperties.ShowOutput, undefined, { resource: folder.uri });
			}
			if (this._configurationService.getValue(TasksSchemaProperties.IsShellCommand, { resource: folder.uri })) {
				await this._configurationService.updateValue(TasksSchemaProperties.IsShellCommand, undefined, { resource: folder.uri });
			}
			if (this._configurationService.getValue(TasksSchemaProperties.SuppressTaskName, { resource: folder.uri })) {
				await this._configurationService.updateValue(TasksSchemaProperties.SuppressTaskName, undefined, { resource: folder.uri });
			}
		}
		this._updateSetup();

		this._notificationService.prompt(Severity.Warning,
			fileDiffs.length === 1 ?
				nls.localize('taskService.upgradeVersion', "The deprecated tasks version 0.1.0 has been removed. Your tasks have been upgraded to version 2.0.0. Open the diff to review the upgrade.")
				: nls.localize('taskService.upgradeVersionPlural', "The deprecated tasks version 0.1.0 has been removed. Your tasks have been upgraded to version 2.0.0. Open the diffs to review the upgrade."),
			[{
				label: fileDiffs.length === 1 ? nls.localize('taskService.openDiff', "Open diff") : nls.localize('taskService.openDiffs', "Open diffs"),
				run: async () => {
					for (const upgrade of fileDiffs) {
						await this._editorService.openEditor({
							original: { resource: upgrade[0] },
							modified: { resource: upgrade[1] }
						});
					}
				}
			}]
		);
	}
}<|MERGE_RESOLUTION|>--- conflicted
+++ resolved
@@ -3377,12 +3377,7 @@
 						const globGroupTasks = await this._findWorkspaceTasks((task) => {
 							const currentTaskGroup = task.configurationProperties.group;
 							if (currentTaskGroup && typeof currentTaskGroup !== 'string' && typeof currentTaskGroup.isDefault === 'string') {
-<<<<<<< HEAD
-								// TODO: review case sensitivity
-								return (currentTaskGroup._id === taskGroupId && glob.match(currentTaskGroup.isDefault, relativePath));
-=======
 								return (currentTaskGroup._id === taskGroupId && glob.match(currentTaskGroup.isDefault, relativePath, { ignoreCase: true }));
->>>>>>> de3dcaeb
 							}
 
 							globTasksDetected = false;
