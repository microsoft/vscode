--- conflicted
+++ resolved
@@ -31,16 +31,13 @@
 import { EditorInput } from 'vs/workbench/common/editor/editorInput';
 import { IResourceEditorInput } from 'vs/platform/editor/common/editor';
 import { IDisposable } from 'vs/base/common/lifecycle';
-<<<<<<< HEAD
 import { importCss } from 'vs/base/browser/importCss';
 
 importCss('./media/searchEditor.css', import.meta.url)
 
-=======
 import { Codicon } from 'vs/base/common/codicons';
 import { ThemeIcon } from 'vs/base/common/themables';
 import { registerIcon } from 'vs/platform/theme/common/iconRegistry';
->>>>>>> 3f2a0de2
 
 export type SearchConfiguration = {
 	query: string;
