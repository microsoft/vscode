--- conflicted
+++ resolved
@@ -2299,11 +2299,8 @@
 			listInactiveSelectionForeground: foreground,
 			listInactiveFocusBackground: editorBackground,
 			listInactiveFocusOutline: editorBackground,
-<<<<<<< HEAD
 			treeIndentGuidesStroke: undefined,
 			treeInactiveIndentGuidesStroke: undefined,
-=======
->>>>>>> a617587f
 		}));
 
 		this.disposables.add(configurationService.onDidChangeConfiguration(e => {
