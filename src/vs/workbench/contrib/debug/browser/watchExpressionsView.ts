--- conflicted
+++ resolved
@@ -40,7 +40,6 @@
 let ignoreViewUpdates = false;
 let useCachedEvaluation = false;
 
-<<<<<<< HEAD
 interface IWatchContext {
 	sessionId: string | undefined;
 	type: string | undefined;
@@ -49,10 +48,7 @@
 	value: string;
 }
 
-export class WatchExpressionsView extends ViewPane {
-=======
 export class WatchExpressionsView extends ViewPane implements IDebugViewWithVariables {
->>>>>>> 4fa5611d
 
 	private watchExpressionsUpdatedScheduler: RunOnceScheduler;
 	private needsRefresh = false;
@@ -237,11 +233,7 @@
 		this.watchItemType.set(element instanceof Expression ? 'expression' : element instanceof Variable ? 'variable' : undefined);
 		const attributes = element instanceof Variable ? element.presentationHint?.attributes : undefined;
 		this.variableReadonly.set(!!attributes && attributes.indexOf('readOnly') >= 0 || !!element?.presentationHint?.lazy);
-<<<<<<< HEAD
-		createAndFillInContextMenuActions(this.menu, { shouldForwardArgs: true }, actions);
-=======
-		const actions = getFlatContextMenuActions(this.menu.getActions({ arg: element, shouldForwardArgs: true }));
->>>>>>> 4fa5611d
+		const actions = getFlatContextMenuActions(this.menu.getActions({ shouldForwardArgs: true }));
 		this.contextMenuService.showContextMenu({
 			getAnchor: () => e.anchor,
 			getActions: () => actions,
