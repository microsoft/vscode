/*---------------------------------------------------------------------------------------------
 *  Copyright (c) Microsoft Corporation. All rights reserved.
 *  Licensed under the MIT License. See License.txt in the project root for license information.
 *--------------------------------------------------------------------------------------------*/

import * as sinon from 'sinon';
import * as assert from 'assert';
import { generateUuid } from 'vs/base/common/uuid';
import { IExtensionsWorkbenchService, ExtensionState, AutoCheckUpdatesConfigurationKey, AutoUpdateConfigurationKey } from 'vs/workbench/contrib/extensions/common/extensions';
import { ExtensionsWorkbenchService } from 'vs/workbench/contrib/extensions/browser/extensionsWorkbenchService';
import {
	IExtensionManagementService, IExtensionGalleryService, ILocalExtension, IGalleryExtension,
	DidUninstallExtensionEvent, InstallExtensionEvent, IGalleryExtensionAssets, InstallOperation, IExtensionTipsService, InstallExtensionResult, getTargetPlatform, IExtensionsControlManifest, UninstallExtensionEvent, Metadata
} from 'vs/platform/extensionManagement/common/extensionManagement';
import { IWorkbenchExtensionEnablementService, EnablementState, IExtensionManagementServerService, IExtensionManagementServer, IProfileAwareExtensionManagementService } from 'vs/workbench/services/extensionManagement/common/extensionManagement';
import { IExtensionRecommendationsService } from 'vs/workbench/services/extensionRecommendations/common/extensionRecommendations';
import { getGalleryExtensionId } from 'vs/platform/extensionManagement/common/extensionManagementUtil';
import { anExtensionManagementServerService, TestExtensionEnablementService } from 'vs/workbench/services/extensionManagement/test/browser/extensionEnablementService.test';
import { ExtensionGalleryService } from 'vs/platform/extensionManagement/common/extensionGalleryService';
import { IURLService } from 'vs/platform/url/common/url';
import { TestInstantiationService } from 'vs/platform/instantiation/test/common/instantiationServiceMock';
import { Event, Emitter } from 'vs/base/common/event';
import { IPager } from 'vs/base/common/paging';
import { ITelemetryService } from 'vs/platform/telemetry/common/telemetry';
import { NullTelemetryService } from 'vs/platform/telemetry/common/telemetryUtils';
import { IWorkspaceContextService } from 'vs/platform/workspace/common/workspace';
import { TestExtensionTipsService, TestSharedProcessService } from 'vs/workbench/test/electron-sandbox/workbenchTestServices';
import { IConfigurationService } from 'vs/platform/configuration/common/configuration';
import { ILogService, NullLogService } from 'vs/platform/log/common/log';
import { IProgressService } from 'vs/platform/progress/common/progress';
import { ProgressService } from 'vs/workbench/services/progress/browser/progressService';
import { INotificationService } from 'vs/platform/notification/common/notification';
import { NativeURLService } from 'vs/platform/url/common/urlService';
import { URI } from 'vs/base/common/uri';
import { CancellationToken } from 'vs/base/common/cancellation';
import { ExtensionType } from 'vs/platform/extensions/common/extensions';
import { ExtensionKind } from 'vs/platform/environment/common/environment';
import { IRemoteAgentService } from 'vs/workbench/services/remote/common/remoteAgentService';
import { RemoteAgentService } from 'vs/workbench/services/remote/electron-sandbox/remoteAgentService';
import { ISharedProcessService } from 'vs/platform/ipc/electron-sandbox/services';
import { TestContextService } from 'vs/workbench/test/common/workbenchTestServices';
import { IProductService } from 'vs/platform/product/common/productService';
import { ILifecycleService } from 'vs/workbench/services/lifecycle/common/lifecycle';
import { TestLifecycleService } from 'vs/workbench/test/browser/workbenchTestServices';
import { Schemas } from 'vs/base/common/network';
import { IContextKeyService } from 'vs/platform/contextkey/common/contextkey';
import { MockContextKeyService } from 'vs/platform/keybinding/test/common/mockKeybindingService';
import { platform } from 'vs/base/common/platform';
import { arch } from 'vs/base/common/process';
import { IExtensionService } from 'vs/workbench/services/extensions/common/extensions';
import { DisposableStore, toDisposable } from 'vs/base/common/lifecycle';

suite('ExtensionsWorkbenchServiceTest', () => {

	let instantiationService: TestInstantiationService;
	let testObject: IExtensionsWorkbenchService;
	const suiteDisposables = new DisposableStore();
	let testDisposables: DisposableStore = new DisposableStore();

	let installEvent: Emitter<InstallExtensionEvent>,
		didInstallEvent: Emitter<readonly InstallExtensionResult[]>,
		uninstallEvent: Emitter<UninstallExtensionEvent>,
		didUninstallEvent: Emitter<DidUninstallExtensionEvent>;

	suiteSetup(() => {
		suiteDisposables.add(toDisposable(() => sinon.restore()));
		installEvent = suiteDisposables.add(new Emitter<InstallExtensionEvent>());
		didInstallEvent = suiteDisposables.add(new Emitter<readonly InstallExtensionResult[]>());
		uninstallEvent = suiteDisposables.add(new Emitter<UninstallExtensionEvent>());
		didUninstallEvent = suiteDisposables.add(new Emitter<DidUninstallExtensionEvent>());

		instantiationService = new TestInstantiationService();
		instantiationService.stub(ITelemetryService, NullTelemetryService);
		instantiationService.stub(ILogService, NullLogService);
		instantiationService.stub(IProgressService, ProgressService);
		instantiationService.stub(IProductService, {});

		instantiationService.stub(IExtensionGalleryService, ExtensionGalleryService);
		instantiationService.stub(IURLService, NativeURLService);
		instantiationService.stub(ISharedProcessService, TestSharedProcessService);
		instantiationService.stub(IContextKeyService, new MockContextKeyService());

		instantiationService.stub(IWorkspaceContextService, new TestContextService());
		instantiationService.stub(IConfigurationService, <Partial<IConfigurationService>>{
			onDidChangeConfiguration: () => { return undefined!; },
			getValue: (key?: string) => {
				return (key === AutoCheckUpdatesConfigurationKey || key === AutoUpdateConfigurationKey) ? true : undefined;
			}
		});

		instantiationService.stub(IRemoteAgentService, RemoteAgentService);

		instantiationService.stub(IExtensionManagementService, <Partial<IExtensionManagementService>>{
			onInstallExtension: installEvent.event,
			onDidInstallExtensions: didInstallEvent.event,
			onUninstallExtension: uninstallEvent.event,
			onDidUninstallExtension: didUninstallEvent.event,
			onDidChangeProfile: Event.None,
			onDidUpdateExtensionMetadata: Event.None,
			async getInstalled() { return []; },
			async getExtensionsControlManifest() { return { malicious: [], deprecated: {}, search: [] }; },
			async updateMetadata(local: ILocalExtension, metadata: Partial<Metadata>) {
				local.identifier.uuid = metadata.id;
				local.publisherDisplayName = metadata.publisherDisplayName!;
				local.publisherId = metadata.publisherId!;
				return local;
			},
			async canInstall() { return true; },
			getTargetPlatform: async () => getTargetPlatform(platform, arch)
		});

		instantiationService.stub(IExtensionManagementServerService, anExtensionManagementServerService({
			id: 'local',
			label: 'local',
			extensionManagementService: instantiationService.get(IExtensionManagementService) as IProfileAwareExtensionManagementService,
		}, null, null));

		instantiationService.stub(IWorkbenchExtensionEnablementService, new TestExtensionEnablementService(instantiationService));

		instantiationService.stub(ILifecycleService, new TestLifecycleService());
		instantiationService.stub(IExtensionTipsService, instantiationService.createInstance(TestExtensionTipsService));
		instantiationService.stub(IExtensionRecommendationsService, {});

		instantiationService.stub(INotificationService, { prompt: () => null! });

		instantiationService.stub(IExtensionService, <Partial<IExtensionService>>{
			onDidChangeExtensions: Event.None,
			extensions: [],
			async whenInstalledExtensionsRegistered() { return true; }
		});
	});

	suiteTeardown(() => suiteDisposables.dispose());

	setup(async () => {
		testDisposables = new DisposableStore();
		instantiationService.stubPromise(IExtensionManagementService, 'getInstalled', []);
		instantiationService.stub(IExtensionGalleryService, 'isEnabled', true);
		instantiationService.stubPromise(IExtensionGalleryService, 'query', aPage());
		instantiationService.stubPromise(IExtensionGalleryService, 'getExtensions', []);
		instantiationService.stubPromise(INotificationService, 'prompt', 0);
		(<TestExtensionEnablementService>instantiationService.get(IWorkbenchExtensionEnablementService)).reset();
	});

<<<<<<< HEAD
	suiteTeardown(() => {
		(<ExtensionsWorkbenchService>testObject).dispose();
	});
=======
	teardown(() => testDisposables.dispose());
>>>>>>> 79c02207

	test('test gallery extension', async () => {
		const expected = aGalleryExtension('expectedName', {
			displayName: 'expectedDisplayName',
			version: '1.5.0',
			publisherId: 'expectedPublisherId',
			publisher: 'expectedPublisher',
			publisherDisplayName: 'expectedPublisherDisplayName',
			description: 'expectedDescription',
			installCount: 1000,
			rating: 4,
			ratingCount: 100
		}, {
			dependencies: ['pub.1', 'pub.2'],
		}, {
			manifest: { uri: 'uri:manifest', fallbackUri: 'fallback:manifest' },
			readme: { uri: 'uri:readme', fallbackUri: 'fallback:readme' },
			changelog: { uri: 'uri:changelog', fallbackUri: 'fallback:changlog' },
			download: { uri: 'uri:download', fallbackUri: 'fallback:download' },
			icon: { uri: 'uri:icon', fallbackUri: 'fallback:icon' },
			license: { uri: 'uri:license', fallbackUri: 'fallback:license' },
			repository: { uri: 'uri:repository', fallbackUri: 'fallback:repository' },
			signature: { uri: 'uri:signature', fallbackUri: 'fallback:signature' },
			coreTranslations: []
		});

		testObject = await aWorkbenchService();
		instantiationService.stubPromise(IExtensionGalleryService, 'query', aPage(expected));

		return testObject.queryGallery(CancellationToken.None).then(pagedResponse => {
			assert.strictEqual(1, pagedResponse.firstPage.length);
			const actual = pagedResponse.firstPage[0];

			assert.strictEqual(ExtensionType.User, actual.type);
			assert.strictEqual('expectedName', actual.name);
			assert.strictEqual('expectedDisplayName', actual.displayName);
			assert.strictEqual('expectedpublisher.expectedname', actual.identifier.id);
			assert.strictEqual('expectedPublisher', actual.publisher);
			assert.strictEqual('expectedPublisherDisplayName', actual.publisherDisplayName);
			assert.strictEqual('1.5.0', actual.version);
			assert.strictEqual('1.5.0', actual.latestVersion);
			assert.strictEqual('expectedDescription', actual.description);
			assert.strictEqual('uri:icon', actual.iconUrl);
			assert.strictEqual('fallback:icon', actual.iconUrlFallback);
			assert.strictEqual('uri:license', actual.licenseUrl);
			assert.strictEqual(ExtensionState.Uninstalled, actual.state);
			assert.strictEqual(1000, actual.installCount);
			assert.strictEqual(4, actual.rating);
			assert.strictEqual(100, actual.ratingCount);
			assert.strictEqual(false, actual.outdated);
			assert.deepStrictEqual(['pub.1', 'pub.2'], actual.dependencies);
		});
	});

	test('test for empty installed extensions', async () => {
		testObject = await aWorkbenchService();

		assert.deepStrictEqual([], testObject.local);
	});

	test('test for installed extensions', async () => {
		const expected1 = aLocalExtension('local1', {
			publisher: 'localPublisher1',
			version: '1.1.0',
			displayName: 'localDisplayName1',
			description: 'localDescription1',
			icon: 'localIcon1',
			extensionDependencies: ['pub.1', 'pub.2'],
		}, {
			type: ExtensionType.User,
			readmeUrl: 'localReadmeUrl1',
			changelogUrl: 'localChangelogUrl1',
			location: URI.file('localPath1')
		});
		const expected2 = aLocalExtension('local2', {
			publisher: 'localPublisher2',
			version: '1.2.0',
			displayName: 'localDisplayName2',
			description: 'localDescription2',
		}, {
			type: ExtensionType.System,
			readmeUrl: 'localReadmeUrl2',
			changelogUrl: 'localChangelogUrl2',
		});
		instantiationService.stubPromise(IExtensionManagementService, 'getInstalled', [expected1, expected2]);
		testObject = await aWorkbenchService();

		const actuals = testObject.local;
		assert.strictEqual(2, actuals.length);

		let actual = actuals[0];
		assert.strictEqual(ExtensionType.User, actual.type);
		assert.strictEqual('local1', actual.name);
		assert.strictEqual('localDisplayName1', actual.displayName);
		assert.strictEqual('localpublisher1.local1', actual.identifier.id);
		assert.strictEqual('localPublisher1', actual.publisher);
		assert.strictEqual('1.1.0', actual.version);
		assert.strictEqual('1.1.0', actual.latestVersion);
		assert.strictEqual('localDescription1', actual.description);
		assert.ok(actual.iconUrl === 'file:///localPath1/localIcon1' || actual.iconUrl === 'vscode-file://vscode-app/localPath1/localIcon1');
		assert.ok(actual.iconUrlFallback === 'file:///localPath1/localIcon1' || actual.iconUrlFallback === 'vscode-file://vscode-app/localPath1/localIcon1');
		assert.strictEqual(undefined, actual.licenseUrl);
		assert.strictEqual(ExtensionState.Installed, actual.state);
		assert.strictEqual(undefined, actual.installCount);
		assert.strictEqual(undefined, actual.rating);
		assert.strictEqual(undefined, actual.ratingCount);
		assert.strictEqual(false, actual.outdated);
		assert.deepStrictEqual(['pub.1', 'pub.2'], actual.dependencies);

		actual = actuals[1];
		assert.strictEqual(ExtensionType.System, actual.type);
		assert.strictEqual('local2', actual.name);
		assert.strictEqual('localDisplayName2', actual.displayName);
		assert.strictEqual('localpublisher2.local2', actual.identifier.id);
		assert.strictEqual('localPublisher2', actual.publisher);
		assert.strictEqual('1.2.0', actual.version);
		assert.strictEqual('1.2.0', actual.latestVersion);
		assert.strictEqual('localDescription2', actual.description);
		assert.strictEqual(undefined, actual.licenseUrl);
		assert.strictEqual(ExtensionState.Installed, actual.state);
		assert.strictEqual(undefined, actual.installCount);
		assert.strictEqual(undefined, actual.rating);
		assert.strictEqual(undefined, actual.ratingCount);
		assert.strictEqual(false, actual.outdated);
		assert.deepStrictEqual([], actual.dependencies);
	});

	test('test installed extensions get syncs with gallery', async () => {
		const local1 = aLocalExtension('local1', {
			publisher: 'localPublisher1',
			version: '1.1.0',
			displayName: 'localDisplayName1',
			description: 'localDescription1',
			icon: 'localIcon1',
			extensionDependencies: ['pub.1', 'pub.2'],
		}, {
			type: ExtensionType.User,
			readmeUrl: 'localReadmeUrl1',
			changelogUrl: 'localChangelogUrl1',
			location: URI.file('localPath1')
		});
		const local2 = aLocalExtension('local2', {
			publisher: 'localPublisher2',
			version: '1.2.0',
			displayName: 'localDisplayName2',
			description: 'localDescription2',
		}, {
			type: ExtensionType.System,
			readmeUrl: 'localReadmeUrl2',
			changelogUrl: 'localChangelogUrl2',
		});
		const gallery1 = aGalleryExtension(local1.manifest.name, {
			identifier: local1.identifier,
			displayName: 'expectedDisplayName',
			version: '1.5.0',
			publisherId: 'expectedPublisherId',
			publisher: local1.manifest.publisher,
			publisherDisplayName: 'expectedPublisherDisplayName',
			description: 'expectedDescription',
			installCount: 1000,
			rating: 4,
			ratingCount: 100
		}, {
			dependencies: ['pub.1'],
		}, {
			manifest: { uri: 'uri:manifest', fallbackUri: 'fallback:manifest' },
			readme: { uri: 'uri:readme', fallbackUri: 'fallback:readme' },
			changelog: { uri: 'uri:changelog', fallbackUri: 'fallback:changlog' },
			download: { uri: 'uri:download', fallbackUri: 'fallback:download' },
			icon: { uri: 'uri:icon', fallbackUri: 'fallback:icon' },
			license: { uri: 'uri:license', fallbackUri: 'fallback:license' },
			repository: { uri: 'uri:repository', fallbackUri: 'fallback:repository' },
			signature: { uri: 'uri:signature', fallbackUri: 'fallback:signature' },
			coreTranslations: []
		});
		instantiationService.stubPromise(IExtensionManagementService, 'getInstalled', [local1, local2]);
		instantiationService.stubPromise(IExtensionGalleryService, 'query', aPage(gallery1));
		instantiationService.stubPromise(IExtensionGalleryService, 'getCompatibleExtension', gallery1);
		instantiationService.stubPromise(IExtensionGalleryService, 'getExtensions', [gallery1]);
		testObject = await aWorkbenchService();
		await testObject.queryLocal();

		return eventToPromise(testObject.onChange).then(() => {
			const actuals = testObject.local;
			assert.strictEqual(2, actuals.length);

			let actual = actuals[0];
			assert.strictEqual(ExtensionType.User, actual.type);
			assert.strictEqual('local1', actual.name);
			assert.strictEqual('expectedDisplayName', actual.displayName);
			assert.strictEqual('localpublisher1.local1', actual.identifier.id);
			assert.strictEqual('localPublisher1', actual.publisher);
			assert.strictEqual('1.1.0', actual.version);
			assert.strictEqual('1.5.0', actual.latestVersion);
			assert.strictEqual('expectedDescription', actual.description);
			assert.strictEqual('uri:icon', actual.iconUrl);
			assert.strictEqual('fallback:icon', actual.iconUrlFallback);
			assert.strictEqual(ExtensionState.Installed, actual.state);
			assert.strictEqual('uri:license', actual.licenseUrl);
			assert.strictEqual(1000, actual.installCount);
			assert.strictEqual(4, actual.rating);
			assert.strictEqual(100, actual.ratingCount);
			assert.strictEqual(true, actual.outdated);
			assert.deepStrictEqual(['pub.1'], actual.dependencies);

			actual = actuals[1];
			assert.strictEqual(ExtensionType.System, actual.type);
			assert.strictEqual('local2', actual.name);
			assert.strictEqual('localDisplayName2', actual.displayName);
			assert.strictEqual('localpublisher2.local2', actual.identifier.id);
			assert.strictEqual('localPublisher2', actual.publisher);
			assert.strictEqual('1.2.0', actual.version);
			assert.strictEqual('1.2.0', actual.latestVersion);
			assert.strictEqual('localDescription2', actual.description);
			assert.strictEqual(undefined, actual.licenseUrl);
			assert.strictEqual(ExtensionState.Installed, actual.state);
			assert.strictEqual(undefined, actual.installCount);
			assert.strictEqual(undefined, actual.rating);
			assert.strictEqual(undefined, actual.ratingCount);
			assert.strictEqual(false, actual.outdated);
			assert.deepStrictEqual([], actual.dependencies);
		});
	});

	test('test extension state computation', async () => {
		const gallery = aGalleryExtension('gallery1');
		testObject = await aWorkbenchService();
		instantiationService.stubPromise(IExtensionGalleryService, 'query', aPage(gallery));

		return testObject.queryGallery(CancellationToken.None).then(page => {
			const extension = page.firstPage[0];
			assert.strictEqual(ExtensionState.Uninstalled, extension.state);

			testObject.install(extension);
			const identifier = gallery.identifier;

			// Installing
			installEvent.fire({ identifier, source: gallery });
			const local = testObject.local;
			assert.strictEqual(1, local.length);
			const actual = local[0];
			assert.strictEqual(`${gallery.publisher}.${gallery.name}`, actual.identifier.id);
			assert.strictEqual(ExtensionState.Installing, actual.state);

			// Installed
			didInstallEvent.fire([{ identifier, source: gallery, operation: InstallOperation.Install, local: aLocalExtension(gallery.name, gallery, { identifier }) }]);
			assert.strictEqual(ExtensionState.Installed, actual.state);
			assert.strictEqual(1, testObject.local.length);

			testObject.uninstall(actual);

			// Uninstalling
			uninstallEvent.fire({ identifier });
			assert.strictEqual(ExtensionState.Uninstalling, actual.state);

			// Uninstalled
			didUninstallEvent.fire({ identifier });
			assert.strictEqual(ExtensionState.Uninstalled, actual.state);

			assert.strictEqual(0, testObject.local.length);
		});
	});

	test('test extension doesnot show outdated for system extensions', async () => {
		const local = aLocalExtension('a', { version: '1.0.1' }, { type: ExtensionType.System });
		instantiationService.stubPromise(IExtensionManagementService, 'getInstalled', [local]);
		instantiationService.stubPromise(IExtensionGalleryService, 'query', aPage(aGalleryExtension(local.manifest.name, { identifier: local.identifier, version: '1.0.2' })));
		testObject = await aWorkbenchService();
		await testObject.queryLocal();

		assert.ok(!testObject.local[0].outdated);
	});

	test('test canInstall returns false for extensions with out gallery', async () => {
		const local = aLocalExtension('a', { version: '1.0.1' }, { type: ExtensionType.System });
		instantiationService.stubPromise(IExtensionManagementService, 'getInstalled', [local]);
		testObject = await aWorkbenchService();
		const target = testObject.local[0];
		testObject.uninstall(target);
		uninstallEvent.fire({ identifier: local.identifier });
		didUninstallEvent.fire({ identifier: local.identifier });

		assert.ok(!(await testObject.canInstall(target)));
	});

	test('test canInstall returns false for a system extension', async () => {
		const local = aLocalExtension('a', { version: '1.0.1' }, { type: ExtensionType.System });
		instantiationService.stubPromise(IExtensionManagementService, 'getInstalled', [local]);
		instantiationService.stubPromise(IExtensionGalleryService, 'query', aPage(aGalleryExtension(local.manifest.name, { identifier: local.identifier })));
		testObject = await aWorkbenchService();
		const target = testObject.local[0];

		assert.ok(!(await testObject.canInstall(target)));
	});

	test('test canInstall returns true for extensions with gallery', async () => {
		const local = aLocalExtension('a', { version: '1.0.1' }, { type: ExtensionType.User });
		instantiationService.stubPromise(IExtensionManagementService, 'getInstalled', [local]);
		const gallery = aGalleryExtension(local.manifest.name, { identifier: local.identifier });
		instantiationService.stubPromise(IExtensionGalleryService, 'query', aPage(gallery));
		instantiationService.stubPromise(IExtensionGalleryService, 'getCompatibleExtension', gallery);
		instantiationService.stubPromise(IExtensionGalleryService, 'getExtensions', [gallery]);
		testObject = await aWorkbenchService();
		const target = testObject.local[0];

		await eventToPromise(Event.filter(testObject.onChange, e => !!e?.gallery));
		assert.ok(await testObject.canInstall(target));
	});

	test('test onchange event is triggered while installing', async () => {
		const gallery = aGalleryExtension('gallery1');
		testObject = await aWorkbenchService();
		instantiationService.stubPromise(IExtensionGalleryService, 'query', aPage(gallery));

		const page = await testObject.queryGallery(CancellationToken.None);
		const extension = page.firstPage[0];
		assert.strictEqual(ExtensionState.Uninstalled, extension.state);

		testObject.install(extension);
		installEvent.fire({ identifier: gallery.identifier, source: gallery });
		const promise = Event.toPromise(testObject.onChange);

		// Installed
		didInstallEvent.fire([{ identifier: gallery.identifier, source: gallery, operation: InstallOperation.Install, local: aLocalExtension(gallery.name, gallery, gallery) }]);

		await promise;
	});

	test('test onchange event is triggered when installation is finished', async () => {
		const gallery = aGalleryExtension('gallery1');
		testObject = await aWorkbenchService();
		instantiationService.stubPromise(IExtensionGalleryService, 'query', aPage(gallery));
		const target = sinon.spy();

		return testObject.queryGallery(CancellationToken.None).then(page => {
			const extension = page.firstPage[0];
			assert.strictEqual(ExtensionState.Uninstalled, extension.state);

			testObject.install(extension);
			testObject.onChange(target);

			// Installing
			installEvent.fire({ identifier: gallery.identifier, source: gallery });

			assert.ok(target.calledOnce);
		});
	});

	test('test onchange event is triggered while uninstalling', async () => {
		const local = aLocalExtension('a', {}, { type: ExtensionType.System });
		instantiationService.stubPromise(IExtensionManagementService, 'getInstalled', [local]);
		testObject = await aWorkbenchService();
		const target = sinon.spy();

		testObject.uninstall(testObject.local[0]);
		testObject.onChange(target);
		uninstallEvent.fire({ identifier: local.identifier });

		assert.ok(target.calledOnce);
	});

	test('test onchange event is triggered when uninstalling is finished', async () => {
		const local = aLocalExtension('a', {}, { type: ExtensionType.System });
		instantiationService.stubPromise(IExtensionManagementService, 'getInstalled', [local]);
		testObject = await aWorkbenchService();
		const target = sinon.spy();

		testObject.uninstall(testObject.local[0]);
		uninstallEvent.fire({ identifier: local.identifier });
		testObject.onChange(target);
		didUninstallEvent.fire({ identifier: local.identifier });

		assert.ok(target.calledOnce);
	});

	test('test uninstalled extensions are always enabled', async () => {
		return instantiationService.get(IWorkbenchExtensionEnablementService).setEnablement([aLocalExtension('b')], EnablementState.DisabledGlobally)
			.then(() => instantiationService.get(IWorkbenchExtensionEnablementService).setEnablement([aLocalExtension('c')], EnablementState.DisabledWorkspace))
			.then(async () => {
				testObject = await aWorkbenchService();
				instantiationService.stubPromise(IExtensionGalleryService, 'query', aPage(aGalleryExtension('a')));
				return testObject.queryGallery(CancellationToken.None).then(pagedResponse => {
					const actual = pagedResponse.firstPage[0];
					assert.strictEqual(actual.enablementState, EnablementState.EnabledGlobally);
				});
			});
	});

	test('test enablement state installed enabled extension', async () => {
		return instantiationService.get(IWorkbenchExtensionEnablementService).setEnablement([aLocalExtension('b')], EnablementState.DisabledGlobally)
			.then(() => instantiationService.get(IWorkbenchExtensionEnablementService).setEnablement([aLocalExtension('c')], EnablementState.DisabledWorkspace))
			.then(async () => {
				instantiationService.stubPromise(IExtensionManagementService, 'getInstalled', [aLocalExtension('a')]);
				testObject = await aWorkbenchService();

				const actual = testObject.local[0];

				assert.strictEqual(actual.enablementState, EnablementState.EnabledGlobally);
			});
	});

	test('test workspace disabled extension', async () => {
		const extensionA = aLocalExtension('a');
		return instantiationService.get(IWorkbenchExtensionEnablementService).setEnablement([aLocalExtension('b')], EnablementState.DisabledGlobally)
			.then(() => instantiationService.get(IWorkbenchExtensionEnablementService).setEnablement([aLocalExtension('d')], EnablementState.DisabledGlobally))
			.then(() => instantiationService.get(IWorkbenchExtensionEnablementService).setEnablement([extensionA], EnablementState.DisabledWorkspace))
			.then(() => instantiationService.get(IWorkbenchExtensionEnablementService).setEnablement([aLocalExtension('e')], EnablementState.DisabledWorkspace))
			.then(async () => {
				instantiationService.stubPromise(IExtensionManagementService, 'getInstalled', [extensionA]);
				testObject = await aWorkbenchService();

				const actual = testObject.local[0];

				assert.strictEqual(actual.enablementState, EnablementState.DisabledWorkspace);
			});
	});

	test('test globally disabled extension', async () => {
		const localExtension = aLocalExtension('a');
		return instantiationService.get(IWorkbenchExtensionEnablementService).setEnablement([localExtension], EnablementState.DisabledGlobally)
			.then(() => instantiationService.get(IWorkbenchExtensionEnablementService).setEnablement([aLocalExtension('d')], EnablementState.DisabledGlobally))
			.then(() => instantiationService.get(IWorkbenchExtensionEnablementService).setEnablement([aLocalExtension('c')], EnablementState.DisabledWorkspace))
			.then(async () => {
				instantiationService.stubPromise(IExtensionManagementService, 'getInstalled', [localExtension]);
				testObject = await aWorkbenchService();

				const actual = testObject.local[0];

				assert.strictEqual(actual.enablementState, EnablementState.DisabledGlobally);
			});
	});

	test('test enablement state is updated for user extensions', async () => {
		return instantiationService.get(IWorkbenchExtensionEnablementService).setEnablement([aLocalExtension('c')], EnablementState.DisabledGlobally)
			.then(() => instantiationService.get(IWorkbenchExtensionEnablementService).setEnablement([aLocalExtension('b')], EnablementState.DisabledWorkspace))
			.then(async () => {
				instantiationService.stubPromise(IExtensionManagementService, 'getInstalled', [aLocalExtension('a')]);
				testObject = await aWorkbenchService();
				return testObject.setEnablement(testObject.local[0], EnablementState.DisabledWorkspace)
					.then(() => {
						const actual = testObject.local[0];
						assert.strictEqual(actual.enablementState, EnablementState.DisabledWorkspace);
					});
			});
	});

	test('test enable extension globally when extension is disabled for workspace', async () => {
		const localExtension = aLocalExtension('a');
		return instantiationService.get(IWorkbenchExtensionEnablementService).setEnablement([localExtension], EnablementState.DisabledWorkspace)
			.then(async () => {
				instantiationService.stubPromise(IExtensionManagementService, 'getInstalled', [localExtension]);
				testObject = await aWorkbenchService();
				return testObject.setEnablement(testObject.local[0], EnablementState.EnabledGlobally)
					.then(() => {
						const actual = testObject.local[0];
						assert.strictEqual(actual.enablementState, EnablementState.EnabledGlobally);
					});
			});
	});

	test('test disable extension globally', async () => {
		instantiationService.stubPromise(IExtensionManagementService, 'getInstalled', [aLocalExtension('a')]);
		testObject = await aWorkbenchService();

		return testObject.setEnablement(testObject.local[0], EnablementState.DisabledGlobally)
			.then(() => {
				const actual = testObject.local[0];
				assert.strictEqual(actual.enablementState, EnablementState.DisabledGlobally);
			});
	});

	test('test system extensions can be disabled', async () => {
		instantiationService.stubPromise(IExtensionManagementService, 'getInstalled', [aLocalExtension('a', {}, { type: ExtensionType.System })]);
		testObject = await aWorkbenchService();

		return testObject.setEnablement(testObject.local[0], EnablementState.DisabledGlobally)
			.then(() => {
				const actual = testObject.local[0];
				assert.strictEqual(actual.enablementState, EnablementState.DisabledGlobally);
			});
	});

	test('test enablement state is updated on change from outside', async () => {
		const localExtension = aLocalExtension('a');
		return instantiationService.get(IWorkbenchExtensionEnablementService).setEnablement([aLocalExtension('c')], EnablementState.DisabledGlobally)
			.then(() => instantiationService.get(IWorkbenchExtensionEnablementService).setEnablement([aLocalExtension('b')], EnablementState.DisabledWorkspace))
			.then(async () => {
				instantiationService.stubPromise(IExtensionManagementService, 'getInstalled', [localExtension]);
				testObject = await aWorkbenchService();

				return instantiationService.get(IWorkbenchExtensionEnablementService).setEnablement([localExtension], EnablementState.DisabledGlobally)
					.then(() => {
						const actual = testObject.local[0];
						assert.strictEqual(actual.enablementState, EnablementState.DisabledGlobally);
					});
			});
	});

	test('test disable extension with dependencies disable only itself', async () => {
		const extensionA = aLocalExtension('a', { extensionDependencies: ['pub.b'] });
		const extensionB = aLocalExtension('b');
		const extensionC = aLocalExtension('c');

		return instantiationService.get(IWorkbenchExtensionEnablementService).setEnablement([extensionA], EnablementState.EnabledGlobally)
			.then(() => instantiationService.get(IWorkbenchExtensionEnablementService).setEnablement([extensionB], EnablementState.EnabledGlobally))
			.then(() => instantiationService.get(IWorkbenchExtensionEnablementService).setEnablement([extensionC], EnablementState.EnabledGlobally))
			.then(async () => {
				instantiationService.stubPromise(IExtensionManagementService, 'getInstalled', [extensionA, extensionB, extensionC]);
				testObject = await aWorkbenchService();

				return testObject.setEnablement(testObject.local[0], EnablementState.DisabledGlobally)
					.then(() => {
						assert.strictEqual(testObject.local[0].enablementState, EnablementState.DisabledGlobally);
						assert.strictEqual(testObject.local[1].enablementState, EnablementState.EnabledGlobally);
					});
			});
	});

	test('test disable extension pack disables the pack', async () => {
		const extensionA = aLocalExtension('a', { extensionPack: ['pub.b'] });
		const extensionB = aLocalExtension('b');
		const extensionC = aLocalExtension('c');

		return instantiationService.get(IWorkbenchExtensionEnablementService).setEnablement([extensionA], EnablementState.EnabledGlobally)
			.then(() => instantiationService.get(IWorkbenchExtensionEnablementService).setEnablement([extensionB], EnablementState.EnabledGlobally))
			.then(() => instantiationService.get(IWorkbenchExtensionEnablementService).setEnablement([extensionC], EnablementState.EnabledGlobally))
			.then(async () => {
				instantiationService.stubPromise(IExtensionManagementService, 'getInstalled', [extensionA, extensionB, extensionC]);
				testObject = await aWorkbenchService();

				return testObject.setEnablement(testObject.local[0], EnablementState.DisabledGlobally)
					.then(() => {
						assert.strictEqual(testObject.local[0].enablementState, EnablementState.DisabledGlobally);
						assert.strictEqual(testObject.local[1].enablementState, EnablementState.DisabledGlobally);
					});
			});
	});

	test('test disable extension pack disable all', async () => {
		const extensionA = aLocalExtension('a', { extensionPack: ['pub.b'] });
		const extensionB = aLocalExtension('b');
		const extensionC = aLocalExtension('c');

		return instantiationService.get(IWorkbenchExtensionEnablementService).setEnablement([extensionA], EnablementState.EnabledGlobally)
			.then(() => instantiationService.get(IWorkbenchExtensionEnablementService).setEnablement([extensionB], EnablementState.EnabledGlobally))
			.then(() => instantiationService.get(IWorkbenchExtensionEnablementService).setEnablement([extensionC], EnablementState.EnabledGlobally))
			.then(async () => {
				instantiationService.stubPromise(IExtensionManagementService, 'getInstalled', [extensionA, extensionB, extensionC]);
				testObject = await aWorkbenchService();

				return testObject.setEnablement(testObject.local[0], EnablementState.DisabledGlobally)
					.then(() => {
						assert.strictEqual(testObject.local[0].enablementState, EnablementState.DisabledGlobally);
						assert.strictEqual(testObject.local[1].enablementState, EnablementState.DisabledGlobally);
					});
			});
	});

	test('test disable extension fails if extension is a dependent of other', async () => {
		const extensionA = aLocalExtension('a', { extensionDependencies: ['pub.b'] });
		const extensionB = aLocalExtension('b');
		const extensionC = aLocalExtension('c');

		instantiationService.stub(INotificationService, <Partial<INotificationService>>{
			prompt(severity, message, choices, options) {
				options!.onCancel!();
			}
		});
		return instantiationService.get(IWorkbenchExtensionEnablementService).setEnablement([extensionA], EnablementState.EnabledGlobally)
			.then(() => instantiationService.get(IWorkbenchExtensionEnablementService).setEnablement([extensionB], EnablementState.EnabledGlobally))
			.then(() => instantiationService.get(IWorkbenchExtensionEnablementService).setEnablement([extensionC], EnablementState.EnabledGlobally))
			.then(async () => {
				instantiationService.stubPromise(IExtensionManagementService, 'getInstalled', [extensionA, extensionB, extensionC]);
				testObject = await aWorkbenchService();
				return testObject.setEnablement(testObject.local[1], EnablementState.DisabledGlobally).then(() => assert.fail('Should fail'), error => assert.ok(true));
			});
	});

	test('test disable extension disables all dependents when chosen to disable all', async () => {
		const extensionA = aLocalExtension('a', { extensionDependencies: ['pub.b'] });
		const extensionB = aLocalExtension('b');
		const extensionC = aLocalExtension('c');

		instantiationService.stub(INotificationService, <Partial<INotificationService>>{
			prompt(severity, message, choices, options) {
				choices[0].run();
			}
		});
		return instantiationService.get(IWorkbenchExtensionEnablementService).setEnablement([extensionA], EnablementState.EnabledGlobally)
			.then(() => instantiationService.get(IWorkbenchExtensionEnablementService).setEnablement([extensionB], EnablementState.EnabledGlobally))
			.then(() => instantiationService.get(IWorkbenchExtensionEnablementService).setEnablement([extensionC], EnablementState.EnabledGlobally))
			.then(async () => {
				instantiationService.stubPromise(IExtensionManagementService, 'getInstalled', [extensionA, extensionB, extensionC]);
				testObject = await aWorkbenchService();
				await testObject.setEnablement(testObject.local[1], EnablementState.DisabledGlobally);
				assert.strictEqual(testObject.local[0].enablementState, EnablementState.DisabledGlobally);
				assert.strictEqual(testObject.local[1].enablementState, EnablementState.DisabledGlobally);
			});
	});

	test('test disable extension when extension is part of a pack', async () => {
		const extensionA = aLocalExtension('a', { extensionPack: ['pub.b'] });
		const extensionB = aLocalExtension('b');
		const extensionC = aLocalExtension('c');

		return instantiationService.get(IWorkbenchExtensionEnablementService).setEnablement([extensionA], EnablementState.EnabledGlobally)
			.then(() => instantiationService.get(IWorkbenchExtensionEnablementService).setEnablement([extensionB], EnablementState.EnabledGlobally))
			.then(() => instantiationService.get(IWorkbenchExtensionEnablementService).setEnablement([extensionC], EnablementState.EnabledGlobally))
			.then(async () => {
				instantiationService.stubPromise(IExtensionManagementService, 'getInstalled', [extensionA, extensionB, extensionC]);
				testObject = await aWorkbenchService();
				return testObject.setEnablement(testObject.local[1], EnablementState.DisabledGlobally)
					.then(() => {
						assert.strictEqual(testObject.local[1].enablementState, EnablementState.DisabledGlobally);
					});
			});
	});

	test('test disable both dependency and dependent do not promot and do not fail', async () => {
		const extensionA = aLocalExtension('a', { extensionDependencies: ['pub.b'] });
		const extensionB = aLocalExtension('b');
		const extensionC = aLocalExtension('c');

		return instantiationService.get(IWorkbenchExtensionEnablementService).setEnablement([extensionA], EnablementState.EnabledGlobally)
			.then(() => instantiationService.get(IWorkbenchExtensionEnablementService).setEnablement([extensionB], EnablementState.EnabledGlobally))
			.then(() => instantiationService.get(IWorkbenchExtensionEnablementService).setEnablement([extensionC], EnablementState.EnabledGlobally))
			.then(async () => {
				instantiationService.stubPromise(IExtensionManagementService, 'getInstalled', [extensionA, extensionB, extensionC]);
				const target = sinon.spy();
				testObject = await aWorkbenchService();

				return testObject.setEnablement([testObject.local[1], testObject.local[0]], EnablementState.DisabledGlobally)
					.then(() => {
						assert.ok(!target.called);
						assert.strictEqual(testObject.local[0].enablementState, EnablementState.DisabledGlobally);
						assert.strictEqual(testObject.local[1].enablementState, EnablementState.DisabledGlobally);
					});
			});
	});

	test('test enable both dependency and dependent do not promot and do not fail', async () => {
		const extensionA = aLocalExtension('a', { extensionDependencies: ['pub.b'] });
		const extensionB = aLocalExtension('b');
		const extensionC = aLocalExtension('c');

		return instantiationService.get(IWorkbenchExtensionEnablementService).setEnablement([extensionA], EnablementState.DisabledGlobally)
			.then(() => instantiationService.get(IWorkbenchExtensionEnablementService).setEnablement([extensionB], EnablementState.DisabledGlobally))
			.then(() => instantiationService.get(IWorkbenchExtensionEnablementService).setEnablement([extensionC], EnablementState.DisabledGlobally))
			.then(async () => {
				instantiationService.stubPromise(IExtensionManagementService, 'getInstalled', [extensionA, extensionB, extensionC]);
				const target = sinon.spy();
				testObject = await aWorkbenchService();

				return testObject.setEnablement([testObject.local[1], testObject.local[0]], EnablementState.EnabledGlobally)
					.then(() => {
						assert.ok(!target.called);
						assert.strictEqual(testObject.local[0].enablementState, EnablementState.EnabledGlobally);
						assert.strictEqual(testObject.local[1].enablementState, EnablementState.EnabledGlobally);
					});
			});
	});

	test('test disable extension does not fail if its dependency is a dependent of other but chosen to disable only itself', async () => {
		const extensionA = aLocalExtension('a', { extensionDependencies: ['pub.b'] });
		const extensionB = aLocalExtension('b');
		const extensionC = aLocalExtension('c', { extensionDependencies: ['pub.b'] });

		return instantiationService.get(IWorkbenchExtensionEnablementService).setEnablement([extensionA], EnablementState.EnabledGlobally)
			.then(() => instantiationService.get(IWorkbenchExtensionEnablementService).setEnablement([extensionB], EnablementState.EnabledGlobally))
			.then(() => instantiationService.get(IWorkbenchExtensionEnablementService).setEnablement([extensionC], EnablementState.EnabledGlobally))
			.then(async () => {
				instantiationService.stubPromise(IExtensionManagementService, 'getInstalled', [extensionA, extensionB, extensionC]);
				testObject = await aWorkbenchService();

				return testObject.setEnablement(testObject.local[0], EnablementState.DisabledGlobally)
					.then(() => {
						assert.strictEqual(testObject.local[0].enablementState, EnablementState.DisabledGlobally);
					});
			});
	});

	test('test disable extension if its dependency is a dependent of other disabled extension', async () => {
		const extensionA = aLocalExtension('a', { extensionDependencies: ['pub.b'] });
		const extensionB = aLocalExtension('b');
		const extensionC = aLocalExtension('c', { extensionDependencies: ['pub.b'] });

		return instantiationService.get(IWorkbenchExtensionEnablementService).setEnablement([extensionA], EnablementState.EnabledGlobally)
			.then(() => instantiationService.get(IWorkbenchExtensionEnablementService).setEnablement([extensionB], EnablementState.EnabledGlobally))
			.then(() => instantiationService.get(IWorkbenchExtensionEnablementService).setEnablement([extensionC], EnablementState.DisabledGlobally))
			.then(async () => {
				instantiationService.stubPromise(IExtensionManagementService, 'getInstalled', [extensionA, extensionB, extensionC]);
				testObject = await aWorkbenchService();

				return testObject.setEnablement(testObject.local[0], EnablementState.DisabledGlobally)
					.then(() => {
						assert.strictEqual(testObject.local[0].enablementState, EnablementState.DisabledGlobally);
					});
			});
	});

	test('test disable extension if its dependencys dependency is itself', async () => {
		const extensionA = aLocalExtension('a', { extensionDependencies: ['pub.b'] });
		const extensionB = aLocalExtension('b', { extensionDependencies: ['pub.a'] });
		const extensionC = aLocalExtension('c');

		instantiationService.stub(INotificationService, <Partial<INotificationService>>{
			prompt(severity, message, choices, options) {
				options!.onCancel!();
			}
		});
		return instantiationService.get(IWorkbenchExtensionEnablementService).setEnablement([extensionA], EnablementState.EnabledGlobally)
			.then(() => instantiationService.get(IWorkbenchExtensionEnablementService).setEnablement([extensionB], EnablementState.EnabledGlobally))
			.then(() => instantiationService.get(IWorkbenchExtensionEnablementService).setEnablement([extensionC], EnablementState.EnabledGlobally))
			.then(async () => {
				instantiationService.stubPromise(IExtensionManagementService, 'getInstalled', [extensionA, extensionB, extensionC]);
				testObject = await aWorkbenchService();

				return testObject.setEnablement(testObject.local[0], EnablementState.DisabledGlobally)
					.then(() => assert.fail('An extension with dependent should not be disabled'), () => null);
			});
	});

	test('test disable extension if its dependency is dependent and is disabled', async () => {
		const extensionA = aLocalExtension('a', { extensionDependencies: ['pub.b'] });
		const extensionB = aLocalExtension('b');
		const extensionC = aLocalExtension('c', { extensionDependencies: ['pub.b'] });

		return instantiationService.get(IWorkbenchExtensionEnablementService).setEnablement([extensionA], EnablementState.EnabledGlobally)
			.then(() => instantiationService.get(IWorkbenchExtensionEnablementService).setEnablement([extensionB], EnablementState.DisabledGlobally))
			.then(() => instantiationService.get(IWorkbenchExtensionEnablementService).setEnablement([extensionC], EnablementState.EnabledGlobally))
			.then(async () => {
				instantiationService.stubPromise(IExtensionManagementService, 'getInstalled', [extensionA, extensionB, extensionC]);

				testObject = await aWorkbenchService();

				return testObject.setEnablement(testObject.local[0], EnablementState.DisabledGlobally)
					.then(() => assert.strictEqual(testObject.local[0].enablementState, EnablementState.DisabledGlobally));
			});
	});

	test('test disable extension with cyclic dependencies', async () => {
		const extensionA = aLocalExtension('a', { extensionDependencies: ['pub.b'] });
		const extensionB = aLocalExtension('b', { extensionDependencies: ['pub.c'] });
		const extensionC = aLocalExtension('c', { extensionDependencies: ['pub.a'] });

		instantiationService.stub(INotificationService, <Partial<INotificationService>>{
			prompt(severity, message, choices, options) {
				options!.onCancel!();
			}
		});
		return instantiationService.get(IWorkbenchExtensionEnablementService).setEnablement([extensionA], EnablementState.EnabledGlobally)
			.then(() => instantiationService.get(IWorkbenchExtensionEnablementService).setEnablement([extensionB], EnablementState.EnabledGlobally))
			.then(() => instantiationService.get(IWorkbenchExtensionEnablementService).setEnablement([extensionC], EnablementState.EnabledGlobally))
			.then(async () => {
				instantiationService.stubPromise(IExtensionManagementService, 'getInstalled', [extensionA, extensionB, extensionC]);
				testObject = await aWorkbenchService();
				return testObject.setEnablement(testObject.local[0], EnablementState.DisabledGlobally)
					.then(() => assert.fail('An extension with dependent should not be disabled'), () => null);
			});
	});

	test('test enable extension with dependencies enable all', async () => {
		const extensionA = aLocalExtension('a', { extensionDependencies: ['pub.b'] });
		const extensionB = aLocalExtension('b');
		const extensionC = aLocalExtension('c');

		return instantiationService.get(IWorkbenchExtensionEnablementService).setEnablement([extensionA], EnablementState.DisabledGlobally)
			.then(() => instantiationService.get(IWorkbenchExtensionEnablementService).setEnablement([extensionB], EnablementState.DisabledGlobally))
			.then(() => instantiationService.get(IWorkbenchExtensionEnablementService).setEnablement([extensionC], EnablementState.DisabledGlobally))
			.then(async () => {
				instantiationService.stubPromise(IExtensionManagementService, 'getInstalled', [extensionA, extensionB, extensionC]);
				testObject = await aWorkbenchService();

				return testObject.setEnablement(testObject.local[0], EnablementState.EnabledGlobally)
					.then(() => {
						assert.strictEqual(testObject.local[0].enablementState, EnablementState.EnabledGlobally);
						assert.strictEqual(testObject.local[1].enablementState, EnablementState.EnabledGlobally);
					});
			});
	});

	test('test enable extension with dependencies does not prompt if dependency is enabled already', async () => {
		const extensionA = aLocalExtension('a', { extensionDependencies: ['pub.b'] });
		const extensionB = aLocalExtension('b');
		const extensionC = aLocalExtension('c');

		return instantiationService.get(IWorkbenchExtensionEnablementService).setEnablement([extensionA], EnablementState.DisabledGlobally)
			.then(() => instantiationService.get(IWorkbenchExtensionEnablementService).setEnablement([extensionB], EnablementState.EnabledGlobally))
			.then(() => instantiationService.get(IWorkbenchExtensionEnablementService).setEnablement([extensionC], EnablementState.DisabledGlobally))
			.then(async () => {
				instantiationService.stubPromise(IExtensionManagementService, 'getInstalled', [extensionA, extensionB, extensionC]);
				const target = sinon.spy();
				testObject = await aWorkbenchService();

				return testObject.setEnablement(testObject.local[0], EnablementState.EnabledGlobally)
					.then(() => {
						assert.ok(!target.called);
						assert.strictEqual(testObject.local[0].enablementState, EnablementState.EnabledGlobally);
					});
			});
	});

	test('test enable extension with dependency does not prompt if both are enabled', async () => {
		const extensionA = aLocalExtension('a', { extensionDependencies: ['pub.b'] });
		const extensionB = aLocalExtension('b');
		const extensionC = aLocalExtension('c');

		return instantiationService.get(IWorkbenchExtensionEnablementService).setEnablement([extensionA], EnablementState.DisabledGlobally)
			.then(() => instantiationService.get(IWorkbenchExtensionEnablementService).setEnablement([extensionB], EnablementState.DisabledGlobally))
			.then(() => instantiationService.get(IWorkbenchExtensionEnablementService).setEnablement([extensionC], EnablementState.DisabledGlobally))
			.then(async () => {
				instantiationService.stubPromise(IExtensionManagementService, 'getInstalled', [extensionA, extensionB, extensionC]);
				const target = sinon.spy();
				testObject = await aWorkbenchService();

				return testObject.setEnablement([testObject.local[1], testObject.local[0]], EnablementState.EnabledGlobally)
					.then(() => {
						assert.ok(!target.called);
						assert.strictEqual(testObject.local[0].enablementState, EnablementState.EnabledGlobally);
						assert.strictEqual(testObject.local[1].enablementState, EnablementState.EnabledGlobally);
					});
			});
	});

	test('test enable extension with cyclic dependencies', async () => {
		const extensionA = aLocalExtension('a', { extensionDependencies: ['pub.b'] });
		const extensionB = aLocalExtension('b', { extensionDependencies: ['pub.c'] });
		const extensionC = aLocalExtension('c', { extensionDependencies: ['pub.a'] });

		return instantiationService.get(IWorkbenchExtensionEnablementService).setEnablement([extensionA], EnablementState.DisabledGlobally)
			.then(() => instantiationService.get(IWorkbenchExtensionEnablementService).setEnablement([extensionB], EnablementState.DisabledGlobally))
			.then(() => instantiationService.get(IWorkbenchExtensionEnablementService).setEnablement([extensionC], EnablementState.DisabledGlobally))
			.then(async () => {
				instantiationService.stubPromise(IExtensionManagementService, 'getInstalled', [extensionA, extensionB, extensionC]);

				testObject = await aWorkbenchService();

				return testObject.setEnablement(testObject.local[0], EnablementState.EnabledGlobally)
					.then(() => {
						assert.strictEqual(testObject.local[0].enablementState, EnablementState.EnabledGlobally);
						assert.strictEqual(testObject.local[1].enablementState, EnablementState.EnabledGlobally);
						assert.strictEqual(testObject.local[2].enablementState, EnablementState.EnabledGlobally);
					});
			});
	});

	test('test change event is fired when disablement flags are changed', async () => {
		return instantiationService.get(IWorkbenchExtensionEnablementService).setEnablement([aLocalExtension('c')], EnablementState.DisabledGlobally)
			.then(() => instantiationService.get(IWorkbenchExtensionEnablementService).setEnablement([aLocalExtension('b')], EnablementState.DisabledWorkspace))
			.then(async () => {
				instantiationService.stubPromise(IExtensionManagementService, 'getInstalled', [aLocalExtension('a')]);
				testObject = await aWorkbenchService();
				const target = sinon.spy();
				testObject.onChange(target);

				return testObject.setEnablement(testObject.local[0], EnablementState.DisabledGlobally)
					.then(() => assert.ok(target.calledOnce));
			});
	});

	test('test change event is fired when disablement flags are changed from outside', async () => {
		const localExtension = aLocalExtension('a');
		return instantiationService.get(IWorkbenchExtensionEnablementService).setEnablement([aLocalExtension('c')], EnablementState.DisabledGlobally)
			.then(() => instantiationService.get(IWorkbenchExtensionEnablementService).setEnablement([aLocalExtension('b')], EnablementState.DisabledWorkspace))
			.then(async () => {
				instantiationService.stubPromise(IExtensionManagementService, 'getInstalled', [localExtension]);
				testObject = await aWorkbenchService();
				const target = sinon.spy();
				testObject.onChange(target);

				return instantiationService.get(IWorkbenchExtensionEnablementService).setEnablement([localExtension], EnablementState.DisabledGlobally)
					.then(() => assert.ok(target.calledOnce));
			});
	});

	test('test updating an extension does not re-eanbles it when disabled globally', async () => {
		testObject = await aWorkbenchService();
		const local = aLocalExtension('pub.a');
		await instantiationService.get(IWorkbenchExtensionEnablementService).setEnablement([local], EnablementState.DisabledGlobally);
		didInstallEvent.fire([{ local, identifier: local.identifier, operation: InstallOperation.Update }]);
		instantiationService.stubPromise(IExtensionManagementService, 'getInstalled', [local]);
		const actual = await testObject.queryLocal();
		assert.strictEqual(actual[0].enablementState, EnablementState.DisabledGlobally);
	});

	test('test updating an extension does not re-eanbles it when workspace disabled', async () => {
		testObject = await aWorkbenchService();
		const local = aLocalExtension('pub.a');
		await instantiationService.get(IWorkbenchExtensionEnablementService).setEnablement([local], EnablementState.DisabledWorkspace);
		didInstallEvent.fire([{ local, identifier: local.identifier, operation: InstallOperation.Update }]);
		instantiationService.stubPromise(IExtensionManagementService, 'getInstalled', [local]);
		const actual = await testObject.queryLocal();
		assert.strictEqual(actual[0].enablementState, EnablementState.DisabledWorkspace);
	});

	test('test user extension is preferred when the same extension exists as system and user extension', async () => {
		testObject = await aWorkbenchService();
		const userExtension = aLocalExtension('pub.a');
		const systemExtension = aLocalExtension('pub.a', {}, { type: ExtensionType.System });
		instantiationService.stubPromise(IExtensionManagementService, 'getInstalled', [systemExtension, userExtension]);

		const actual = await testObject.queryLocal();

		assert.strictEqual(actual.length, 1);
		assert.strictEqual(actual[0].local, userExtension);
	});

	test('test user extension is disabled when the same extension exists as system and user extension and system extension is disabled', async () => {
		testObject = await aWorkbenchService();
		const systemExtension = aLocalExtension('pub.a', {}, { type: ExtensionType.System });
		await instantiationService.get(IWorkbenchExtensionEnablementService).setEnablement([systemExtension], EnablementState.DisabledGlobally);
		const userExtension = aLocalExtension('pub.a');
		instantiationService.stubPromise(IExtensionManagementService, 'getInstalled', [systemExtension, userExtension]);

		const actual = await testObject.queryLocal();

		assert.strictEqual(actual.length, 1);
		assert.strictEqual(actual[0].local, userExtension);
		assert.strictEqual(actual[0].enablementState, EnablementState.DisabledGlobally);
	});

	test('Test local ui extension is chosen if it exists only in local server', async () => {
		// multi server setup
		const extensionKind: ExtensionKind[] = ['ui'];
		const localExtension = aLocalExtension('a', { extensionKind }, { location: URI.file(`pub.a`) });

		const extensionManagementServerService = aMultiExtensionManagementServerService(instantiationService, createExtensionManagementService([localExtension]), createExtensionManagementService([]));
		instantiationService.stub(IExtensionManagementServerService, extensionManagementServerService);
		instantiationService.stub(IWorkbenchExtensionEnablementService, new TestExtensionEnablementService(instantiationService));
		testObject = await aWorkbenchService();

		const actual = await testObject.queryLocal();

		assert.strictEqual(actual.length, 1);
		assert.strictEqual(actual[0].local, localExtension);
	});

	test('Test local workspace extension is chosen if it exists only in local server', async () => {
		// multi server setup
		const extensionKind: ExtensionKind[] = ['workspace'];
		const localExtension = aLocalExtension('a', { extensionKind }, { location: URI.file(`pub.a`) });

		const extensionManagementServerService = aMultiExtensionManagementServerService(instantiationService, createExtensionManagementService([localExtension]), createExtensionManagementService([]));
		instantiationService.stub(IExtensionManagementServerService, extensionManagementServerService);
		instantiationService.stub(IWorkbenchExtensionEnablementService, new TestExtensionEnablementService(instantiationService));
		testObject = await aWorkbenchService();

		const actual = await testObject.queryLocal();

		assert.strictEqual(actual.length, 1);
		assert.strictEqual(actual[0].local, localExtension);
	});

	test('Test local web extension is chosen if it exists only in local server', async () => {
		// multi server setup
		const extensionKind: ExtensionKind[] = ['web'];
		const localExtension = aLocalExtension('a', { extensionKind }, { location: URI.file(`pub.a`) });

		const extensionManagementServerService = aMultiExtensionManagementServerService(instantiationService, createExtensionManagementService([localExtension]), createExtensionManagementService([]));
		instantiationService.stub(IExtensionManagementServerService, extensionManagementServerService);
		instantiationService.stub(IWorkbenchExtensionEnablementService, new TestExtensionEnablementService(instantiationService));
		testObject = await aWorkbenchService();

		const actual = await testObject.queryLocal();

		assert.strictEqual(actual.length, 1);
		assert.strictEqual(actual[0].local, localExtension);
	});

	test('Test local ui,workspace extension is chosen if it exists only in local server', async () => {
		// multi server setup
		const extensionKind: ExtensionKind[] = ['ui', 'workspace'];
		const localExtension = aLocalExtension('a', { extensionKind }, { location: URI.file(`pub.a`) });

		const extensionManagementServerService = aMultiExtensionManagementServerService(instantiationService, createExtensionManagementService([localExtension]), createExtensionManagementService([]));
		instantiationService.stub(IExtensionManagementServerService, extensionManagementServerService);
		instantiationService.stub(IWorkbenchExtensionEnablementService, new TestExtensionEnablementService(instantiationService));
		testObject = await aWorkbenchService();

		const actual = await testObject.queryLocal();

		assert.strictEqual(actual.length, 1);
		assert.strictEqual(actual[0].local, localExtension);
	});

	test('Test local workspace,ui extension is chosen if it exists only in local server', async () => {
		// multi server setup
		const extensionKind: ExtensionKind[] = ['workspace', 'ui'];
		const localExtension = aLocalExtension('a', { extensionKind }, { location: URI.file(`pub.a`) });

		const extensionManagementServerService = aMultiExtensionManagementServerService(instantiationService, createExtensionManagementService([localExtension]), createExtensionManagementService([]));
		instantiationService.stub(IExtensionManagementServerService, extensionManagementServerService);
		instantiationService.stub(IWorkbenchExtensionEnablementService, new TestExtensionEnablementService(instantiationService));
		testObject = await aWorkbenchService();

		const actual = await testObject.queryLocal();

		assert.strictEqual(actual.length, 1);
		assert.strictEqual(actual[0].local, localExtension);
	});

	test('Test local ui,workspace,web extension is chosen if it exists only in local server', async () => {
		// multi server setup
		const extensionKind: ExtensionKind[] = ['ui', 'workspace', 'web'];
		const localExtension = aLocalExtension('a', { extensionKind }, { location: URI.file(`pub.a`) });

		const extensionManagementServerService = aMultiExtensionManagementServerService(instantiationService, createExtensionManagementService([localExtension]), createExtensionManagementService([]));
		instantiationService.stub(IExtensionManagementServerService, extensionManagementServerService);
		instantiationService.stub(IWorkbenchExtensionEnablementService, new TestExtensionEnablementService(instantiationService));
		testObject = await aWorkbenchService();

		const actual = await testObject.queryLocal();

		assert.strictEqual(actual.length, 1);
		assert.strictEqual(actual[0].local, localExtension);
	});

	test('Test local ui,web,workspace extension is chosen if it exists only in local server', async () => {
		// multi server setup
		const extensionKind: ExtensionKind[] = ['ui', 'web', 'workspace'];
		const localExtension = aLocalExtension('a', { extensionKind }, { location: URI.file(`pub.a`) });

		const extensionManagementServerService = aMultiExtensionManagementServerService(instantiationService, createExtensionManagementService([localExtension]), createExtensionManagementService([]));
		instantiationService.stub(IExtensionManagementServerService, extensionManagementServerService);
		instantiationService.stub(IWorkbenchExtensionEnablementService, new TestExtensionEnablementService(instantiationService));
		testObject = await aWorkbenchService();

		const actual = await testObject.queryLocal();

		assert.strictEqual(actual.length, 1);
		assert.strictEqual(actual[0].local, localExtension);
	});

	test('Test local web,ui,workspace extension is chosen if it exists only in local server', async () => {
		// multi server setup
		const extensionKind: ExtensionKind[] = ['web', 'ui', 'workspace'];
		const localExtension = aLocalExtension('a', { extensionKind }, { location: URI.file(`pub.a`) });

		const extensionManagementServerService = aMultiExtensionManagementServerService(instantiationService, createExtensionManagementService([localExtension]), createExtensionManagementService([]));
		instantiationService.stub(IExtensionManagementServerService, extensionManagementServerService);
		instantiationService.stub(IWorkbenchExtensionEnablementService, new TestExtensionEnablementService(instantiationService));
		testObject = await aWorkbenchService();

		const actual = await testObject.queryLocal();

		assert.strictEqual(actual.length, 1);
		assert.strictEqual(actual[0].local, localExtension);
	});

	test('Test local web,workspace,ui extension is chosen if it exists only in local server', async () => {
		// multi server setup
		const extensionKind: ExtensionKind[] = ['web', 'workspace', 'ui'];
		const localExtension = aLocalExtension('a', { extensionKind }, { location: URI.file(`pub.a`) });

		const extensionManagementServerService = aMultiExtensionManagementServerService(instantiationService, createExtensionManagementService([localExtension]), createExtensionManagementService([]));
		instantiationService.stub(IExtensionManagementServerService, extensionManagementServerService);
		instantiationService.stub(IWorkbenchExtensionEnablementService, new TestExtensionEnablementService(instantiationService));
		testObject = await aWorkbenchService();

		const actual = await testObject.queryLocal();

		assert.strictEqual(actual.length, 1);
		assert.strictEqual(actual[0].local, localExtension);
	});

	test('Test local workspace,web,ui extension is chosen if it exists only in local server', async () => {
		// multi server setup
		const extensionKind: ExtensionKind[] = ['workspace', 'web', 'ui'];
		const localExtension = aLocalExtension('a', { extensionKind }, { location: URI.file(`pub.a`) });

		const extensionManagementServerService = aMultiExtensionManagementServerService(instantiationService, createExtensionManagementService([localExtension]), createExtensionManagementService([]));
		instantiationService.stub(IExtensionManagementServerService, extensionManagementServerService);
		instantiationService.stub(IWorkbenchExtensionEnablementService, new TestExtensionEnablementService(instantiationService));
		testObject = await aWorkbenchService();

		const actual = await testObject.queryLocal();

		assert.strictEqual(actual.length, 1);
		assert.strictEqual(actual[0].local, localExtension);
	});

	test('Test local workspace,ui,web extension is chosen if it exists only in local server', async () => {
		// multi server setup
		const extensionKind: ExtensionKind[] = ['workspace', 'ui', 'web'];
		const localExtension = aLocalExtension('a', { extensionKind }, { location: URI.file(`pub.a`) });

		const extensionManagementServerService = aMultiExtensionManagementServerService(instantiationService, createExtensionManagementService([localExtension]), createExtensionManagementService([]));
		instantiationService.stub(IExtensionManagementServerService, extensionManagementServerService);
		instantiationService.stub(IWorkbenchExtensionEnablementService, new TestExtensionEnablementService(instantiationService));
		testObject = await aWorkbenchService();

		const actual = await testObject.queryLocal();

		assert.strictEqual(actual.length, 1);
		assert.strictEqual(actual[0].local, localExtension);
	});

	test('Test local UI extension is chosen if it exists in both servers', async () => {
		// multi server setup
		const extensionKind: ExtensionKind[] = ['ui'];
		const localExtension = aLocalExtension('a', { extensionKind }, { location: URI.file(`pub.a`) });
		const remoteExtension = aLocalExtension('a', { extensionKind }, { location: URI.file(`pub.a`).with({ scheme: Schemas.vscodeRemote }) });

		const extensionManagementServerService = aMultiExtensionManagementServerService(instantiationService, createExtensionManagementService([localExtension]), createExtensionManagementService([remoteExtension]));
		instantiationService.stub(IExtensionManagementServerService, extensionManagementServerService);
		instantiationService.stub(IWorkbenchExtensionEnablementService, new TestExtensionEnablementService(instantiationService));
		testObject = await aWorkbenchService();

		const actual = await testObject.queryLocal();

		assert.strictEqual(actual.length, 1);
		assert.strictEqual(actual[0].local, localExtension);
	});

	test('Test local ui,workspace extension is chosen if it exists in both servers', async () => {
		// multi server setup
		const extensionKind: ExtensionKind[] = ['ui', 'workspace'];
		const localExtension = aLocalExtension('a', { extensionKind }, { location: URI.file(`pub.a`) });
		const remoteExtension = aLocalExtension('a', { extensionKind }, { location: URI.file(`pub.a`).with({ scheme: Schemas.vscodeRemote }) });

		const extensionManagementServerService = aMultiExtensionManagementServerService(instantiationService, createExtensionManagementService([localExtension]), createExtensionManagementService([remoteExtension]));
		instantiationService.stub(IExtensionManagementServerService, extensionManagementServerService);
		instantiationService.stub(IWorkbenchExtensionEnablementService, new TestExtensionEnablementService(instantiationService));
		testObject = await aWorkbenchService();

		const actual = await testObject.queryLocal();

		assert.strictEqual(actual.length, 1);
		assert.strictEqual(actual[0].local, localExtension);
	});

	test('Test remote workspace extension is chosen if it exists in remote server', async () => {
		// multi server setup
		const extensionKind: ExtensionKind[] = ['workspace'];
		const remoteExtension = aLocalExtension('a', { extensionKind }, { location: URI.file(`pub.a`).with({ scheme: Schemas.vscodeRemote }) });

		const extensionManagementServerService = aMultiExtensionManagementServerService(instantiationService, createExtensionManagementService(), createExtensionManagementService([remoteExtension]));
		instantiationService.stub(IExtensionManagementServerService, extensionManagementServerService);
		instantiationService.stub(IWorkbenchExtensionEnablementService, new TestExtensionEnablementService(instantiationService));
		testObject = await aWorkbenchService();

		const actual = await testObject.queryLocal();

		assert.strictEqual(actual.length, 1);
		assert.strictEqual(actual[0].local, remoteExtension);
	});

	test('Test remote workspace extension is chosen if it exists in both servers', async () => {
		// multi server setup
		const extensionKind: ExtensionKind[] = ['workspace'];
		const localExtension = aLocalExtension('a', { extensionKind }, { location: URI.file(`pub.a`) });
		const remoteExtension = aLocalExtension('a', { extensionKind }, { location: URI.file(`pub.a`).with({ scheme: Schemas.vscodeRemote }) });

		const extensionManagementServerService = aMultiExtensionManagementServerService(instantiationService, createExtensionManagementService([localExtension]), createExtensionManagementService([remoteExtension]));
		instantiationService.stub(IExtensionManagementServerService, extensionManagementServerService);
		instantiationService.stub(IWorkbenchExtensionEnablementService, new TestExtensionEnablementService(instantiationService));
		testObject = await aWorkbenchService();

		const actual = await testObject.queryLocal();

		assert.strictEqual(actual.length, 1);
		assert.strictEqual(actual[0].local, remoteExtension);
	});

	test('Test remote workspace extension is chosen if it exists in both servers and local is disabled', async () => {
		// multi server setup
		const extensionKind: ExtensionKind[] = ['workspace'];
		const localExtension = aLocalExtension('a', { extensionKind }, { location: URI.file(`pub.a`) });
		const remoteExtension = aLocalExtension('a', { extensionKind }, { location: URI.file(`pub.a`).with({ scheme: Schemas.vscodeRemote }) });

		const extensionManagementServerService = aMultiExtensionManagementServerService(instantiationService, createExtensionManagementService([localExtension]), createExtensionManagementService([remoteExtension]));
		instantiationService.stub(IExtensionManagementServerService, extensionManagementServerService);
		instantiationService.stub(IWorkbenchExtensionEnablementService, new TestExtensionEnablementService(instantiationService));
		await instantiationService.get(IWorkbenchExtensionEnablementService).setEnablement([remoteExtension], EnablementState.DisabledGlobally);
		testObject = await aWorkbenchService();

		const actual = await testObject.queryLocal();

		assert.strictEqual(actual.length, 1);
		assert.strictEqual(actual[0].local, remoteExtension);
		assert.strictEqual(actual[0].enablementState, EnablementState.DisabledGlobally);
	});

	test('Test remote workspace extension is chosen if it exists in both servers and remote is disabled in workspace', async () => {
		// multi server setup
		const extensionKind: ExtensionKind[] = ['workspace'];
		const localExtension = aLocalExtension('a', { extensionKind }, { location: URI.file(`pub.a`) });
		const remoteExtension = aLocalExtension('a', { extensionKind }, { location: URI.file(`pub.a`).with({ scheme: Schemas.vscodeRemote }) });

		const extensionManagementServerService = aMultiExtensionManagementServerService(instantiationService, createExtensionManagementService([localExtension]), createExtensionManagementService([remoteExtension]));
		instantiationService.stub(IExtensionManagementServerService, extensionManagementServerService);
		instantiationService.stub(IWorkbenchExtensionEnablementService, new TestExtensionEnablementService(instantiationService));
		await instantiationService.get(IWorkbenchExtensionEnablementService).setEnablement([remoteExtension], EnablementState.DisabledWorkspace);
		testObject = await aWorkbenchService();

		const actual = await testObject.queryLocal();

		assert.strictEqual(actual.length, 1);
		assert.strictEqual(actual[0].local, remoteExtension);
		assert.strictEqual(actual[0].enablementState, EnablementState.DisabledWorkspace);
	});

	test('Test local ui, workspace extension is chosen if it exists in both servers and local is disabled', async () => {
		// multi server setup
		const extensionKind: ExtensionKind[] = ['ui', 'workspace'];
		const localExtension = aLocalExtension('a', { extensionKind }, { location: URI.file(`pub.a`) });
		const remoteExtension = aLocalExtension('a', { extensionKind }, { location: URI.file(`pub.a`).with({ scheme: Schemas.vscodeRemote }) });

		const extensionManagementServerService = aMultiExtensionManagementServerService(instantiationService, createExtensionManagementService([localExtension]), createExtensionManagementService([remoteExtension]));
		instantiationService.stub(IExtensionManagementServerService, extensionManagementServerService);
		instantiationService.stub(IWorkbenchExtensionEnablementService, new TestExtensionEnablementService(instantiationService));
		await instantiationService.get(IWorkbenchExtensionEnablementService).setEnablement([localExtension], EnablementState.DisabledGlobally);
		testObject = await aWorkbenchService();

		const actual = await testObject.queryLocal();

		assert.strictEqual(actual.length, 1);
		assert.strictEqual(actual[0].local, localExtension);
		assert.strictEqual(actual[0].enablementState, EnablementState.DisabledGlobally);
	});

	test('Test local ui, workspace extension is chosen if it exists in both servers and local is disabled in workspace', async () => {
		// multi server setup
		const extensionKind: ExtensionKind[] = ['ui', 'workspace'];
		const localExtension = aLocalExtension('a', { extensionKind }, { location: URI.file(`pub.a`) });
		const remoteExtension = aLocalExtension('a', { extensionKind }, { location: URI.file(`pub.a`).with({ scheme: Schemas.vscodeRemote }) });

		const extensionManagementServerService = aMultiExtensionManagementServerService(instantiationService, createExtensionManagementService([localExtension]), createExtensionManagementService([remoteExtension]));
		instantiationService.stub(IExtensionManagementServerService, extensionManagementServerService);
		instantiationService.stub(IWorkbenchExtensionEnablementService, new TestExtensionEnablementService(instantiationService));
		await instantiationService.get(IWorkbenchExtensionEnablementService).setEnablement([localExtension], EnablementState.DisabledWorkspace);
		testObject = await aWorkbenchService();

		const actual = await testObject.queryLocal();

		assert.strictEqual(actual.length, 1);
		assert.strictEqual(actual[0].local, localExtension);
		assert.strictEqual(actual[0].enablementState, EnablementState.DisabledWorkspace);
	});

	test('Test local web extension is chosen if it exists in both servers', async () => {
		// multi server setup
		const extensionKind: ExtensionKind[] = ['web'];
		const localExtension = aLocalExtension('a', { extensionKind }, { location: URI.file(`pub.a`) });
		const remoteExtension = aLocalExtension('a', { extensionKind }, { location: URI.file(`pub.a`).with({ scheme: Schemas.vscodeRemote }) });

		const extensionManagementServerService = aMultiExtensionManagementServerService(instantiationService, createExtensionManagementService([localExtension]), createExtensionManagementService([remoteExtension]));
		instantiationService.stub(IExtensionManagementServerService, extensionManagementServerService);
		instantiationService.stub(IWorkbenchExtensionEnablementService, new TestExtensionEnablementService(instantiationService));
		testObject = await aWorkbenchService();

		const actual = await testObject.queryLocal();

		assert.strictEqual(actual.length, 1);
		assert.strictEqual(actual[0].local, localExtension);
	});

	test('Test remote web extension is chosen if it exists only in remote', async () => {
		// multi server setup
		const extensionKind: ExtensionKind[] = ['web'];
		const remoteExtension = aLocalExtension('a', { extensionKind }, { location: URI.file(`pub.a`).with({ scheme: Schemas.vscodeRemote }) });

		const extensionManagementServerService = aMultiExtensionManagementServerService(instantiationService, createExtensionManagementService([]), createExtensionManagementService([remoteExtension]));
		instantiationService.stub(IExtensionManagementServerService, extensionManagementServerService);
		instantiationService.stub(IWorkbenchExtensionEnablementService, new TestExtensionEnablementService(instantiationService));
		testObject = await aWorkbenchService();

		const actual = await testObject.queryLocal();

		assert.strictEqual(actual.length, 1);
		assert.strictEqual(actual[0].local, remoteExtension);
	});

	async function aWorkbenchService(): Promise<ExtensionsWorkbenchService> {
		const workbenchService: ExtensionsWorkbenchService = testDisposables.add(instantiationService.createInstance(ExtensionsWorkbenchService));
		await workbenchService.queryLocal();
		return workbenchService;
	}

	function aLocalExtension(name: string = 'someext', manifest: any = {}, properties: any = {}): ILocalExtension {
		manifest = { name, publisher: 'pub', version: '1.0.0', ...manifest };
		properties = {
			type: ExtensionType.User,
			location: URI.file(`pub.${name}`),
			identifier: { id: getGalleryExtensionId(manifest.publisher, manifest.name) },
			...properties
		};
		return <ILocalExtension>Object.create({ manifest, ...properties });
	}

	const noAssets: IGalleryExtensionAssets = {
		changelog: null,
		download: null!,
		icon: null!,
		license: null,
		manifest: null,
		readme: null,
		repository: null,
		signature: null,
		coreTranslations: []
	};

	function aGalleryExtension(name: string, properties: any = {}, galleryExtensionProperties: any = {}, assets: IGalleryExtensionAssets = noAssets): IGalleryExtension {
		const targetPlatform = getTargetPlatform(platform, arch);
		const galleryExtension = <IGalleryExtension>Object.create({ name, publisher: 'pub', version: '1.0.0', allTargetPlatforms: [targetPlatform], properties: {}, assets: {}, ...properties });
		galleryExtension.properties = { ...galleryExtension.properties, dependencies: [], targetPlatform, ...galleryExtensionProperties };
		galleryExtension.assets = { ...galleryExtension.assets, ...assets };
		galleryExtension.identifier = { id: getGalleryExtensionId(galleryExtension.publisher, galleryExtension.name), uuid: generateUuid() };
		return <IGalleryExtension>galleryExtension;
	}

	function aPage<T>(...objects: T[]): IPager<T> {
		return { firstPage: objects, total: objects.length, pageSize: objects.length, getPage: () => null! };
	}

	function eventToPromise(event: Event<any>, count: number = 1): Promise<void> {
		return new Promise<void>(c => {
			let counter = 0;
			event(() => {
				if (++counter === count) {
					c(undefined);
				}
			});
		});
	}

	function aMultiExtensionManagementServerService(instantiationService: TestInstantiationService, localExtensionManagementService?: IProfileAwareExtensionManagementService, remoteExtensionManagementService?: IProfileAwareExtensionManagementService): IExtensionManagementServerService {
		const localExtensionManagementServer: IExtensionManagementServer = {
			id: 'vscode-local',
			label: 'local',
			extensionManagementService: localExtensionManagementService || createExtensionManagementService(),
		};
		const remoteExtensionManagementServer: IExtensionManagementServer = {
			id: 'vscode-remote',
			label: 'remote',
			extensionManagementService: remoteExtensionManagementService || createExtensionManagementService(),
		};
		return anExtensionManagementServerService(localExtensionManagementServer, remoteExtensionManagementServer, null);
	}

	function createExtensionManagementService(installed: ILocalExtension[] = []): IProfileAwareExtensionManagementService {
		return <IProfileAwareExtensionManagementService>{
			onInstallExtension: Event.None,
			onDidInstallExtensions: Event.None,
			onUninstallExtension: Event.None,
			onDidUninstallExtension: Event.None,
			onDidChangeProfile: Event.None,
			onDidUpdateExtensionMetadata: Event.None,
			getInstalled: () => Promise.resolve<ILocalExtension[]>(installed),
			installFromGallery: (extension: IGalleryExtension) => Promise.reject(new Error('not supported')),
			updateMetadata: async (local: ILocalExtension, metadata: Partial<Metadata>) => {
				local.identifier.uuid = metadata.id;
				local.publisherDisplayName = metadata.publisherDisplayName!;
				local.publisherId = metadata.publisherId!;
				return local;
			},
			getTargetPlatform: async () => getTargetPlatform(platform, arch),
			async getExtensionsControlManifest() { return <IExtensionsControlManifest>{ malicious: [], deprecated: {}, search: [] }; },
		};
	}
});<|MERGE_RESOLUTION|>--- conflicted
+++ resolved
@@ -142,13 +142,7 @@
 		(<TestExtensionEnablementService>instantiationService.get(IWorkbenchExtensionEnablementService)).reset();
 	});
 
-<<<<<<< HEAD
-	suiteTeardown(() => {
-		(<ExtensionsWorkbenchService>testObject).dispose();
-	});
-=======
 	teardown(() => testDisposables.dispose());
->>>>>>> 79c02207
 
 	test('test gallery extension', async () => {
 		const expected = aGalleryExtension('expectedName', {
