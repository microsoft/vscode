--- conflicted
+++ resolved
@@ -459,7 +459,6 @@
 			this._ctsRequest = new CancellationTokenSource(this._ctsSession.token);
 
 			this._historyOffset = -1;
-<<<<<<< HEAD
 			const inputPromise = this._zone.getInput(wholeRange.getEndPosition(), placeholder, value, this._ctsRequest.token);
 
 			if (textModel0Changes && editMode === 'livePreview') {
@@ -475,10 +474,6 @@
 					textModel0Changes
 				);
 			}
-=======
->>>>>>> b02700ce
-
-			const inputPromise = this._zone.getInput(wholeRange.getEndPosition(), placeholder, value, this._ctsRequest.token);
 			this._ctxLastFeedbackKind.reset();
 			// reveal the line after the whole range to ensure that the input box is visible
 			this._editor.revealPosition({ lineNumber: wholeRange.endLineNumber + 1, column: 1 }, ScrollType.Smooth);
