--- conflicted
+++ resolved
@@ -202,7 +202,7 @@
 
 		this._zone.widget.updateSlashCommands(this._activeSession.session.slashCommands ?? []);
 		this._zone.widget.placeholder = this._activeSession.session.placeholder ?? '';
-		this._zone.widget.updateStatus(this._activeSession.session.message ?? localize('welcome.1', "AI-generated code may be incorrect."));
+		this._zone.widget.updateStatus(this._activeSession.session.message ?? localize('welcome.1', "AI-generated code may be incorrect"));
 
 		this._sessionStore?.dispose();
 		this._sessionStore = new DisposableStore();
@@ -276,51 +276,6 @@
 		if (!this._zone.widget.value) {
 			return SessionState.WAIT_FOR_INPUT;
 		}
-<<<<<<< HEAD
-=======
-		wholeRangeDecoration.set([{
-			range: optionsRange,
-			options: InteractiveEditorController._decoWholeRange
-		}]);
-
-		let autoSend = options?.autoSend ?? false;
-
-		this._zone.widget.updateSlashCommands(session.slashCommands ?? []);
-		this._zone.widget.updateStatus(session.message ?? localize('welcome.1', "AI-generated code may be incorrect"));
-
-		// CANCEL when input changes
-		this._editor.onDidChangeModel(this.cancelSession, this, store);
-
-		// if (editMode === EditMode.Live) {
-
-		// 	// REposition the zone widget whenever the block decoration changes
-		// 	let lastPost: Position | undefined;
-		// 	wholeRangeDecoration.onDidChange(e => {
-		// 		const range = wholeRangeDecoration.getRange(0);
-		// 		if (range && (!lastPost || !lastPost.equals(range.getEndPosition()))) {
-		// 			lastPost = range.getEndPosition();
-		// 			this._zone.updatePosition(lastPost);
-		// 		}
-		// 	}, undefined, store);
-		// }
-
-		let ignoreModelChanges = false;
-		this._editor.onDidChangeModelContent(e => {
-			if (!ignoreModelChanges) {
-
-
-				// note when "other" edits happen
-				activeSession.recordExternalEditOccurred();
-
-				// CANCEL if the document has changed outside the current range
-				const wholeRange = wholeRangeDecoration.getRange(0);
-				if (!wholeRange) {
-					this._ctsSession.cancel();
-					this._logService.trace('[IE] ABORT wholeRange seems gone/collapsed');
-					return;
-				}
-			}
->>>>>>> ef15095b
 
 		const input = this._zone.widget.value;
 
@@ -408,20 +363,13 @@
 
 		if (response instanceof EmptyResponse) {
 			// show status message
-			this._zone.widget.updateStatus(localize('empty', "No results, please refine your input and try again."), { classes: ['warn'] });
+			this._zone.widget.updateStatus(localize('empty', "No results, please refine your input and try again"), { classes: ['warn'] });
 			return SessionState.WAIT_FOR_INPUT;
 
-<<<<<<< HEAD
 		} else if (response instanceof ErrorResponse) {
 			// show error
 			if (!response.isCancellation) {
 				this._zone.widget.updateStatus(response.message, { classes: ['error'] });
-=======
-			if (!reply) {
-				this._logService.trace('[IE] NO reply or edits', provider.debugName);
-				this._zone.widget.updateStatus(localize('empty', "No results, please refine your input and try again"), { classes: ['warn'] });
-				continue;
->>>>>>> ef15095b
 			}
 
 		} else if (response instanceof MarkdownResponse) {
@@ -568,269 +516,9 @@
 		this._strategy = undefined;
 		await strategy?.cancel();
 		strategy?.dispose();
-<<<<<<< HEAD
 		this._createSessionCts?.cancel();
 		this._waitForInputPromise?.cancel();
 		this._makeRequestCts?.cancel();
-=======
-		this._ctsSession.cancel();
-	}
-}
-
-abstract class EditModeStrategy {
-
-	dispose(): void { }
-
-	abstract checkChanges(response: EditResponse): boolean;
-
-	abstract apply(): Promise<void>;
-
-	abstract cancel(): Promise<void>;
-
-	abstract renderChanges(response: EditResponse, edits: ISingleEditOperation[], changes: LineRangeMapping[]): Promise<void>;
-
-	abstract toggleInlineDiff(): void;
-}
-
-class PreviewStrategy extends EditModeStrategy {
-
-	private readonly _ctxDocumentChanged: IContextKey<boolean>;
-	private readonly _listener: IDisposable;
-
-	constructor(
-		private readonly _session: Session,
-		private readonly _widget: InteractiveEditorWidget,
-		@IContextKeyService contextKeyService: IContextKeyService,
-		@IBulkEditService private readonly _bulkEditService: IBulkEditService,
-	) {
-		super();
-
-		this._ctxDocumentChanged = CTX_INTERACTIVE_EDITOR_DOCUMENT_CHANGED.bindTo(contextKeyService);
-		this._listener = Event.debounce(_session.modelN.onDidChangeContent.bind(_session.modelN), () => { }, 350)(_ => {
-			this._ctxDocumentChanged.set(!_session.modelN.equalsTextBuffer(_session.model0.getTextBuffer()));
-		});
-	}
-
-	override dispose(): void {
-		this._listener.dispose();
-		this._ctxDocumentChanged.reset();
-		super.dispose();
-	}
-
-	checkChanges(response: EditResponse): boolean {
-		if (!response.workspaceEdits || response.singleCreateFileEdit) {
-			// preview stategy can handle simple workspace edit (single file create)
-			return true;
-		}
-		this._bulkEditService.apply(response.workspaceEdits, { showPreview: true });
-		return false;
-	}
-
-	async apply() {
-
-		if (!(this._session.lastExchange?.response instanceof EditResponse)) {
-			return;
-		}
-		const editResponse = this._session.lastExchange?.response;
-		if (editResponse.workspaceEdits) {
-			await this._bulkEditService.apply(editResponse.workspaceEdits);
-
-		} else if (!editResponse.workspaceEditsIncludeLocalEdits) {
-
-			const { modelN } = this._session;
-
-			if (modelN.equalsTextBuffer(this._session.model0.getTextBuffer())) {
-				modelN.pushStackElement();
-				const edits = editResponse.localEdits.map(edit => EditOperation.replace(Range.lift(edit.range), edit.text));
-				modelN.pushEditOperations(null, edits, () => null);
-				modelN.pushStackElement();
-			}
-		}
-	}
-
-	async cancel(): Promise<void> {
-		// nothing to do
-	}
-
-	override async renderChanges(response: EditResponse, edits: ISingleEditOperation[], changes: LineRangeMapping[]): Promise<void> {
-		if (response.localEdits.length > 0) {
-			this._widget.showEditsPreview(this._session.modelN, edits, changes);
-		} else {
-			this._widget.hideEditsPreview();
-		}
-
-		if (response.singleCreateFileEdit) {
-			this._widget.showCreatePreview(response.singleCreateFileEdit.uri, await Promise.all(response.singleCreateFileEdit.edits));
-		} else {
-			this._widget.hideCreatePreview();
-		}
-	}
-
-	toggleInlineDiff(): void { }
-}
-
-class LiveStrategy extends EditModeStrategy {
-
-	private static _inlineDiffStorageKey: string = 'interactiveEditor.storage.inlineDiff';
-	private _inlineDiffEnabled: boolean = false;
-
-	private readonly _inlineDiffDecorations: InlineDiffDecorations;
-	private readonly _ctxInlineDiff: IContextKey<boolean>;
-	private _lastResponse?: EditResponse;
-
-	constructor(
-		protected readonly _session: Session,
-		protected readonly _editor: IActiveCodeEditor,
-		protected readonly _widget: InteractiveEditorWidget,
-		@IContextKeyService contextKeyService: IContextKeyService,
-		@IStorageService protected _storageService: IStorageService,
-		@IBulkEditService protected readonly _bulkEditService: IBulkEditService,
-		@IEditorWorkerService protected readonly _editorWorkerService: IEditorWorkerService
-	) {
-		super();
-		this._inlineDiffDecorations = new InlineDiffDecorations(this._editor, this._inlineDiffEnabled);
-		this._ctxInlineDiff = CTX_INTERACTIVE_EDITOR_INLNE_DIFF.bindTo(contextKeyService);
-
-		this._inlineDiffEnabled = _storageService.getBoolean(LiveStrategy._inlineDiffStorageKey, StorageScope.PROFILE, false);
-		this._ctxInlineDiff.set(this._inlineDiffEnabled);
-		this._inlineDiffDecorations.visible = this._inlineDiffEnabled;
-	}
-
-	override dispose(): void {
-		this._inlineDiffEnabled = this._inlineDiffDecorations.visible;
-		this._storageService.store(LiveStrategy._inlineDiffStorageKey, this._inlineDiffEnabled, StorageScope.PROFILE, StorageTarget.USER);
-		this._inlineDiffDecorations.clear();
-		this._ctxInlineDiff.reset();
-
-		super.dispose();
-	}
-
-	toggleInlineDiff(): void {
-		this._inlineDiffEnabled = !this._inlineDiffEnabled;
-		this._ctxInlineDiff.set(this._inlineDiffEnabled);
-		this._inlineDiffDecorations.visible = this._inlineDiffEnabled;
-		this._storageService.store(LiveStrategy._inlineDiffStorageKey, this._inlineDiffEnabled, StorageScope.PROFILE, StorageTarget.USER);
-	}
-
-	checkChanges(response: EditResponse): boolean {
-		this._lastResponse = response;
-		if (response.singleCreateFileEdit) {
-			// preview stategy can handle simple workspace edit (single file create)
-			return true;
-		}
-		if (response.workspaceEdits) {
-			this._bulkEditService.apply(response.workspaceEdits, { showPreview: true });
-			return false;
-		}
-		return true;
-	}
-
-	async apply() {
-		if (this._lastResponse?.workspaceEdits) {
-			await this._bulkEditService.apply(this._lastResponse.workspaceEdits);
-		}
-	}
-
-	async cancel() {
-		const { modelN, model0 } = this._session;
-		if (modelN.isDisposed() || model0.isDisposed()) {
-			return;
-		}
-		const edits = await this._editorWorkerService.computeMoreMinimalEdits(modelN.uri, [{ range: modelN.getFullModelRange(), text: model0.getValue() }]);
-		if (edits) {
-			const operations = edits.map(e => EditOperation.replace(Range.lift(e.range), e.text));
-			modelN.pushEditOperations(null, operations, () => null);
-		}
-	}
-
-	override async renderChanges(response: EditResponse, edits: ISingleEditOperation[], textModel0Changes: LineRangeMapping[]) {
-
-		const cursorStateComputerAndInlineDiffCollection: ICursorStateComputer = (undoEdits) => {
-			let last: Position | null = null;
-			for (const edit of undoEdits) {
-				last = !last || last.isBefore(edit.range.getEndPosition()) ? edit.range.getEndPosition() : last;
-				this._inlineDiffDecorations.collectEditOperation(edit);
-			}
-			return last && [Selection.fromPositions(last)];
-		};
-
-		this._editor.pushUndoStop();
-		this._editor.executeEdits('interactive-editor-live', edits, cursorStateComputerAndInlineDiffCollection);
-		this._editor.pushUndoStop();
-		this._inlineDiffDecorations.update();
-		this._updateSummaryMessage(textModel0Changes);
-
-		if (response.singleCreateFileEdit) {
-			this._widget.showCreatePreview(response.singleCreateFileEdit.uri, await Promise.all(response.singleCreateFileEdit.edits));
-		} else {
-			this._widget.hideCreatePreview();
-		}
-	}
-
-	protected _updateSummaryMessage(textModel0Changes: LineRangeMapping[]) {
-		let linesChanged = 0;
-		if (textModel0Changes) {
-			for (const change of textModel0Changes) {
-				linesChanged += change.changedLineCount;
-			}
-		}
-		let message: string;
-		if (linesChanged === 0) {
-			message = localize('lines.0', "Generated reply");
-		} else if (linesChanged === 1) {
-			message = localize('lines.1', "Generated reply and changed 1 line");
-		} else {
-			message = localize('lines.N', "Generated reply and changed {0} lines", linesChanged);
-		}
-		this._widget.updateStatus(message);
-	}
-}
-
-class LivePreviewStrategy extends LiveStrategy {
-
-	private readonly _diffZone: InteractiveEditorLivePreviewWidget;
-	private readonly _previewZone: InteractiveEditorFileCreatePreviewWidget;
-
-	constructor(
-		session: Session,
-		editor: IActiveCodeEditor,
-		widget: InteractiveEditorWidget,
-		private _getWholeRange: () => Range,
-		@IContextKeyService contextKeyService: IContextKeyService,
-		@IStorageService storageService: IStorageService,
-		@IBulkEditService bulkEditService: IBulkEditService,
-		@IEditorWorkerService editorWorkerService: IEditorWorkerService,
-		@IInstantiationService instaService: IInstantiationService,
-	) {
-		super(session, editor, widget, contextKeyService, storageService, bulkEditService, editorWorkerService);
-
-		this._diffZone = instaService.createInstance(InteractiveEditorLivePreviewWidget, editor, session.model0);
-		this._previewZone = instaService.createInstance(InteractiveEditorFileCreatePreviewWidget, editor);
-	}
-
-	override dispose(): void {
-		this._diffZone.hide();
-		this._diffZone.dispose();
-		this._previewZone.hide();
-		this._previewZone.dispose();
-		super.dispose();
-	}
-
-	override async renderChanges(response: EditResponse, edits: ISingleEditOperation[], changes: LineRangeMapping[]) {
-
-		this._editor.pushUndoStop();
-		this._editor.executeEdits('interactive-editor-livePreview', edits);
-		this._editor.pushUndoStop();
-
-		this._diffZone.showDiff(() => this._getWholeRange(), changes);
-		this._updateSummaryMessage(changes);
-
-		if (response.singleCreateFileEdit) {
-			this._previewZone.showCreation(this._getWholeRange(), response.singleCreateFileEdit.uri, await Promise.all(response.singleCreateFileEdit.edits));
-		} else {
-			this._previewZone.hide();
-		}
->>>>>>> ef15095b
 	}
 }
 
