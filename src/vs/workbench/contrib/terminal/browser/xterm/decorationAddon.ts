/*---------------------------------------------------------------------------------------------
 *  Copyright (c) Microsoft Corporation. All rights reserved.
 *  Licensed under the MIT License. See License.txt in the project root for license information.
 *--------------------------------------------------------------------------------------------*/

import { Disposable, IDisposable, dispose } from 'vs/base/common/lifecycle';
import { ITerminalCommand } from 'vs/workbench/contrib/terminal/common/terminal';
import { IDecoration, ITerminalAddon, Terminal } from 'xterm';
import * as dom from 'vs/base/browser/dom';
import { IClipboardService } from 'vs/platform/clipboard/common/clipboardService';
<<<<<<< HEAD
=======
import { ITerminalCapabilityStore, TerminalCapability } from 'vs/platform/terminal/common/capabilities/capabilities';
>>>>>>> 462b019f
import { IColorTheme, ICssStyleCollector, registerThemingParticipant } from 'vs/platform/theme/common/themeService';
import { IContextMenuService } from 'vs/platform/contextview/browser/contextView';
import { IHoverService } from 'vs/workbench/services/hover/browser/hover';
import { IAction } from 'vs/base/common/actions';
import { Emitter } from 'vs/base/common/event';
import { MarkdownString } from 'vs/base/common/htmlContent';
import { localize } from 'vs/nls';
import { Delayer } from 'vs/base/common/async';
import { IConfigurationService } from 'vs/platform/configuration/common/configuration';
import { fromNow } from 'vs/base/common/date';
import { toolbarHoverBackground } from 'vs/platform/theme/common/colorRegistry';
import { TerminalSettingId } from 'vs/platform/terminal/common/terminal';
import { TERMINAL_COMMAND_DECORATION_DEFAULT_BACKGROUND_COLOR, TERMINAL_COMMAND_DECORATION_ERROR_BACKGROUND_COLOR, TERMINAL_COMMAND_DECORATION_SUCCESS_BACKGROUND_COLOR } from 'vs/workbench/contrib/terminal/common/terminalColorRegistry';
import { Color } from 'vs/base/common/color';
import { ITerminalCapabilityStore, TerminalCapability } from 'vs/workbench/contrib/terminal/common/capabilities/capabilities';

const enum DecorationSelector {
	CommandDecoration = 'terminal-command-decoration',
	ErrorColor = 'error',
	DefaultColor = 'default',
	Codicon = 'codicon',
	XtermDecoration = 'xterm-decoration',
	OverviewRuler = 'xterm-decoration-overview-ruler'
}

const enum DecorationStyles {
	DefaultDimension = 16,
	MarginLeft = -17,
	OverlayRulerWidth = 10
}

interface IDisposableDecoration { decoration: IDecoration; disposables: IDisposable[]; exitCode?: number }

export class DecorationAddon extends Disposable implements ITerminalAddon {
	protected _terminal: Terminal | undefined;
	private _hoverDelayer: Delayer<void>;
	private _commandStartedListener: IDisposable | undefined;
	private _commandFinishedListener: IDisposable | undefined;
	private _contextMenuVisible: boolean = false;
	private _decorations: Map<number, IDisposableDecoration> = new Map();
	private _placeholderDecoration: IDecoration | undefined;
	private _overviewRuler: IDecoration | undefined;

	private readonly _onDidRequestRunCommand = this._register(new Emitter<string>());
	readonly onDidRequestRunCommand = this._onDidRequestRunCommand.event;

	constructor(
		private readonly _capabilities: ITerminalCapabilityStore,
		@IClipboardService private readonly _clipboardService: IClipboardService,
		@IContextMenuService private readonly _contextMenuService: IContextMenuService,
		@IHoverService private readonly _hoverService: IHoverService,
		@IConfigurationService private readonly _configurationService: IConfigurationService
	) {
		super();
		this._attachToCommandCapability();
		this._register(this._contextMenuService.onDidShowContextMenu(() => this._contextMenuVisible = true));
		this._register(this._contextMenuService.onDidHideContextMenu(() => this._contextMenuVisible = false));
		this._hoverDelayer = this._register(new Delayer(this._configurationService.getValue('workbench.hover.delay')));

		this._configurationService.onDidChangeConfiguration(e => {
			if (e.affectsConfiguration(TerminalSettingId.ShellIntegrationDecorationIcon) ||
				e.affectsConfiguration(TerminalSettingId.ShellIntegrationDecorationIconSuccess) ||
				e.affectsConfiguration(TerminalSettingId.ShellIntegrationDecorationIconError)) {
				this._refreshClasses();
			} else if (e.affectsConfiguration(TerminalSettingId.FontSize) || e.affectsConfiguration(TerminalSettingId.LineHeight)) {
				this.refreshLayouts();
			}
		});
	}

	public refreshLayouts(): void {
		this._updateLayout(this._placeholderDecoration?.element);
		for (const decoration of this._decorations) {
			this._updateLayout(decoration[1].decoration.element);
		}
	}

	private _refreshClasses(): void {
		this._updateClasses(this._placeholderDecoration?.element);
		for (const decoration of this._decorations.values()) {
			this._updateClasses(decoration.decoration.element, decoration.exitCode);
		}
	}

	public clearDecorations(disableDecorations?: boolean): void {
		if (disableDecorations) {
			this._commandStartedListener?.dispose();
			this._commandFinishedListener?.dispose();
			this._overviewRuler?.dispose();
		}
		this._placeholderDecoration?.dispose();
		this._placeholderDecoration?.marker.dispose();
		for (const value of this._decorations.values()) {
			value.decoration.dispose();
			value.decoration.marker.dispose();
			dispose(value.disposables);
		}
		this._decorations.clear();
		this.dispose();
	}

	private _attachToCommandCapability(): void {
		if (this._capabilities.has(TerminalCapability.CommandDetection)) {
			this._addCommandFinishedListener();
		} else {
			this._register(this._capabilities.onDidAddCapability(c => {
				if (c === TerminalCapability.CommandDetection) {
					this._addCommandStartedListener();
					this._addCommandFinishedListener();
				}
			}));
		}
		this._register(this._capabilities.onDidRemoveCapability(c => {
			if (c === TerminalCapability.CommandDetection) {
				this._commandStartedListener?.dispose();
				this._commandFinishedListener?.dispose();
			}
		}));
	}

	private _addCommandStartedListener(): void {
		if (this._commandStartedListener) {
			return;
		}
		const capability = this._capabilities.get(TerminalCapability.CommandDetection);
		if (!capability) {
			return;
		}
		if (capability.commands.length > 0) {
			const lastCommand = capability.commands[capability.commands.length - 1];
			if (lastCommand.marker && !lastCommand.endMarker) {
				this.registerCommandDecoration(lastCommand, true);
			}
		}
		this._commandStartedListener = capability.onCommandStarted(command => this.registerCommandDecoration(command, true));
	}


	private _addCommandFinishedListener(): void {
		if (this._commandFinishedListener) {
			return;
		}
		const capability = this._capabilities.get(TerminalCapability.CommandDetection);
		if (!capability) {
			return;
		}
		for (const command of capability.commands) {
			this.registerCommandDecoration(command);
		}
		this._commandFinishedListener = capability.onCommandFinished(command => {
			if (command.command.trim().toLowerCase() === 'clear' || command.command.trim().toLowerCase() === 'cls') {
				this.clearDecorations();
				return;
			}
			this.registerCommandDecoration(command);
		});
	}

	activate(terminal: Terminal): void {
		this._terminal = terminal;
		this._terminal.options.overviewRulerWidth = DecorationStyles.OverlayRulerWidth;
	}

	registerCommandDecoration(command: ITerminalCommand, beforeCommandExecution?: boolean): IDecoration | undefined {
		if (!this._terminal) {
			return undefined;
		}
		if (!command.marker) {
			throw new Error(`cannot add a decoration for a command ${JSON.stringify(command)} with no marker`);
		}

		this._placeholderDecoration?.dispose();

		const decoration = this._terminal.registerDecoration({ marker: command.marker });
		if (!decoration) {
			return undefined;
		}
		let overviewRulerItemColor = command.exitCode === undefined ? defaultColor : command.exitCode ? errorColor : successColor;
		if (overviewRulerItemColor && typeof overviewRulerItemColor !== 'string') {
			overviewRulerItemColor = overviewRulerItemColor.toString();
		}

		this._overviewRuler = this._terminal.registerDecoration({ marker: command.marker, overviewRulerItemColor, width: DecorationStyles.OverlayRulerWidth });

		decoration.onRender(element => {
<<<<<<< HEAD
			if (element && !element.classList.contains(DecorationSelector.OverviewRuler)) {
				decoration.onDispose(() => this._decorations.delete(decoration.marker.id));
				if (beforeCommandExecution && !this._placeholderDecoration) {
					this._placeholderDecoration = decoration;
					this._placeholderDecoration.onDispose(() => this._placeholderDecoration = undefined);
				} else {
					this._decorations.set(decoration.marker.id,
						{
							decoration,
							disposables: command.exitCode === undefined ? [] : [this._createContextMenu(element, command), ...this._createHover(element, command)],
							exitCode: command.exitCode
						});
				}
				if (!element.classList.contains(DecorationSelector.Codicon) || command.marker?.line === 0) {
					// first render or buffer was cleared
					this._updateLayout(element);
					this._updateClasses(element, command.exitCode);
				}
=======
			decoration.onDispose(() => this._decorations.delete(decoration.marker.id));
			if (beforeCommandExecution && !this._placeholderDecoration) {
				this._placeholderDecoration = decoration;
				this._placeholderDecoration.onDispose(() => this._placeholderDecoration = undefined);
			} else {
				if (!this._decorations.has(decoration.marker.id)) {
					this._decorations.set(decoration.marker.id, {
						decoration,
						disposables: command.exitCode === undefined ? [] : [this._createContextMenu(element, command), ...this._createHover(element, command)],
						exitCode: command.exitCode
					});
				}
			}
			if (!element.classList.contains(DecorationSelector.Codicon) || command.marker?.line === 0) {
				// first render or buffer was cleared
				this._updateLayout(element);
				this._updateClasses(element, command.exitCode);
>>>>>>> 462b019f
			}
		});
		return decoration;
	}

	private _updateLayout(element?: HTMLElement): void {
		if (!element) {
			return;
		}
		const fontSize = this._configurationService.inspect(TerminalSettingId.FontSize).value;
		const defaultFontSize = this._configurationService.inspect(TerminalSettingId.FontSize).defaultValue;
		const lineHeight = this._configurationService.inspect(TerminalSettingId.LineHeight).value;
		if (typeof fontSize === 'number' && typeof defaultFontSize === 'number' && typeof lineHeight === 'number') {
			const scalar = (fontSize / defaultFontSize) <= 1 ? (fontSize / defaultFontSize) : 1;
			// must be inlined to override the inlined styles from xterm
			element.style.width = `${scalar * DecorationStyles.DefaultDimension}px`;
			element.style.height = `${scalar * DecorationStyles.DefaultDimension * lineHeight}px`;
			element.style.fontSize = `${scalar * DecorationStyles.DefaultDimension}px`;
			element.style.marginLeft = `${scalar * DecorationStyles.MarginLeft}px`;
		}
	}

	private _updateClasses(element?: HTMLElement, exitCode?: number): void {
		if (!element) {
			return;
		}
		for (const classes of element.classList) {
			element.classList.remove(classes);
		}
		element.classList.add(DecorationSelector.CommandDecoration, DecorationSelector.Codicon, DecorationSelector.XtermDecoration);
		if (exitCode === undefined) {
			element.classList.add(DecorationSelector.DefaultColor);
			element.classList.add(`codicon-${this._configurationService.getValue(TerminalSettingId.ShellIntegrationDecorationIcon)}`);
		} else if (exitCode) {
			element.classList.add(DecorationSelector.ErrorColor);
			element.classList.add(`codicon-${this._configurationService.getValue(TerminalSettingId.ShellIntegrationDecorationIconError)}`);
		} else {
			element.classList.add(`codicon-${this._configurationService.getValue(TerminalSettingId.ShellIntegrationDecorationIconSuccess)}`);
		}
	}

	private _createContextMenu(element: HTMLElement, command: ITerminalCommand): IDisposable {
		// When the xterm Decoration gets disposed of, its element gets removed from the dom
		// along with its listeners
		return dom.addDisposableListener(element, dom.EventType.CLICK, async () => {
			this._hideHover();
			const actions = await this._getCommandActions(command);
			this._contextMenuService.showContextMenu({ getAnchor: () => element, getActions: () => actions });
		});
	}

	private _createHover(element: HTMLElement, command: ITerminalCommand): IDisposable[] {
		return [
			dom.addDisposableListener(element, dom.EventType.MOUSE_ENTER, () => {
				if (this._contextMenuVisible) {
					return;
				}
				this._hoverDelayer.trigger(() => {
					let hoverContent = `${localize('terminalPromptContextMenu', "Show Command Actions")}...`;
					hoverContent += '\n\n---\n\n';
					if (command.exitCode) {
						if (command.exitCode === -1) {
							hoverContent += localize('terminalPromptCommandFailed', 'Command executed {0} and failed', fromNow(command.timestamp, true));
						} else {
							hoverContent += localize('terminalPromptCommandFailedWithExitCode', 'Command executed {0} and failed (Exit Code {1})', fromNow(command.timestamp, true), command.exitCode);
						}
					} else {
						hoverContent += localize('terminalPromptCommandSuccess', 'Command executed {0}', fromNow(command.timestamp, true));
					}
					this._hoverService.showHover({ content: new MarkdownString(hoverContent), target: element });
				});
			}),
			dom.addDisposableListener(element, dom.EventType.MOUSE_LEAVE, () => this._hideHover()),
			dom.addDisposableListener(element, dom.EventType.MOUSE_OUT, () => this._hideHover())
		];
	}

	private _hideHover() {
		this._hoverDelayer.cancel();
		this._hoverService.hideHover();
	}

	private async _getCommandActions(command: ITerminalCommand): Promise<IAction[]> {
		const actions: IAction[] = [];
		if (command.hasOutput) {
			actions.push({
				class: 'copy-output', tooltip: 'Copy Output', dispose: () => { }, id: 'terminal.copyOutput', label: localize("terminal.copyOutput", 'Copy Output'), enabled: true,
				run: () => this._clipboardService.writeText(command.getOutput()!)
			});
		}
		actions.push({
			class: 'rerun-command', tooltip: 'Rerun Command', dispose: () => { }, id: 'terminal.rerunCommand', label: localize("terminal.rerunCommand", 'Rerun Command'), enabled: true,
			run: () => this._onDidRequestRunCommand.fire(command.command)
		});
		return actions;
	}
}
let successColor: string | Color | undefined;
let errorColor: string | Color | undefined;
let defaultColor: string | Color | undefined;
registerThemingParticipant((theme: IColorTheme, collector: ICssStyleCollector) => {
	successColor = theme.getColor(TERMINAL_COMMAND_DECORATION_SUCCESS_BACKGROUND_COLOR);
	errorColor = theme.getColor(TERMINAL_COMMAND_DECORATION_ERROR_BACKGROUND_COLOR);
	defaultColor = theme.getColor(TERMINAL_COMMAND_DECORATION_DEFAULT_BACKGROUND_COLOR);
	const hoverBackgroundColor = theme.getColor(toolbarHoverBackground);

	if (successColor) {
		collector.addRule(`.${DecorationSelector.CommandDecoration} { color: ${successColor.toString()}; } `);
	}
	if (errorColor) {
		collector.addRule(`.${DecorationSelector.CommandDecoration}.${DecorationSelector.ErrorColor} { color: ${errorColor.toString()}; } `);
	}
	if (defaultColor) {
		collector.addRule(`.${DecorationSelector.CommandDecoration}.${DecorationSelector.DefaultColor} { color: ${defaultColor.toString()};} `);
	}
	if (hoverBackgroundColor) {
		collector.addRule(`.${DecorationSelector.CommandDecoration}:not(.${DecorationSelector.DefaultColor}):hover { background-color: ${hoverBackgroundColor.toString()}; }`);
	}
});<|MERGE_RESOLUTION|>--- conflicted
+++ resolved
@@ -8,10 +8,7 @@
 import { IDecoration, ITerminalAddon, Terminal } from 'xterm';
 import * as dom from 'vs/base/browser/dom';
 import { IClipboardService } from 'vs/platform/clipboard/common/clipboardService';
-<<<<<<< HEAD
-=======
 import { ITerminalCapabilityStore, TerminalCapability } from 'vs/platform/terminal/common/capabilities/capabilities';
->>>>>>> 462b019f
 import { IColorTheme, ICssStyleCollector, registerThemingParticipant } from 'vs/platform/theme/common/themeService';
 import { IContextMenuService } from 'vs/platform/contextview/browser/contextView';
 import { IHoverService } from 'vs/workbench/services/hover/browser/hover';
@@ -26,7 +23,6 @@
 import { TerminalSettingId } from 'vs/platform/terminal/common/terminal';
 import { TERMINAL_COMMAND_DECORATION_DEFAULT_BACKGROUND_COLOR, TERMINAL_COMMAND_DECORATION_ERROR_BACKGROUND_COLOR, TERMINAL_COMMAND_DECORATION_SUCCESS_BACKGROUND_COLOR } from 'vs/workbench/contrib/terminal/common/terminalColorRegistry';
 import { Color } from 'vs/base/common/color';
-import { ITerminalCapabilityStore, TerminalCapability } from 'vs/workbench/contrib/terminal/common/capabilities/capabilities';
 
 const enum DecorationSelector {
 	CommandDecoration = 'terminal-command-decoration',
@@ -197,7 +193,6 @@
 		this._overviewRuler = this._terminal.registerDecoration({ marker: command.marker, overviewRulerItemColor, width: DecorationStyles.OverlayRulerWidth });
 
 		decoration.onRender(element => {
-<<<<<<< HEAD
 			if (element && !element.classList.contains(DecorationSelector.OverviewRuler)) {
 				decoration.onDispose(() => this._decorations.delete(decoration.marker.id));
 				if (beforeCommandExecution && !this._placeholderDecoration) {
@@ -216,25 +211,6 @@
 					this._updateLayout(element);
 					this._updateClasses(element, command.exitCode);
 				}
-=======
-			decoration.onDispose(() => this._decorations.delete(decoration.marker.id));
-			if (beforeCommandExecution && !this._placeholderDecoration) {
-				this._placeholderDecoration = decoration;
-				this._placeholderDecoration.onDispose(() => this._placeholderDecoration = undefined);
-			} else {
-				if (!this._decorations.has(decoration.marker.id)) {
-					this._decorations.set(decoration.marker.id, {
-						decoration,
-						disposables: command.exitCode === undefined ? [] : [this._createContextMenu(element, command), ...this._createHover(element, command)],
-						exitCode: command.exitCode
-					});
-				}
-			}
-			if (!element.classList.contains(DecorationSelector.Codicon) || command.marker?.line === 0) {
-				// first render or buffer was cleared
-				this._updateLayout(element);
-				this._updateClasses(element, command.exitCode);
->>>>>>> 462b019f
 			}
 		});
 		return decoration;
