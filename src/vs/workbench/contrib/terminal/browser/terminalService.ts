--- conflicted
+++ resolved
@@ -977,12 +977,7 @@
 		// terminals need to be launched before remote connections are established.
 		const isLocalInRemoteTerminal = this._remoteAgentService.getConnection() && URI.isUri(options?.cwd) && options?.cwd.scheme === Schemas.file;
 		if (this._terminalProfileService.availableProfiles.length === 0) {
-<<<<<<< HEAD
-			const isPtyTerminal = options?.config && 'customPtyImplementation' in options.config;
-=======
 			const isPtyTerminal = options?.config && hasKey(options.config, { customPtyImplementation: true });
-			const isLocalInRemoteTerminal = this._remoteAgentService.getConnection() && URI.isUri(options?.cwd) && options?.cwd.scheme === Schemas.vscodeFileResource;
->>>>>>> 8fe04a77
 			if (!isPtyTerminal && !isLocalInRemoteTerminal) {
 				if (this._connectionState === TerminalConnectionState.Connecting) {
 					mark(`code/terminal/willGetProfiles`);
@@ -994,7 +989,6 @@
 			}
 		}
 
-<<<<<<< HEAD
 		let config = options?.config;
 		if (!config && isLocalInRemoteTerminal) {
 			const backend = await this._terminalInstanceService.getBackend(undefined);
@@ -1007,12 +1001,7 @@
 		if (!config) {
 			config = this._terminalProfileService.getDefaultProfile();
 		}
-
-		const shellLaunchConfig = config && 'extensionIdentifier' in config ? {} : this._terminalInstanceService.convertProfileToShellLaunchConfig(config || {});
-=======
-		const config = options?.config || this._terminalProfileService.getDefaultProfile();
 		const shellLaunchConfig = config && hasKey(config, { extensionIdentifier: true }) ? {} : this._terminalInstanceService.convertProfileToShellLaunchConfig(config || {});
->>>>>>> 8fe04a77
 
 		// Get the contributed profile if it was provided
 		const contributedProfile = options?.skipContributedProfileCheck ? undefined : await this._getContributedProfile(shellLaunchConfig, options);
