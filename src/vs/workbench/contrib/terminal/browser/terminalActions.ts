--- conflicted
+++ resolved
@@ -202,22 +202,11 @@
 			});
 		}
 		async run(accessor: ServicesAccessor) {
-<<<<<<< HEAD
 			const terminalService = accessor.get(ITerminalService);
 			// TODO: Await openEditor
 			terminalService.createTerminal({
 				target: TerminalTarget.Editor
 			});
-			// const editorService = accessor.get(IEditorService);
-			// const instantiationService = accessor.get(IInstantiationService);
-			// const input = TerminalEditorInput.copy(terminalService, instantiationService);
-			// await editorService.openEditor(input, { pinned: true, forceReload: true });
-=======
-			const editorService = accessor.get(IEditorService);
-			const instantiationService = accessor.get(IInstantiationService);
-			const input = TerminalEditorInput.copy(instantiationService);
-			await editorService.openEditor(input, { pinned: true, forceReload: true });
->>>>>>> 46877c9a
 		}
 	});
 
