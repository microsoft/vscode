--- conflicted
+++ resolved
@@ -290,11 +290,7 @@
 	persistentSessionReviveProcess: 'onExit' | 'onExitAndWindowClose' | 'never';
 	ignoreProcessNames: string[];
 	autoReplies: { [key: string]: string };
-<<<<<<< HEAD
-	shellIntegration: {
-=======
 	shellIntegration?: {
->>>>>>> e102191a
 		enabled: boolean;
 	};
 }
