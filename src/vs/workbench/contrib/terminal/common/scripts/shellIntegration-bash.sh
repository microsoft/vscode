--- conflicted
+++ resolved
@@ -91,23 +91,6 @@
 	builtin unset VSCODE_ENV_APPEND
 fi
 
-<<<<<<< HEAD
-__vsc_print_ctrl() {
-	# Print VSCODE specific control sequence
-
-	if [[ -n "$TMUX" ]]; then
-		# Tmux does not passthrough control sequence unless escaped
-		builtin printf '\ePtmux;\e'
-	fi
-
-	builtin printf "$@"
-
-	if [[ -n "$TMUX" ]]; then
-		# Tmux does not passthrough control sequence unless escaped
-		builtin printf '\e\\'
-	fi
-}
-=======
 # Register Python shell activate hooks
 # Prevent multiple activation with guard
 if [ -z "${VSCODE_PYTHON_AUTOACTIVATE_GUARD:-}" ]; then
@@ -120,7 +103,22 @@
 		fi
 	fi
 fi
->>>>>>> d06aeffb
+
+__vsc_print_ctrl() {
+	# Print VSCODE specific control sequence
+
+	if [[ -n "$TMUX" ]]; then
+		# Tmux does not passthrough control sequence unless escaped
+		builtin printf '\ePtmux;\e'
+	fi
+
+	builtin printf "$@"
+
+	if [[ -n "$TMUX" ]]; then
+		# Tmux does not passthrough control sequence unless escaped
+		builtin printf '\e\\'
+	fi
+}
 
 __vsc_get_trap() {
 	# 'trap -p DEBUG' outputs a shell command like `trap -- '…shellcode…' DEBUG`.
