--- conflicted
+++ resolved
@@ -146,11 +146,18 @@
 		}
 	}
 
-<<<<<<< HEAD
-	public layoutWebviewOverElement(element: HTMLElement, dimension?: Dimension, animated = true) {
-=======
 	public layoutWebviewOverElement(element: HTMLElement, dimension?: Dimension, clippingContainer?: HTMLElement) {
->>>>>>> 7da792ae
+    this.doLayoutWebviewOverElement(element.dimension, clippingContainer);
+    
+    // Temporary fix for https://github.com/microsoft/vscode/issues/110450
+		// There is an animation that lasts about 200ms, update the webview positioning once this animation is complete.
+    clearTimeout(this._repositionTimeout);
+		this._repositionTimeout = setTimeout(() => {
+		  this.doLayoutWebviewOverElement(element, dimension, clippingContainer);
+		}, 200);
+  }
+    
+  public doLayoutWebviewOverElement(element: HTMLElement, dimension?: Dimension, clippingContainer?: HTMLElement) {
 		if (!this._container || !this._container.parentElement) {
 			return;
 		}
@@ -166,19 +173,9 @@
 		this._container.style.width = `${dimension ? dimension.width : frameRect.width}px`;
 		this._container.style.height = `${dimension ? dimension.height : frameRect.height}px`;
 
-<<<<<<< HEAD
-		// Temporary fix for https://github.com/microsoft/vscode/issues/110450
-		// There is an animation that lasts about 200ms, update the webview positioning once this animation is complete.
-		if (animated) {
-			clearTimeout(this._repositionTimeout);
-			this._repositionTimeout = setTimeout(() => {
-				this.layoutWebviewOverElement(element, dimension, /*animated*/ false);
-			}, 200);
-=======
 		if (clippingContainer) {
 			const clip = computeClippingRect(frameRect, clippingContainer);
 			this._container.style.clip = `rect(${clip.top}px, ${clip.right}px, ${clip.bottom}px, ${clip.left}px)`;
->>>>>>> 7da792ae
 		}
 	}
 
