/*---------------------------------------------------------------------------------------------
 *  Copyright (c) Microsoft Corporation. All rights reserved.
 *  Licensed under the MIT License. See License.txt in the project root for license information.
 *--------------------------------------------------------------------------------------------*/
// @ts-check

/**
 * @typedef {{
 *   postMessage: (channel: string, data?: any) => void,
 *   onMessage: (channel: string, handler: any) => void,
 *   focusIframeOnCreate?: boolean,
 *   ready?: Promise<void>,
 *   onIframeLoaded?: (iframe: HTMLIFrameElement) => void,
 *   fakeLoad: boolean
 * }} WebviewHost
 */

(function () {
	'use strict';

	/**
	 * Use polling to track focus of main webview and iframes within the webview
	 *
	 * @param {Object} handlers
	 * @param {() => void} handlers.onFocus
	 * @param {() => void} handlers.onBlur
	 */
	const trackFocus = ({ onFocus, onBlur }) => {
		const interval = 50;
		let isFocused = document.hasFocus();
		setInterval(() => {
			const isCurrentlyFocused = document.hasFocus();
			if (isCurrentlyFocused === isFocused) {
				return;
			}
			isFocused = isCurrentlyFocused;
			if (isCurrentlyFocused) {
				onFocus();
			} else {
				onBlur();
			}
		}, interval);
	};

	const getActiveFrame = () => {
		return /** @type {HTMLIFrameElement} */ (document.getElementById('active-frame'));
	};

	const getPendingFrame = () => {
		return /** @type {HTMLIFrameElement} */ (document.getElementById('pending-frame'));
	};

	const defaultCssRules = `
	body {
		background-color: var(--vscode-editor-background);
		color: var(--vscode-editor-foreground);
		font-family: var(--vscode-font-family);
		font-weight: var(--vscode-font-weight);
		font-size: var(--vscode-font-size);
		margin: 0;
		padding: 0 20px;
	}

	img {
		max-width: 100%;
		max-height: 100%;
	}

	a {
		color: var(--vscode-textLink-foreground);
	}

	a:hover {
		color: var(--vscode-textLink-activeForeground);
	}

	a:focus,
	input:focus,
	select:focus,
	textarea:focus {
		outline: 1px solid -webkit-focus-ring-color;
		outline-offset: -1px;
	}

	code {
		color: var(--vscode-textPreformat-foreground);
	}

	blockquote {
		background: var(--vscode-textBlockQuote-background);
		border-color: var(--vscode-textBlockQuote-border);
	}

	kbd {
		color: var(--vscode-editor-foreground);
		border-radius: 3px;
		vertical-align: middle;
		padding: 1px 3px;

		background-color: hsla(0,0%,50%,.17);
		border: 1px solid rgba(71,71,71,.4);
		border-bottom-color: rgba(88,88,88,.4);
		box-shadow: inset 0 -1px 0 rgba(88,88,88,.4);
	}
	.vscode-light kbd {
		background-color: hsla(0,0%,87%,.5);
		border: 1px solid hsla(0,0%,80%,.7);
		border-bottom-color: hsla(0,0%,73%,.7);
		box-shadow: inset 0 -1px 0 hsla(0,0%,73%,.7);
	}

	::-webkit-scrollbar {
		width: 10px;
		height: 10px;
	}

	::-webkit-scrollbar-corner {
		background-color: var(--vscode-editor-background);
	}

	::-webkit-scrollbar-thumb {
		background-color: var(--vscode-scrollbarSlider-background);
	}
	::-webkit-scrollbar-thumb:hover {
		background-color: var(--vscode-scrollbarSlider-hoverBackground);
	}
	::-webkit-scrollbar-thumb:active {
		background-color: var(--vscode-scrollbarSlider-activeBackground);
	}`;

	/**
	 * @param {boolean} allowMultipleAPIAcquire
	 * @param {*} [state]
	 * @return {string}
	 */
	function getVsCodeApiScript(allowMultipleAPIAcquire, state) {
		return `
			const acquireVsCodeApi = (function() {
				const originalPostMessage = window.parent.postMessage.bind(window.parent);
				const targetOrigin = '*';
				let acquired = false;

				let state = ${state ? `JSON.parse(${JSON.stringify(state)})` : undefined};

				return () => {
					if (acquired && !${allowMultipleAPIAcquire}) {
						throw new Error('An instance of the VS Code API has already been acquired');
					}
					acquired = true;
					return Object.freeze({
						postMessage: function(msg) {
							return originalPostMessage({ command: 'onmessage', data: msg }, targetOrigin);
						},
						setState: function(newState) {
							state = newState;
							originalPostMessage({ command: 'do-update-state', data: JSON.stringify(newState) }, targetOrigin);
							return newState;
						},
						getState: function() {
							return state;
						}
					});
				};
			})();
			delete window.parent;
			delete window.top;
			delete window.frameElement;
		`;
	}

	/**
	 * @param {WebviewHost} host
	 */
	function createWebviewManager(host) {
		// state
		let firstLoad = true;
		let loadTimeout;
		let pendingMessages = [];

		const initData = {
			initialScrollProgress: undefined
		};


		/**
		 * @param {HTMLDocument?} document
		 * @param {HTMLElement?} body
		 */
		const applyStyles = (document, body) => {
			if (!document) {
				return;
			}

			if (body) {
				body.classList.remove('vscode-light', 'vscode-dark', 'vscode-high-contrast');
				body.classList.add(initData.activeTheme);
			}

			if (initData.styles) {
				const documentStyle = document.documentElement.style;

				// Remove stale properties
				for (let i = documentStyle.length - 1; i >= 0; i--) {
					const property = documentStyle[i];

					// Don't remove properties that the webview might have added separately
					if (property && property.startsWith('--vscode-')) {
						documentStyle.removeProperty(property);
					}
				}

				// Re-add new properties
				for (const variable of Object.keys(initData.styles)) {
					documentStyle.setProperty(`--${variable}`, initData.styles[variable]);
				}
			}
		};

		/**
		 * @param {MouseEvent} event
		 */
		const handleInnerClick = (event) => {
			if (!event || !event.view || !event.view.document) {
				return;
			}

			let baseElement = event.view.document.getElementsByTagName('base')[0];
			/** @type {any} */
			let node = event.target;
			while (node) {
				if (node.tagName && node.tagName.toLowerCase() === 'a' && node.href) {
					if (node.getAttribute('href') === '#') {
						event.view.scrollTo(0, 0);
					} else if (node.hash && (node.getAttribute('href') === node.hash || (baseElement && node.href.indexOf(baseElement.href) >= 0))) {
						let scrollTarget = event.view.document.getElementById(node.hash.substr(1, node.hash.length - 1));
						if (scrollTarget) {
							scrollTarget.scrollIntoView();
						}
					} else {
						host.postMessage('did-click-link', node.href.baseVal || node.href);
					}
					event.preventDefault();
					break;
				}
				node = node.parentNode;
			}
		};

		/**
		 * @param {MouseEvent} event
		 */
		const handleAuxClick =
			(event) => {
				// Prevent middle clicks opening a broken link in the browser
				if (!event.view || !event.view.document) {
					return;
				}

				if (event.button === 1) {
					let node = /** @type {any} */ (event.target);
					while (node) {
						if (node.tagName && node.tagName.toLowerCase() === 'a' && node.href) {
							event.preventDefault();
							break;
						}
						node = node.parentNode;
					}
				}
			};

		/**
		 * @param {KeyboardEvent} e
		 */
		const handleInnerKeydown = (e) => {
			host.postMessage('did-keydown', {
				key: e.key,
				keyCode: e.keyCode,
				code: e.code,
				shiftKey: e.shiftKey,
				altKey: e.altKey,
				ctrlKey: e.ctrlKey,
				metaKey: e.metaKey,
				repeat: e.repeat
			});
		};

		let isHandlingScroll = false;

		const handleWheel = (event) => {
			if (isHandlingScroll) {
				return;
			}

			host.postMessage('did-scroll-wheel', {
				deltaMode: event.deltaMode,
				deltaX: event.deltaX,
				deltaY: event.deltaY,
				deltaZ: event.deltaZ,
				detail: event.detail,
				type: event.type
			});
		};

		const handleInnerScroll = (event) => {
			if (!event.target || !event.target.body) {
				return;
			}
			if (isHandlingScroll) {
				return;
			}

			const progress = event.currentTarget.scrollY / event.target.body.clientHeight;
			if (isNaN(progress)) {
				return;
			}

			isHandlingScroll = true;
			window.requestAnimationFrame(() => {
				try {
					host.postMessage('did-scroll', progress);
				} catch (e) {
					// noop
				}
				isHandlingScroll = false;
			});
		};

		/**
		 * @return {string}
		 */
		function toContentHtml(data) {
			const options = data.options;
			const text = data.contents;
			const newDocument = new DOMParser().parseFromString(text, 'text/html');

			newDocument.querySelectorAll('a').forEach(a => {
				if (!a.title) {
					a.title = a.getAttribute('href');
				}
			});

			// apply default script
			if (options.allowScripts) {
				const defaultScript = newDocument.createElement('script');
				defaultScript.id = '_vscodeApiScript';
				defaultScript.textContent = getVsCodeApiScript(options.allowMultipleAPIAcquire, data.state);
				newDocument.head.prepend(defaultScript);
			}

			// apply default styles
			const defaultStyles = newDocument.createElement('style');
			defaultStyles.id = '_defaultStyles';
			defaultStyles.innerHTML = defaultCssRules;
			newDocument.head.prepend(defaultStyles);

			applyStyles(newDocument, newDocument.body);

			// Check for CSP
			const csp = newDocument.querySelector('meta[http-equiv="Content-Security-Policy"]');
			if (!csp) {
				host.postMessage('no-csp-found');
			} else {
				// Rewrite vscode-resource in csp
				if (data.endpoint) {
					try {
						const endpointUrl = new URL(data.endpoint);
						csp.setAttribute('content', csp.getAttribute('content').replace(/vscode-resource:(?=(\s|;|$))/g, endpointUrl.origin));
					} catch (e) {
						console.error('Could not rewrite csp');
					}
				}
			}

			// set DOCTYPE for newDocument explicitly as DOMParser.parseFromString strips it off
			// and DOCTYPE is needed in the iframe to ensure that the user agent stylesheet is correctly overridden
			return '<!DOCTYPE html>\n' + newDocument.documentElement.outerHTML;
		}

		document.addEventListener('DOMContentLoaded', () => {
			const idMatch = document.location.search.match(/\bid=([\w-]+)/);
			const ID = idMatch ? idMatch[1] : undefined;
			if (!document.body) {
				return;
			}

			host.onMessage('styles', (_event, data) => {
				initData.styles = data.styles;
				initData.activeTheme = data.activeTheme;

				const target = getActiveFrame();
				if (!target) {
					return;
				}

				if (target.contentDocument) {
					applyStyles(target.contentDocument, target.contentDocument.body);
				}
			});

			// propagate focus
			host.onMessage('focus', () => {
				const target = getActiveFrame();
				if (target) {
					target.contentWindow.focus();
				}
			});

			// update iframe-contents
			let updateId = 0;
			host.onMessage('content', async (_event, data) => {
				const currentUpdateId = ++updateId;
				await host.ready;
				if (currentUpdateId !== updateId) {
					return;
				}

				const options = data.options;
				const newDocument = toContentHtml(data);

				const frame = getActiveFrame();
				const wasFirstLoad = firstLoad;
				// keep current scrollY around and use later
				let setInitialScrollPosition;
				if (firstLoad) {
					firstLoad = false;
					setInitialScrollPosition = (body, window) => {
						if (!isNaN(initData.initialScrollProgress)) {
							if (window.scrollY === 0) {
								window.scroll(0, body.clientHeight * initData.initialScrollProgress);
							}
						}
					};
				} else {
					const scrollY = frame && frame.contentDocument && frame.contentDocument.body ? frame.contentWindow.scrollY : 0;
					setInitialScrollPosition = (body, window) => {
						if (window.scrollY === 0) {
							window.scroll(0, scrollY);
						}
					};
				}

				// Clean up old pending frames and set current one as new one
				const previousPendingFrame = getPendingFrame();
				if (previousPendingFrame) {
					previousPendingFrame.setAttribute('id', '');
					document.body.removeChild(previousPendingFrame);
				}
				if (!wasFirstLoad) {
					pendingMessages = [];
				}

				const newFrame = document.createElement('iframe');
				newFrame.setAttribute('id', 'pending-frame');
				newFrame.setAttribute('frameborder', '0');
				newFrame.setAttribute('sandbox', options.allowScripts ? 'allow-scripts allow-forms allow-same-origin' : 'allow-same-origin');
				if (host.fakeLoad) {
					// We should just be able to use srcdoc, but I wasn't
					// seeing the service worker applying properly.
					// Fake load an empty on the correct origin and then write real html
					// into it to get around this.
					newFrame.src = `./fake.html?id=${ID}`;
				}
				newFrame.style.cssText = 'display: block; margin: 0; overflow: hidden; position: absolute; width: 100%; height: 100%; visibility: hidden';
				document.body.appendChild(newFrame);

				if (!host.fakeLoad) {
					// write new content onto iframe
					newFrame.contentDocument.open();
				}

				newFrame.contentWindow.addEventListener('DOMContentLoaded', e => {
					// Workaround for https://bugs.chromium.org/p/chromium/issues/detail?id=978325
					setTimeout(() => {
						if (host.fakeLoad) {
							newFrame.contentDocument.open();
							newFrame.contentDocument.write(newDocument);
							newFrame.contentDocument.close();
							hookupOnLoadHandlers(newFrame);
						}
						const contentDocument = e.target ? (/** @type {HTMLDocument} */ (e.target)) : undefined;
						if (contentDocument) {
							applyStyles(contentDocument, contentDocument.body);
						}
					}, 0);
				});

				/**
				 * @param {Document} contentDocument
				 * @param {Window} contentWindow
				 */
				const onLoad = (contentDocument, contentWindow) => {
					if (contentDocument && contentDocument.body) {
						// Workaround for https://github.com/Microsoft/vscode/issues/12865
<<<<<<< HEAD
						// check new scrollY and reset if neccessary

						// Delay this in the hope that all of the iframe content will have loaded by the time we set
						// the desired initial scroll position. But how can we be sure how long is long enough?
						setTimeout(() => {
							setInitialScrollPosition(contentDocument.body, contentWindow);
						}, 1000);
=======
						// check new scrollY and reset if necessary
						setInitialScrollPosition(contentDocument.body, contentWindow);
>>>>>>> 756e105e
					}

					const newFrame = getPendingFrame();
					if (newFrame && newFrame.contentDocument && newFrame.contentDocument === contentDocument) {
						const oldActiveFrame = getActiveFrame();
						if (oldActiveFrame) {
							document.body.removeChild(oldActiveFrame);
						}
						// Styles may have changed since we created the element. Make sure we re-style
						applyStyles(newFrame.contentDocument, newFrame.contentDocument.body);
						newFrame.setAttribute('id', 'active-frame');
						newFrame.style.visibility = 'visible';
						if (host.focusIframeOnCreate) {
							newFrame.contentWindow.focus();
						}

						contentWindow.addEventListener('scroll', handleInnerScroll);
						contentWindow.addEventListener('wheel', handleWheel);

						pendingMessages.forEach((data) => {
							contentWindow.postMessage(data, '*');
						});
						pendingMessages = [];
					}

					host.postMessage('did-load');
				};

				/**
				 * @param {HTMLIFrameElement} newFrame
				 */
				function hookupOnLoadHandlers(newFrame) {
					clearTimeout(loadTimeout);
					loadTimeout = undefined;
					loadTimeout = setTimeout(() => {
						clearTimeout(loadTimeout);
						loadTimeout = undefined;
						onLoad(newFrame.contentDocument, newFrame.contentWindow);
					}, 200);

					newFrame.contentWindow.addEventListener('load', function (e) {
						const contentDocument = /** @type {Document} */ (e.target);

						if (loadTimeout) {
							clearTimeout(loadTimeout);
							loadTimeout = undefined;
							onLoad(contentDocument, this);
						}
					});

					// Bubble out various events
					newFrame.contentWindow.addEventListener('click', handleInnerClick);
					newFrame.contentWindow.addEventListener('auxclick', handleAuxClick);
					newFrame.contentWindow.addEventListener('keydown', handleInnerKeydown);
					newFrame.contentWindow.addEventListener('contextmenu', e => e.preventDefault());

					if (host.onIframeLoaded) {
						host.onIframeLoaded(newFrame);
					}
				}

				if (!host.fakeLoad) {
					hookupOnLoadHandlers(newFrame);
				}

				if (!host.fakeLoad) {
					newFrame.contentDocument.write(newDocument);
					newFrame.contentDocument.close();
				}

				host.postMessage('did-set-content', undefined);
			});

			// Forward message to the embedded iframe
			host.onMessage('message', (_event, data) => {
				const pending = getPendingFrame();
				if (!pending) {
					const target = getActiveFrame();
					if (target) {
						target.contentWindow.postMessage(data, '*');
						return;
					}
				}
				pendingMessages.push(data);
			});

			host.onMessage('initial-scroll-position', (_event, progress) => {
				initData.initialScrollProgress = progress;
			});

			host.onMessage('execCommand', (_event, data) => {
				const target = getActiveFrame();
				if (!target) {
					return;
				}
				target.contentDocument.execCommand(data);
			});

			trackFocus({
				onFocus: () => host.postMessage('did-focus'),
				onBlur: () => host.postMessage('did-blur')
			});

			// signal ready
			host.postMessage('webview-ready', {});
		});
	}

	if (typeof module !== 'undefined') {
		module.exports = createWebviewManager;
	} else {
		window.createWebviewManager = createWebviewManager;
	}
}());<|MERGE_RESOLUTION|>--- conflicted
+++ resolved
@@ -491,7 +491,6 @@
 				const onLoad = (contentDocument, contentWindow) => {
 					if (contentDocument && contentDocument.body) {
 						// Workaround for https://github.com/Microsoft/vscode/issues/12865
-<<<<<<< HEAD
 						// check new scrollY and reset if neccessary
 
 						// Delay this in the hope that all of the iframe content will have loaded by the time we set
@@ -499,10 +498,6 @@
 						setTimeout(() => {
 							setInitialScrollPosition(contentDocument.body, contentWindow);
 						}, 1000);
-=======
-						// check new scrollY and reset if necessary
-						setInitialScrollPosition(contentDocument.body, contentWindow);
->>>>>>> 756e105e
 					}
 
 					const newFrame = getPendingFrame();
