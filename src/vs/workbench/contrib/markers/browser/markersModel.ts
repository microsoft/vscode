/*---------------------------------------------------------------------------------------------
 *  Copyright (c) Microsoft Corporation. All rights reserved.
 *  Licensed under the MIT License. See License.txt in the project root for license information.
 *--------------------------------------------------------------------------------------------*/

<<<<<<< HEAD
import { basename, extUri } from 'vs/base/common/resources';
import { URI } from 'vs/base/common/uri';
import { Range, IRange } from 'vs/editor/common/core/range';
import { IMarker, MarkerSeverity, IRelatedInformation, IMarkerData } from 'vs/platform/markers/common/markers';
import { isNonEmptyArray } from 'vs/base/common/arrays';
import { ResourceMap } from 'vs/base/common/map';
import { Emitter, Event } from 'vs/base/common/event';
import { Hasher } from 'vs/base/common/hash';
import { splitLines } from 'vs/base/common/strings';
import { IMatch } from 'vs/base/common/filters';
import { unsupportedSchemas } from 'vs/platform/markers/common/markerService';
import { isMarkdownString } from 'vs/base/common/htmlContent';
=======
import { basename, extUri } from '../../../../base/common/resources.js';
import { URI } from '../../../../base/common/uri.js';
import { Range, IRange } from '../../../../editor/common/core/range.js';
import { IMarker, MarkerSeverity, IRelatedInformation, IMarkerData } from '../../../../platform/markers/common/markers.js';
import { isNonEmptyArray } from '../../../../base/common/arrays.js';
import { ResourceMap } from '../../../../base/common/map.js';
import { Emitter, Event } from '../../../../base/common/event.js';
import { Hasher } from '../../../../base/common/hash.js';
import { splitLines } from '../../../../base/common/strings.js';
import { IMatch } from '../../../../base/common/filters.js';
import { unsupportedSchemas } from '../../../../platform/markers/common/markerService.js';
>>>>>>> 6092f245

export type MarkerElement = ResourceMarkers | Marker | RelatedInformation;

export function compareMarkersByUri(a: IMarker, b: IMarker) {
	return extUri.compare(a.resource, b.resource);
}

function compareResourceMarkers(a: ResourceMarkers, b: ResourceMarkers): number {
	const [firstMarkerOfA] = a.markers;
	const [firstMarkerOfB] = b.markers;
	let res = 0;
	if (firstMarkerOfA && firstMarkerOfB) {
		res = MarkerSeverity.compare(firstMarkerOfA.marker.severity, firstMarkerOfB.marker.severity);
	}
	if (res === 0) {
		res = a.path.localeCompare(b.path) || a.name.localeCompare(b.name);
	}
	return res;
}


export class ResourceMarkers {

	readonly path: string;

	readonly name: string;

	private _markersMap = new ResourceMap<Marker[]>();
	private _cachedMarkers: Marker[] | undefined;
	private _total: number = 0;

	constructor(readonly id: string, readonly resource: URI) {
		this.path = this.resource.fsPath;
		this.name = basename(this.resource);
	}

	get markers(): readonly Marker[] {
		if (!this._cachedMarkers) {
			this._cachedMarkers = [...this._markersMap.values()].flat().sort(ResourceMarkers._compareMarkers);
		}
		return this._cachedMarkers;
	}

	has(uri: URI) {
		return this._markersMap.has(uri);
	}

	set(uri: URI, marker: Marker[]) {
		this.delete(uri);
		if (isNonEmptyArray(marker)) {
			this._markersMap.set(uri, marker);
			this._total += marker.length;
			this._cachedMarkers = undefined;
		}
	}

	delete(uri: URI) {
		const array = this._markersMap.get(uri);
		if (array) {
			this._total -= array.length;
			this._cachedMarkers = undefined;
			this._markersMap.delete(uri);
		}
	}

	get total() {
		return this._total;
	}

	private static _compareMarkers(a: Marker, b: Marker): number {
		return MarkerSeverity.compare(a.marker.severity, b.marker.severity)
			|| extUri.compare(a.resource, b.resource)
			|| Range.compareRangesUsingStarts(a.marker, b.marker);
	}
}

export class Marker {

	get resource(): URI { return this.marker.resource; }
	get range(): IRange { return this.marker; }

	private _lines: string[] | undefined;
	get lines(): string[] {
		if (!this._lines) {
			const plainTextMessage = isMarkdownString(this.marker.message) ? (this.marker.message.plainTextValue || '') : this.marker.message;
			this._lines = splitLines(plainTextMessage);
		}
		return this._lines;
	}

	constructor(
		readonly id: string,
		readonly marker: IMarker,
		readonly relatedInformation: RelatedInformation[] = []
	) { }

	toString(): string {
		return JSON.stringify({
			...this.marker,
			resource: this.marker.resource.path,
			relatedInformation: this.relatedInformation.length ? this.relatedInformation.map(r => ({ ...r.raw, resource: r.raw.resource.path })) : undefined
		}, null, '\t');
	}
}

export class MarkerTableItem extends Marker {
	constructor(
		marker: Marker,
		readonly sourceMatches?: IMatch[],
		readonly codeMatches?: IMatch[],
		readonly messageMatches?: IMatch[],
		readonly fileMatches?: IMatch[],
		readonly ownerMatches?: IMatch[],
	) {
		super(marker.id, marker.marker, marker.relatedInformation);
	}
}

export class RelatedInformation {

	constructor(
		readonly id: string,
		readonly marker: IMarker,
		readonly raw: IRelatedInformation
	) { }
}

export interface MarkerChangesEvent {
	readonly added: Set<ResourceMarkers>;
	readonly removed: Set<ResourceMarkers>;
	readonly updated: Set<ResourceMarkers>;
}

export class MarkersModel {

	private cachedSortedResources: ResourceMarkers[] | undefined = undefined;

	private readonly _onDidChange = new Emitter<MarkerChangesEvent>();
	readonly onDidChange: Event<MarkerChangesEvent> = this._onDidChange.event;

	get resourceMarkers(): ResourceMarkers[] {
		if (!this.cachedSortedResources) {
			this.cachedSortedResources = [...this.resourcesByUri.values()].sort(compareResourceMarkers);
		}
		return this.cachedSortedResources;
	}

	private resourcesByUri: Map<string, ResourceMarkers>;

	constructor() {
		this.resourcesByUri = new Map<string, ResourceMarkers>();
	}

	reset(): void {
		const removed = new Set<ResourceMarkers>();
		for (const resourceMarker of this.resourcesByUri.values()) {
			removed.add(resourceMarker);
		}
		this.resourcesByUri.clear();
		this._total = 0;
		this._onDidChange.fire({ removed, added: new Set<ResourceMarkers>(), updated: new Set<ResourceMarkers>() });
	}

	private _total: number = 0;
	get total(): number {
		return this._total;
	}

	getResourceMarkers(resource: URI): ResourceMarkers | null {
		return this.resourcesByUri.get(extUri.getComparisonKey(resource, true)) ?? null;
	}

	setResourceMarkers(resourcesMarkers: [URI, IMarker[]][]): void {
		const change: MarkerChangesEvent = { added: new Set(), removed: new Set(), updated: new Set() };
		for (const [resource, rawMarkers] of resourcesMarkers) {

			if (unsupportedSchemas.has(resource.scheme)) {
				continue;
			}

			const key = extUri.getComparisonKey(resource, true);
			let resourceMarkers = this.resourcesByUri.get(key);

			if (isNonEmptyArray(rawMarkers)) {
				// update, add
				if (!resourceMarkers) {
					const resourceMarkersId = this.id(resource.toString());
					resourceMarkers = new ResourceMarkers(resourceMarkersId, resource.with({ fragment: null }));
					this.resourcesByUri.set(key, resourceMarkers);
					change.added.add(resourceMarkers);
				} else {
					change.updated.add(resourceMarkers);
				}
				const markersCountByKey = new Map<string, number>();
				const markers = rawMarkers.map((rawMarker) => {
					const key = IMarkerData.makeKey(rawMarker);
					const index = markersCountByKey.get(key) || 0;
					markersCountByKey.set(key, index + 1);

					const markerId = this.id(resourceMarkers!.id, key, index, rawMarker.resource.toString());

					let relatedInformation: RelatedInformation[] | undefined = undefined;
					if (rawMarker.relatedInformation) {
						relatedInformation = rawMarker.relatedInformation.map((r, index) => new RelatedInformation(this.id(markerId, r.resource.toString(), r.startLineNumber, r.startColumn, r.endLineNumber, r.endColumn, index), rawMarker, r));
					}

					return new Marker(markerId, rawMarker, relatedInformation);
				});

				this._total -= resourceMarkers.total;
				resourceMarkers.set(resource, markers);
				this._total += resourceMarkers.total;

			} else if (resourceMarkers) {
				// clear
				this._total -= resourceMarkers.total;
				resourceMarkers.delete(resource);
				this._total += resourceMarkers.total;
				if (resourceMarkers.total === 0) {
					this.resourcesByUri.delete(key);
					change.removed.add(resourceMarkers);
				} else {
					change.updated.add(resourceMarkers);
				}
			}
		}

		this.cachedSortedResources = undefined;
		if (change.added.size || change.removed.size || change.updated.size) {
			this._onDidChange.fire(change);
		}
	}

	private id(...values: (string | number)[]): string {
		const hasher = new Hasher();
		for (const value of values) {
			hasher.hash(value);
		}
		return `${hasher.value}`;
	}

	dispose(): void {
		this._onDidChange.dispose();
		this.resourcesByUri.clear();
	}
}<|MERGE_RESOLUTION|>--- conflicted
+++ resolved
@@ -3,20 +3,6 @@
  *  Licensed under the MIT License. See License.txt in the project root for license information.
  *--------------------------------------------------------------------------------------------*/
 
-<<<<<<< HEAD
-import { basename, extUri } from 'vs/base/common/resources';
-import { URI } from 'vs/base/common/uri';
-import { Range, IRange } from 'vs/editor/common/core/range';
-import { IMarker, MarkerSeverity, IRelatedInformation, IMarkerData } from 'vs/platform/markers/common/markers';
-import { isNonEmptyArray } from 'vs/base/common/arrays';
-import { ResourceMap } from 'vs/base/common/map';
-import { Emitter, Event } from 'vs/base/common/event';
-import { Hasher } from 'vs/base/common/hash';
-import { splitLines } from 'vs/base/common/strings';
-import { IMatch } from 'vs/base/common/filters';
-import { unsupportedSchemas } from 'vs/platform/markers/common/markerService';
-import { isMarkdownString } from 'vs/base/common/htmlContent';
-=======
 import { basename, extUri } from '../../../../base/common/resources.js';
 import { URI } from '../../../../base/common/uri.js';
 import { Range, IRange } from '../../../../editor/common/core/range.js';
@@ -28,7 +14,6 @@
 import { splitLines } from '../../../../base/common/strings.js';
 import { IMatch } from '../../../../base/common/filters.js';
 import { unsupportedSchemas } from '../../../../platform/markers/common/markerService.js';
->>>>>>> 6092f245
 
 export type MarkerElement = ResourceMarkers | Marker | RelatedInformation;
 
