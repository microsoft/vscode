--- conflicted
+++ resolved
@@ -207,14 +207,11 @@
 		this.rebuild = () => {
 			this.overlayStore.clear();
 
-<<<<<<< HEAD
-=======
 			const hasActions = menu.getActions().length > 0;
 			if (!hasActions) {
 				return;
 			}
 
->>>>>>> 16bb4a30
 			const container = DOM.h('div.floating-menu-overlay-widget.multi-diff-root-floating-menu');
 			root.appendChild(container.root);
 			const floatingMenu = instantiationService.createInstance(FloatingClickMenu, {
