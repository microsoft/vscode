--- conflicted
+++ resolved
@@ -52,12 +52,7 @@
 		this._register(this._terminalService.onDidChangeInstances(() => this._updateHasToolTerminalContextKey()));
 		this._updateHasToolTerminalContextKey();
 		this._register(this._lifecycleService.onBeforeShutdown(async e => {
-<<<<<<< HEAD
-			let veto = false;
 			// Show all hidden tool terminals before shutdown so they are restored if they are mid execution
-=======
-			// Show all hidden terminals before shutdown so they are restored
->>>>>>> 3b923d98
 			for (const [toolSessionId, instance] of this._terminalInstancesByToolSessionId) {
 				if (this.isBackgroundTerminal(toolSessionId) && (instance.capabilities.get(TerminalCapability.CommandDetection)?.promptInputModel.state === PromptInputState.Execute || instance.hasChildProcesses)) {
 					await this._terminalService.showBackgroundTerminal(instance, true, true);
@@ -101,15 +96,11 @@
 		return this._terminalInstancesByToolSessionId.get(terminalToolSessionId);
 	}
 
-<<<<<<< HEAD
 	getToolSessionTerminalInstances(): readonly ITerminalInstance[] {
 		return Array.from(this._terminalInstancesByToolSessionId.values());
 	}
 
-	terminalIsHidden(terminalToolSessionId?: string): boolean {
-=======
-	isBackgroundTerminal(terminalToolSessionId: string | undefined): boolean {
->>>>>>> 3b923d98
+	isBackgroundTerminal(terminalToolSessionId?: string): boolean {
 		if (!terminalToolSessionId) {
 			return false;
 		}
