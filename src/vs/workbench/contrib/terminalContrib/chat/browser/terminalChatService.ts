/*---------------------------------------------------------------------------------------------
 *  Copyright (c) Microsoft Corporation. All rights reserved.
 *  Licensed under the MIT License. See License.txt in the project root for license information.
 *--------------------------------------------------------------------------------------------*/

import { Emitter, Event } from '../../../../../base/common/event.js';
import { Disposable, DisposableMap, IDisposable } from '../../../../../base/common/lifecycle.js';
import { ILogService } from '../../../../../platform/log/common/log.js';
import { ITerminalChatService, ITerminalInstance, ITerminalService } from '../../../terminal/browser/terminal.js';
import { IContextKey, IContextKeyService } from '../../../../../platform/contextkey/common/contextkey.js';
import { TerminalContextKeys } from '../../../terminal/common/terminalContextKey.js';
import { IStorageService, StorageScope, StorageTarget } from '../../../../../platform/storage/common/storage.js';

/**
 * Used to manage chat tool invocations and the underlying terminal instances they create/use.
 */
export class TerminalChatService extends Disposable implements ITerminalChatService {
	declare _serviceBrand: undefined;

	private static readonly _storageKey = 'terminalChat.toolSessionMappings';

	private readonly _terminalInstancesByToolSessionId = new Map<string, ITerminalInstance>();
	private readonly _terminalInstanceListenersByToolSessionId = this._register(new DisposableMap<string, IDisposable>());
	private readonly _onDidRegisterTerminalInstanceForToolSession = new Emitter<ITerminalInstance>();
	readonly onDidRegisterTerminalInstanceWithToolSession: Event<ITerminalInstance> = this._onDidRegisterTerminalInstanceForToolSession.event;

	/**
	 * Pending mappings restored from storage that have not yet been matched to a live terminal
	 * instance (we match by persistentProcessId when it becomes available after reconnection).
	 * toolSessionId -> persistentProcessId
	 */
	private readonly _pendingRestoredMappings = new Map<string, number>();

	private readonly _hasToolTerminalContext: IContextKey<boolean>;

	constructor(
		@ILogService private readonly _logService: ILogService,
		@ITerminalService private readonly _terminalService: ITerminalService,
		@IStorageService private readonly _storageService: IStorageService,
<<<<<<< HEAD
		@ILifecycleService private readonly _lifecycleService: ILifecycleService,
		@IContextKeyService private readonly _contextKeyService: IContextKeyService
=======
>>>>>>> 65d6e350
	) {
		super();

		this._hasToolTerminalContext = TerminalContextKeys.hasToolTerminal.bindTo(this._contextKeyService);

		this._restoreFromStorage();
<<<<<<< HEAD

		this._register(this._terminalService.onDidChangeInstances(() => this._updateHasToolTerminalContextKey()));
		this._updateHasToolTerminalContextKey();
		this._register(this._lifecycleService.onBeforeShutdown(async e => {
			// Show all hidden tool terminals before shutdown so they are restored if they are mid execution
			for (const [toolSessionId, instance] of this._terminalInstancesByToolSessionId) {
				if (this.isBackgroundTerminal(toolSessionId) && (instance.capabilities.get(TerminalCapability.CommandDetection)?.promptInputModel.state === PromptInputState.Execute || instance.hasChildProcesses)) {
					await this._terminalService.showBackgroundTerminal(instance, true, true);
				}
			}
		}));
=======
>>>>>>> 65d6e350
	}

	registerTerminalInstanceWithToolSession(terminalToolSessionId: string | undefined, instance: ITerminalInstance): void {
		if (!terminalToolSessionId) {
			this._logService.warn('Attempted to register a terminal instance with an undefined tool session ID');
			return;
		}
		this._terminalInstancesByToolSessionId.set(terminalToolSessionId, instance);
		this._onDidRegisterTerminalInstanceForToolSession.fire(instance);
		this._terminalInstanceListenersByToolSessionId.set(terminalToolSessionId, instance.onDisposed(() => {
			this._terminalInstancesByToolSessionId.delete(terminalToolSessionId);
			this._terminalInstanceListenersByToolSessionId.deleteAndDispose(terminalToolSessionId);
			this._persistToStorage();
			this._updateHasToolTerminalContextKey();
		}));

		if (typeof instance.persistentProcessId === 'number') {
			this._persistToStorage();
		}

		this._updateHasToolTerminalContextKey();
	}

	getTerminalInstanceByToolSessionId(terminalToolSessionId: string | undefined): ITerminalInstance | undefined {
		if (!terminalToolSessionId) {
			return undefined;
		}
		if (this._pendingRestoredMappings.has(terminalToolSessionId)) {
			const instance = this._terminalService.instances.find(i => i.persistentProcessId === this._pendingRestoredMappings.get(terminalToolSessionId));
			if (instance) {
				this._tryAdoptRestoredMapping(instance);
				return instance;
			}
		}
		return this._terminalInstancesByToolSessionId.get(terminalToolSessionId);
	}

	getToolSessionTerminalInstances(): readonly ITerminalInstance[] {
		return Array.from(this._terminalInstancesByToolSessionId.values());
	}

	isBackgroundTerminal(terminalToolSessionId?: string): boolean {
		if (!terminalToolSessionId) {
			return false;
		}
		const instance = this._terminalInstancesByToolSessionId.get(terminalToolSessionId);
		if (!instance) {
			return false;
		}
		return this._terminalService.instances.includes(instance) && !this._terminalService.foregroundInstances.includes(instance);
	}

	private _restoreFromStorage(): void {
		try {
			const raw = this._storageService.get(TerminalChatService._storageKey, StorageScope.WORKSPACE);
			if (!raw) {
				return;
			}
			const parsed: [string, number][] = JSON.parse(raw);
			for (const [toolSessionId, persistentProcessId] of parsed) {
				if (typeof toolSessionId === 'string' && typeof persistentProcessId === 'number') {
					this._pendingRestoredMappings.set(toolSessionId, persistentProcessId);
				}
			}
		} catch (err) {
			this._logService.warn('Failed to restore terminal chat tool session mappings', err);
		}
	}

	private _tryAdoptRestoredMapping(instance: ITerminalInstance): void {
		if (this._pendingRestoredMappings.size === 0) {
			return;
		}
		if (typeof instance.persistentProcessId !== 'number') {
			return;
		}
		for (const [toolSessionId, persistentProcessId] of this._pendingRestoredMappings) {
			if (persistentProcessId === instance.persistentProcessId) {
				this._terminalInstancesByToolSessionId.set(toolSessionId, instance);
				this._onDidRegisterTerminalInstanceForToolSession.fire(instance);
				this._terminalInstanceListenersByToolSessionId.set(toolSessionId, instance.onDisposed(() => {
					this._terminalInstancesByToolSessionId.delete(toolSessionId);
					this._terminalInstanceListenersByToolSessionId.deleteAndDispose(toolSessionId);
					this._persistToStorage();
				}));
				this._pendingRestoredMappings.delete(toolSessionId);
				this._persistToStorage();
				break;
			}
		}
	}

	private _persistToStorage(): void {
		this._updateHasToolTerminalContextKey();
		try {
			const entries: [string, number][] = [];
			for (const [toolSessionId, instance] of this._terminalInstancesByToolSessionId.entries()) {
				if (typeof instance.persistentProcessId === 'number' && instance.shouldPersist) {
					entries.push([toolSessionId, instance.persistentProcessId]);
				}
			}
			if (entries.length > 0) {
				this._storageService.store(TerminalChatService._storageKey, JSON.stringify(entries), StorageScope.WORKSPACE, StorageTarget.MACHINE);
			} else {
				this._storageService.remove(TerminalChatService._storageKey, StorageScope.WORKSPACE);
			}
		} catch (err) {
			this._logService.warn('Failed to persist terminal chat tool session mappings', err);
		}
	}

	private _updateHasToolTerminalContextKey(): void {
		const toolCount = this._terminalInstancesByToolSessionId.size;
		this._hasToolTerminalContext.set(toolCount > 0);
	}
}<|MERGE_RESOLUTION|>--- conflicted
+++ resolved
@@ -37,31 +37,13 @@
 		@ILogService private readonly _logService: ILogService,
 		@ITerminalService private readonly _terminalService: ITerminalService,
 		@IStorageService private readonly _storageService: IStorageService,
-<<<<<<< HEAD
-		@ILifecycleService private readonly _lifecycleService: ILifecycleService,
 		@IContextKeyService private readonly _contextKeyService: IContextKeyService
-=======
->>>>>>> 65d6e350
 	) {
 		super();
 
 		this._hasToolTerminalContext = TerminalContextKeys.hasToolTerminal.bindTo(this._contextKeyService);
 
 		this._restoreFromStorage();
-<<<<<<< HEAD
-
-		this._register(this._terminalService.onDidChangeInstances(() => this._updateHasToolTerminalContextKey()));
-		this._updateHasToolTerminalContextKey();
-		this._register(this._lifecycleService.onBeforeShutdown(async e => {
-			// Show all hidden tool terminals before shutdown so they are restored if they are mid execution
-			for (const [toolSessionId, instance] of this._terminalInstancesByToolSessionId) {
-				if (this.isBackgroundTerminal(toolSessionId) && (instance.capabilities.get(TerminalCapability.CommandDetection)?.promptInputModel.state === PromptInputState.Execute || instance.hasChildProcesses)) {
-					await this._terminalService.showBackgroundTerminal(instance, true, true);
-				}
-			}
-		}));
-=======
->>>>>>> 65d6e350
 	}
 
 	registerTerminalInstanceWithToolSession(terminalToolSessionId: string | undefined, instance: ITerminalInstance): void {
