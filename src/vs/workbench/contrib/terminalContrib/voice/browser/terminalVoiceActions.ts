/*---------------------------------------------------------------------------------------------
 *  Copyright (c) Microsoft Corporation. All rights reserved.
 *  Licensed under the MIT License. See License.txt in the project root for license information.
 *--------------------------------------------------------------------------------------------*/

import { localize, localize2 } from '../../../../../nls.js';
import { MenuId } from '../../../../../platform/actions/common/actions.js';
import { ICommandService } from '../../../../../platform/commands/common/commands.js';
import { ContextKeyExpr, IContextKeyService } from '../../../../../platform/contextkey/common/contextkey.js';
import { IDialogService } from '../../../../../platform/dialogs/common/dialogs.js';
import { IExtensionManagementService } from '../../../../../platform/extensionManagement/common/extensionManagement.js';
import { IInstantiationService } from '../../../../../platform/instantiation/common/instantiation.js';
import { EnablementState, IWorkbenchExtensionEnablementService } from '../../../../services/extensionManagement/common/extensionManagement.js';
import { HasSpeechProvider, SpeechToTextInProgress } from '../../../speech/common/speechService.js';
import { registerActiveInstanceAction, sharedWhenClause } from '../../../terminal/browser/terminalActions.js';
import { TERMINAL_VIEW_ID, TerminalCommandId } from '../../../terminal/common/terminal.js';
import { TerminalContextKeys } from '../../../terminal/common/terminalContextKey.js';
import { TerminalVoiceSession } from './terminalVoice.js';

export function registerTerminalVoiceActions() {
	registerActiveInstanceAction({
		id: TerminalCommandId.StartVoice,
		title: localize2('workbench.action.terminal.startDictation', "Start Dictation in Terminal"),
		precondition: ContextKeyExpr.and(
			SpeechToTextInProgress.toNegated(),
			sharedWhenClause.terminalAvailable
		),
		f1: true,
		run: async (activeInstance, c, accessor) => {
			const contextKeyService = accessor.get(IContextKeyService);
			const commandService = accessor.get(ICommandService);
			const dialogService = accessor.get(IDialogService);
			const workbenchExtensionEnablementService = accessor.get(IWorkbenchExtensionEnablementService);
			const extensionManagementService = accessor.get(IExtensionManagementService);
			if (HasSpeechProvider.getValue(contextKeyService)) {
				const instantiationService = accessor.get(IInstantiationService);
				TerminalVoiceSession.getInstance(instantiationService).start();
				return;
			}
			const extensions = await extensionManagementService.getInstalled();
			const extension = extensions.find(extension => extension.identifier.id === 'ms-vscode.vscode-speech');
			const extensionIsDisabled = extension && !workbenchExtensionEnablementService.isEnabled(extension);
			let run: () => Promise<unknown>;
			let message: string;
			let primaryButton: string;
			if (extensionIsDisabled) {
				message = localize('terminal.voice.enableSpeechExtension', "Would you like to enable the speech extension?");
				primaryButton = localize('enableExtension', "Enable Extension");
				run = () => workbenchExtensionEnablementService.setEnablement([extension], EnablementState.EnabledWorkspace);
			} else {
				message = localize('terminal.voice.installSpeechExtension', "Would you like to install 'VS Code Speech' extension from 'Microsoft'?");
				run = () => commandService.executeCommand('workbench.extensions.installExtension', 'ms-vscode.vscode-speech');
				primaryButton = localize('installExtension', "Install Extension");
			}
			const detail = localize('terminal.voice.detail', "Microphone support requires this extension.");
			const confirmed = await dialogService.confirm({ message, primaryButton, type: 'info', detail });
			if (confirmed.confirmed) {
				await run();
			}
<<<<<<< HEAD
		}
=======
			notificationService.notify({ severity: Severity.Info, message, actions: { primary: actions } });
		},
		menu: [
			{
				id: MenuId.ViewTitle,
				group: 'voice',
				when: ContextKeyExpr.and(ContextKeyExpr.equals('view', TERMINAL_VIEW_ID), TerminalContextKeys.terminalDictationInProgress.toNegated()),
				isHiddenByDefault: true
			},
		]
>>>>>>> 77a97030
	});

	registerActiveInstanceAction({
		id: TerminalCommandId.StopVoice,
		title: localize2('workbench.action.terminal.stopDictation', "Stop Dictation in Terminal"),
		precondition: TerminalContextKeys.terminalDictationInProgress,
		f1: true,
		run: (activeInstance, c, accessor) => {
			const instantiationService = accessor.get(IInstantiationService);
			TerminalVoiceSession.getInstance(instantiationService).stop(true);
		},
		menu: [
			{
				id: MenuId.ViewTitle,
				group: 'voice',
				when: ContextKeyExpr.and(ContextKeyExpr.equals('view', TERMINAL_VIEW_ID), TerminalContextKeys.terminalDictationInProgress),
				isHiddenByDefault: true
			},
		]
	});
}<|MERGE_RESOLUTION|>--- conflicted
+++ resolved
@@ -57,10 +57,6 @@
 			if (confirmed.confirmed) {
 				await run();
 			}
-<<<<<<< HEAD
-		}
-=======
-			notificationService.notify({ severity: Severity.Info, message, actions: { primary: actions } });
 		},
 		menu: [
 			{
@@ -70,7 +66,6 @@
 				isHiddenByDefault: true
 			},
 		]
->>>>>>> 77a97030
 	});
 
 	registerActiveInstanceAction({
