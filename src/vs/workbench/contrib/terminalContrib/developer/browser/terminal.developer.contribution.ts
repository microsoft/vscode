--- conflicted
+++ resolved
@@ -245,18 +245,10 @@
 	private _updatePromptInputStatusBar(commandDetection: ICommandDetectionCapability) {
 		const promptInputModel = commandDetection.promptInputModel;
 		if (promptInputModel) {
-<<<<<<< HEAD
-			const promptInput = promptInputModel.value.replaceAll('\n', '\u23CE');
-			const name = localize('terminalDevMode', 'Terminal Dev Mode');
-			this._statusbarEntry = {
-				name,
-				text: `$(terminal) ${promptInput.substring(0, promptInputModel.cursorIndex)}|${promptInput.substring(promptInputModel.cursorIndex)}`,
-=======
 			const name = localize('terminalDevMode', 'Terminal Dev Mode');
 			this._statusbarEntry = {
 				name,
 				text: `$(terminal) ${promptInputModel.getCombinedString()}`,
->>>>>>> 3be6cd68
 				ariaLabel: name,
 				kind: 'prominent'
 			};
