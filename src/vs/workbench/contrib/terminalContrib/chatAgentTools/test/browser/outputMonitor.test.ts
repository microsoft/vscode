--- conflicted
+++ resolved
@@ -18,11 +18,7 @@
 suite('OutputMonitor', () => {
 	const store = ensureNoDisposablesAreLeakedInTestSuite();
 	let monitor: OutputMonitor;
-<<<<<<< HEAD
 	let execution: { getOutput: () => string; isActive?: () => Promise<boolean>; instance: Pick<ITerminalInstance, 'instanceId' | 'sendText' | 'onData' | 'onDidInputData' | 'focus'>; sessionId: string };
-=======
-	let execution: { getOutput: () => string; isActive?: () => Promise<boolean>; instance: Pick<ITerminalInstance, 'instanceId' | 'sendText' | 'onData' | 'focus' | 'registerMarker'>; sessionId: string };
->>>>>>> 5e60aede
 	let cts: CancellationTokenSource;
 	let instantiationService: TestInstantiationService;
 	let sendTextCalled: boolean;
