/*---------------------------------------------------------------------------------------------
 *  Copyright (c) Microsoft Corporation. All rights reserved.
 *  Licensed under the MIT License. See License.txt in the project root for license information.
 *--------------------------------------------------------------------------------------------*/

import { CancellationToken } from '../../../../../base/common/cancellation.js';
import { IStringDictionary } from '../../../../../base/common/collections.js';
import { MarkdownString } from '../../../../../base/common/htmlContent.js';
import { DisposableStore } from '../../../../../base/common/lifecycle.js';
import { URI } from '../../../../../base/common/uri.js';
import { Range } from '../../../../../editor/common/core/range.js';
import { IConfigurationService } from '../../../../../platform/configuration/common/configuration.js';
import { IInstantiationService } from '../../../../../platform/instantiation/common/instantiation.js';
<<<<<<< HEAD
import { IMarkerData } from '../../../../../platform/markers/common/markers.js';
import { ToolProgress } from '../../../chat/common/languageModelToolsService.js';
=======
import { IToolInvocationContext, ToolProgress } from '../../../chat/common/languageModelToolsService.js';
>>>>>>> d6f1c7ad
import { ConfiguringTask, ITaskDependency, Task } from '../../../tasks/common/tasks.js';
import { ITaskService } from '../../../tasks/common/taskService.js';
import { ITerminalInstance } from '../../../terminal/browser/terminal.js';
import { getOutput } from './bufferOutputPolling.js';
import { OutputMonitor } from './tools/monitoring/outputMonitor.js';
<<<<<<< HEAD
import { IExecution, IPollingResult, OutputMonitorState } from './tools/monitoring/types.js';
=======
import { OutputMonitorState } from './tools/monitoring/types.js';
>>>>>>> d6f1c7ad

export function getTaskDefinition(id: string) {
	const idx = id.indexOf(': ');
	const taskType = id.substring(0, idx);
	let taskLabel = idx > 0 ? id.substring(idx + 2) : id;

	if (/^\d+$/.test(taskLabel)) {
		taskLabel = id;
	}

	return { taskLabel, taskType };

}

export function getTaskRepresentation(task: IConfiguredTask | Task): string {
	if ('label' in task && task.label) {
		return task.label;
	} else if ('script' in task && task.script) {
		return task.script;
	} else if ('command' in task && task.command) {
		return typeof task.command === 'string' ? task.command : task.command.name?.toString() || '';
	}
	return '';
}

export async function getTaskForTool(id: string | undefined, taskDefinition: { taskLabel?: string; taskType?: string }, workspaceFolder: string, configurationService: IConfigurationService, taskService: ITaskService, allowParentTask?: boolean): Promise<Task | undefined> {
	let index = 0;
	let task: IConfiguredTask | undefined;
	const workspaceFolderToTaskMap = await taskService.getWorkspaceTasks();
	let configTasks: IConfiguredTask[] = [];
	for (const folder of workspaceFolderToTaskMap.keys()) {
		const tasksConfig = configurationService.getValue('tasks', { resource: URI.parse(folder) }) as { tasks: IConfiguredTask[] } | undefined;
		if (tasksConfig?.tasks) {
			configTasks = configTasks.concat(tasksConfig.tasks);
		}
	}
	for (const configTask of configTasks) {
		if ((!allowParentTask && !configTask.type) || ('hide' in configTask && configTask.hide)) {
			// Skip these as they are not included in the agent prompt and we need to align with
			// the indices used there.
			continue;
		}

		if ((configTask.type && taskDefinition.taskType ? configTask.type === taskDefinition.taskType : true) &&
			((getTaskRepresentation(configTask) === taskDefinition?.taskLabel) || (id === configTask.label))) {
			task = configTask;
			break;
		} else if (!configTask.label && id === `${configTask.type}: ${index}`) {
			task = configTask;
			break;
		}
		index++;
	}
	if (!task) {
		return;
	}

	let tasksForWorkspace;
	const workspaceFolderPath = URI.file(workspaceFolder).path;
	for (const [folder, tasks] of workspaceFolderToTaskMap) {
		if (URI.parse(folder).path === workspaceFolderPath) {
			tasksForWorkspace = tasks;
			break;
		}
	}
	if (!tasksForWorkspace) {
		return;
	}
	const configuringTasks: IStringDictionary<ConfiguringTask> | undefined = tasksForWorkspace.configurations?.byIdentifier;
	const configuredTask: ConfiguringTask | undefined = Object.values(configuringTasks ?? {}).find(t => {
		return t.type === task.type && (t._label === task.label || t._label === `${task.type}: ${getTaskRepresentation(task)}` || t._label === getTaskRepresentation(task));
	});
	let resolvedTask: Task | undefined;
	if (configuredTask) {
		resolvedTask = await taskService.tryResolveTask(configuredTask);
	}
	if (!resolvedTask) {
		const customTasks: Task[] | undefined = tasksForWorkspace.set?.tasks;
		resolvedTask = customTasks?.find(t => task.label === t._label || task.label === t._label);
	}
	return resolvedTask;
}

/**
 * Represents a configured task in the system.
 *
 * This interface is used to define tasks that can be executed within the workspace.
 * It includes optional properties for identifying and describing the task.
 *
 * Properties:
 * - `type`: (optional) The type of the task, which categorizes it (e.g., "build", "test").
 * - `label`: (optional) A user-facing label for the task, typically used for display purposes.
 * - `script`: (optional) A script associated with the task, if applicable.
 * - `command`: (optional) A command associated with the task, if applicable.
 *
 */
export interface IConfiguredTask {
	label?: string;
	type?: string;
	script?: string;
	command?: string;
	args?: string[];
	isBackground?: boolean;
	problemMatcher?: string[];
	group?: string;
}

export async function resolveDependencyTasks(parentTask: Task, workspaceFolder: string, configurationService: IConfigurationService, taskService: ITaskService): Promise<Task[] | undefined> {
	if (!parentTask.configurationProperties?.dependsOn) {
		return undefined;
	}
	const dependencyTasks = await Promise.all(parentTask.configurationProperties.dependsOn.map(async (dep: ITaskDependency) => {
		const depId: string | undefined = typeof dep.task === 'string' ? dep.task : dep.task?._key;
		if (!depId) {
			return undefined;
		}
		return await getTaskForTool(depId, { taskLabel: depId }, workspaceFolder, configurationService, taskService);
	}));
	return dependencyTasks.filter((t: Task | undefined): t is Task => t !== undefined);
}

/**
 * Collects output, polling duration, and idle status for all terminals.
 */
export async function collectTerminalResults(
<<<<<<< HEAD
	terminals: ITerminalInstance[], task: Task, instantiationService: IInstantiationService, invocationContext: any, progress: ToolProgress, token: CancellationToken, disposableStore: DisposableStore, isActive?: () => Promise<boolean>, dependencyTasks?: Task[]): Promise<Array<{ name: string; output: string; resources?: ILinkLocation[]; pollDurationMs: number; state: OutputMonitorState; autoReplyCount: number }>> {
=======
	terminals: ITerminalInstance[], task: Task, instantiationService: IInstantiationService, invocationContext: IToolInvocationContext, progress: ToolProgress, token: CancellationToken, disposableStore: DisposableStore, isActive?: () => Promise<boolean>, dependencyTasks?: Task[]): Promise<Array<{ name: string; output: string; resources?: ILinkLocation[]; pollDurationMs: number; state: OutputMonitorState; autoReplyCount: number }>> {
>>>>>>> d6f1c7ad
	const results: Array<{ state: OutputMonitorState; name: string; output: string; resources?: ILinkLocation[]; pollDurationMs: number; autoReplyCount: number }> = [];
	if (token.isCancellationRequested) {
		return results;
	}
	for (const instance of terminals) {
		progress.report({ message: new MarkdownString(`Checking output for \`${instance.shellLaunchConfig.name ?? 'unknown'}\``) });
		const execution = {
			getOutput: () => getOutput(instance.xterm?.raw) ?? '',
			isActive,
			task,
			instance,
<<<<<<< HEAD
			dependencyTasks
		};
		const outputMonitor = disposableStore.add(instantiationService.createInstance(OutputMonitor, execution, taskProblemPollFn));
		const outputAndIdle = await outputMonitor.startMonitoring(
			task._label,
			invocationContext,
			token,
=======
			dependencyTasks,
			sessionId: invocationContext.sessionId
		};
		const outputMonitor = disposableStore.add(instantiationService.createInstance(OutputMonitor, execution, undefined));
		const outputAndIdle = await outputMonitor.startMonitoring(
			task._label,
			invocationContext,
			token
>>>>>>> d6f1c7ad
		);
		results.push({
			name: instance.shellLaunchConfig.name ?? 'unknown',
			output: outputAndIdle?.output ?? '',
			pollDurationMs: outputAndIdle?.pollDurationMs ?? 0,
			resources: outputAndIdle?.resources,
			state: outputAndIdle?.state,
			autoReplyCount: outputAndIdle?.autoReplyCount ?? 0
		});
	}
	return results;
}

<<<<<<< HEAD
export async function taskProblemPollFn(execution: IExecution, token: CancellationToken, taskService: ITaskService): Promise<IPollingResult | undefined> {
	if (token.isCancellationRequested) {
		return;
	}
	if (execution.task) {
		const data: Map<string, { resources: URI[]; markers: IMarkerData[] }> | undefined = taskService.getTaskProblems(execution.instance.instanceId);
		if (data) {
			// Problem matchers exist for this task
			const problemList: string[] = [];
			const resultResources: ILinkLocation[] = [];
			for (const [owner, { resources, markers }] of data.entries()) {
				for (let i = 0; i < markers.length; i++) {
					const uri: URI | undefined = resources[i];
					const marker = markers[i];
					resultResources.push({
						uri,
						range: marker.startLineNumber !== undefined && marker.startColumn !== undefined && marker.endLineNumber !== undefined && marker.endColumn !== undefined
							? new Range(marker.startLineNumber, marker.startColumn, marker.endLineNumber, marker.endColumn)
							: undefined
					});
					const label: string = uri ? uri.path.split('/').pop() ?? uri.toString() : '';
					const message = marker.message ?? '';
					problemList.push(`Problem: ${message} in ${label} coming from ${owner}`);
				}
			}
			if (problemList.length === 0) {
				return { state: OutputMonitorState.Idle, output: 'The task succeeded with no problems.' };
			}
			return {
				state: OutputMonitorState.Idle,
				output: problemList.join('\n'),
				resources: resultResources,
			};
		}
	}
	throw new Error('Polling failed');
}

=======
>>>>>>> d6f1c7ad
export interface ILinkLocation { uri: URI; range?: Range }<|MERGE_RESOLUTION|>--- conflicted
+++ resolved
@@ -11,22 +11,14 @@
 import { Range } from '../../../../../editor/common/core/range.js';
 import { IConfigurationService } from '../../../../../platform/configuration/common/configuration.js';
 import { IInstantiationService } from '../../../../../platform/instantiation/common/instantiation.js';
-<<<<<<< HEAD
 import { IMarkerData } from '../../../../../platform/markers/common/markers.js';
-import { ToolProgress } from '../../../chat/common/languageModelToolsService.js';
-=======
 import { IToolInvocationContext, ToolProgress } from '../../../chat/common/languageModelToolsService.js';
->>>>>>> d6f1c7ad
 import { ConfiguringTask, ITaskDependency, Task } from '../../../tasks/common/tasks.js';
 import { ITaskService } from '../../../tasks/common/taskService.js';
 import { ITerminalInstance } from '../../../terminal/browser/terminal.js';
 import { getOutput } from './bufferOutputPolling.js';
 import { OutputMonitor } from './tools/monitoring/outputMonitor.js';
-<<<<<<< HEAD
 import { IExecution, IPollingResult, OutputMonitorState } from './tools/monitoring/types.js';
-=======
-import { OutputMonitorState } from './tools/monitoring/types.js';
->>>>>>> d6f1c7ad
 
 export function getTaskDefinition(id: string) {
 	const idx = id.indexOf(': ');
@@ -152,11 +144,7 @@
  * Collects output, polling duration, and idle status for all terminals.
  */
 export async function collectTerminalResults(
-<<<<<<< HEAD
-	terminals: ITerminalInstance[], task: Task, instantiationService: IInstantiationService, invocationContext: any, progress: ToolProgress, token: CancellationToken, disposableStore: DisposableStore, isActive?: () => Promise<boolean>, dependencyTasks?: Task[]): Promise<Array<{ name: string; output: string; resources?: ILinkLocation[]; pollDurationMs: number; state: OutputMonitorState; autoReplyCount: number }>> {
-=======
 	terminals: ITerminalInstance[], task: Task, instantiationService: IInstantiationService, invocationContext: IToolInvocationContext, progress: ToolProgress, token: CancellationToken, disposableStore: DisposableStore, isActive?: () => Promise<boolean>, dependencyTasks?: Task[]): Promise<Array<{ name: string; output: string; resources?: ILinkLocation[]; pollDurationMs: number; state: OutputMonitorState; autoReplyCount: number }>> {
->>>>>>> d6f1c7ad
 	const results: Array<{ state: OutputMonitorState; name: string; output: string; resources?: ILinkLocation[]; pollDurationMs: number; autoReplyCount: number }> = [];
 	if (token.isCancellationRequested) {
 		return results;
@@ -168,24 +156,14 @@
 			isActive,
 			task,
 			instance,
-<<<<<<< HEAD
-			dependencyTasks
+			dependencyTasks,
+			sessionId: invocationContext.sessionId
 		};
 		const outputMonitor = disposableStore.add(instantiationService.createInstance(OutputMonitor, execution, taskProblemPollFn));
 		const outputAndIdle = await outputMonitor.startMonitoring(
 			task._label,
 			invocationContext,
-			token,
-=======
-			dependencyTasks,
-			sessionId: invocationContext.sessionId
-		};
-		const outputMonitor = disposableStore.add(instantiationService.createInstance(OutputMonitor, execution, undefined));
-		const outputAndIdle = await outputMonitor.startMonitoring(
-			task._label,
-			invocationContext,
 			token
->>>>>>> d6f1c7ad
 		);
 		results.push({
 			name: instance.shellLaunchConfig.name ?? 'unknown',
@@ -199,7 +177,6 @@
 	return results;
 }
 
-<<<<<<< HEAD
 export async function taskProblemPollFn(execution: IExecution, token: CancellationToken, taskService: ITaskService): Promise<IPollingResult | undefined> {
 	if (token.isCancellationRequested) {
 		return;
@@ -238,6 +215,4 @@
 	throw new Error('Polling failed');
 }
 
-=======
->>>>>>> d6f1c7ad
 export interface ILinkLocation { uri: URI; range?: Range }