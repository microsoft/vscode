--- conflicted
+++ resolved
@@ -5,21 +5,13 @@
 
 import type { CancellationToken } from '../../../../../../base/common/cancellation.js';
 import { CancellationError } from '../../../../../../base/common/errors.js';
-<<<<<<< HEAD
-import { Emitter } from '../../../../../../base/common/event.js';
-import { Disposable, DisposableStore } from '../../../../../../base/common/lifecycle.js';
-=======
-import { Emitter, Event } from '../../../../../../base/common/event.js';
-import { DisposableStore, MutableDisposable } from '../../../../../../base/common/lifecycle.js';
->>>>>>> a23918ac
+import { Event, Emitter } from '../../../../../../base/common/event.js';
+import { DisposableStore, Disposable, MutableDisposable } from '../../../../../../base/common/lifecycle.js';
 import { ITerminalLogService } from '../../../../../../platform/terminal/common/terminal.js';
 import { waitForIdle, waitForIdleWithPromptHeuristics, type ITerminalExecuteStrategy, type ITerminalExecuteStrategyResult } from './executeStrategy.js';
-import type { IMarker as IXtermMarker } from '@xterm/xterm';
-<<<<<<< HEAD
-=======
 import { ITerminalInstance } from '../../../../terminal/browser/terminal.js';
 import { setupRecreatingStartMarker } from './strategyHelpers.js';
->>>>>>> a23918ac
+import type { IMarker as IXtermMarker } from '@xterm/xterm';
 
 /**
  * This strategy is used when no shell integration is available. There are very few extension APIs
@@ -29,17 +21,17 @@
  */
 export class NoneExecuteStrategy extends Disposable implements ITerminalExecuteStrategy {
 	readonly type = 'none';
-	private readonly _startMarker = new MutableDisposable<IXtermMarker>();
-
-
-	private readonly _onDidCreateStartMarker = new Emitter<IXtermMarker | undefined>;
-	public onDidCreateStartMarker: Event<IXtermMarker | undefined> = this._onDidCreateStartMarker.event;
 
 	startMarker?: IXtermMarker | undefined;
 	endMarker?: IXtermMarker | undefined;
 
 	private readonly _onUpdate = this._register(new Emitter<void>());
 	get onUpdate() { return this._onUpdate.event; }
+	private readonly _startMarker = new MutableDisposable<IXtermMarker>();
+
+
+	private readonly _onDidCreateStartMarker = new Emitter<IXtermMarker | undefined>;
+	public onDidCreateStartMarker: Event<IXtermMarker | undefined> = this._onDidCreateStartMarker.event;
 
 	constructor(
 		private readonly _instance: ITerminalInstance,
