/*---------------------------------------------------------------------------------------------
 *  Copyright (c) Microsoft Corporation. All rights reserved.
 *  Licensed under the MIT License. See License.txt in the project root for license information.
 *--------------------------------------------------------------------------------------------*/

import type { IMarker as IXtermMarker } from '@xterm/xterm';
import { asArray } from '../../../../../../base/common/arrays.js';
import { timeout } from '../../../../../../base/common/async.js';
import { CancellationToken } from '../../../../../../base/common/cancellation.js';
import { Codicon } from '../../../../../../base/common/codicons.js';
import { CancellationError } from '../../../../../../base/common/errors.js';
import { Event } from '../../../../../../base/common/event.js';
import { createCommandUri, MarkdownString, type IMarkdownString } from '../../../../../../base/common/htmlContent.js';
import { Disposable, DisposableStore } from '../../../../../../base/common/lifecycle.js';
import { basename } from '../../../../../../base/common/path.js';
import { OperatingSystem, OS } from '../../../../../../base/common/platform.js';
import { count } from '../../../../../../base/common/strings.js';
import type { SingleOrMany } from '../../../../../../base/common/types.js';
import { generateUuid } from '../../../../../../base/common/uuid.js';
import { localize } from '../../../../../../nls.js';
import { IConfigurationService } from '../../../../../../platform/configuration/common/configuration.js';
import { IInstantiationService } from '../../../../../../platform/instantiation/common/instantiation.js';
import { IStorageService, StorageScope, StorageTarget } from '../../../../../../platform/storage/common/storage.js';
import { TerminalCapability } from '../../../../../../platform/terminal/common/capabilities/capabilities.js';
import { ITerminalLogService, ITerminalProfile } from '../../../../../../platform/terminal/common/terminal.js';
import { IRemoteAgentService } from '../../../../../services/remote/common/remoteAgentService.js';
import { TerminalToolConfirmationStorageKeys } from '../../../../chat/browser/chatContentParts/toolInvocationParts/chatTerminalToolConfirmationSubPart.js';
import { openTerminalSettingsLinkCommandId } from '../../../../chat/browser/chatContentParts/toolInvocationParts/chatTerminalToolProgressPart.js';
import { IChatService, type IChatTerminalToolInvocationData } from '../../../../chat/common/chatService.js';
import { ChatConfiguration } from '../../../../chat/common/constants.js';
import { CountTokensCallback, ILanguageModelToolsService, IPreparedToolInvocation, IToolData, IToolImpl, IToolInvocation, IToolInvocationPreparationContext, IToolResult, ToolDataSource, ToolInvocationPresentation, ToolProgress, type IToolConfirmationMessages, type ToolConfirmationAction } from '../../../../chat/common/languageModelToolsService.js';
import { ITerminalService, type ITerminalInstance, ITerminalChatService } from '../../../../terminal/browser/terminal.js';
import type { XtermTerminal } from '../../../../terminal/browser/xterm/xtermTerminal.js';
import { ITerminalProfileResolverService } from '../../../../terminal/common/terminal.js';
import { TerminalChatAgentToolsSettingId } from '../../common/terminalChatAgentToolsConfiguration.js';
import { getRecommendedToolsOverRunInTerminal } from '../alternativeRecommendation.js';
import { CommandLineAutoApprover, type IAutoApproveRule, type ICommandApprovalResult, type ICommandApprovalResultWithReason } from '../commandLineAutoApprover.js';
import { CommandSimplifier } from '../commandSimplifier.js';
import { BasicExecuteStrategy } from '../executeStrategy/basicExecuteStrategy.js';
import type { ITerminalExecuteStrategy } from '../executeStrategy/executeStrategy.js';
import { NoneExecuteStrategy } from '../executeStrategy/noneExecuteStrategy.js';
import { RichExecuteStrategy } from '../executeStrategy/richExecuteStrategy.js';
import { getOutput } from '../outputHelpers.js';
import { dedupeRules, generateAutoApproveActions, isPowerShell } from '../runInTerminalHelpers.js';
import { RunInTerminalToolTelemetry } from '../runInTerminalToolTelemetry.js';
import { splitCommandLineIntoSubCommands } from '../subCommands.js';
import { ShellIntegrationQuality, ToolTerminalCreator, type IToolTerminal } from '../toolTerminalCreator.js';
import { OutputMonitor } from './monitoring/outputMonitor.js';
import { IPollingResult, OutputMonitorState } from './monitoring/types.js';

const enum TerminalToolStorageKeysInternal {
	TerminalSession = 'chat.terminalSessions'
}

interface IStoredTerminalAssociation {
	sessionId: string;
	id: string;
	shellIntegrationQuality: ShellIntegrationQuality;
	isBackground?: boolean;
}

export const RunInTerminalToolData: IToolData = {
	id: 'run_in_terminal',
	toolReferenceName: 'runInTerminal',
	displayName: localize('runInTerminalTool.displayName', 'Run in Terminal'),
	modelDescription: [
		'This tool allows you to execute shell commands in a persistent terminal session, preserving environment variables, working directory, and other context across multiple commands.',
		'',
		'Command Execution:',
		// TODO: Multi-line command execution does work, but it requires AST parsing to pull
		// sub-commands out reliably https://github.com/microsoft/vscode/issues/261794
		'- Does NOT support multi-line commands',
		'',
		'Directory Management:',
		'- Must use absolute paths to avoid navigation issues.',
		'',
		'Program Execution:',
		'- Supports Python, Node.js, and other executables.',
		'- Install dependencies via pip, npm, etc.',
		'',
		'Background Processes:',
		'- For long-running tasks (e.g., servers), set isBackground=true.',
		'- Returns a terminal ID for checking status and runtime later.',
		'',
		'Output Management:',
		'- Output is automatically truncated if longer than 60KB to prevent context overflow',
		'- Use filters like \'head\', \'tail\', \'grep\' to limit output size',
		'- For pager commands, disable paging: use \'git --no-pager\' or add \'| cat\'',
		'',
		'Best Practices:',
		'- Be specific with commands to avoid excessive output',
		'- Use targeted queries instead of broad scans',
		'- Consider using \'wc -l\' to count before listing many items'
	].join('\n'),
	userDescription: localize('runInTerminalTool.userDescription', 'Tool for running commands in the terminal'),
	source: ToolDataSource.Internal,
	icon: Codicon.terminal,
	inputSchema: {
		type: 'object',
		properties: {
			command: {
				type: 'string',
				description: 'The command to run in the terminal.'
			},
			explanation: {
				type: 'string',
				description: 'A one-sentence description of what the command does. This will be shown to the user before the command is run.'
			},
			isBackground: {
				type: 'boolean',
				description: 'Whether the command starts a background process. If true, the command will run in the background and you will not see the output. If false, the tool call will block on the command finishing, and then you will get the output. Examples of background processes: building in watch mode, starting a server. You can check the output of a background process later on by using get_terminal_output.'
			},
		},
		required: [
			'command',
			'explanation',
			'isBackground',
		]
	}
};

export interface IRunInTerminalInputParams {
	command: string;
	explanation: string;
	isBackground: boolean;
}

/**
 * A set of characters to ignore when reporting telemetry
 */
const telemetryIgnoredSequences = [
	'\x1b[I', // Focus in
	'\x1b[O', // Focus out
];

const promptInjectionWarningCommandsLower = [
	'curl',
	'wget',
];
const promptInjectionWarningCommandsLowerPwshOnly = [
	'invoke-restmethod',
	'invoke-webrequest',
	'irm',
	'iwr',
];

export class RunInTerminalTool extends Disposable implements IToolImpl {

	private readonly _terminalToolCreator: ToolTerminalCreator;
	private readonly _commandSimplifier: CommandSimplifier;
	private readonly _telemetry: RunInTerminalToolTelemetry;
	protected readonly _commandLineAutoApprover: CommandLineAutoApprover;
	protected readonly _sessionTerminalAssociations: Map<string, IToolTerminal> = new Map();

	// Immutable window state
	protected readonly _osBackend: Promise<OperatingSystem>;

	private static readonly _backgroundExecutions = new Map<string, BackgroundTerminalExecution>();
	public static getBackgroundOutput(id: string): string {
		const backgroundExecution = RunInTerminalTool._backgroundExecutions.get(id);
		if (!backgroundExecution) {
			throw new Error('Invalid terminal ID');
		}
		return backgroundExecution.getOutput();
	}

	constructor(
		@IInstantiationService private readonly _instantiationService: IInstantiationService,
		@IConfigurationService private readonly _configurationService: IConfigurationService,
		@ILanguageModelToolsService private readonly _languageModelToolsService: ILanguageModelToolsService,
		@IStorageService private readonly _storageService: IStorageService,
		@ITerminalLogService private readonly _logService: ITerminalLogService,
		@ITerminalProfileResolverService private readonly _terminalProfileResolverService: ITerminalProfileResolverService,
		@ITerminalService private readonly _terminalService: ITerminalService,
		@ITerminalChatService private readonly _terminalChatService: ITerminalChatService,
		@IRemoteAgentService private readonly _remoteAgentService: IRemoteAgentService,
		@IChatService private readonly _chatService: IChatService
	) {
		super();

		this._osBackend = this._remoteAgentService.getEnvironment().then(remoteEnv => remoteEnv?.os ?? OS);

		this._terminalToolCreator = _instantiationService.createInstance(ToolTerminalCreator);
		this._commandSimplifier = _instantiationService.createInstance(CommandSimplifier, this._osBackend);
		this._telemetry = _instantiationService.createInstance(RunInTerminalToolTelemetry);
		this._commandLineAutoApprover = this._register(_instantiationService.createInstance(CommandLineAutoApprover));

		// Clear out warning accepted state if the setting is disabled
		this._register(Event.runAndSubscribe(this._configurationService.onDidChangeConfiguration, e => {
			if (!e || e.affectsConfiguration(TerminalChatAgentToolsSettingId.EnableAutoApprove)) {
				if (this._configurationService.getValue(TerminalChatAgentToolsSettingId.EnableAutoApprove) !== true) {
					this._storageService.remove(TerminalToolConfirmationStorageKeys.TerminalAutoApproveWarningAccepted, StorageScope.APPLICATION);
				}
			}
		}));

		// Restore terminal associations from storage
		this._restoreTerminalAssociations();
		this._register(this._terminalService.onDidDisposeInstance(e => {
			for (const [sessionId, toolTerminal] of this._sessionTerminalAssociations.entries()) {
				if (e === toolTerminal.instance) {
					this._sessionTerminalAssociations.delete(sessionId);
				}
			}
		}));

		// Listen for chat session disposal to clean up associated terminals
		this._register(this._chatService.onDidDisposeSession(e => {
			this._cleanupSessionTerminals(e.sessionId);
		}));
	}

	async prepareToolInvocation(context: IToolInvocationPreparationContext, token: CancellationToken): Promise<IPreparedToolInvocation | undefined> {
		const args = context.parameters as IRunInTerminalInputParams;

		const alternativeRecommendation = getRecommendedToolsOverRunInTerminal(args.command, this._languageModelToolsService);
		const presentation = alternativeRecommendation ? ToolInvocationPresentation.Hidden : undefined;

		const os = await this._osBackend;
		const shell = await this._getCopilotShell();
		const language = os === OperatingSystem.Windows ? 'pwsh' : 'sh';

		const instance = context.chatSessionId ? this._sessionTerminalAssociations.get(context.chatSessionId)?.instance : undefined;
		const terminalToolSessionId = generateUuid();

		let toolEditedCommand: string | undefined = await this._commandSimplifier.rewriteIfNeeded(args, instance, shell);
		if (toolEditedCommand === args.command) {
			toolEditedCommand = undefined;
		}

		let autoApproveInfo: IMarkdownString | undefined;
		let confirmationMessages: IToolConfirmationMessages | undefined;
		if (alternativeRecommendation) {
			confirmationMessages = undefined;
		} else {
			// Determine auto approval, this happens even when auto approve is off to that reasoning
			// can be reviewed in the terminal channel. It also allows gauging the effective set of
			// commands that would be auto approved if it were enabled.
			const actualCommand = toolEditedCommand ?? args.command;
			const subCommands = splitCommandLineIntoSubCommands(actualCommand, shell, os);
			const subCommandResults = subCommands.map(e => this._commandLineAutoApprover.isCommandAutoApproved(e, shell, os));
			const commandLineResult = this._commandLineAutoApprover.isCommandLineAutoApproved(actualCommand);
			const autoApproveReasons: string[] = [
				...subCommandResults.map(e => e.reason),
				commandLineResult.reason,
			];

			let isAutoApproved = false;
			let isDenied = false;
			let autoApproveReason: 'subCommand' | 'commandLine' | undefined;
			let autoApproveDefault: boolean | undefined;

			const deniedSubCommandResult = subCommandResults.find(e => e.result === 'denied');
			if (deniedSubCommandResult) {
				this._logService.info('autoApprove: Sub-command DENIED auto approval');
				isDenied = true;
				autoApproveDefault = deniedSubCommandResult.rule?.isDefaultRule;
				autoApproveReason = 'subCommand';
			} else if (commandLineResult.result === 'denied') {
				this._logService.info('autoApprove: Command line DENIED auto approval');
				isDenied = true;
				autoApproveDefault = commandLineResult.rule?.isDefaultRule;
				autoApproveReason = 'commandLine';
			} else {
				if (subCommandResults.every(e => e.result === 'approved')) {
					this._logService.info('autoApprove: All sub-commands auto-approved');
					autoApproveReason = 'subCommand';
					isAutoApproved = true;
					autoApproveDefault = subCommandResults.every(e => e.rule?.isDefaultRule);
				} else {
					this._logService.info('autoApprove: All sub-commands NOT auto-approved');
					if (commandLineResult.result === 'approved') {
						this._logService.info('autoApprove: Command line auto-approved');
						autoApproveReason = 'commandLine';
						isAutoApproved = true;
						autoApproveDefault = commandLineResult.rule?.isDefaultRule;
					} else {
						this._logService.info('autoApprove: Command line NOT auto-approved');
					}
				}
			}

			// Log detailed auto approval reasoning
			for (const reason of autoApproveReasons) {
				this._logService.info(`- ${reason}`);
			}

			// Apply auto approval or force it off depending on enablement/opt-in state
			const isAutoApproveEnabled = this._configurationService.getValue(TerminalChatAgentToolsSettingId.EnableAutoApprove) === true;
			const isAutoApproveWarningAccepted = this._storageService.getBoolean(TerminalToolConfirmationStorageKeys.TerminalAutoApproveWarningAccepted, StorageScope.APPLICATION, false);
			const isAutoApproveAllowed = isAutoApproveEnabled && isAutoApproveWarningAccepted;
			if (isAutoApproveEnabled) {
				autoApproveInfo = this._createAutoApproveInfo(
					isAutoApproved,
					isDenied,
					autoApproveReason,
					subCommandResults,
					commandLineResult,
				);
			} else {
				isAutoApproved = false;
			}

			// Send telemetry about auto approval process
			this._telemetry.logPrepare({
				terminalToolSessionId,
				subCommands,
				autoApproveAllowed: !isAutoApproveEnabled ? 'off' : isAutoApproveWarningAccepted ? 'allowed' : 'needsOptIn',
				autoApproveResult: isAutoApproved ? 'approved' : isDenied ? 'denied' : 'manual',
				autoApproveReason,
				autoApproveDefault
			});

			// Add a disclaimer warning about prompt injection for common commands that return
			// content from the web
			let disclaimer: IMarkdownString | undefined;
			const subCommandsLowerFirstWordOnly = subCommands.map(command => command.split(' ')[0].toLowerCase());
			if (!isAutoApproved && (
				subCommandsLowerFirstWordOnly.some(command => promptInjectionWarningCommandsLower.includes(command)) ||
				(isPowerShell(shell, os) && subCommandsLowerFirstWordOnly.some(command => promptInjectionWarningCommandsLowerPwshOnly.includes(command)))
			)) {
				disclaimer = new MarkdownString(`$(${Codicon.info.id}) ` + localize('runInTerminal.promptInjectionDisclaimer', 'Web content may contain malicious code or attempt prompt injection attacks.'), { supportThemeIcons: true });
			}

			let customActions: ToolConfirmationAction[] | undefined;
			if (!isAutoApproved && isAutoApproveEnabled) {
				customActions = generateAutoApproveActions(actualCommand, subCommands, { subCommandResults, commandLineResult });
			}

			let shellType = basename(shell, '.exe');
			if (shellType === 'powershell') {
				shellType = 'pwsh';
			}
			confirmationMessages = (isAutoApproved && isAutoApproveAllowed) ? undefined : {
				title: args.isBackground
					? localize('runInTerminal.background', "Run `{0}` command? (background terminal)", shellType)
					: localize('runInTerminal', "Run `{0}` command?", shellType),
				message: new MarkdownString(args.explanation),
				disclaimer,
				terminalCustomActions: customActions,
			};
		}

		return {
			confirmationMessages,
			presentation,
			toolSpecificData: {
				kind: 'terminal',
				terminalToolSessionId,
				commandLine: {
					original: args.command,
					toolEdited: toolEditedCommand
				},
				language,
				alternativeRecommendation,
				autoApproveInfo,
			}
		};
	}

	async invoke(invocation: IToolInvocation, _countTokens: CountTokensCallback, _progress: ToolProgress, token: CancellationToken): Promise<IToolResult> {
		const toolSpecificData = invocation.toolSpecificData as IChatTerminalToolInvocationData | undefined;
		if (!toolSpecificData) {
			throw new Error('toolSpecificData must be provided for this tool');
		}
		if (toolSpecificData.alternativeRecommendation) {
			return {
				content: [{
					kind: 'text',
					value: toolSpecificData.alternativeRecommendation
				}]
			};
		}

		const args = invocation.parameters as IRunInTerminalInputParams;
		this._logService.debug(`RunInTerminalTool: Invoking with options ${JSON.stringify(args)}`);
		let toolResultMessage: string | undefined;

		const chatSessionId = invocation.context?.sessionId ?? 'no-chat-session';
		const command = toolSpecificData.commandLine.userEdited ?? toolSpecificData.commandLine.toolEdited ?? toolSpecificData.commandLine.original;
		const didUserEditCommand = (
			toolSpecificData.commandLine.userEdited !== undefined &&
			toolSpecificData.commandLine.userEdited !== toolSpecificData.commandLine.original
		);
		const didToolEditCommand = (
			!didUserEditCommand &&
			toolSpecificData.commandLine.toolEdited !== undefined &&
			toolSpecificData.commandLine.toolEdited !== toolSpecificData.commandLine.original
		);

		if (token.isCancellationRequested) {
			throw new CancellationError();
		}

		let error: string | undefined;
		const isNewSession = !args.isBackground && !this._sessionTerminalAssociations.has(chatSessionId);

		const timingStart = Date.now();
		const termId = generateUuid();
		// The prepared data should always include a terminalToolSessionId; assert and narrow the type.
		const terminalToolSessionId = (toolSpecificData as IChatTerminalToolInvocationData).terminalToolSessionId;

		const store = new DisposableStore();

		this._logService.debug(`RunInTerminalTool: Creating ${args.isBackground ? 'background' : 'foreground'} terminal. termId=${termId}, chatSessionId=${chatSessionId}`);
		const toolTerminal = await (args.isBackground
			? this._initBackgroundTerminal(chatSessionId, termId, terminalToolSessionId, token)
			: this._initForegroundTerminal(chatSessionId, termId, terminalToolSessionId, token));

		this._handleTerminalVisibility(toolTerminal);

		const timingConnectMs = Date.now() - timingStart;

		const xterm = await toolTerminal.instance.xtermReadyPromise;
		if (!xterm) {
			throw new Error('Instance was disposed before xterm.js was ready');
		}

		let inputUserChars = 0;
		let inputUserSigint = false;
		store.add(xterm.raw.onData(data => {
			if (!telemetryIgnoredSequences.includes(data)) {
				inputUserChars += data.length;
			}
			inputUserSigint ||= data === '\x03';
		}));

		let outputMonitor: OutputMonitor | undefined;
		if (args.isBackground) {
			let pollingResult: IPollingResult & { pollDurationMs: number } | undefined;
			try {
				this._logService.debug(`RunInTerminalTool: Starting background execution \`${command}\``);
				const execution = new BackgroundTerminalExecution(toolTerminal.instance, xterm, command, chatSessionId);
				RunInTerminalTool._backgroundExecutions.set(termId, execution);

				outputMonitor = store.add(this._instantiationService.createInstance(OutputMonitor, execution, undefined, invocation.context!, token, command));
				await Event.toPromise(outputMonitor.onDidFinishCommand);
				const pollingResult = outputMonitor.pollingResult;

				if (token.isCancellationRequested) {
					throw new CancellationError();
				}

				let resultText = (
					didUserEditCommand
						? `Note: The user manually edited the command to \`${command}\`, and that command is now running in terminal with ID=${termId}`
						: didToolEditCommand
							? `Note: The tool simplified the command to \`${command}\`, and that command is now running in terminal with ID=${termId}`
							: `Command is running in terminal with ID=${termId}`
				);
				if (pollingResult && pollingResult.modelOutputEvalResponse) {
					resultText += `\n\ The command became idle with output:\n${pollingResult.modelOutputEvalResponse}`;
				} else if (pollingResult) {
					resultText += `\n\ The command is still running, with output:\n${pollingResult.output}`;
				}

				const toolResultMessage = toolSpecificData.autoApproveInfo;
				return {
					toolResultMessage: toolResultMessage,
					toolMetadata: {
						exitCode: undefined // Background processes don't have immediate exit codes
					},
					content: [{
						kind: 'text',
						value: resultText,
					}]
				};
			} catch (e) {
				if (termId) {
					RunInTerminalTool._backgroundExecutions.get(termId)?.dispose();
					RunInTerminalTool._backgroundExecutions.delete(termId);
				}
				error = e instanceof CancellationError ? 'canceled' : 'unexpectedException';
				throw e;
			} finally {
				store.dispose();
				this._logService.debug(`RunInTerminalTool: Finished polling \`${pollingResult?.output.length}\` lines of output in \`${pollingResult?.pollDurationMs}\``);
				const timingExecuteMs = Date.now() - timingStart;
				this._telemetry.logInvoke(toolTerminal.instance, {
					terminalToolSessionId: toolSpecificData.terminalToolSessionId,
					didUserEditCommand,
					didToolEditCommand,
					shellIntegrationQuality: toolTerminal.shellIntegrationQuality,
					isBackground: true,
					error,
					exitCode: undefined,
					isNewSession: true,
					timingExecuteMs,
					timingConnectMs,
					terminalExecutionIdleBeforeTimeout: pollingResult?.state === OutputMonitorState.Idle,
					outputLineCount: pollingResult?.output ? count(pollingResult.output, '\n') : 0,
					pollDurationMs: pollingResult?.pollDurationMs,
					inputUserChars,
					inputUserSigint,
					inputToolManualAcceptCount: outputMonitor?.outputMonitorTelemetryCounters.inputToolManualAcceptCount,
					inputToolManualRejectCount: outputMonitor?.outputMonitorTelemetryCounters.inputToolManualRejectCount,
					inputToolManualChars: outputMonitor?.outputMonitorTelemetryCounters.inputToolManualChars,
					inputToolAutoAcceptCount: outputMonitor?.outputMonitorTelemetryCounters.inputToolAutoAcceptCount,
					inputToolAutoChars: outputMonitor?.outputMonitorTelemetryCounters.inputToolAutoChars,
					inputToolManualShownCount: outputMonitor?.outputMonitorTelemetryCounters.inputToolManualShownCount,
					inputToolFreeFormInputCount: outputMonitor?.outputMonitorTelemetryCounters.inputToolFreeFormInputCount,
					inputToolFreeFormInputShownCount: outputMonitor?.outputMonitorTelemetryCounters.inputToolFreeFormInputShownCount
				});
			}
		} else {
			let terminalResult = '';

			let outputLineCount = -1;
			let exitCode: number | undefined;
			try {
				let strategy: ITerminalExecuteStrategy;
				const commandDetection = toolTerminal.instance.capabilities.get(TerminalCapability.CommandDetection);
				switch (toolTerminal.shellIntegrationQuality) {
					case ShellIntegrationQuality.None: {
						strategy = this._instantiationService.createInstance(NoneExecuteStrategy, toolTerminal.instance, () => toolTerminal.receivedUserInput ?? false);
						toolResultMessage = '$(info) Enable [shell integration](https://code.visualstudio.com/docs/terminal/shell-integration) to improve command detection';
						break;
					}
					case ShellIntegrationQuality.Basic: {
						strategy = this._instantiationService.createInstance(BasicExecuteStrategy, toolTerminal.instance, () => toolTerminal.receivedUserInput ?? false, commandDetection!);
						break;
					}
					case ShellIntegrationQuality.Rich: {
						strategy = this._instantiationService.createInstance(RichExecuteStrategy, toolTerminal.instance, commandDetection!);
						break;
					}
				}
				this._logService.debug(`RunInTerminalTool: Using \`${strategy.type}\` execute strategy for command \`${command}\``);
				store.add(strategy.onDidCreateStartMarker(startMarker => {
					if (!outputMonitor) {
						outputMonitor = store.add(this._instantiationService.createInstance(OutputMonitor, { instance: toolTerminal.instance, sessionId: invocation.context?.sessionId, getOutput: (marker?: IXtermMarker) => getOutput(toolTerminal.instance, marker ?? startMarker) }, undefined, invocation.context, token, command));
					}
				}));
				const executeResult = await strategy.execute(command, token);
				// Reset user input state after command execution completes
				toolTerminal.receivedUserInput = false;
				if (token.isCancellationRequested) {
					throw new CancellationError();
				}

				this._logService.debug(`RunInTerminalTool: Finished \`${strategy.type}\` execute strategy with exitCode \`${executeResult.exitCode}\`, result.length \`${executeResult.output?.length}\`, error \`${executeResult.error}\``);
				outputLineCount = executeResult.output === undefined ? 0 : count(executeResult.output.trim(), '\n') + 1;
				exitCode = executeResult.exitCode;
				error = executeResult.error;

				const resultArr: string[] = [];
				if (executeResult.output !== undefined) {
					resultArr.push(executeResult.output);
				}
				if (executeResult.additionalInformation) {
					resultArr.push(executeResult.additionalInformation);
				}
				terminalResult = resultArr.join('\n\n');

			} catch (e) {
				this._logService.debug(`RunInTerminalTool: Threw exception`);
				toolTerminal.instance.dispose();
				error = e instanceof CancellationError ? 'canceled' : 'unexpectedException';
				throw e;
			} finally {
				store.dispose();
				const timingExecuteMs = Date.now() - timingStart;
				this._telemetry.logInvoke(toolTerminal.instance, {
					terminalToolSessionId: toolSpecificData.terminalToolSessionId,
					didUserEditCommand,
					didToolEditCommand,
					isBackground: false,
					shellIntegrationQuality: toolTerminal.shellIntegrationQuality,
					error,
					isNewSession,
					outputLineCount,
					exitCode,
					timingExecuteMs,
					timingConnectMs,
					inputUserChars,
					inputUserSigint,
					terminalExecutionIdleBeforeTimeout: undefined,
					pollDurationMs: undefined,
					inputToolManualAcceptCount: outputMonitor?.outputMonitorTelemetryCounters?.inputToolManualAcceptCount,
					inputToolManualRejectCount: outputMonitor?.outputMonitorTelemetryCounters?.inputToolManualRejectCount,
					inputToolManualChars: outputMonitor?.outputMonitorTelemetryCounters?.inputToolManualChars,
					inputToolAutoAcceptCount: outputMonitor?.outputMonitorTelemetryCounters?.inputToolAutoAcceptCount,
					inputToolAutoChars: outputMonitor?.outputMonitorTelemetryCounters?.inputToolAutoChars,
					inputToolManualShownCount: outputMonitor?.outputMonitorTelemetryCounters?.inputToolManualShownCount,
					inputToolFreeFormInputCount: outputMonitor?.outputMonitorTelemetryCounters?.inputToolFreeFormInputCount,
					inputToolFreeFormInputShownCount: outputMonitor?.outputMonitorTelemetryCounters?.inputToolFreeFormInputShownCount
				});
			}

			const resultText: string[] = [];
			if (didUserEditCommand) {
				resultText.push(`Note: The user manually edited the command to \`${command}\`, and this is the output of running that command instead:\n`);
			} else if (didToolEditCommand) {
				resultText.push(`Note: The tool simplified the command to \`${command}\`, and this is the output of running that command instead:\n`);
			}
			resultText.push(terminalResult);

			let resolvedToolResultMessage: IMarkdownString | undefined;
			if (toolSpecificData.autoApproveInfo) {
				if (toolResultMessage) {
					resolvedToolResultMessage = new MarkdownString(`${toolSpecificData.autoApproveInfo.value}\n\n${toolResultMessage}`, toolSpecificData.autoApproveInfo);
				} else {
					resolvedToolResultMessage = toolSpecificData.autoApproveInfo;
				}
			}

			return {
				toolResultMessage: resolvedToolResultMessage,
				toolMetadata: {
					exitCode: exitCode
				},
				content: [{
					kind: 'text',
					value: resultText.join(''),
				}]
			};
		}
	}

	private _handleTerminalVisibility(toolTerminal: IToolTerminal) {
		if (this._configurationService.getValue(TerminalChatAgentToolsSettingId.OutputLocation) === 'terminal') {
			this._terminalService.setActiveInstance(toolTerminal.instance);
			this._terminalService.revealTerminal(toolTerminal.instance, true);
		}
	}

	// #region Terminal init

	protected async _getCopilotProfile(): Promise<ITerminalProfile> {
		const os = await this._osBackend;

		// Check for chat agent terminal profile first
		const customChatAgentProfile = this._getChatTerminalProfile(os);
		if (customChatAgentProfile) {
			return customChatAgentProfile;
		}

		// When setting is null, use the previous behavior
		const defaultProfile = await this._terminalProfileResolverService.getDefaultProfile({
			os,
			remoteAuthority: this._remoteAgentService.getConnection()?.remoteAuthority
		});

		// Force pwsh over cmd as cmd doesn't have shell integration
		if (basename(defaultProfile.path) === 'cmd.exe') {
			return {
				...defaultProfile,
				path: 'C:\\WINDOWS\\System32\\WindowsPowerShell\\v1.0\\powershell.exe',
				profileName: 'PowerShell'
			};
		}

<<<<<<< HEAD
=======
		// Setting icon: undefined allows the system to use the default Copilot terminal icon (not overridden or removed)
>>>>>>> 6d0d29a4
		return { ...defaultProfile, icon: undefined };
	}

	private async _getCopilotShell(): Promise<string> {
		return (await this._getCopilotProfile()).path;
	}

	private _getChatTerminalProfile(os: OperatingSystem): ITerminalProfile | undefined {
		let profileSetting: string;
		switch (os) {
			case OperatingSystem.Windows:
				profileSetting = TerminalChatAgentToolsSettingId.TerminalProfileWindows;
				break;
			case OperatingSystem.Macintosh:
				profileSetting = TerminalChatAgentToolsSettingId.TerminalProfileMacOs;
				break;
			case OperatingSystem.Linux:
			default:
				profileSetting = TerminalChatAgentToolsSettingId.TerminalProfileLinux;
				break;
		}

		const profile = this._configurationService.getValue(profileSetting);
		if (this._isValidChatAgentTerminalProfile(profile)) {
			return profile;
		}

		return undefined;
	}

	private _isValidChatAgentTerminalProfile(profile: unknown): profile is ITerminalProfile {
		if (profile === null || profile === undefined || typeof profile !== 'object') {
			return false;
		}
		if ('path' in profile && typeof (profile as { path: unknown }).path === 'string') {
			return true;
		}
		return false;
	}

	private async _initBackgroundTerminal(chatSessionId: string, termId: string, terminalToolSessionId: string | undefined, token: CancellationToken): Promise<IToolTerminal> {
		this._logService.debug(`RunInTerminalTool: Creating background terminal with ID=${termId}`);
		const profile = await this._getCopilotProfile();
		const toolTerminal = await this._terminalToolCreator.createTerminal(profile, token);
		this._terminalChatService.registerTerminalInstanceForToolSession(terminalToolSessionId, toolTerminal.instance);
		this._registerInputListener(toolTerminal);
		this._sessionTerminalAssociations.set(chatSessionId, toolTerminal);
		if (token.isCancellationRequested) {
			toolTerminal.instance.dispose();
			throw new CancellationError();
		}
		await this._setupProcessIdAssociation(toolTerminal, chatSessionId, termId, true);
		return toolTerminal;
	}

	private async _initForegroundTerminal(chatSessionId: string, termId: string, terminalToolSessionId: string | undefined, token: CancellationToken): Promise<IToolTerminal> {
		const cachedTerminal = this._sessionTerminalAssociations.get(chatSessionId);
		if (cachedTerminal) {
			this._logService.debug(`RunInTerminalTool: Using cached foreground terminal with session ID \`${chatSessionId}\``);
			this._terminalToolCreator.refreshShellIntegrationQuality(cachedTerminal);
			this._terminalChatService.registerTerminalInstanceForToolSession(terminalToolSessionId, cachedTerminal.instance);
			return cachedTerminal;
		}
		const profile = await this._getCopilotProfile();
		const toolTerminal = await this._terminalToolCreator.createTerminal(profile, token);
		this._terminalChatService.registerTerminalInstanceForToolSession(terminalToolSessionId, toolTerminal.instance);
		this._registerInputListener(toolTerminal);
		this._sessionTerminalAssociations.set(chatSessionId, toolTerminal);
		if (token.isCancellationRequested) {
			toolTerminal.instance.dispose();
			throw new CancellationError();
		}
		await this._setupProcessIdAssociation(toolTerminal, chatSessionId, termId, false);
		return toolTerminal;
	}

	private _registerInputListener(toolTerminal: IToolTerminal): void {
		const disposable = toolTerminal.instance.onData(data => {
			if (!telemetryIgnoredSequences.includes(data)) {
				toolTerminal.receivedUserInput = data.length > 0;
			}
		});
		this._register(toolTerminal.instance.onDisposed(() => disposable.dispose()));
	}


	// #endregion

	// #region Session management

	private _restoreTerminalAssociations(): void {
		const storedAssociations = this._storageService.get(TerminalToolStorageKeysInternal.TerminalSession, StorageScope.WORKSPACE, '{}');
		try {
			const associations: Record<number, IStoredTerminalAssociation> = JSON.parse(storedAssociations);

			// Find existing terminals and associate them with sessions
			for (const instance of this._terminalService.instances) {
				if (instance.processId) {
					const association = associations[instance.processId];
					if (association) {
						this._logService.debug(`RunInTerminalTool: Restored terminal association for PID ${instance.processId}, session ${association.sessionId}`);
						const toolTerminal: IToolTerminal = {
							instance,
							shellIntegrationQuality: association.shellIntegrationQuality
						};
						this._sessionTerminalAssociations.set(association.sessionId, toolTerminal);

						// Listen for terminal disposal to clean up storage
						this._register(instance.onDisposed(() => {
							this._removeProcessIdAssociation(instance.processId!);
						}));
					}
				}
			}
		} catch (error) {
			this._logService.debug(`RunInTerminalTool: Failed to restore terminal associations: ${error}`);
		}
	}

	private async _setupProcessIdAssociation(toolTerminal: IToolTerminal, chatSessionId: string, termId: string, isBackground: boolean) {
		await this._associateProcessIdWithSession(toolTerminal.instance, chatSessionId, termId, toolTerminal.shellIntegrationQuality, isBackground);
		this._register(toolTerminal.instance.onDisposed(() => {
			if (toolTerminal!.instance.processId) {
				this._removeProcessIdAssociation(toolTerminal!.instance.processId);
			}
		}));
	}

	private async _associateProcessIdWithSession(terminal: ITerminalInstance, sessionId: string, id: string, shellIntegrationQuality: ShellIntegrationQuality, isBackground?: boolean): Promise<void> {
		try {
			// Wait for process ID with timeout
			const pid = await Promise.race([
				terminal.processReady.then(() => terminal.processId),
				timeout(5000).then(() => { throw new Error('Timeout'); })
			]);

			if (typeof pid === 'number') {
				const storedAssociations = this._storageService.get(TerminalToolStorageKeysInternal.TerminalSession, StorageScope.WORKSPACE, '{}');
				const associations: Record<number, IStoredTerminalAssociation> = JSON.parse(storedAssociations);

				const existingAssociation = associations[pid] || {};
				associations[pid] = {
					...existingAssociation,
					sessionId,
					shellIntegrationQuality,
					id,
					isBackground
				};

				this._storageService.store(TerminalToolStorageKeysInternal.TerminalSession, JSON.stringify(associations), StorageScope.WORKSPACE, StorageTarget.USER);
				this._logService.debug(`RunInTerminalTool: Associated terminal PID ${pid} with session ${sessionId}`);
			}
		} catch (error) {
			this._logService.debug(`RunInTerminalTool: Failed to associate terminal with session: ${error}`);
		}
	}

	private async _removeProcessIdAssociation(pid: number): Promise<void> {
		try {
			const storedAssociations = this._storageService.get(TerminalToolStorageKeysInternal.TerminalSession, StorageScope.WORKSPACE, '{}');
			const associations: Record<number, IStoredTerminalAssociation> = JSON.parse(storedAssociations);

			if (associations[pid]) {
				delete associations[pid];
				this._storageService.store(TerminalToolStorageKeysInternal.TerminalSession, JSON.stringify(associations), StorageScope.WORKSPACE, StorageTarget.USER);
				this._logService.debug(`RunInTerminalTool: Removed terminal association for PID ${pid}`);
			}
		} catch (error) {
			this._logService.debug(`RunInTerminalTool: Failed to remove terminal association: ${error}`);
		}
	}

	private _cleanupSessionTerminals(sessionId: string): void {
		const toolTerminal = this._sessionTerminalAssociations.get(sessionId);
		if (toolTerminal) {
			this._logService.debug(`RunInTerminalTool: Cleaning up terminal for disposed chat session ${sessionId}`);

			this._sessionTerminalAssociations.delete(sessionId);
			toolTerminal.instance.dispose();

			// Clean up any background executions associated with this session
			const terminalToRemove: string[] = [];
			for (const [termId, execution] of RunInTerminalTool._backgroundExecutions.entries()) {
				if (execution.instance === toolTerminal.instance) {
					execution.dispose();
					terminalToRemove.push(termId);
				}
			}
			for (const termId of terminalToRemove) {
				RunInTerminalTool._backgroundExecutions.delete(termId);
			}
		}
	}

	// #endregion

	// #region Auto approve

	private _createAutoApproveInfo(
		isAutoApproved: boolean,
		isDenied: boolean,
		autoApproveReason: 'subCommand' | 'commandLine' | undefined,
		subCommandResults: ICommandApprovalResultWithReason[],
		commandLineResult: ICommandApprovalResultWithReason,
	): MarkdownString | undefined {
		const formatRuleLinks = (result: SingleOrMany<{ result: ICommandApprovalResult; rule?: IAutoApproveRule; reason: string }>): string => {
			return asArray(result).map(e => {
				const settingsUri = createCommandUri(openTerminalSettingsLinkCommandId, e.rule!.sourceTarget);
				return `[\`${e.rule!.sourceText}\`](${settingsUri.toString()} "${localize('ruleTooltip', 'View rule in settings')}")`;
			}).join(', ');
		};

		const mdTrustSettings = {
			isTrusted: {
				enabledCommands: [openTerminalSettingsLinkCommandId]
			}
		};

		const config = this._configurationService.inspect<boolean | Record<string, boolean>>(ChatConfiguration.GlobalAutoApprove);
		const isGlobalAutoApproved = config?.value ?? config.defaultValue;
		if (isGlobalAutoApproved) {
			const settingsUri = createCommandUri(openTerminalSettingsLinkCommandId, 'global');
			return new MarkdownString(`*${localize('autoApprove.global', 'Auto approved by setting {0}', `[\`${ChatConfiguration.GlobalAutoApprove}\`](${settingsUri.toString()} "${localize('ruleTooltip.global', 'View settings')}")`)}*`, mdTrustSettings);
		}

		if (isAutoApproved) {
			switch (autoApproveReason) {
				case 'commandLine': {
					if (commandLineResult.rule) {
						return new MarkdownString(`*${localize('autoApprove.rule', 'Auto approved by rule {0}', formatRuleLinks(commandLineResult))}*`, mdTrustSettings);
					}
					break;
				}
				case 'subCommand': {
					const uniqueRules = dedupeRules(subCommandResults);
					if (uniqueRules.length === 1) {
						return new MarkdownString(`*${localize('autoApprove.rule', 'Auto approved by rule {0}', formatRuleLinks(uniqueRules))}*`, mdTrustSettings);
					} else if (uniqueRules.length > 1) {
						return new MarkdownString(`*${localize('autoApprove.rules', 'Auto approved by rules {0}', formatRuleLinks(uniqueRules))}*`, mdTrustSettings);
					}
					break;
				}
			}
		} else if (isDenied) {
			switch (autoApproveReason) {
				case 'commandLine': {
					if (commandLineResult.rule) {
						return new MarkdownString(`*${localize('autoApproveDenied.rule', 'Auto approval denied by rule {0}', formatRuleLinks(commandLineResult))}*`, mdTrustSettings);
					}
					break;
				}
				case 'subCommand': {
					const uniqueRules = dedupeRules(subCommandResults.filter(e => e.result === 'denied'));
					if (uniqueRules.length === 1) {
						return new MarkdownString(`*${localize('autoApproveDenied.rule', 'Auto approval denied by rule {0}', formatRuleLinks(uniqueRules))}*`);
					} else if (uniqueRules.length > 1) {
						return new MarkdownString(`*${localize('autoApproveDenied.rules', 'Auto approval denied by rules {0}', formatRuleLinks(uniqueRules))}*`);
					}
					break;
				}
			}
		}

		return undefined;
	}

	// #endregion
}

class BackgroundTerminalExecution extends Disposable {
	private _startMarker?: IXtermMarker;

	constructor(
		readonly instance: ITerminalInstance,
		private readonly _xterm: XtermTerminal,
		private readonly _commandLine: string,
		readonly sessionId: string
	) {
		super();

		this._startMarker = this._register(this._xterm.raw.registerMarker());
		this.instance.runCommand(this._commandLine, true);
	}
	getOutput(marker?: IXtermMarker): string {
		return getOutput(this.instance, marker ?? this._startMarker);
	}
}<|MERGE_RESOLUTION|>--- conflicted
+++ resolved
@@ -650,10 +650,7 @@
 			};
 		}
 
-<<<<<<< HEAD
-=======
 		// Setting icon: undefined allows the system to use the default Copilot terminal icon (not overridden or removed)
->>>>>>> 6d0d29a4
 		return { ...defaultProfile, icon: undefined };
 	}
 
