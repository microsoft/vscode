/*---------------------------------------------------------------------------------------------
 *  Copyright (c) Microsoft Corporation. All rights reserved.
 *  Licensed under the MIT License. See License.txt in the project root for license information.
 *--------------------------------------------------------------------------------------------*/

import { timeout } from '../../../../../../../base/common/async.js';
import { CancellationToken } from '../../../../../../../base/common/cancellation.js';
import { localize } from '../../../../../../../nls.js';
import { ITelemetryService } from '../../../../../../../platform/telemetry/common/telemetry.js';
import { IChatService } from '../../../../../chat/common/chatService.js';
import { ILanguageModelsService } from '../../../../../chat/common/languageModels.js';
import { CountTokensCallback, IPreparedToolInvocation, IToolData, IToolImpl, IToolInvocation, IToolInvocationPreparationContext, IToolResult, ToolDataSource, ToolProgress } from '../../../../../chat/common/languageModelToolsService.js';
import { ITaskService, ITaskSummary, Task, TasksAvailableContext } from '../../../../../tasks/common/taskService.js';
import { ITerminalService } from '../../../../../terminal/browser/terminal.js';
import { collectTerminalResults, getTaskDefinition, getTaskForTool, resolveDependencyTasks } from '../../taskHelpers.js';
import { MarkdownString } from '../../../../../../../base/common/htmlContent.js';
import { IConfigurationService } from '../../../../../../../platform/configuration/common/configuration.js';
import { Codicon } from '../../../../../../../base/common/codicons.js';
<<<<<<< HEAD
import { toolResultDetailsFromResponse } from './taskUtils.js';
=======
import { IMarkerService } from '../../../../../../../platform/markers/common/markers.js';
import { URI } from '../../../../../../../base/common/uri.js';
import { Location } from '../../../../../../../editor/common/languages.js';
>>>>>>> f6875c05

type RunTaskToolClassification = {
	taskId: { classification: 'SystemMetaData'; purpose: 'FeatureInsight'; comment: 'The ID of the task.' };
	bufferLength: { classification: 'SystemMetaData'; purpose: 'FeatureInsight'; comment: 'The length of the terminal buffer as a string.' };
	pollDurationMs: { classification: 'SystemMetaData'; purpose: 'FeatureInsight'; isMeasurement: true; comment: 'How long polling for output took (ms).' };
	owner: 'meganrogge';
	comment: 'Understanding the usage of the runTask tool';
};
type RunTaskToolEvent = {
	taskId: string;
	bufferLength: number;
	pollDurationMs: number | undefined;
};

interface IRunTaskToolInput extends IToolInvocation {
	id: string;
	workspaceFolder: string;
}

export class RunTaskTool implements IToolImpl {

	constructor(
		@ITaskService private readonly _tasksService: ITaskService,
		@ITelemetryService private readonly _telemetryService: ITelemetryService,
		@ITerminalService private readonly _terminalService: ITerminalService,
		@ILanguageModelsService private readonly _languageModelsService: ILanguageModelsService,
		@IChatService private readonly _chatService: IChatService,
		@IConfigurationService private readonly _configurationService: IConfigurationService
	) { }

	async invoke(invocation: IToolInvocation, _countTokens: CountTokensCallback, _progress: ToolProgress, token: CancellationToken): Promise<IToolResult> {
		const args = invocation.parameters as IRunTaskToolInput;

		if (!invocation.context) {
			return { content: [{ kind: 'text', value: `No invocation context` }], toolResultMessage: `No invocation context` };
		}

		const taskDefinition = getTaskDefinition(args.id);
		const task = await getTaskForTool(args.id, taskDefinition, args.workspaceFolder, this._configurationService, this._tasksService, true);
		if (!task) {
			return { content: [{ kind: 'text', value: `Task not found: ${args.id}` }], toolResultMessage: new MarkdownString(localize('copilotChat.taskNotFound', 'Task not found: `{0}`', args.id)) };
		}
		const taskLabel = task._label;
		const activeTasks = await this._tasksService.getActiveTasks();
		if (activeTasks.includes(task)) {
			return { content: [{ kind: 'text', value: `The task ${taskLabel} is already running.` }], toolResultMessage: new MarkdownString(localize('copilotChat.taskAlreadyRunning', 'The task `{0}` is already running.', taskLabel)) };
		}

		const raceResult = await Promise.race([this._tasksService.run(task), timeout(3000)]);
		const result: ITaskSummary | undefined = raceResult && typeof raceResult === 'object' ? raceResult as ITaskSummary : undefined;

		const dependencyTasks = await resolveDependencyTasks(task, args.workspaceFolder, this._configurationService, this._tasksService);
		const resources = this._tasksService.getTerminalsForTasks(dependencyTasks ?? task);
		if (!resources || resources.length === 0) {
			return { content: [{ kind: 'text', value: `Task started but no terminal was found for: ${taskLabel}` }], toolResultMessage: new MarkdownString(localize('copilotChat.noTerminal', 'Task started but no terminal was found for: `{0}`', taskLabel)) };
		}
		const terminals = this._terminalService.instances.filter(t => resources.some(r => r.path === t.resource.path && r.scheme === t.resource.scheme));
		if (terminals.length === 0) {
			return { content: [{ kind: 'text', value: `Task started but no terminal was found for: ${taskLabel}` }], toolResultMessage: new MarkdownString(localize('copilotChat.noTerminal', 'Task started but no terminal was found for: `{0}`', taskLabel)) };
		}

		const terminalResults = await collectTerminalResults(
			terminals,
			task,
			this._languageModelsService,
			this._tasksService,
			this._chatService,
			invocation.context!,
			_progress,
			token,
			() => this._isTaskActive(task),
			dependencyTasks
		);
		for (const r of terminalResults) {
			this._telemetryService.publicLog2?.<RunTaskToolEvent, RunTaskToolClassification>('copilotChat.runTaskTool.run', {
				taskId: args.id,
				bufferLength: r.output.length ?? 0,
				pollDurationMs: r.pollDurationMs ?? 0,
			});
		}

		const details = terminalResults.map(r => `Terminal: ${r.name}\nOutput:\n${r.output}`);
		const uniqueDetails = Array.from(new Set(details)).join('\n\n');
<<<<<<< HEAD
		const toolResultDetails = toolResultDetailsFromResponse(terminalResults);
=======
		const toolResultDetails = Array.from(new Map(
			terminalResults
				.flatMap(r =>
					r.resources?.filter(res => res.uri).map(res => {
						const range = res.range;
						const item = range !== undefined ? { uri: res.uri, range } : res.uri;
						const key = range !== undefined
							? `${res.uri.toString()}-${range.toString()}`
							: `${res.uri.toString()}`;
						return [key, item] as [string, URI | Location];
					}) ?? []
				)).values());
>>>>>>> f6875c05

		let resultSummary = '';
		if (result?.exitCode) {
			resultSummary = localize('copilotChat.taskFailedWithExitCode', 'Task `{0}` failed with exit code {1}.', taskLabel, result.exitCode);
		} else {
			resultSummary += `\`${taskLabel}\` task `;
			resultSummary += terminalResults.every(r => r.idle)
				? (toolResultDetails.length ? `finished with \`${toolResultDetails.length}\` problems` : 'finished')
				: (toolResultDetails.length ? `started and will continue to run in the background with \`${toolResultDetails.length}\` problems` : 'started and will continue to run in the background');
		}

		return {
			content: [{ kind: 'text', value: uniqueDetails }],
			toolResultMessage: new MarkdownString(resultSummary),
			toolResultDetails: toolResultDetailsFromResponse(terminalResults)
		};
	}

	private async _isTaskActive(task: Task): Promise<boolean> {
		const activeTasks = await this._tasksService.getActiveTasks();
		return Promise.resolve(activeTasks?.includes(task));
	}

	async prepareToolInvocation(context: IToolInvocationPreparationContext, token: CancellationToken): Promise<IPreparedToolInvocation | undefined> {
		const args = context.parameters as IRunTaskToolInput;
		const taskDefinition = getTaskDefinition(args.id);

		const task = await getTaskForTool(args.id, taskDefinition, args.workspaceFolder, this._configurationService, this._tasksService, true);
		if (!task) {
			return { invocationMessage: new MarkdownString(localize('copilotChat.taskNotFound', 'Task not found: `{0}`', args.id)) };
		}
		const taskLabel = task._label;
		const activeTasks = await this._tasksService.getActiveTasks();
		if (task && activeTasks.includes(task)) {
			return { invocationMessage: new MarkdownString(localize('copilotChat.taskAlreadyActive', 'The task is already running.')) };
		}

		if (await this._isTaskActive(task)) {
			return {
				invocationMessage: new MarkdownString(localize('copilotChat.taskIsAlreadyRunning', '`{0}` is already running.', taskLabel)),
				pastTenseMessage: new MarkdownString(localize('copilotChat.taskWasAlreadyRunning', '`{0}` was already running.', taskLabel)),
				confirmationMessages: undefined
			};
		}

		return {
			invocationMessage: new MarkdownString(localize('copilotChat.runningTask', 'Running `{0}`', taskLabel)),
			pastTenseMessage: new MarkdownString(task?.configurationProperties.isBackground
				? localize('copilotChat.startedTask', 'Started `{0}`', taskLabel)
				: localize('copilotChat.ranTask', 'Ran `{0}`', taskLabel)),
			confirmationMessages: task
				? { title: localize('copilotChat.allowTaskRunTitle', 'Allow task run?'), message: localize('copilotChat.allowTaskRunMsg', 'Allow Copilot to run the task `{0}`?', taskLabel) }
				: undefined
		};
	}
}

export const RunTaskToolData: IToolData = {
	id: 'run_task',
	toolReferenceName: 'runTask',
	displayName: localize('runInTerminalTool.displayName', 'Run Task'),
	modelDescription: 'Runs a VS Code task.\n\n- If you see that an appropriate task exists for building or running code, prefer to use this tool to run the task instead of using the run_in_terminal tool.\n- Make sure that any appropriate build or watch task is running before trying to run tests or execute code.\n- If the user asks to run a task, use this tool to do so.',
	userDescription: localize('runInTerminalTool.userDescription', 'Tool for running tasks in the workspace'),
	icon: Codicon.tools,
	source: ToolDataSource.Internal,
	when: TasksAvailableContext,
	inputSchema: {
		'type': 'object',
		'properties': {
			'workspaceFolder': {
				'type': 'string',
				'description': 'The workspace folder path containing the task'
			},
			'id': {
				'type': 'string',
				'description': 'The task ID to run.'
			}
		},
		'required': [
			'workspaceFolder',
			'id'
		]
	}
};

<|MERGE_RESOLUTION|>--- conflicted
+++ resolved
@@ -16,13 +16,10 @@
 import { MarkdownString } from '../../../../../../../base/common/htmlContent.js';
 import { IConfigurationService } from '../../../../../../../platform/configuration/common/configuration.js';
 import { Codicon } from '../../../../../../../base/common/codicons.js';
-<<<<<<< HEAD
 import { toolResultDetailsFromResponse } from './taskUtils.js';
-=======
 import { IMarkerService } from '../../../../../../../platform/markers/common/markers.js';
 import { URI } from '../../../../../../../base/common/uri.js';
 import { Location } from '../../../../../../../editor/common/languages.js';
->>>>>>> f6875c05
 
 type RunTaskToolClassification = {
 	taskId: { classification: 'SystemMetaData'; purpose: 'FeatureInsight'; comment: 'The ID of the task.' };
@@ -106,22 +103,7 @@
 
 		const details = terminalResults.map(r => `Terminal: ${r.name}\nOutput:\n${r.output}`);
 		const uniqueDetails = Array.from(new Set(details)).join('\n\n');
-<<<<<<< HEAD
 		const toolResultDetails = toolResultDetailsFromResponse(terminalResults);
-=======
-		const toolResultDetails = Array.from(new Map(
-			terminalResults
-				.flatMap(r =>
-					r.resources?.filter(res => res.uri).map(res => {
-						const range = res.range;
-						const item = range !== undefined ? { uri: res.uri, range } : res.uri;
-						const key = range !== undefined
-							? `${res.uri.toString()}-${range.toString()}`
-							: `${res.uri.toString()}`;
-						return [key, item] as [string, URI | Location];
-					}) ?? []
-				)).values());
->>>>>>> f6875c05
 
 		let resultSummary = '';
 		if (result?.exitCode) {
