/*---------------------------------------------------------------------------------------------
 *  Copyright (c) Microsoft Corporation. All rights reserved.
 *  Licensed under the MIT License. See License.txt in the project root for license information.
 *--------------------------------------------------------------------------------------------*/

import { CancellationToken } from '../../../../../base/common/cancellation.js';
import { Disposable, IDisposable, toDisposable } from '../../../../../base/common/lifecycle.js';
import { basename } from '../../../../../base/common/path.js';
import { URI, UriComponents } from '../../../../../base/common/uri.js';
import { Emitter, Event } from '../../../../../base/common/event.js';
import { IConfigurationService } from '../../../../../platform/configuration/common/configuration.js';
import { FileSystemProviderCapabilities, IFileService } from '../../../../../platform/files/common/files.js';
import { createDecorator } from '../../../../../platform/instantiation/common/instantiation.js';
import { TerminalCapability, type ITerminalCapabilityStore } from '../../../../../platform/terminal/common/capabilities/capabilities.js';
import { GeneralShellType, ITerminalLogService, TerminalShellType, WindowsShellType } from '../../../../../platform/terminal/common/terminal.js';
import { TerminalSuggestSettingId } from '../common/terminalSuggestConfiguration.js';
import { TerminalCompletionItemKind, type ITerminalCompletion } from './terminalCompletionItem.js';
import { env as processEnv } from '../../../../../base/common/process.js';
import type { IProcessEnvironment } from '../../../../../base/common/platform.js';
import { timeout } from '../../../../../base/common/async.js';
import { gitBashToWindowsPath, windowsToGitBashPath } from './terminalGitBashHelpers.js';
import { isEqual } from '../../../../../base/common/resources.js';
import { ILabelService } from '../../../../../platform/label/common/label.js';
import { IRelativePattern, match } from '../../../../../base/common/glob.js';

export const ITerminalCompletionService = createDecorator<ITerminalCompletionService>('terminalCompletionService');

/**
 * Represents a collection of {@link CompletionItem completion items} to be presented
 * in the terminal.
 */
export class TerminalCompletionList<ITerminalCompletion> {

	/**
	 * Resources should be shown in the completions list
	 */
	resourceOptions?: TerminalCompletionResourceOptions;

	/**
	 * The completion items.
	 */
	items?: ITerminalCompletion[];

	/**
	 * Creates a new completion list.
	 *
	 * @param items The completion items.
	 * @param isIncomplete The list is not complete.
	 */
	constructor(items?: ITerminalCompletion[], resourceOptions?: TerminalCompletionResourceOptions) {
		this.items = items;
		this.resourceOptions = resourceOptions;
	}
}

export interface TerminalCompletionResourceOptions {
	showFiles?: boolean;
	showDirectories?: boolean;
	globPattern?: string | IRelativePattern;
	cwd: UriComponents;
	pathSeparator: string;
}


export interface ITerminalCompletionProvider {
	id: string;
	shellTypes?: TerminalShellType[];
	provideCompletions(value: string, cursorPosition: number, token: CancellationToken): Promise<ITerminalCompletion[] | TerminalCompletionList<ITerminalCompletion> | undefined>;
	triggerCharacters?: string[];
	isBuiltin?: boolean;
}

export interface ITerminalCompletionService {
	_serviceBrand: undefined;
	readonly providers: IterableIterator<ITerminalCompletionProvider>;
	readonly onDidChangeProviders: Event<void>;
	registerTerminalCompletionProvider(extensionIdentifier: string, id: string, provider: ITerminalCompletionProvider, ...triggerCharacters: string[]): IDisposable;
	provideCompletions(promptValue: string, cursorPosition: number, allowFallbackCompletions: boolean, shellType: TerminalShellType | undefined, capabilities: ITerminalCapabilityStore, token: CancellationToken, triggerCharacter?: boolean, skipExtensionCompletions?: boolean, explicitlyInvoked?: boolean): Promise<ITerminalCompletion[] | undefined>;
}

export class TerminalCompletionService extends Disposable implements ITerminalCompletionService {
	declare _serviceBrand: undefined;
	private readonly _providers: Map</*ext id*/string, Map</*provider id*/string, ITerminalCompletionProvider>> = new Map();

	private readonly _onDidChangeProviders = this._register(new Emitter<void>());
	readonly onDidChangeProviders = this._onDidChangeProviders.event;

	get providers(): IterableIterator<ITerminalCompletionProvider> {
		return this._providersGenerator();
	}

	private *_providersGenerator(): IterableIterator<ITerminalCompletionProvider> {
		for (const providerMap of this._providers.values()) {
			for (const provider of providerMap.values()) {
				yield provider;
			}
		}
	}

	/** Overrides the environment for testing purposes. */
	set processEnv(env: IProcessEnvironment) { this._processEnv = env; }
	private _processEnv = processEnv;

	constructor(
		@IConfigurationService private readonly _configurationService: IConfigurationService,
		@IFileService private readonly _fileService: IFileService,
		@ILabelService private readonly _labelService: ILabelService,
		@ITerminalLogService private readonly _logService: ITerminalLogService
	) {
		super();
	}

	registerTerminalCompletionProvider(extensionIdentifier: string, id: string, provider: ITerminalCompletionProvider, ...triggerCharacters: string[]): IDisposable {
		let extMap = this._providers.get(extensionIdentifier);
		if (!extMap) {
			extMap = new Map();
			this._providers.set(extensionIdentifier, extMap);
		}
		provider.triggerCharacters = triggerCharacters;
		provider.id = id;
		extMap.set(id, provider);
		this._onDidChangeProviders.fire();
		return toDisposable(() => {
			const extMap = this._providers.get(extensionIdentifier);
			if (extMap) {
				extMap.delete(id);
				if (extMap.size === 0) {
					this._providers.delete(extensionIdentifier);
				}
			}
			this._onDidChangeProviders.fire();
		});
	}

	async provideCompletions(promptValue: string, cursorPosition: number, allowFallbackCompletions: boolean, shellType: TerminalShellType | undefined, capabilities: ITerminalCapabilityStore, token: CancellationToken, triggerCharacter?: boolean, skipExtensionCompletions?: boolean, explicitlyInvoked?: boolean): Promise<ITerminalCompletion[] | undefined> {
		this._logService.trace('TerminalCompletionService#provideCompletions');
		if (!this._providers || !this._providers.values || cursorPosition < 0) {
			return undefined;
		}

		let providers;
		if (triggerCharacter) {
			const providersToRequest: ITerminalCompletionProvider[] = [];
			for (const provider of this.providers) {
				if (!provider.triggerCharacters) {
					continue;
				}
				for (const char of provider.triggerCharacters) {
					if (promptValue.substring(0, cursorPosition)?.endsWith(char)) {
						providersToRequest.push(provider);
						break;
					}
				}
			}
			providers = providersToRequest;
		} else {
			providers = [...this._providers.values()].flatMap(providerMap => [...providerMap.values()]);
		}

		if (skipExtensionCompletions) {
			providers = providers.filter(p => p.isBuiltin);
			return this._collectCompletions(providers, shellType, promptValue, cursorPosition, allowFallbackCompletions, capabilities, token, explicitlyInvoked);
		}

		providers = this._getEnabledProviders(providers);

		if (!providers.length) {
			return;
		}

		return this._collectCompletions(providers, shellType, promptValue, cursorPosition, allowFallbackCompletions, capabilities, token, explicitlyInvoked);
	}

	protected _getEnabledProviders(providers: ITerminalCompletionProvider[]): ITerminalCompletionProvider[] {
		const providerConfig: { [key: string]: boolean } = this._configurationService.getValue(TerminalSuggestSettingId.Providers);
		return providers.filter(p => {
			const providerId = p.id;
			return providerId && (!(providerId in providerConfig) || providerConfig[providerId] !== false);
		});
	}

	private async _collectCompletions(providers: ITerminalCompletionProvider[], shellType: TerminalShellType | undefined, promptValue: string, cursorPosition: number, allowFallbackCompletions: boolean, capabilities: ITerminalCapabilityStore, token: CancellationToken, explicitlyInvoked?: boolean): Promise<ITerminalCompletion[] | undefined> {
		this._logService.trace('TerminalCompletionService#_collectCompletions');
		const completionPromises = providers.map(async provider => {
			if (provider.shellTypes && shellType && !provider.shellTypes.includes(shellType)) {
				return undefined;
			}
			const timeoutMs = explicitlyInvoked ? 30000 : 5000;
			let timedOut = false;
			let completions;
			try {
				completions = await Promise.race([
					provider.provideCompletions(promptValue, cursorPosition, token).then(result => {
						this._logService.trace(`TerminalCompletionService#_collectCompletions provider ${provider.id} finished`);
						return result;
					}),
					(async () => { await timeout(timeoutMs); timedOut = true; return undefined; })()
				]);
			} catch (e) {
				this._logService.trace(`[TerminalCompletionService] Exception from provider '${provider.id}':`, e);
				return undefined;
			}
			if (timedOut) {
				this._logService.trace(`[TerminalCompletionService] Provider '${provider.id}' timed out after ${timeoutMs}ms. promptValue='${promptValue}', cursorPosition=${cursorPosition}, explicitlyInvoked=${explicitlyInvoked}`);
				return undefined;
			}
			if (!completions) {
				return undefined;
			}
			const completionItems = Array.isArray(completions) ? completions : completions.items ?? [];
			this._logService.trace(`TerminalCompletionService#_collectCompletions amend ${completionItems.length} completion items`);
			if (shellType === GeneralShellType.PowerShell) {
				for (const completion of completionItems) {
					const start = completion.replacementRange ? completion.replacementRange[0] : 0;
					completion.isFileOverride ??= completion.kind === TerminalCompletionItemKind.Method && start === 0;
				}
			}
			if (provider.isBuiltin) {
				//TODO: why is this needed?
				for (const item of completionItems) {
					item.provider ??= provider.id;
				}
			}
			if (Array.isArray(completions)) {
				return completionItems;
			}
			if (completions.resourceOptions) {
				const resourceCompletions = await this.resolveResources(completions.resourceOptions, promptValue, cursorPosition, `core:path:ext:${provider.id}`, capabilities, shellType);
				this._logService.trace(`TerminalCompletionService#_collectCompletions dedupe`);
				if (resourceCompletions) {
					const labels = new Set(completionItems.map(c => c.label));
					for (const item of resourceCompletions) {
						// Ensure no duplicates such as .
						if (!labels.has(item.label)) {
							completionItems.push(item);
						}
					}
				}
				this._logService.trace(`TerminalCompletionService#_collectCompletions dedupe done`);
			}
			return completionItems;
		});

		const results = await Promise.all(completionPromises);
		this._logService.trace('TerminalCompletionService#_collectCompletions done');
		return results.filter(result => !!result).flat();
	}

	async resolveResources(resourceOptions: TerminalCompletionResourceOptions, promptValue: string, cursorPosition: number, provider: string, capabilities: ITerminalCapabilityStore, shellType?: TerminalShellType): Promise<ITerminalCompletion[] | undefined> {
		this._logService.trace(`TerminalCompletionService#resolveResources`);

		const useWindowsStylePath = resourceOptions.pathSeparator === '\\';
		if (useWindowsStylePath) {
			// for tests, make sure the right path separator is used
			promptValue = promptValue.replaceAll(/[\\/]/g, resourceOptions.pathSeparator);
		}

		// Files requested implies folders requested since the file could be in any folder. We could
		// provide diagnostics when a folder is provided where a file is expected.
		const showDirectories = (resourceOptions.showDirectories || resourceOptions.showFiles) ?? false;
		const showFiles = resourceOptions.showFiles ?? false;
		const globPattern = resourceOptions.globPattern ?? undefined;

		if (!showDirectories && !showFiles) {
			return;
		}

		const resourceCompletions: ITerminalCompletion[] = [];
		const cursorPrefix = promptValue.substring(0, cursorPosition);

		// TODO: Leverage Fig's tokens array here?
		// The last word (or argument). When the cursor is following a space it will be the empty
		// string
		let lastWord = cursorPrefix.endsWith(' ') ? '' : cursorPrefix.split(/(?<!\\) /).at(-1) ?? '';

		// Ignore prefixes in the word that look like setting an environment variable
		const matchEnvVarPrefix = lastWord.match(/^[a-zA-Z_]+=(?<rhs>.+)$/);
		if (matchEnvVarPrefix?.groups?.rhs) {
			lastWord = matchEnvVarPrefix.groups.rhs;
		}

		// Get the nearest folder path from the prefix. This ignores everything after the `/` as
		// they are what triggers changes in the directory.
		let lastSlashIndex: number;
		if (useWindowsStylePath) {
			// TODO: Flesh out escaped path logic, it currently only partially works
			let lastBackslashIndex = -1;
			for (let i = lastWord.length - 1; i >= 0; i--) {
				if (lastWord[i] === '\\') {
					if (i === lastWord.length - 1 || lastWord[i + 1] !== ' ') {
						lastBackslashIndex = i;
						break;
					}
				}
			}
			lastSlashIndex = Math.max(lastBackslashIndex, lastWord.lastIndexOf('/'));
		} else {
			lastSlashIndex = lastWord.lastIndexOf(resourceOptions.pathSeparator);
		}

		// The _complete_ folder of the last word. For example if the last word is `./src/file`,
		// this will be `./src/`. This also always ends in the path separator if it is not the empty
		// string and path separators are normalized on Windows.
		let lastWordFolder = lastSlashIndex === -1 ? '' : lastWord.slice(0, lastSlashIndex + 1);
		if (useWindowsStylePath) {
			lastWordFolder = lastWordFolder.replaceAll('/', '\\');
		}


		// Determine the current folder being shown
		let lastWordFolderResource: URI | string | undefined;
		const lastWordFolderHasDotPrefix = !!lastWordFolder.match(/^\.\.?[\\\/]/);
		const lastWordFolderHasTildePrefix = !!lastWordFolder.match(/^~[\\\/]?/);
		const isAbsolutePath = getIsAbsolutePath(shellType, resourceOptions.pathSeparator, lastWordFolder, useWindowsStylePath);
		const type = lastWordFolderHasTildePrefix ? 'tilde' : isAbsolutePath ? 'absolute' : 'relative';
		const cwd = URI.revive(resourceOptions.cwd);

		switch (type) {
			case 'tilde': {
				const home = this._getHomeDir(useWindowsStylePath, capabilities);
				if (home) {
					lastWordFolderResource = URI.joinPath(URI.file(home), lastWordFolder.slice(1).replaceAll('\\ ', ' '));
				}
				if (!lastWordFolderResource) {
					// Use less strong wording here as it's not as strong of a concept on Windows
					// and could be misleading
					if (lastWord.match(/^~[\\\/]$/)) {
						lastWordFolderResource = useWindowsStylePath ? 'Home directory' : '$HOME';
					}
				}
				break;
			}
			case 'absolute': {
				if (shellType === WindowsShellType.GitBash) {
					lastWordFolderResource = URI.file(gitBashToWindowsPath(lastWordFolder, this._processEnv.SystemDrive));
				} else {
					lastWordFolderResource = URI.file(lastWordFolder.replaceAll('\\ ', ' '));
				}
				break;
			}
			case 'relative': {
				lastWordFolderResource = cwd;
				break;
			}
		}

		// Assemble completions based on the resource of lastWordFolder. Note that on Windows the
		// path separators are normalized to `\`.
		if (!lastWordFolderResource) {
			return undefined;
		}

		// Early exit with basic completion if we don't know the resource
		if (typeof lastWordFolderResource === 'string') {
			resourceCompletions.push({
				label: lastWordFolder,
				provider,
				kind: TerminalCompletionItemKind.Folder,
				detail: lastWordFolderResource,
				replacementRange: [cursorPosition - lastWord.length, cursorPosition]
			});
			return resourceCompletions;
		}

		const stat = await this._fileService.resolve(lastWordFolderResource, { resolveSingleChildDescendants: true });
		if (!stat?.children) {
			return;
		}

		// Add current directory. This should be shown at the top because it will be an exact
		// match and therefore highlight the detail, plus it improves the experience when
		// runOnEnter is used.
		//
		// - (relative) `|`       -> `.`
		//   this does not have the trailing `/` intentionally as it's common to complete the
		//   current working directory and we do not want to complete `./` when `runOnEnter` is
		//   used.
		// - (relative) `./src/|` -> `./src/`
		// - (absolute) `/src/|`  -> `/src/`
		// - (tilde)    `~/|`     -> `~/`
		// - (tilde)    `~/src/|` -> `~/src/`
		this._logService.trace(`TerminalCompletionService#resolveResources cwd`);
		if (showDirectories) {
			let label: string;
			switch (type) {
				case 'tilde': {
					label = lastWordFolder;
					break;
				}
				case 'absolute': {
					label = lastWordFolder;
					break;
				}
				case 'relative': {
					label = '.';
					if (lastWordFolder.length > 0) {
						label = addPathRelativePrefix(lastWordFolder, resourceOptions, lastWordFolderHasDotPrefix);
					}
					break;
				}
			}
			resourceCompletions.push({
				label,
				provider,
				kind: TerminalCompletionItemKind.Folder,
				detail: getFriendlyPath(this._labelService, lastWordFolderResource, resourceOptions.pathSeparator, TerminalCompletionItemKind.Folder, shellType),
				replacementRange: [cursorPosition - lastWord.length, cursorPosition]
			});
		}

		// Add all direct children files or folders
		//
		// - (relative) `cd ./src/`  -> `cd ./src/folder1/`, ...
		// - (absolute) `cd c:/src/` -> `cd c:/src/folder1/`, ...
		// - (tilde)    `cd ~/src/`  -> `cd ~/src/folder1/`, ...
		this._logService.trace(`TerminalCompletionService#resolveResources direct children`);
		await Promise.all(stat.children.map(child => (async () => {
			let kind: TerminalCompletionItemKind | undefined;
			let detail: string | undefined = undefined;
			if (showDirectories && child.isDirectory) {
				if (child.isSymbolicLink) {
					kind = TerminalCompletionItemKind.SymbolicLinkFolder;
				} else {
					kind = TerminalCompletionItemKind.Folder;
				}
			} else if (showFiles && child.isFile) {
				if (child.isSymbolicLink) {
					kind = TerminalCompletionItemKind.SymbolicLinkFile;
				} else {
					kind = TerminalCompletionItemKind.File;
				}
			}
			if (kind === undefined) {
				return;
			}

			let label = lastWordFolder;
			if (label.length > 0 && !label.endsWith(resourceOptions.pathSeparator)) {
				label += resourceOptions.pathSeparator;
			}
			label += child.name;
			if (type === 'relative') {
				label = addPathRelativePrefix(label, resourceOptions, lastWordFolderHasDotPrefix);
			}
			if (child.isDirectory && !label.endsWith(resourceOptions.pathSeparator)) {
				label += resourceOptions.pathSeparator;
			}

			label = escapeTerminalCompletionLabel(label, shellType, resourceOptions.pathSeparator);

			if (child.isFile && globPattern) {
				const filePath = child.resource.fsPath;
<<<<<<< HEAD
				// TODO: review case sensitivity
				const matches = match(globPattern, filePath);
=======
				const ignoreCase = !this._fileService.hasCapability(child.resource, FileSystemProviderCapabilities.PathCaseSensitive);
				const matches = match(globPattern, filePath, { ignoreCase });
>>>>>>> de3dcaeb
				if (!matches) {
					return;
				}
			}

			// Try to resolve symlink target for symbolic links
			if (child.isSymbolicLink) {
				try {
					const realpath = await this._fileService.realpath(child.resource);
					if (realpath && !isEqual(child.resource, realpath)) {
						detail = `${getFriendlyPath(this._labelService, child.resource, resourceOptions.pathSeparator, kind, shellType)} -> ${getFriendlyPath(this._labelService, realpath, resourceOptions.pathSeparator, kind, shellType)}`;
					}
				} catch (error) {
					// Ignore errors resolving symlink targets - they may be dangling links
				}
			}

			resourceCompletions.push({
				label,
				provider,
				kind,
				detail: detail ?? getFriendlyPath(this._labelService, child.resource, resourceOptions.pathSeparator, kind, shellType),
				replacementRange: [cursorPosition - lastWord.length, cursorPosition]
			});
		})()));

		// Support $CDPATH specially for the `cd` command only
		//
		// - (relative) `|` -> `/foo/vscode` (CDPATH has /foo which contains vscode folder)
		this._logService.trace(`TerminalCompletionService#resolveResources CDPATH`);
		if (type === 'relative' && showDirectories) {
			if (promptValue.startsWith('cd ')) {
				const config = this._configurationService.getValue(TerminalSuggestSettingId.CdPath);
				if (config === 'absolute' || config === 'relative') {
					const cdPath = this._getEnvVar('CDPATH', capabilities);
					if (cdPath) {
						const cdPathEntries = cdPath.split(useWindowsStylePath ? ';' : ':');
						for (const cdPathEntry of cdPathEntries) {
							try {
								const fileStat = await this._fileService.resolve(URI.file(cdPathEntry), { resolveSingleChildDescendants: true });
								if (fileStat?.children) {
									for (const child of fileStat.children) {
										if (!child.isDirectory) {
											continue;
										}
										const useRelative = config === 'relative';
										const kind = TerminalCompletionItemKind.Folder;
										const label = useRelative
											? basename(child.resource.fsPath)
											: shellType === WindowsShellType.GitBash
												? windowsToGitBashPath(child.resource.fsPath)
												: getFriendlyPath(this._labelService, child.resource, resourceOptions.pathSeparator, kind, shellType);
										const detail = useRelative
											? `CDPATH ${getFriendlyPath(this._labelService, child.resource, resourceOptions.pathSeparator, kind, shellType)}`
											: `CDPATH`;
										resourceCompletions.push({
											label,
											provider,
											kind,
											detail,
											replacementRange: [cursorPosition - lastWord.length, cursorPosition]
										});
									}
								}
							} catch { /* ignore */ }
						}
					}
				}
			}
		}

		// Add parent directory to the bottom of the list because it's not as useful as other suggestions
		//
		// - (relative) `|` -> `../`
		// - (relative) `./src/|` -> `./src/../`
		this._logService.trace(`TerminalCompletionService#resolveResources parent dir`);
		if (type === 'relative' && showDirectories) {
			let label = `..${resourceOptions.pathSeparator}`;
			if (lastWordFolder.length > 0) {
				label = addPathRelativePrefix(lastWordFolder + label, resourceOptions, lastWordFolderHasDotPrefix);
			}
			const parentDir = URI.joinPath(cwd, '..' + resourceOptions.pathSeparator);
			resourceCompletions.push({
				label,
				provider,
				kind: TerminalCompletionItemKind.Folder,
				detail: getFriendlyPath(this._labelService, parentDir, resourceOptions.pathSeparator, TerminalCompletionItemKind.Folder, shellType),
				replacementRange: [cursorPosition - lastWord.length, cursorPosition]
			});
		}

		// Add tilde for home directory for relative paths when there is no path separator in the
		// input.
		//
		// - (relative) `|` -> `~`
		this._logService.trace(`TerminalCompletionService#resolveResources tilde`);
		if (type === 'relative' && !lastWordFolder.match(/[\\\/]/)) {
			let homeResource: URI | string | undefined;
			const home = this._getHomeDir(useWindowsStylePath, capabilities);
			if (home) {
				homeResource = URI.joinPath(URI.file(home), lastWordFolder.slice(1).replaceAll('\\ ', ' '));
			}
			if (!homeResource) {
				// Use less strong wording here as it's not as strong of a concept on Windows
				// and could be misleading
				homeResource = useWindowsStylePath ? 'Home directory' : '$HOME';
			}
			resourceCompletions.push({
				label: '~',
				provider,
				kind: TerminalCompletionItemKind.Folder,
				detail: typeof homeResource === 'string' ? homeResource : getFriendlyPath(this._labelService, homeResource, resourceOptions.pathSeparator, TerminalCompletionItemKind.Folder, shellType),
				replacementRange: [cursorPosition - lastWord.length, cursorPosition]
			});
		}

		this._logService.trace(`TerminalCompletionService#resolveResources done`);
		return resourceCompletions;
	}

	private _getEnvVar(key: string, capabilities: ITerminalCapabilityStore): string | undefined {
		const env = capabilities.get(TerminalCapability.ShellEnvDetection)?.env?.value as { [key: string]: string | undefined };
		if (env) {
			return env[key];
		}
		return this._processEnv[key];
	}

	private _getHomeDir(useWindowsStylePath: boolean, capabilities: ITerminalCapabilityStore): string | undefined {
		return useWindowsStylePath ? this._getEnvVar('USERPROFILE', capabilities) : this._getEnvVar('HOME', capabilities);
	}
}

function getFriendlyPath(labelService: ILabelService, uri: URI, pathSeparator: string, kind: TerminalCompletionItemKind, shellType?: TerminalShellType): string {
	let path = labelService.getUriLabel(uri, { noPrefix: true });
	// Normalize line endings for folders
	const sep = shellType === WindowsShellType.GitBash ? '\\' : pathSeparator;
	if (kind === TerminalCompletionItemKind.Folder && !path.endsWith(sep)) {
		path += sep;
	}
	return path;
}

/**
 * Normalize suggestion to add a ./ prefix to the start of the path if there isn't one already. We
 * may want to change this behavior in the future to go with whatever format the user has.
 */
function addPathRelativePrefix(text: string, resourceOptions: Pick<TerminalCompletionResourceOptions, 'pathSeparator'>, lastWordFolderHasDotPrefix: boolean): string {
	if (!lastWordFolderHasDotPrefix) {
		if (text.startsWith(resourceOptions.pathSeparator)) {
			return `.${text}`;
		}
		return `.${resourceOptions.pathSeparator}${text}`;
	}
	return text;
}

/**
 * Escapes special characters in a file/folder label for shell completion.
 * This ensures that characters like [, ], etc. are properly escaped.
 */
export function escapeTerminalCompletionLabel(label: string, shellType: TerminalShellType | undefined, pathSeparator: string): string {
	// Only escape for bash/zsh/fish; PowerShell and cmd have different rules
	if (shellType === undefined || shellType === GeneralShellType.PowerShell || shellType === WindowsShellType.CommandPrompt) {
		return label;
	}
	return label.replace(/[\[\]\(\)'"\\\`\*\?;|&<>]/g, '\\$&');
}

function getIsAbsolutePath(shellType: TerminalShellType | undefined, pathSeparator: string, lastWord: string, useWindowsStylePath: boolean): boolean {
	if (shellType === WindowsShellType.GitBash) {
		return lastWord.startsWith(pathSeparator) || /^[a-zA-Z]:\//.test(lastWord);
	}
	return useWindowsStylePath ? /^[a-zA-Z]:[\\\/]/.test(lastWord) : lastWord.startsWith(pathSeparator);
}<|MERGE_RESOLUTION|>--- conflicted
+++ resolved
@@ -450,13 +450,8 @@
 
 			if (child.isFile && globPattern) {
 				const filePath = child.resource.fsPath;
-<<<<<<< HEAD
-				// TODO: review case sensitivity
-				const matches = match(globPattern, filePath);
-=======
 				const ignoreCase = !this._fileService.hasCapability(child.resource, FileSystemProviderCapabilities.PathCaseSensitive);
 				const matches = match(globPattern, filePath, { ignoreCase });
->>>>>>> de3dcaeb
 				if (!matches) {
 					return;
 				}
