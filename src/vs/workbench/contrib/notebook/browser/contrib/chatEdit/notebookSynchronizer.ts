--- conflicted
+++ resolved
@@ -240,12 +240,8 @@
 	private async accept(entry: IModifiedFileEntry) {
 		const modifiedModel = (entry as ChatEditingModifiedFileEntry).modifiedModel;
 		const content = modifiedModel.getValue();
-<<<<<<< HEAD
 		await this.updateNotebook(VSBuffer.fromString(content));
-=======
-		await this.updateNotebook(VSBuffer.fromString(content), false);
-		this._diffInfo.set(undefined, undefined);
->>>>>>> 90e85288
+    this._diffInfo.set(undefined, undefined);
 	}
 
 	async getNotebookSerializer() {
