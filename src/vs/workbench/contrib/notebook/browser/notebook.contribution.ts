--- conflicted
+++ resolved
@@ -28,19 +28,8 @@
 import { NotebookEditorInput } from 'vs/workbench/contrib/notebook/common/notebookEditorInput';
 import { INotebookService } from 'vs/workbench/contrib/notebook/common/notebookService';
 import { NotebookService } from 'vs/workbench/contrib/notebook/browser/notebookServiceImpl';
-<<<<<<< HEAD
 import { CellKind, CellToolbarLocKey, CellUri, DisplayOrderKey, ExperimentalUseMarkdownRenderer, getCellUndoRedoComparisonKey, IResolvedNotebookEditorModel, NotebookDocumentBackupData, NotebookTextDiffEditorPreview, ShowCellStatusBarKey } from 'vs/workbench/contrib/notebook/common/notebookCommon';
-import { IEditorGroupsService } from 'vs/workbench/services/editor/common/editorGroupsService';
 import { IEditorService } from 'vs/workbench/services/editor/common/editorService';
-import { IN_NOTEBOOK_TEXT_DIFF_EDITOR, NOTEBOOK_DIFF_EDITOR_ID, NOTEBOOK_EDITOR_ID, NOTEBOOK_EDITOR_OPEN } from 'vs/workbench/contrib/notebook/browser/notebookBrowser';
-=======
-import { CellKind, CellToolbarLocKey, CellUri, DisplayOrderKey, ExperimentalUseMarkdownRenderer, getCellUndoRedoComparisonKey, IResolvedNotebookEditorModel, NotebookDocumentBackupData, NotebookEditorPriority, NotebookTextDiffEditorPreview, ShowCellStatusBarKey } from 'vs/workbench/contrib/notebook/common/notebookCommon';
-import { IEditorGroup } from 'vs/workbench/services/editor/common/editorGroupsService';
-import { IEditorService, IOpenEditorOverride } from 'vs/workbench/services/editor/common/editorService';
-import { IConfigurationService } from 'vs/platform/configuration/common/configuration';
-import { CustomEditorInfo } from 'vs/workbench/contrib/customEditor/common/customEditor';
-import { NotebookEditorOptions } from 'vs/workbench/contrib/notebook/browser/notebookBrowser';
->>>>>>> 296c417c
 import { IUndoRedoService } from 'vs/platform/undoRedo/common/undoRedo';
 import { INotebookEditorModelResolverService } from 'vs/workbench/contrib/notebook/common/notebookEditorModelResolverService';
 import { NotebookDiffEditorInput } from 'vs/workbench/contrib/notebook/browser/notebookDiffEditorInput';
@@ -54,11 +43,6 @@
 import { IJSONContributionRegistry, Extensions as JSONExtensions } from 'vs/platform/jsonschemas/common/jsonContributionRegistry';
 import { IJSONSchema } from 'vs/base/common/jsonSchema';
 import { Event } from 'vs/base/common/event';
-<<<<<<< HEAD
-import { IContextKey, IContextKeyService } from 'vs/platform/contextkey/common/contextkey';
-=======
-import { IAccessibilityService } from 'vs/platform/accessibility/common/accessibility';
->>>>>>> 296c417c
 import { getFormatedMetadataJSON } from 'vs/workbench/contrib/notebook/browser/diff/diffElementViewModel';
 import { NotebookModelResolverServiceImpl } from 'vs/workbench/contrib/notebook/common/notebookEditorModelResolverServiceImpl';
 import { INotebookKernelService } from 'vs/workbench/contrib/notebook/common/notebookKernelService';
@@ -219,15 +203,6 @@
 
 export class NotebookContribution extends Disposable implements IWorkbenchContribution {
 	constructor(
-		@IEditorService private readonly editorService: IEditorService,
-		@INotebookService private readonly notebookService: INotebookService,
-<<<<<<< HEAD
-		@IEditorGroupsService private readonly editorGroupService: IEditorGroupsService,
-=======
-		@IInstantiationService private readonly instantiationService: IInstantiationService,
-		@IConfigurationService private readonly configurationService: IConfigurationService,
-		@IAccessibilityService private readonly _accessibilityService: IAccessibilityService,
->>>>>>> 296c417c
 		@IUndoRedoService undoRedoService: IUndoRedoService,
 	) {
 		super();
@@ -237,64 +212,6 @@
 				return getCellUndoRedoComparisonKey(uri);
 			}
 		}));
-
-<<<<<<< HEAD
-		this.editorGroupService.whenRestored.then(() => this._updateContextKeys());
-		this._register(this.editorService.onDidActiveEditorChange(() => this._updateContextKeys()));
-		this._register(this.editorService.onDidVisibleEditorsChange(() => this._updateContextKeys()));
-
-		this._register(this.editorGroupService.onDidAddGroup(() => this._updateContextKeys()));
-		this._register(this.editorGroupService.onDidRemoveGroup(() => this._updateContextKeys()));
-	}
-
-	private _updateContextKeys() {
-		this._notebookEditorIsOpen.set(this.editorService.activeEditorPane?.getId() === NOTEBOOK_EDITOR_ID);
-		this._notebookDiffEditorIsOpen.set(this.editorService.activeEditorPane?.getId() === NOTEBOOK_DIFF_EDITOR_ID);
-=======
-		this._register(this.editorService.overrideOpenEditor({
-			getEditorOverrides: (resource: URI, options: IEditorOptions | undefined, group: IEditorGroup | undefined) => {
-
-				const currentEditorsForResource = group && this.editorService.findEditors(resource, group);
-				const currentEditorForResource = currentEditorsForResource && currentEditorsForResource.length ? currentEditorsForResource[0] : undefined;
-
-				const associatedEditors = distinct([
-					...this.getUserAssociatedNotebookEditors(resource),
-					...this.getContributedEditors(resource)
-				], editor => editor.id).sort((a, b) => {
-					// if a content provider is exclusive, it has higher order
-					if (a.exclusive && b.exclusive) {
-						return 0;
-					}
-
-					if (a.exclusive) {
-						return -1;
-					}
-
-					if (b.exclusive) {
-						return 1;
-					}
-
-					return 0;
-				});
-
-				return associatedEditors.map(info => {
-					return {
-						label: info.displayName,
-						id: info.id,
-						active: currentEditorForResource instanceof NotebookEditorInput && currentEditorForResource.viewType === info.id,
-						detail: info.providerDisplayName
-					};
-				});
-			},
-			open: (editor, options, group) => {
-				return this.onEditorOpening(editor, options, group);
-			}
-		}));
->>>>>>> 296c417c
-	}
-
-	getContributedEditors(resource: URI) {
-		return this.notebookService.getContributedNotebookProviders(resource);
 	}
 }
 
