--- conflicted
+++ resolved
@@ -8,12 +8,8 @@
 import { StandardMouseEvent } from 'vs/base/browser/mouseEvent';
 import { Emitter, Event } from 'vs/base/common/event';
 import { Disposable, DisposableStore } from 'vs/base/common/lifecycle';
-<<<<<<< HEAD
-import { MenuId } from 'vs/platform/actions/common/actions';
-=======
 import { ServicesAccessor } from 'vs/editor/browser/editorExtensions';
 import { Action2, MenuId, registerAction2 } from 'vs/platform/actions/common/actions';
->>>>>>> a6a3ae56
 import { IContextMenuService } from 'vs/platform/contextview/browser/contextView';
 import { CellFoldingState, INotebookEditor } from 'vs/workbench/contrib/notebook/browser/notebookBrowser';
 import { INotebookCellList } from 'vs/workbench/contrib/notebook/browser/view/notebookRenderingCommon';
@@ -26,50 +22,7 @@
 import { MarkupCellViewModel } from 'vs/workbench/contrib/notebook/browser/viewModel/markupCellViewModel';
 import { FoldingController } from 'vs/workbench/contrib/notebook/browser/controller/foldingController';
 import { NotebookOptionsChangeEvent } from 'vs/workbench/contrib/notebook/browser/notebookOptions';
-<<<<<<< HEAD
 import { NotebookSectionArgs } from 'vs/workbench/contrib/notebook/browser/controller/sectionActions';
-=======
-
-type NotebookSectionArgs = {
-	notebookEditor: INotebookEditor;
-	outlineEntry: OutlineEntry;
-};
-
-export class RunInSectionStickyScroll extends Action2 {
-	constructor() {
-		super({
-			id: 'notebook.action.runInSection',
-			title: {
-				...localize2('runInSectionStickyScroll', "Run Section"),
-				mnemonicTitle: localize({ key: 'mirunInSectionStickyScroll', comment: ['&& denotes a mnemonic'] }, "&&Run Section"),
-			},
-			menu: [
-				{
-					id: MenuId.NotebookStickyScrollContext,
-					group: 'notebookExecution',
-					order: 1
-				}
-			]
-		});
-	}
-
-	override async run(accessor: ServicesAccessor, context: NotebookSectionArgs, ...args: any[]): Promise<void> {
-		const cell = context.outlineEntry.cell;
-		const idx = context.notebookEditor.getViewModel()?.getCellIndex(cell);
-		if (idx === undefined) {
-			return;
-		}
-		const length = context.notebookEditor.getViewModel()?.getFoldedLength(idx);
-		if (length === undefined) {
-			return;
-		}
-		const cells = context.notebookEditor.getCellsInRange({ start: idx, end: idx + length + 1 });
-
-		const notebookEditor: INotebookEditor = context.notebookEditor;
-		notebookEditor.executeNotebookCells(cells);
-	}
-}
->>>>>>> a6a3ae56
 
 export class NotebookStickyLine extends Disposable {
 	constructor(
@@ -507,10 +460,4 @@
 	const linesToRender = Math.floor((sectionBottom - editorScrollTop) / 22);
 	const newMap = NotebookStickyScroll.checkCollapsedStickyLines(cellEntry, linesToRender, notebookEditor);
 	return newMap;
-<<<<<<< HEAD
-}
-=======
-}
-
-registerAction2(RunInSectionStickyScroll);
->>>>>>> a6a3ae56
+}