--- conflicted
+++ resolved
@@ -60,12 +60,9 @@
 import { editorErrorForeground, editorHintForeground, editorInfoForeground, editorWarningForeground } from '../../../../platform/theme/common/colorRegistry.js';
 import { IThemeService, registerThemingParticipant } from '../../../../platform/theme/common/themeService.js';
 import { MenuId } from '../../../../platform/actions/common/actions.js';
-<<<<<<< HEAD
 import { LineBreaksComputerFactory } from '../../../common/viewModel/lineBreaksComputer.js';
-=======
 import { TextModelEditReason, EditReasons } from '../../../common/textModelEditReason.js';
 import { TextEdit } from '../../../common/core/edits/textEdit.js';
->>>>>>> 2c76ee1b
 
 export class CodeEditorWidget extends Disposable implements editorBrowser.ICodeEditor {
 
@@ -1335,23 +1332,11 @@
 		return this._modelData.model.getDecorationsInRange(range, this._id, filterValidationDecorations(options), filterFontDecorations(options));
 	}
 
-<<<<<<< HEAD
-	public getFontDecorationsInRange(range: Range): IModelDecoration[] | null {
+	public getFontSizeAtPosition(position: IPosition): string | null {
 		if (!this._modelData) {
 			return null;
 		}
-		const allowVariableFonts = this._configuration.options.get(EditorOption.effectiveAllowVariableFonts);
-		if (!allowVariableFonts) {
-			return [];
-		}
-		return this._modelData.model.getFontDecorationsInRange(range, this._id);
-=======
-	public getFontSizeAtPosition(position: IPosition): string | null {
-		if (!this._modelData) {
-			return null;
-		}
 		return this._modelData.viewModel.getFontSizeAtPosition(position);
->>>>>>> 2c76ee1b
 	}
 
 	/**
