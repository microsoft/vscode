--- conflicted
+++ resolved
@@ -554,72 +554,4 @@
 			ClipboardEventUtils.setTextData(e.clipboardData, dataToCopy.text, dataToCopy.html, storedMetadata);
 		}
 	}
-<<<<<<< HEAD
-=======
-
-	private _setSelectionChangeListener(viewController: ViewController): IDisposable {
-		// See https://github.com/microsoft/vscode/issues/27216 and https://github.com/microsoft/vscode/issues/98256
-		// When using a Braille display or NVDA for example, it is possible for users to reposition the
-		// system caret. This is reflected in Chrome as a `selectionchange` event and needs to be reflected within the editor.
-
-		// `selectionchange` events often come multiple times for a single logical change
-		// so throttle multiple `selectionchange` events that burst in a short period of time.
-		let previousSelectionChangeEventTime = 0;
-		return addDisposableListener(this.domNode.domNode.ownerDocument, 'selectionchange', () => {
-			const isScreenReaderOptimized = this._accessibilityService.isScreenReaderOptimized();
-			if (!this.isFocused() || !isScreenReaderOptimized || !IME.enabled) {
-				return;
-			}
-			const screenReaderContentState = this._screenReaderSupport.screenReaderContentState;
-			if (!screenReaderContentState) {
-				return;
-			}
-			const now = Date.now();
-			const delta1 = now - previousSelectionChangeEventTime;
-			previousSelectionChangeEventTime = now;
-			if (delta1 < 5) {
-				// received another `selectionchange` event within 5ms of the previous `selectionchange` event
-				// => ignore it
-				return;
-			}
-			const delta2 = now - this._screenReaderSupport.getIgnoreSelectionChangeTime();
-			this._screenReaderSupport.resetSelectionChangeTime();
-			if (delta2 < 100) {
-				// received a `selectionchange` event within 100ms since we touched the edit context
-				// => ignore it, since we caused it
-				return;
-			}
-			const activeDocument = getActiveWindow().document;
-			const activeDocumentSelection = activeDocument.getSelection();
-			if (!activeDocumentSelection) {
-				return;
-			}
-			const rangeCount = activeDocumentSelection.rangeCount;
-			if (rangeCount === 0) {
-				return;
-			}
-			const range = activeDocumentSelection.getRangeAt(0);
-			const viewModel = this._context.viewModel;
-			const model = viewModel.model;
-			const coordinatesConverter = viewModel.coordinatesConverter;
-			const modelScreenReaderContentStartPositionWithinEditor = coordinatesConverter.convertViewPositionToModelPosition(screenReaderContentState.startPositionWithinEditor);
-			const offsetOfStartOfScreenReaderContent = model.getOffsetAt(modelScreenReaderContentStartPositionWithinEditor);
-			let offsetOfSelectionStart = range.startOffset + offsetOfStartOfScreenReaderContent;
-			let offsetOfSelectionEnd = range.endOffset + offsetOfStartOfScreenReaderContent;
-			const modelUsesCRLF = model.getEndOfLineSequence() === EndOfLineSequence.CRLF;
-			if (modelUsesCRLF) {
-				const screenReaderContentText = screenReaderContentState.value;
-				const offsetTransformer = new PositionOffsetTransformer(screenReaderContentText);
-				const positionOfStartWithinText = offsetTransformer.getPosition(range.startOffset);
-				const positionOfEndWithinText = offsetTransformer.getPosition(range.endOffset);
-				offsetOfSelectionStart += positionOfStartWithinText.lineNumber - 1;
-				offsetOfSelectionEnd += positionOfEndWithinText.lineNumber - 1;
-			}
-			const positionOfSelectionStart = model.getPositionAt(offsetOfSelectionStart);
-			const positionOfSelectionEnd = model.getPositionAt(offsetOfSelectionEnd);
-			const newSelection = Selection.fromPositions(positionOfSelectionStart, positionOfSelectionEnd);
-			viewController.setSelection(newSelection);
-		});
-	}
->>>>>>> dc099bf3
 }