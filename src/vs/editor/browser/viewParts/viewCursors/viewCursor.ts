--- conflicted
+++ resolved
@@ -47,11 +47,7 @@
 
 	private _cursorStyle: TextEditorCursorStyle;
 	private _lineCursorWidth: number;
-<<<<<<< HEAD
 	private _lineCursorHeight: number;
-	private _lineHeight: number;
-=======
->>>>>>> c66c3f8a
 	private _typicalHalfwidthCharacterWidth: number;
 
 	private _isVisible: boolean;
@@ -61,7 +57,6 @@
 
 	private _lastRenderedContent: string;
 	private _renderData: ViewCursorRenderData | null;
-	private _fontsize: number;
 
 	constructor(context: ViewContext, plurality: CursorPlurality) {
 		this._context = context;
@@ -90,7 +85,6 @@
 
 		this._lastRenderedContent = '';
 		this._renderData = null;
-		this._fontsize = options.get(EditorOption.fontSize);
 	}
 
 	public getDomNode(): FastDomNode<HTMLElement> {
@@ -136,15 +130,10 @@
 		const options = this._context.configuration.options;
 		const fontInfo = options.get(EditorOption.fontInfo);
 
-<<<<<<< HEAD
-		this._cursorStyle = options.get(EditorOption.cursorStyle);
-		this._lineHeight = options.get(EditorOption.lineHeight);
-		this._lineCursorHeight = options.get(EditorOption.cursorHeight);
-=======
 		this._cursorStyle = options.get(EditorOption.effectiveCursorStyle);
->>>>>>> c66c3f8a
 		this._typicalHalfwidthCharacterWidth = fontInfo.typicalHalfwidthCharacterWidth;
 		this._lineCursorWidth = Math.min(options.get(EditorOption.cursorWidth), this._typicalHalfwidthCharacterWidth);
+		this._lineCursorHeight = options.get(EditorOption.cursorHeight);
 		applyFontInfo(this._domNode, fontInfo);
 
 		return true;
@@ -175,9 +164,9 @@
 		let textContent = '';
 		let textContentClassName = '';
 		const [position, nextGrapheme] = this._getGraphemeAwarePosition();
-		const isCurrentLine = position.lineNumber === this._position.lineNumber;
-		const cursorHeight = isCurrentLine ? this._lineCursorHeight : this._lineHeight;
-		const lineHeightAdjustment = (this._lineHeight - this._lineCursorHeight) / 2;
+		const lineHeight = this._context.viewLayout.getLineHeightForLineNumber(position.lineNumber);
+		const lineCursorHeight = Math.min(lineHeight, this._lineCursorHeight);
+		const lineHeightAdjustment = (lineHeight - lineCursorHeight) / 2;
 
 		if (this._cursorStyle === TextEditorCursorStyle.Line || this._cursorStyle === TextEditorCursorStyle.LineThin) {
 			const visibleRange = ctx.visibleRangeForPosition(position);
@@ -206,25 +195,8 @@
 				left -= paddingLeft;
 			}
 
-<<<<<<< HEAD
 			const top = ctx.getVerticalOffsetForLineNumber(position.lineNumber) - ctx.bigNumbersDelta + lineHeightAdjustment;
-			if (cursorHeight > this._lineHeight && cursorHeight > this._fontsize) {
-				this._lineCursorHeight = Math.max(this._lineHeight, this._fontsize);
-			} else if (
-				cursorHeight >= this._lineHeight &&
-				cursorHeight <= this._fontsize
-			) {
-				this._lineCursorHeight = this._lineHeight;
-			} else {
-				this._lineCursorHeight = cursorHeight;
-			}
-
-			return new ViewCursorRenderData(top, left, paddingLeft, width, this._lineCursorHeight, textContent, textContentClassName);
-=======
-			const top = ctx.getVerticalOffsetForLineNumber(position.lineNumber) - ctx.bigNumbersDelta;
-			const lineHeight = this._context.viewLayout.getLineHeightForLineNumber(position.lineNumber);
-			return new ViewCursorRenderData(top, left, paddingLeft, width, lineHeight, textContent, textContentClassName);
->>>>>>> c66c3f8a
+			return new ViewCursorRenderData(top, left, paddingLeft, width, lineCursorHeight, textContent, textContentClassName);
 		}
 
 		const visibleRangeForCharacter = ctx.linesVisibleRangesForRange(new Range(position.lineNumber, position.column, position.lineNumber, position.column + nextGrapheme.length), false);
@@ -254,20 +226,11 @@
 		}
 
 		let top = ctx.getVerticalOffsetForLineNumber(position.lineNumber) - ctx.bigNumbersDelta;
-<<<<<<< HEAD
-		let height = cursorHeight;
+		let height = lineCursorHeight;
 
 		// Underline might interfere with clicking
 		if (this._cursorStyle === TextEditorCursorStyle.Underline || this._cursorStyle === TextEditorCursorStyle.UnderlineThin) {
-			top += cursorHeight - 2;
-=======
-		const lineHeight = this._context.viewLayout.getLineHeightForLineNumber(position.lineNumber);
-		let height = lineHeight;
-
-		// Underline might interfere with clicking
-		if (this._cursorStyle === TextEditorCursorStyle.Underline || this._cursorStyle === TextEditorCursorStyle.UnderlineThin) {
-			top += lineHeight - 2;
->>>>>>> c66c3f8a
+			top += lineCursorHeight - 2;
 			height = 2;
 		}
 
