--- conflicted
+++ resolved
@@ -26,14 +26,8 @@
 		this.classifier = new WrappingCharacterClassifier(breakBeforeChars, breakAfterChars);
 	}
 
-<<<<<<< HEAD
 	public createLineBreaksComputer(context: ILineBreaksComputerContext, config: IEditorConfiguration, tabSize: number): ILineBreaksComputer {
 		const lineNumbers: number[] = [];
-=======
-	public createLineBreaksComputer(fontInfo: FontInfo, tabSize: number, wrappingColumn: number, wrappingIndent: WrappingIndent, wordBreak: 'normal' | 'keepAll', wrapOnEscapedLineFeeds: boolean): ILineBreaksComputer {
-		const requests: string[] = [];
-		const injectedTexts: (LineInjectedText[] | null)[] = [];
->>>>>>> 13f66672
 		const previousBreakingData: (ModelLineProjectionData | null)[] = [];
 		return {
 			addRequest: (lineNumber: number, previousLineBreakData: ModelLineProjectionData | null) => {
@@ -56,11 +50,7 @@
 					if (previousLineBreakData && !previousLineBreakData.injectionOptions && !injectedText) {
 						result[i] = createLineBreaksFromPreviousLineBreaks(this.classifier, previousLineBreakData, lineContent, tabSize, wrappingColumn, columnsForFullWidthChar, wrappingIndent, wordBreak);
 					} else {
-<<<<<<< HEAD
 						result[i] = createLineBreaks(this.classifier, lineContent, injectedText, tabSize, wrappingColumn, columnsForFullWidthChar, wrappingIndent, wordBreak);
-=======
-						result[i] = createLineBreaks(this.classifier, requests[i], injectedText, tabSize, wrappingColumn, columnsForFullWidthChar, wrappingIndent, wordBreak, wrapOnEscapedLineFeeds);
->>>>>>> 13f66672
 					}
 				}
 				arrPool1.length = 0;
