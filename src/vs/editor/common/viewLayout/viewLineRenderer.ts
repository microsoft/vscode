--- conflicted
+++ resolved
@@ -79,12 +79,9 @@
 		renderControlCharacters: boolean,
 		fontLigatures: boolean,
 		selectionsOnLine: OffsetRange[] | null,
-<<<<<<< HEAD
-		renderNewLineWhenEmpty: boolean = false
-=======
 		textDirection: TextDirection | null,
-		verticalScrollbarSize: number
->>>>>>> dc099bf3
+		verticalScrollbarSize: number,
+		renderNewLineWhenEmpty: boolean = false,
 	) {
 		this.useMonospaceOptimizations = useMonospaceOptimizations;
 		this.canUseHalfwidthRightwardsArrow = canUseHalfwidthRightwardsArrow;
@@ -113,12 +110,9 @@
 		this.renderControlCharacters = renderControlCharacters;
 		this.fontLigatures = fontLigatures;
 		this.selectionsOnLine = selectionsOnLine && selectionsOnLine.sort((a, b) => a.start < b.start ? -1 : 1);
-<<<<<<< HEAD
 		this.renderNewLineWhenEmpty = renderNewLineWhenEmpty;
-=======
 		this.textDirection = textDirection;
 		this.verticalScrollbarSize = verticalScrollbarSize;
->>>>>>> dc099bf3
 
 		const wsmiddotDiff = Math.abs(wsmiddotWidth - spaceWidth);
 		const middotDiff = Math.abs(middotWidth - spaceWidth);
