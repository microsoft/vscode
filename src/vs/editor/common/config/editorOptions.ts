--- conflicted
+++ resolved
@@ -2835,15 +2835,11 @@
 	 */
 	showSnippets?: boolean;
 	/**
-<<<<<<< HEAD
 	 * Show large details.
 	 */
 	largeDetail?: boolean;
 	/**
-	 * Controls the visibility of the status bar at the bottom of the suggest widget.
-=======
 	 * Status bar related settings.
->>>>>>> 415a40e5
 	 */
 	statusBar?: {
 		/**
@@ -2892,14 +2888,10 @@
 			showFolders: true,
 			showTypeParameters: true,
 			showSnippets: true,
-<<<<<<< HEAD
 			largeDetail: true,
-			hideStatusBar: true
-=======
 			statusBar: {
 				visible: false
 			}
->>>>>>> 415a40e5
 		};
 		super(
 			EditorOption.suggest, 'suggest', defaults,
@@ -3085,16 +3077,12 @@
 					default: true,
 					markdownDescription: nls.localize('editor.suggest.showSnippets', "When enabled IntelliSense shows `snippet`-suggestions.")
 				},
-<<<<<<< HEAD
 				'editor.suggest.largeDetail': {
 					type: 'boolean',
 					default: true,
 					markdownDescription: nls.localize('editor.suggest.largeDetail', "When enabled IntelliSense shows larger details.")
 				},
-				'editor.suggest.hideStatusBar': {
-=======
 				'editor.suggest.statusBar.visible': {
->>>>>>> 415a40e5
 					type: 'boolean',
 					default: false,
 					markdownDescription: nls.localize('editor.suggest.statusBar.visible', "Controls the visibility of the status bar at the bottom of the suggest widget.")
@@ -3142,14 +3130,10 @@
 			showFolders: EditorBooleanOption.boolean(input.showFolders, this.defaultValue.showFolders),
 			showTypeParameters: EditorBooleanOption.boolean(input.showTypeParameters, this.defaultValue.showTypeParameters),
 			showSnippets: EditorBooleanOption.boolean(input.showSnippets, this.defaultValue.showSnippets),
-<<<<<<< HEAD
 			largeDetail: EditorBooleanOption.boolean(input.showSnippets, this.defaultValue.showSnippets),
-			hideStatusBar: EditorBooleanOption.boolean(input.hideStatusBar, this.defaultValue.hideStatusBar),
-=======
 			statusBar: {
 				visible: EditorBooleanOption.boolean(input.statusBar?.visible, !!this.defaultValue.statusBar.visible)
 			}
->>>>>>> 415a40e5
 		};
 	}
 }
