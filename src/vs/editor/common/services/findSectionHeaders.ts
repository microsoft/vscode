/*---------------------------------------------------------------------------------------------
 *  Copyright (c) Microsoft Corporation. All rights reserved.
 *  Licensed under the MIT License. See License.txt in the project root for license information.
 *--------------------------------------------------------------------------------------------*/

import { IRange } from 'vs/editor/common/core/range';
import { FoldingRules } from 'vs/editor/common/languages/languageConfiguration';

export interface ISectionHeaderFinderTarget {
	getLineCount(): number;
	getLineContent(lineNumber: number): string;
}

export interface FindSectionHeaderOptions {
	foldingRules?: FoldingRules;
	sectionHeaderDetectionRegExp: RegExp;
	findRegionSectionHeaders: boolean;
	findMarkSectionHeaders: boolean;
}

export interface SectionHeader {
	/**
	 * The location of the header text in the text model.
	 */
	range: IRange;
	/**
	 * The section header text.
	 */
	text: string;
	/**
	 * Whether the section header includes a separator line.
	 */
	hasSeparatorLine: boolean;
	/**
	 * This section should be omitted before rendering if it's not in a comment.
	 */
	shouldBeInComments: boolean;
}

<<<<<<< HEAD
=======
const markRegex = new RegExp('\\bMARK:\\s*(.*)$', 'd');
>>>>>>> 5d6671da
const trimDashesRegex = /^-+|-+$/g;

/**
 * Find section headers in the model.
 *
 * @param model the text model to search in
 * @param options options to search with
 * @returns an array of section headers
 */
export function findSectionHeaders(model: ISectionHeaderFinderTarget, options: FindSectionHeaderOptions): SectionHeader[] {
	let headers: SectionHeader[] = [];
	if (options.findRegionSectionHeaders && options.foldingRules?.markers) {
		const regionHeaders = collectRegionHeaders(model, options);
		headers = headers.concat(regionHeaders);
	}
	if (options.findMarkSectionHeaders) {
		const markHeaders = collectMarkHeaders(model, options);
		headers = headers.concat(markHeaders);
	}
	return headers;
}

function collectRegionHeaders(model: ISectionHeaderFinderTarget, options: FindSectionHeaderOptions): SectionHeader[] {
	const regionHeaders: SectionHeader[] = [];
	const endLineNumber = model.getLineCount();
	for (let lineNumber = 1; lineNumber <= endLineNumber; lineNumber++) {
		const lineContent = model.getLineContent(lineNumber);
		const match = lineContent.match(options.foldingRules!.markers!.start);
		if (match) {
			const range = { startLineNumber: lineNumber, startColumn: match[0].length + 1, endLineNumber: lineNumber, endColumn: lineContent.length + 1 };
			if (range.endColumn > range.startColumn) {
				const sectionHeader = {
					range,
					...getHeaderText(lineContent.substring(match[0].length)),
					shouldBeInComments: false
				};
				if (sectionHeader.text || sectionHeader.hasSeparatorLine) {
					regionHeaders.push(sectionHeader);
				}
			}
		}
	}
	return regionHeaders;
}

function collectMarkHeaders(model: ISectionHeaderFinderTarget, options: FindSectionHeaderOptions): SectionHeader[] {
	const markHeaders: SectionHeader[] = [];
	const endLineNumber = model.getLineCount();
	for (let lineNumber = 1; lineNumber <= endLineNumber; lineNumber++) {
		const lineContent = model.getLineContent(lineNumber);
		addMarkHeaderIfFound(lineContent, lineNumber, markHeaders, options);
	}
	return markHeaders;
}

function addMarkHeaderIfFound(lineContent: string, lineNumber: number, sectionHeaders: SectionHeader[], options: FindSectionHeaderOptions) {
	options.sectionHeaderDetectionRegExp.lastIndex = 0;
	const match = options.sectionHeaderDetectionRegExp.exec(lineContent);
	if (match) {
		const column = match.indices![1][0] + 1;
		const endColumn = match.indices![1][1] + 1;
		const range = { startLineNumber: lineNumber, startColumn: column, endLineNumber: lineNumber, endColumn: endColumn };

		const text = (match.groups ?? {})['label'] ?? '';
		const hasSeparatorLine = ((match.groups ?? {})['separator'] ?? '') !== '';

		if (range.endColumn > range.startColumn) {
			const sectionHeader = {
				range,
				text,
				hasSeparatorLine,
				shouldBeInComments: true
			};
			if (sectionHeader.text || sectionHeader.hasSeparatorLine) {
				sectionHeaders.push(sectionHeader);
			}
		}
	}
}

function getHeaderText(text: string): { text: string; hasSeparatorLine: boolean } {
	text = text.trim();
	const hasSeparatorLine = text.startsWith('-');
	text = text.replace(trimDashesRegex, '');
	return { text, hasSeparatorLine };
}<|MERGE_RESOLUTION|>--- conflicted
+++ resolved
@@ -37,10 +37,7 @@
 	shouldBeInComments: boolean;
 }
 
-<<<<<<< HEAD
-=======
-const markRegex = new RegExp('\\bMARK:\\s*(.*)$', 'd');
->>>>>>> 5d6671da
+
 const trimDashesRegex = /^-+|-+$/g;
 
 /**
