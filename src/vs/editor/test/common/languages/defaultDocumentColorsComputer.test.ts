/*---------------------------------------------------------------------------------------------
 *  Copyright (c) Microsoft Corporation. All rights reserved.
 *  Licensed under the MIT License. See License.txt in the project root for license information.
 *--------------------------------------------------------------------------------------------*/
import * as assert from 'assert';
import { computeDefaultDocumentColors } from '../../../common/languages/defaultDocumentColorsComputer.js';
import { ensureNoDisposablesAreLeakedInTestSuite } from '../../../../base/test/common/utils.js';

suite('Default Document Colors Computer', () => {

	class TestDocumentModel {
		constructor(private content: string) { }

		getValue(): string {
			return this.content;
		}

		positionAt(offset: number) {
			const lines = this.content.substring(0, offset).split('\n');
			return {
				lineNumber: lines.length,
				column: lines[lines.length - 1].length + 1
			};
		}

		findMatches(regex: RegExp): RegExpMatchArray[] {
			return [...this.content.matchAll(regex)];
		}
	}

	ensureNoDisposablesAreLeakedInTestSuite();

	test('Hex colors in strings should be detected', () => {
		// Test case from issue: hex color inside string is not detected
		const model = new TestDocumentModel(`const color = '#ff0000';`);
		const colors = computeDefaultDocumentColors(model);

		assert.strictEqual(colors.length, 1, 'Should detect one hex color');
		assert.strictEqual(colors[0].color.red, 1, 'Red component should be 1 (255/255)');
		assert.strictEqual(colors[0].color.green, 0, 'Green component should be 0');
		assert.strictEqual(colors[0].color.blue, 0, 'Blue component should be 0');
		assert.strictEqual(colors[0].color.alpha, 1, 'Alpha should be 1');
	});

	test('Hex colors in double quotes should be detected', () => {
		const model = new TestDocumentModel('const color = "#00ff00";');
		const colors = computeDefaultDocumentColors(model);

		assert.strictEqual(colors.length, 1, 'Should detect one hex color');
		assert.strictEqual(colors[0].color.red, 0, 'Red component should be 0');
		assert.strictEqual(colors[0].color.green, 1, 'Green component should be 1 (255/255)');
		assert.strictEqual(colors[0].color.blue, 0, 'Blue component should be 0');
	});

	test('Multiple hex colors in array should be detected', () => {
		const model = new TestDocumentModel(`const colors = ['#ff0000', '#00ff00', '#0000ff'];`);
		const colors = computeDefaultDocumentColors(model);

		assert.strictEqual(colors.length, 3, 'Should detect three hex colors');

		// First color: red
		assert.strictEqual(colors[0].color.red, 1, 'First color red component should be 1');
		assert.strictEqual(colors[0].color.green, 0, 'First color green component should be 0');
		assert.strictEqual(colors[0].color.blue, 0, 'First color blue component should be 0');

		// Second color: green
		assert.strictEqual(colors[1].color.red, 0, 'Second color red component should be 0');
		assert.strictEqual(colors[1].color.green, 1, 'Second color green component should be 1');
		assert.strictEqual(colors[1].color.blue, 0, 'Second color blue component should be 0');

		// Third color: blue
		assert.strictEqual(colors[2].color.red, 0, 'Third color red component should be 0');
		assert.strictEqual(colors[2].color.green, 0, 'Third color green component should be 0');
		assert.strictEqual(colors[2].color.blue, 1, 'Third color blue component should be 1');
	});

	test('Existing functionality should still work', () => {
		// Test cases that were already working
		const testCases = [
			{ content: `const color = ' #ff0000';`, name: 'hex with space before' },
			{ content: '#ff0000', name: 'hex at start of line' },
			{ content: '  #ff0000', name: 'hex with whitespace before' }
		];

		testCases.forEach(testCase => {
			const model = new TestDocumentModel(testCase.content);
			const colors = computeDefaultDocumentColors(model);
			assert.strictEqual(colors.length, 1, `Should still detect ${testCase.name}`);
		});
	});

	test('8-digit hex colors should also work', () => {
		const model = new TestDocumentModel(`const color = '#ff0000ff';`);
		const colors = computeDefaultDocumentColors(model);

		assert.strictEqual(colors.length, 1, 'Should detect one 8-digit hex color');
		assert.strictEqual(colors[0].color.red, 1, 'Red component should be 1');
		assert.strictEqual(colors[0].color.green, 0, 'Green component should be 0');
		assert.strictEqual(colors[0].color.blue, 0, 'Blue component should be 0');
		assert.strictEqual(colors[0].color.alpha, 1, 'Alpha should be 1 (ff/255)');
	});

<<<<<<< HEAD
	test('8-digit hex colors with ARGB format should be parsed correctly', () => {
		// #AARRGGBB format - alpha first
		const model = new TestDocumentModel(`const color = '#80ff0000';`);
		const colors = computeDefaultDocumentColors(model, 'argb');

		assert.strictEqual(colors.length, 1, 'Should detect one 8-digit hex color');
		assert.strictEqual(colors[0].color.red, 1, 'Red component should be 1 (ff)');
		assert.strictEqual(colors[0].color.green, 0, 'Green component should be 0');
		assert.strictEqual(colors[0].color.blue, 0, 'Blue component should be 0');
		// Alpha is first: 0x80 = 128, 128/255 ≈ 0.502
		assert.ok(Math.abs(colors[0].color.alpha - 128 / 255) < 0.01, `Alpha should be ~0.502 but was ${colors[0].color.alpha}`);
	});

	test('4-digit hex colors with ARGB format should be parsed correctly', () => {
		// #ARGB format - alpha first
		const model = new TestDocumentModel(`const color = '#8f00';`);
		const colors = computeDefaultDocumentColors(model, 'argb');

		assert.strictEqual(colors.length, 1, 'Should detect one 4-digit hex color');
		assert.strictEqual(colors[0].color.red, 1, 'Red component should be 1 (f expanded to ff)');
		assert.strictEqual(colors[0].color.green, 0, 'Green component should be 0');
		assert.strictEqual(colors[0].color.blue, 0, 'Blue component should be 0');
		// Alpha is first: 0x8 expanded to 0x88 = 136, 136/255 ≈ 0.533
		assert.ok(Math.abs(colors[0].color.alpha - 136 / 255) < 0.01, `Alpha should be ~0.533 but was ${colors[0].color.alpha}`);
	});

	test('8-digit hex colors with default RGBA format', () => {
		// #RRGGBBAA format - alpha last (default)
		const model = new TestDocumentModel(`const color = '#ff000080';`);
		const colors = computeDefaultDocumentColors(model); // default is rgba

		assert.strictEqual(colors.length, 1, 'Should detect one 8-digit hex color');
		assert.strictEqual(colors[0].color.red, 1, 'Red component should be 1');
		assert.strictEqual(colors[0].color.green, 0, 'Green component should be 0');
		assert.strictEqual(colors[0].color.blue, 0, 'Blue component should be 0');
		// Alpha is last: 0x80 = 128, 128/255 ≈ 0.502
		assert.ok(Math.abs(colors[0].color.alpha - 128 / 255) < 0.01, `Alpha should be ~0.502 but was ${colors[0].color.alpha}`);
=======
	test('hsl 100 percent saturation works with decimals', () => {
		const model = new TestDocumentModel('const color = hsl(253, 100.00%, 47.10%);');
		const colors = computeDefaultDocumentColors(model);

		assert.strictEqual(colors.length, 1, 'Should detect one hsl color');
	});

	test('hsl 100 percent saturation works without decimals', () => {
		const model = new TestDocumentModel('const color = hsl(253, 100%, 47.10%);');
		const colors = computeDefaultDocumentColors(model);

		assert.strictEqual(colors.length, 1, 'Should detect one hsl color');
	});

	test('hsl not 100 percent saturation should also work', () => {
		const model = new TestDocumentModel('const color = hsl(0, 83.60%, 47.80%);');
		const colors = computeDefaultDocumentColors(model);

		assert.strictEqual(colors.length, 1, 'Should detect one hsl color');
>>>>>>> 608d33f9
	});
});<|MERGE_RESOLUTION|>--- conflicted
+++ resolved
@@ -100,7 +100,6 @@
 		assert.strictEqual(colors[0].color.alpha, 1, 'Alpha should be 1 (ff/255)');
 	});
 
-<<<<<<< HEAD
 	test('8-digit hex colors with ARGB format should be parsed correctly', () => {
 		// #AARRGGBB format - alpha first
 		const model = new TestDocumentModel(`const color = '#80ff0000';`);
@@ -138,7 +137,8 @@
 		assert.strictEqual(colors[0].color.blue, 0, 'Blue component should be 0');
 		// Alpha is last: 0x80 = 128, 128/255 ≈ 0.502
 		assert.ok(Math.abs(colors[0].color.alpha - 128 / 255) < 0.01, `Alpha should be ~0.502 but was ${colors[0].color.alpha}`);
-=======
+	});
+
 	test('hsl 100 percent saturation works with decimals', () => {
 		const model = new TestDocumentModel('const color = hsl(253, 100.00%, 47.10%);');
 		const colors = computeDefaultDocumentColors(model);
@@ -158,6 +158,5 @@
 		const colors = computeDefaultDocumentColors(model);
 
 		assert.strictEqual(colors.length, 1, 'Should detect one hsl color');
->>>>>>> 608d33f9
 	});
 });