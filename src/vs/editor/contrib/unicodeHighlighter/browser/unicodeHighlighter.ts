--- conflicted
+++ resolved
@@ -714,11 +714,7 @@
 		});
 	}
 
-<<<<<<< HEAD
-	public async run(accessor: ServicesAccessor | null, editor: ICodeEditor, args: any): Promise<void> {
-=======
-	public async run(accessor: ServicesAccessor | undefined, args: any): Promise<void> {
->>>>>>> d6c61472
+	public async run(accessor: ServicesAccessor | null, args: any): Promise<void> {
 		const { codePoint, reason, inString, inComment } = args as ShowExcludeOptionsArgs;
 
 		const char = String.fromCodePoint(codePoint);
