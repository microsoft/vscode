/*---------------------------------------------------------------------------------------------
 *  Copyright (c) Microsoft Corporation. All rights reserved.
 *  Licensed under the MIT License. See License.txt in the project root for license information.
 *--------------------------------------------------------------------------------------------*/

import * as nls from 'vs/nls';
import { RunOnceScheduler } from 'vs/base/common/async';
import { KeyChord, KeyCode, KeyMod } from 'vs/base/common/keyCodes';
import { Disposable, DisposableStore } from 'vs/base/common/lifecycle';
import { ICodeEditor } from 'vs/editor/browser/editorBrowser';
import { EditorAction, ServicesAccessor, registerEditorAction, registerEditorContribution } from 'vs/editor/browser/editorExtensions';
import { RevealTarget } from 'vs/editor/common/controller/cursorCommon';
import { CursorChangeReason, ICursorSelectionChangedEvent } from 'vs/editor/common/controller/cursorEvents';
import { CursorMoveCommands } from 'vs/editor/common/controller/cursorMoveCommands';
import { Range } from 'vs/editor/common/core/range';
import { Selection } from 'vs/editor/common/core/selection';
import { Constants } from 'vs/base/common/uint';
import { IEditorContribution, ScrollType } from 'vs/editor/common/editorCommon';
import { EditorContextKeys } from 'vs/editor/common/editorContextKeys';
import { FindMatch, ITextModel, OverviewRulerLane, TrackedRangeStickiness } from 'vs/editor/common/model';
import { ModelDecorationOptions } from 'vs/editor/common/model/textModel';
import { DocumentHighlightProviderRegistry } from 'vs/editor/common/modes';
import { CommonFindController } from 'vs/editor/contrib/find/findController';
import { FindOptionOverride, INewFindReplaceState } from 'vs/editor/contrib/find/findState';
import { MenuId } from 'vs/platform/actions/common/actions';
import { KeybindingWeight } from 'vs/platform/keybinding/common/keybindingsRegistry';
import { overviewRulerSelectionHighlightForeground } from 'vs/platform/theme/common/colorRegistry';
import { themeColorFromId } from 'vs/platform/theme/common/themeService';
import { EditorOption } from 'vs/editor/common/config/editorOptions';
import { ContextKeyExpr } from 'vs/platform/contextkey/common/contextkey';

export class InsertCursorAbove extends EditorAction {

	constructor() {
		super({
			id: 'editor.action.insertCursorAbove',
			label: nls.localize('mutlicursor.insertAbove', "Add Cursor Above"),
			alias: 'Add Cursor Above',
			precondition: undefined,
			kbOpts: {
				kbExpr: EditorContextKeys.editorTextFocus,
				primary: KeyMod.CtrlCmd | KeyMod.Alt | KeyCode.UpArrow,
				linux: {
					primary: KeyMod.Shift | KeyMod.Alt | KeyCode.UpArrow,
					secondary: [KeyMod.CtrlCmd | KeyMod.Shift | KeyCode.UpArrow]
				},
				weight: KeybindingWeight.EditorContrib
			},
			menuOpts: {
				menuId: MenuId.MenubarSelectionMenu,
				group: '3_multi',
				title: nls.localize({ key: 'miInsertCursorAbove', comment: ['&& denotes a mnemonic'] }, "&&Add Cursor Above"),
				order: 2
			}
		});
	}

	public run(accessor: ServicesAccessor, editor: ICodeEditor, args: any): void {
		if (!editor.hasModel()) {
			return;
		}

		const useLogicalLine = (args && args.logicalLine === true);
		const cursors = editor._getCursors();
		const context = cursors.context;

		if (context.config.readOnly) {
			return;
		}

		context.model.pushStackElement();
		cursors.setStates(
			args.source,
			CursorChangeReason.Explicit,
			CursorMoveCommands.addCursorUp(context, cursors.getAll(), useLogicalLine)
		);
		cursors.reveal(args.source, true, RevealTarget.TopMost, ScrollType.Smooth);
	}
}

export class InsertCursorBelow extends EditorAction {

	constructor() {
		super({
			id: 'editor.action.insertCursorBelow',
			label: nls.localize('mutlicursor.insertBelow', "Add Cursor Below"),
			alias: 'Add Cursor Below',
			precondition: undefined,
			kbOpts: {
				kbExpr: EditorContextKeys.editorTextFocus,
				primary: KeyMod.CtrlCmd | KeyMod.Alt | KeyCode.DownArrow,
				linux: {
					primary: KeyMod.Shift | KeyMod.Alt | KeyCode.DownArrow,
					secondary: [KeyMod.CtrlCmd | KeyMod.Shift | KeyCode.DownArrow]
				},
				weight: KeybindingWeight.EditorContrib
			},
			menuOpts: {
				menuId: MenuId.MenubarSelectionMenu,
				group: '3_multi',
				title: nls.localize({ key: 'miInsertCursorBelow', comment: ['&& denotes a mnemonic'] }, "A&&dd Cursor Below"),
				order: 3
			}
		});
	}

	public run(accessor: ServicesAccessor, editor: ICodeEditor, args: any): void {
		if (!editor.hasModel()) {
			return;
		}

		const useLogicalLine = (args && args.logicalLine === true);
		const cursors = editor._getCursors();
		const context = cursors.context;

		if (context.config.readOnly) {
			return;
		}

		context.model.pushStackElement();
		cursors.setStates(
			args.source,
			CursorChangeReason.Explicit,
			CursorMoveCommands.addCursorDown(context, cursors.getAll(), useLogicalLine)
		);
		cursors.reveal(args.source, true, RevealTarget.BottomMost, ScrollType.Smooth);
	}
}

class InsertCursorAtEndOfEachLineSelected extends EditorAction {

	constructor() {
		super({
			id: 'editor.action.insertCursorAtEndOfEachLineSelected',
			label: nls.localize('mutlicursor.insertAtEndOfEachLineSelected', "Add Cursors to Line Ends"),
			alias: 'Add Cursors to Line Ends',
			precondition: undefined,
			kbOpts: {
				kbExpr: EditorContextKeys.editorTextFocus,
				primary: KeyMod.Shift | KeyMod.Alt | KeyCode.KEY_I,
				weight: KeybindingWeight.EditorContrib
			},
			menuOpts: {
				menuId: MenuId.MenubarSelectionMenu,
				group: '3_multi',
				title: nls.localize({ key: 'miInsertCursorAtEndOfEachLineSelected', comment: ['&& denotes a mnemonic'] }, "Add C&&ursors to Line Ends"),
				order: 4
			}
		});
	}

	private getCursorsForSelection(selection: Selection, model: ITextModel, result: Selection[]): void {
		if (selection.isEmpty()) {
			return;
		}

		for (let i = selection.startLineNumber; i < selection.endLineNumber; i++) {
			let currentLineMaxColumn = model.getLineMaxColumn(i);
			result.push(new Selection(i, currentLineMaxColumn, i, currentLineMaxColumn));
		}
		if (selection.endColumn > 1) {
			result.push(new Selection(selection.endLineNumber, selection.endColumn, selection.endLineNumber, selection.endColumn));
		}
	}

	public run(accessor: ServicesAccessor, editor: ICodeEditor): void {
		if (!editor.hasModel()) {
			return;
		}

		const model = editor.getModel();
		const selections = editor.getSelections();
		let newSelections: Selection[] = [];
		selections.forEach((sel) => this.getCursorsForSelection(sel, model, newSelections));

		if (newSelections.length > 0) {
			editor.setSelections(newSelections);
		}
	}
}

class InsertCursorAtEndOfLineSelected extends EditorAction {

	constructor() {
		super({
			id: 'editor.action.addCursorsToBottom',
			label: nls.localize('mutlicursor.addCursorsToBottom', "Add Cursors To Bottom"),
			alias: 'Add Cursors To Bottom',
			precondition: undefined
		});
	}

<<<<<<< HEAD
	public run(accessor: ServicesAccessor, editor: ICodeEditor, args: any): void {
=======
	public run(accessor: ServicesAccessor, editor: ICodeEditor): void {
		if (!editor.hasModel()) {
			return;
		}

>>>>>>> 1db20bbb
		const selections = editor.getSelections();
		const lineCount = editor.getModel().getLineCount();
		const startPosition = selections[0].startColumn;
		const addCurrent = (args && args.addCurrent === true);

		let newSelections: Selection[] = [];
		for (let i = selections[0].startLineNumber; i <= lineCount; i++) {
			const currPosition = editor.getModel().getLineFirstNonWhitespaceColumn(i);
			if (currPosition >= startPosition && addCurrent === true) {
				newSelections.push(new Selection(i, selections[0].startColumn, i, selections[0].endColumn));
			} else if (addCurrent === false) {
				newSelections.push(new Selection(i, selections[0].startColumn, i, selections[0].endColumn));
			}
		}

		if (newSelections.length > 0) {
			editor.setSelections(newSelections);
		}
	}
}

class InsertCursorAtTopOfLineSelected extends EditorAction {

	constructor() {
		super({
			id: 'editor.action.addCursorsToTop',
			label: nls.localize('mutlicursor.addCursorsToTop', "Add Cursors To Top"),
			alias: 'Add Cursors To Top',
			precondition: undefined
		});
	}

<<<<<<< HEAD
	public run(accessor: ServicesAccessor, editor: ICodeEditor, args: any): void {
=======
	public run(accessor: ServicesAccessor, editor: ICodeEditor): void {
		if (!editor.hasModel()) {
			return;
		}

>>>>>>> 1db20bbb
		const selections = editor.getSelections();
		const startPosition = selections[0].startColumn;
		const addCurrent = (args && args.addCurrent === true);

		let newSelections: Selection[] = [];
		for (let i = selections[0].startLineNumber; i >= 1; i--) {
			const currPosition = editor.getModel().getLineFirstNonWhitespaceColumn(i);
			if (currPosition >= startPosition && addCurrent === true) {
				newSelections.push(new Selection(i, selections[0].startColumn, i, selections[0].endColumn));
			} else if (addCurrent === false) {
				newSelections.push(new Selection(i, selections[0].startColumn, i, selections[0].endColumn));
			}
		}

		if (newSelections.length > 0) {
			editor.setSelections(newSelections);
		}
	}
}

export class MultiCursorSessionResult {
	constructor(
		public readonly selections: Selection[],
		public readonly revealRange: Range,
		public readonly revealScrollType: ScrollType
	) { }
}

export class MultiCursorSession {

	public static create(editor: ICodeEditor, findController: CommonFindController): MultiCursorSession | null {
		if (!editor.hasModel()) {
			return null;
		}
		const findState = findController.getState();

		// Find widget owns entirely what we search for if:
		//  - focus is not in the editor (i.e. it is in the find widget)
		//  - and the search widget is visible
		//  - and the search string is non-empty
		if (!editor.hasTextFocus() && findState.isRevealed && findState.searchString.length > 0) {
			// Find widget owns what is searched for
			return new MultiCursorSession(editor, findController, false, findState.searchString, findState.wholeWord, findState.matchCase, null);
		}

		// Otherwise, the selection gives the search text, and the find widget gives the search settings
		// The exception is the find state disassociation case: when beginning with a single, collapsed selection
		let isDisconnectedFromFindController = false;
		let wholeWord: boolean;
		let matchCase: boolean;
		const selections = editor.getSelections();
		if (selections.length === 1 && selections[0].isEmpty()) {
			isDisconnectedFromFindController = true;
			wholeWord = true;
			matchCase = true;
		} else {
			wholeWord = findState.wholeWord;
			matchCase = findState.matchCase;
		}

		// Selection owns what is searched for
		const s = editor.getSelection();

		let searchText: string;
		let currentMatch: Selection | null = null;

		if (s.isEmpty()) {
			// selection is empty => expand to current word
			const word = editor.getModel().getWordAtPosition(s.getStartPosition());
			if (!word) {
				return null;
			}
			searchText = word.word;
			currentMatch = new Selection(s.startLineNumber, word.startColumn, s.startLineNumber, word.endColumn);
		} else {
			searchText = editor.getModel().getValueInRange(s).replace(/\r\n/g, '\n');
		}

		return new MultiCursorSession(editor, findController, isDisconnectedFromFindController, searchText, wholeWord, matchCase, currentMatch);
	}

	constructor(
		private readonly _editor: ICodeEditor,
		public readonly findController: CommonFindController,
		public readonly isDisconnectedFromFindController: boolean,
		public readonly searchText: string,
		public readonly wholeWord: boolean,
		public readonly matchCase: boolean,
		public currentMatch: Selection | null
	) { }

	public addSelectionToNextFindMatch(): MultiCursorSessionResult | null {
		if (!this._editor.hasModel()) {
			return null;
		}

		const nextMatch = this._getNextMatch();
		if (!nextMatch) {
			return null;
		}

		const allSelections = this._editor.getSelections();
		return new MultiCursorSessionResult(allSelections.concat(nextMatch), nextMatch, ScrollType.Smooth);
	}

	public moveSelectionToNextFindMatch(): MultiCursorSessionResult | null {
		if (!this._editor.hasModel()) {
			return null;
		}

		const nextMatch = this._getNextMatch();
		if (!nextMatch) {
			return null;
		}

		const allSelections = this._editor.getSelections();
		return new MultiCursorSessionResult(allSelections.slice(0, allSelections.length - 1).concat(nextMatch), nextMatch, ScrollType.Smooth);
	}

	private _getNextMatch(): Selection | null {
		if (!this._editor.hasModel()) {
			return null;
		}

		if (this.currentMatch) {
			const result = this.currentMatch;
			this.currentMatch = null;
			return result;
		}

		this.findController.highlightFindOptions();

		const allSelections = this._editor.getSelections();
		const lastAddedSelection = allSelections[allSelections.length - 1];
		const nextMatch = this._editor.getModel().findNextMatch(this.searchText, lastAddedSelection.getEndPosition(), false, this.matchCase, this.wholeWord ? this._editor.getOption(EditorOption.wordSeparators) : null, false);

		if (!nextMatch) {
			return null;
		}
		return new Selection(nextMatch.range.startLineNumber, nextMatch.range.startColumn, nextMatch.range.endLineNumber, nextMatch.range.endColumn);
	}

	public addSelectionToPreviousFindMatch(): MultiCursorSessionResult | null {
		if (!this._editor.hasModel()) {
			return null;
		}

		const previousMatch = this._getPreviousMatch();
		if (!previousMatch) {
			return null;
		}

		const allSelections = this._editor.getSelections();
		return new MultiCursorSessionResult(allSelections.concat(previousMatch), previousMatch, ScrollType.Smooth);
	}

	public moveSelectionToPreviousFindMatch(): MultiCursorSessionResult | null {
		if (!this._editor.hasModel()) {
			return null;
		}

		const previousMatch = this._getPreviousMatch();
		if (!previousMatch) {
			return null;
		}

		const allSelections = this._editor.getSelections();
		return new MultiCursorSessionResult(allSelections.slice(0, allSelections.length - 1).concat(previousMatch), previousMatch, ScrollType.Smooth);
	}

	private _getPreviousMatch(): Selection | null {
		if (!this._editor.hasModel()) {
			return null;
		}

		if (this.currentMatch) {
			const result = this.currentMatch;
			this.currentMatch = null;
			return result;
		}

		this.findController.highlightFindOptions();

		const allSelections = this._editor.getSelections();
		const lastAddedSelection = allSelections[allSelections.length - 1];
		const previousMatch = this._editor.getModel().findPreviousMatch(this.searchText, lastAddedSelection.getStartPosition(), false, this.matchCase, this.wholeWord ? this._editor.getOption(EditorOption.wordSeparators) : null, false);

		if (!previousMatch) {
			return null;
		}
		return new Selection(previousMatch.range.startLineNumber, previousMatch.range.startColumn, previousMatch.range.endLineNumber, previousMatch.range.endColumn);
	}

	public selectAll(): FindMatch[] {
		if (!this._editor.hasModel()) {
			return [];
		}

		this.findController.highlightFindOptions();

		return this._editor.getModel().findMatches(this.searchText, true, false, this.matchCase, this.wholeWord ? this._editor.getOption(EditorOption.wordSeparators) : null, false, Constants.MAX_SAFE_SMALL_INTEGER);
	}
}

export class MultiCursorSelectionController extends Disposable implements IEditorContribution {

	public static readonly ID = 'editor.contrib.multiCursorController';

	private readonly _editor: ICodeEditor;
	private _ignoreSelectionChange: boolean;
	private _session: MultiCursorSession | null;
	private readonly _sessionDispose = this._register(new DisposableStore());

	public static get(editor: ICodeEditor): MultiCursorSelectionController {
		return editor.getContribution<MultiCursorSelectionController>(MultiCursorSelectionController.ID);
	}

	constructor(editor: ICodeEditor) {
		super();
		this._editor = editor;
		this._ignoreSelectionChange = false;
		this._session = null;
	}

	public dispose(): void {
		this._endSession();
		super.dispose();
	}

	private _beginSessionIfNeeded(findController: CommonFindController): void {
		if (!this._session) {
			// Create a new session
			const session = MultiCursorSession.create(this._editor, findController);
			if (!session) {
				return;
			}

			this._session = session;

			const newState: INewFindReplaceState = { searchString: this._session.searchText };
			if (this._session.isDisconnectedFromFindController) {
				newState.wholeWordOverride = FindOptionOverride.True;
				newState.matchCaseOverride = FindOptionOverride.True;
				newState.isRegexOverride = FindOptionOverride.False;
			}
			findController.getState().change(newState, false);

			this._sessionDispose.add(this._editor.onDidChangeCursorSelection((e) => {
				if (this._ignoreSelectionChange) {
					return;
				}
				this._endSession();
			}));
			this._sessionDispose.add(this._editor.onDidBlurEditorText(() => {
				this._endSession();
			}));
			this._sessionDispose.add(findController.getState().onFindReplaceStateChange((e) => {
				if (e.matchCase || e.wholeWord) {
					this._endSession();
				}
			}));
		}
	}

	private _endSession(): void {
		this._sessionDispose.clear();
		if (this._session && this._session.isDisconnectedFromFindController) {
			const newState: INewFindReplaceState = {
				wholeWordOverride: FindOptionOverride.NotSet,
				matchCaseOverride: FindOptionOverride.NotSet,
				isRegexOverride: FindOptionOverride.NotSet,
			};
			this._session.findController.getState().change(newState, false);
		}
		this._session = null;
	}

	private _setSelections(selections: Selection[]): void {
		this._ignoreSelectionChange = true;
		this._editor.setSelections(selections);
		this._ignoreSelectionChange = false;
	}

	private _expandEmptyToWord(model: ITextModel, selection: Selection): Selection {
		if (!selection.isEmpty()) {
			return selection;
		}
		const word = model.getWordAtPosition(selection.getStartPosition());
		if (!word) {
			return selection;
		}
		return new Selection(selection.startLineNumber, word.startColumn, selection.startLineNumber, word.endColumn);
	}

	private _applySessionResult(result: MultiCursorSessionResult | null): void {
		if (!result) {
			return;
		}
		this._setSelections(result.selections);
		if (result.revealRange) {
			this._editor.revealRangeInCenterIfOutsideViewport(result.revealRange, result.revealScrollType);
		}
	}

	public getSession(findController: CommonFindController): MultiCursorSession | null {
		return this._session;
	}

	public addSelectionToNextFindMatch(findController: CommonFindController): void {
		if (!this._editor.hasModel()) {
			return;
		}
		if (!this._session) {
			// If there are multiple cursors, handle the case where they do not all select the same text.
			const allSelections = this._editor.getSelections();
			if (allSelections.length > 1) {
				const findState = findController.getState();
				const matchCase = findState.matchCase;
				const selectionsContainSameText = modelRangesContainSameText(this._editor.getModel(), allSelections, matchCase);
				if (!selectionsContainSameText) {
					const model = this._editor.getModel();
					let resultingSelections: Selection[] = [];
					for (let i = 0, len = allSelections.length; i < len; i++) {
						resultingSelections[i] = this._expandEmptyToWord(model, allSelections[i]);
					}
					this._editor.setSelections(resultingSelections);
					return;
				}
			}
		}
		this._beginSessionIfNeeded(findController);
		if (this._session) {
			this._applySessionResult(this._session.addSelectionToNextFindMatch());
		}
	}

	public addSelectionToPreviousFindMatch(findController: CommonFindController): void {
		this._beginSessionIfNeeded(findController);
		if (this._session) {
			this._applySessionResult(this._session.addSelectionToPreviousFindMatch());
		}
	}

	public moveSelectionToNextFindMatch(findController: CommonFindController): void {
		this._beginSessionIfNeeded(findController);
		if (this._session) {
			this._applySessionResult(this._session.moveSelectionToNextFindMatch());
		}
	}

	public moveSelectionToPreviousFindMatch(findController: CommonFindController): void {
		this._beginSessionIfNeeded(findController);
		if (this._session) {
			this._applySessionResult(this._session.moveSelectionToPreviousFindMatch());
		}
	}

	public selectAll(findController: CommonFindController): void {
		if (!this._editor.hasModel()) {
			return;
		}

		let matches: FindMatch[] | null = null;

		const findState = findController.getState();

		// Special case: find widget owns entirely what we search for if:
		// - focus is not in the editor (i.e. it is in the find widget)
		// - and the search widget is visible
		// - and the search string is non-empty
		// - and we're searching for a regex
		if (findState.isRevealed && findState.searchString.length > 0 && findState.isRegex) {

			matches = this._editor.getModel().findMatches(findState.searchString, true, findState.isRegex, findState.matchCase, findState.wholeWord ? this._editor.getOption(EditorOption.wordSeparators) : null, false, Constants.MAX_SAFE_SMALL_INTEGER);

		} else {

			this._beginSessionIfNeeded(findController);
			if (!this._session) {
				return;
			}

			matches = this._session.selectAll();
		}

		if (findState.searchScope) {
			const state = findState.searchScope;
			let inSelection: FindMatch[] | null = [];
			for (let i = 0; i < matches.length; i++) {
				if (matches[i].range.endLineNumber <= state.endLineNumber && matches[i].range.startLineNumber >= state.startLineNumber) {
					inSelection.push(matches[i]);
				}
			}
			matches = inSelection;
		}

		if (matches.length > 0) {
			const editorSelection = this._editor.getSelection();
			// Have the primary cursor remain the one where the action was invoked
			for (let i = 0, len = matches.length; i < len; i++) {
				const match = matches[i];
				const intersection = match.range.intersectRanges(editorSelection);
				if (intersection) {
					// bingo!
					matches[i] = matches[0];
					matches[0] = match;
					break;
				}
			}

			this._setSelections(matches.map(m => new Selection(m.range.startLineNumber, m.range.startColumn, m.range.endLineNumber, m.range.endColumn)));
		}
	}

	public selectAllUsingSelections(selections: Selection[]): void {
		if (selections.length > 0) {
			this._setSelections(selections);
		}
	}
}

export abstract class MultiCursorSelectionControllerAction extends EditorAction {

	public run(accessor: ServicesAccessor, editor: ICodeEditor): void {
		const multiCursorController = MultiCursorSelectionController.get(editor);
		if (!multiCursorController) {
			return;
		}
		const findController = CommonFindController.get(editor);
		if (!findController) {
			return;
		}
		this._run(multiCursorController, findController);
	}

	protected abstract _run(multiCursorController: MultiCursorSelectionController, findController: CommonFindController): void;
}

export class AddSelectionToNextFindMatchAction extends MultiCursorSelectionControllerAction {
	constructor() {
		super({
			id: 'editor.action.addSelectionToNextFindMatch',
			label: nls.localize('addSelectionToNextFindMatch', "Add Selection To Next Find Match"),
			alias: 'Add Selection To Next Find Match',
			precondition: undefined,
			kbOpts: {
				kbExpr: EditorContextKeys.focus,
				primary: KeyMod.CtrlCmd | KeyCode.KEY_D,
				weight: KeybindingWeight.EditorContrib
			},
			menuOpts: {
				menuId: MenuId.MenubarSelectionMenu,
				group: '3_multi',
				title: nls.localize({ key: 'miAddSelectionToNextFindMatch', comment: ['&& denotes a mnemonic'] }, "Add &&Next Occurrence"),
				order: 5
			}
		});
	}
	protected _run(multiCursorController: MultiCursorSelectionController, findController: CommonFindController): void {
		multiCursorController.addSelectionToNextFindMatch(findController);
	}
}

export class AddSelectionToPreviousFindMatchAction extends MultiCursorSelectionControllerAction {
	constructor() {
		super({
			id: 'editor.action.addSelectionToPreviousFindMatch',
			label: nls.localize('addSelectionToPreviousFindMatch', "Add Selection To Previous Find Match"),
			alias: 'Add Selection To Previous Find Match',
			precondition: undefined,
			menuOpts: {
				menuId: MenuId.MenubarSelectionMenu,
				group: '3_multi',
				title: nls.localize({ key: 'miAddSelectionToPreviousFindMatch', comment: ['&& denotes a mnemonic'] }, "Add P&&revious Occurrence"),
				order: 6
			}
		});
	}
	protected _run(multiCursorController: MultiCursorSelectionController, findController: CommonFindController): void {
		multiCursorController.addSelectionToPreviousFindMatch(findController);
	}
}

export class MoveSelectionToNextFindMatchAction extends MultiCursorSelectionControllerAction {
	constructor() {
		super({
			id: 'editor.action.moveSelectionToNextFindMatch',
			label: nls.localize('moveSelectionToNextFindMatch', "Move Last Selection To Next Find Match"),
			alias: 'Move Last Selection To Next Find Match',
			precondition: undefined,
			kbOpts: {
				kbExpr: EditorContextKeys.focus,
				primary: KeyChord(KeyMod.CtrlCmd | KeyCode.KEY_K, KeyMod.CtrlCmd | KeyCode.KEY_D),
				weight: KeybindingWeight.EditorContrib
			}
		});
	}
	protected _run(multiCursorController: MultiCursorSelectionController, findController: CommonFindController): void {
		multiCursorController.moveSelectionToNextFindMatch(findController);
	}
}

export class MoveSelectionToPreviousFindMatchAction extends MultiCursorSelectionControllerAction {
	constructor() {
		super({
			id: 'editor.action.moveSelectionToPreviousFindMatch',
			label: nls.localize('moveSelectionToPreviousFindMatch', "Move Last Selection To Previous Find Match"),
			alias: 'Move Last Selection To Previous Find Match',
			precondition: undefined
		});
	}
	protected _run(multiCursorController: MultiCursorSelectionController, findController: CommonFindController): void {
		multiCursorController.moveSelectionToPreviousFindMatch(findController);
	}
}

export class SelectHighlightsAction extends MultiCursorSelectionControllerAction {
	constructor() {
		super({
			id: 'editor.action.selectHighlights',
			label: nls.localize('selectAllOccurrencesOfFindMatch', "Select All Occurrences of Find Match"),
			alias: 'Select All Occurrences of Find Match',
			precondition: undefined,
			kbOpts: {
				kbExpr: EditorContextKeys.focus,
				primary: KeyMod.CtrlCmd | KeyMod.Shift | KeyCode.KEY_L,
				weight: KeybindingWeight.EditorContrib
			},
			menuOpts: {
				menuId: MenuId.MenubarSelectionMenu,
				group: '3_multi',
				title: nls.localize({ key: 'miSelectHighlights', comment: ['&& denotes a mnemonic'] }, "Select All &&Occurrences"),
				order: 7
			}
		});
	}
	protected _run(multiCursorController: MultiCursorSelectionController, findController: CommonFindController): void {
		multiCursorController.selectAll(findController);
	}
}

export class CompatChangeAll extends MultiCursorSelectionControllerAction {
	constructor() {
		super({
			id: 'editor.action.changeAll',
			label: nls.localize('changeAll.label', "Change All Occurrences"),
			alias: 'Change All Occurrences',
			precondition: ContextKeyExpr.and(EditorContextKeys.writable, EditorContextKeys.editorTextFocus),
			kbOpts: {
				kbExpr: EditorContextKeys.editorTextFocus,
				primary: KeyMod.CtrlCmd | KeyCode.F2,
				weight: KeybindingWeight.EditorContrib
			},
			contextMenuOpts: {
				group: '1_modification',
				order: 1.2
			}
		});
	}
	protected _run(multiCursorController: MultiCursorSelectionController, findController: CommonFindController): void {
		multiCursorController.selectAll(findController);
	}
}

class SelectionHighlighterState {
	public readonly searchText: string;
	public readonly matchCase: boolean;
	public readonly wordSeparators: string | null;

	constructor(searchText: string, matchCase: boolean, wordSeparators: string | null) {
		this.searchText = searchText;
		this.matchCase = matchCase;
		this.wordSeparators = wordSeparators;
	}

	/**
	 * Everything equals except for `lastWordUnderCursor`
	 */
	public static softEquals(a: SelectionHighlighterState | null, b: SelectionHighlighterState | null): boolean {
		if (!a && !b) {
			return true;
		}
		if (!a || !b) {
			return false;
		}
		return (
			a.searchText === b.searchText
			&& a.matchCase === b.matchCase
			&& a.wordSeparators === b.wordSeparators
		);
	}
}

export class SelectionHighlighter extends Disposable implements IEditorContribution {
	public static readonly ID = 'editor.contrib.selectionHighlighter';

	private readonly editor: ICodeEditor;
	private _isEnabled: boolean;
	private decorations: string[];
	private readonly updateSoon: RunOnceScheduler;
	private state: SelectionHighlighterState | null;

	constructor(editor: ICodeEditor) {
		super();
		this.editor = editor;
		this._isEnabled = editor.getOption(EditorOption.selectionHighlight);
		this.decorations = [];
		this.updateSoon = this._register(new RunOnceScheduler(() => this._update(), 300));
		this.state = null;

		this._register(editor.onDidChangeConfiguration((e) => {
			this._isEnabled = editor.getOption(EditorOption.selectionHighlight);
		}));
		this._register(editor.onDidChangeCursorSelection((e: ICursorSelectionChangedEvent) => {

			if (!this._isEnabled) {
				// Early exit if nothing needs to be done!
				// Leave some form of early exit check here if you wish to continue being a cursor position change listener ;)
				return;
			}

			if (e.selection.isEmpty()) {
				if (e.reason === CursorChangeReason.Explicit) {
					if (this.state) {
						// no longer valid
						this._setState(null);
					}
					this.updateSoon.schedule();
				} else {
					this._setState(null);

				}
			} else {
				this._update();
			}
		}));
		this._register(editor.onDidChangeModel((e) => {
			this._setState(null);
		}));
		this._register(CommonFindController.get(editor).getState().onFindReplaceStateChange((e) => {
			this._update();
		}));
	}

	private _update(): void {
		this._setState(SelectionHighlighter._createState(this._isEnabled, this.editor));
	}

	private static _createState(isEnabled: boolean, editor: ICodeEditor): SelectionHighlighterState | null {
		if (!isEnabled) {
			return null;
		}
		if (!editor.hasModel()) {
			return null;
		}
		const s = editor.getSelection();
		if (s.startLineNumber !== s.endLineNumber) {
			// multiline forbidden for perf reasons
			return null;
		}
		const multiCursorController = MultiCursorSelectionController.get(editor);
		if (!multiCursorController) {
			return null;
		}
		const findController = CommonFindController.get(editor);
		if (!findController) {
			return null;
		}
		let r = multiCursorController.getSession(findController);
		if (!r) {
			const allSelections = editor.getSelections();
			if (allSelections.length > 1) {
				const findState = findController.getState();
				const matchCase = findState.matchCase;
				const selectionsContainSameText = modelRangesContainSameText(editor.getModel(), allSelections, matchCase);
				if (!selectionsContainSameText) {
					return null;
				}
			}

			r = MultiCursorSession.create(editor, findController);
		}
		if (!r) {
			return null;
		}

		if (r.currentMatch) {
			// This is an empty selection
			// Do not interfere with semantic word highlighting in the no selection case
			return null;
		}
		if (/^[ \t]+$/.test(r.searchText)) {
			// whitespace only selection
			return null;
		}
		if (r.searchText.length > 200) {
			// very long selection
			return null;
		}

		// TODO: better handling of this case
		const findState = findController.getState();
		const caseSensitive = findState.matchCase;

		// Return early if the find widget shows the exact same matches
		if (findState.isRevealed) {
			let findStateSearchString = findState.searchString;
			if (!caseSensitive) {
				findStateSearchString = findStateSearchString.toLowerCase();
			}

			let mySearchString = r.searchText;
			if (!caseSensitive) {
				mySearchString = mySearchString.toLowerCase();
			}

			if (findStateSearchString === mySearchString && r.matchCase === findState.matchCase && r.wholeWord === findState.wholeWord && !findState.isRegex) {
				return null;
			}
		}

		return new SelectionHighlighterState(r.searchText, r.matchCase, r.wholeWord ? editor.getOption(EditorOption.wordSeparators) : null);
	}

	private _setState(state: SelectionHighlighterState | null): void {
		if (SelectionHighlighterState.softEquals(this.state, state)) {
			this.state = state;
			return;
		}
		this.state = state;

		if (!this.state) {
			this.decorations = this.editor.deltaDecorations(this.decorations, []);
			return;
		}

		if (!this.editor.hasModel()) {
			return;
		}

		const model = this.editor.getModel();
		if (model.isTooLargeForTokenization()) {
			// the file is too large, so searching word under cursor in the whole document takes is blocking the UI.
			return;
		}

		const hasFindOccurrences = DocumentHighlightProviderRegistry.has(model);

		let allMatches = model.findMatches(this.state.searchText, true, false, this.state.matchCase, this.state.wordSeparators, false).map(m => m.range);
		allMatches.sort(Range.compareRangesUsingStarts);

		let selections = this.editor.getSelections();
		selections.sort(Range.compareRangesUsingStarts);

		// do not overlap with selection (issue #64 and #512)
		let matches: Range[] = [];
		for (let i = 0, j = 0, len = allMatches.length, lenJ = selections.length; i < len;) {
			const match = allMatches[i];

			if (j >= lenJ) {
				// finished all editor selections
				matches.push(match);
				i++;
			} else {
				const cmp = Range.compareRangesUsingStarts(match, selections[j]);
				if (cmp < 0) {
					// match is before sel
					if (selections[j].isEmpty() || !Range.areIntersecting(match, selections[j])) {
						matches.push(match);
					}
					i++;
				} else if (cmp > 0) {
					// sel is before match
					j++;
				} else {
					// sel is equal to match
					i++;
					j++;
				}
			}
		}

		const decorations = matches.map(r => {
			return {
				range: r,
				// Show in overviewRuler only if model has no semantic highlighting
				options: (hasFindOccurrences ? SelectionHighlighter._SELECTION_HIGHLIGHT : SelectionHighlighter._SELECTION_HIGHLIGHT_OVERVIEW)
			};
		});

		this.decorations = this.editor.deltaDecorations(this.decorations, decorations);
	}

	private static readonly _SELECTION_HIGHLIGHT_OVERVIEW = ModelDecorationOptions.register({
		stickiness: TrackedRangeStickiness.NeverGrowsWhenTypingAtEdges,
		className: 'selectionHighlight',
		overviewRuler: {
			color: themeColorFromId(overviewRulerSelectionHighlightForeground),
			position: OverviewRulerLane.Center
		}
	});

	private static readonly _SELECTION_HIGHLIGHT = ModelDecorationOptions.register({
		stickiness: TrackedRangeStickiness.NeverGrowsWhenTypingAtEdges,
		className: 'selectionHighlight',
	});

	public dispose(): void {
		this._setState(null);
		super.dispose();
	}
}

function modelRangesContainSameText(model: ITextModel, ranges: Range[], matchCase: boolean): boolean {
	const selectedText = getValueInRange(model, ranges[0], !matchCase);
	for (let i = 1, len = ranges.length; i < len; i++) {
		const range = ranges[i];
		if (range.isEmpty()) {
			return false;
		}
		const thisSelectedText = getValueInRange(model, range, !matchCase);
		if (selectedText !== thisSelectedText) {
			return false;
		}
	}
	return true;
}

function getValueInRange(model: ITextModel, range: Range, toLowerCase: boolean): string {
	const text = model.getValueInRange(range);
	return (toLowerCase ? text.toLowerCase() : text);
}

registerEditorContribution(MultiCursorSelectionController.ID, MultiCursorSelectionController);
registerEditorContribution(SelectionHighlighter.ID, SelectionHighlighter);

registerEditorAction(InsertCursorAbove);
registerEditorAction(InsertCursorBelow);
registerEditorAction(InsertCursorAtEndOfEachLineSelected);
registerEditorAction(AddSelectionToNextFindMatchAction);
registerEditorAction(AddSelectionToPreviousFindMatchAction);
registerEditorAction(MoveSelectionToNextFindMatchAction);
registerEditorAction(MoveSelectionToPreviousFindMatchAction);
registerEditorAction(SelectHighlightsAction);
registerEditorAction(CompatChangeAll);
registerEditorAction(InsertCursorAtEndOfLineSelected);
registerEditorAction(InsertCursorAtTopOfLineSelected);<|MERGE_RESOLUTION|>--- conflicted
+++ resolved
@@ -190,15 +190,11 @@
 		});
 	}
 
-<<<<<<< HEAD
 	public run(accessor: ServicesAccessor, editor: ICodeEditor, args: any): void {
-=======
-	public run(accessor: ServicesAccessor, editor: ICodeEditor): void {
 		if (!editor.hasModel()) {
 			return;
 		}
 
->>>>>>> 1db20bbb
 		const selections = editor.getSelections();
 		const lineCount = editor.getModel().getLineCount();
 		const startPosition = selections[0].startColumn;
@@ -231,15 +227,11 @@
 		});
 	}
 
-<<<<<<< HEAD
 	public run(accessor: ServicesAccessor, editor: ICodeEditor, args: any): void {
-=======
-	public run(accessor: ServicesAccessor, editor: ICodeEditor): void {
 		if (!editor.hasModel()) {
 			return;
 		}
 
->>>>>>> 1db20bbb
 		const selections = editor.getSelections();
 		const startPosition = selections[0].startColumn;
 		const addCurrent = (args && args.addCurrent === true);
