/*---------------------------------------------------------------------------------------------
 *  Copyright (c) Microsoft Corporation. All rights reserved.
 *  Licensed under the MIT License. See License.txt in the project root for license information.
 *--------------------------------------------------------------------------------------------*/

import * as dom from '../../../../base/browser/dom.js';
import { createTrustedTypesPolicy } from '../../../../base/browser/trustedTypes.js';
import { equals } from '../../../../base/common/arrays.js';
import { Disposable, DisposableStore } from '../../../../base/common/lifecycle.js';
import { ThemeIcon } from '../../../../base/common/themables.js';
import './stickyScroll.css';
import { ICodeEditor, IOverlayWidget, IOverlayWidgetPosition, OverlayWidgetPositionPreference } from '../../../browser/editorBrowser.js';
import { getColumnOfNodeOffset } from '../../../browser/viewParts/viewLines/viewLine.js';
import { EmbeddedCodeEditorWidget } from '../../../browser/widget/codeEditor/embeddedCodeEditorWidget.js';
import { EditorOption, RenderLineNumbersType } from '../../../common/config/editorOptions.js';
import { Position } from '../../../common/core/position.js';
import { StringBuilder } from '../../../common/core/stringBuilder.js';
import { LineDecoration } from '../../../common/viewLayout/lineDecorations.js';
import { CharacterMapping, RenderLineInput, renderViewLine } from '../../../common/viewLayout/viewLineRenderer.js';
import { foldingCollapsedIcon, foldingExpandedIcon } from '../../folding/browser/foldingDecorations.js';
import { FoldingModel } from '../../folding/browser/foldingModel.js';
import { Emitter } from '../../../../base/common/event.js';
import { IViewModel } from '../../../common/viewModel.js';

export class StickyScrollWidgetState {
	constructor(
		readonly startLineNumbers: number[],
		readonly endLineNumbers: number[],
		readonly lastLineRelativePosition: number,
		readonly showEndForLine: number | null = null
	) { }

	equals(other: StickyScrollWidgetState | undefined): boolean {
		return !!other
			&& this.lastLineRelativePosition === other.lastLineRelativePosition
			&& this.showEndForLine === other.showEndForLine
			&& equals(this.startLineNumbers, other.startLineNumbers)
			&& equals(this.endLineNumbers, other.endLineNumbers);
	}

	static get Empty() {
		return new StickyScrollWidgetState([], [], 0);
	}
}

const _ttPolicy = createTrustedTypesPolicy('stickyScrollViewLayer', { createHTML: value => value });
const STICKY_INDEX_ATTR = 'data-sticky-line-index';
const STICKY_IS_LINE_ATTR = 'data-sticky-is-line';
const STICKY_IS_LINE_NUMBER_ATTR = 'data-sticky-is-line-number';
const STICKY_IS_FOLDING_ICON_ATTR = 'data-sticky-is-folding-icon';

export class StickyScrollWidget extends Disposable implements IOverlayWidget {

	private readonly _foldingIconStore = this._register(new DisposableStore());
	private readonly _rootDomNode: HTMLElement = document.createElement('div');
	private readonly _lineNumbersDomNode: HTMLElement = document.createElement('div');
	private readonly _linesDomNodeScrollable: HTMLElement = document.createElement('div');
	private readonly _linesDomNode: HTMLElement = document.createElement('div');

	private readonly _editor: ICodeEditor;

	private _state: StickyScrollWidgetState | undefined;
	private _renderedStickyLines: RenderedStickyLine[] = [];
	private _lineNumbers: number[] = [];
	private _lastLineRelativePosition: number = 0;
	private _minContentWidthInPx: number = 0;
	private _isOnGlyphMargin: boolean = false;
	private _height: number = -1;

	public get height(): number { return this._height; }

	private readonly _onDidChangeStickyScrollHeight = this._register(new Emitter<{ height: number }>());
	public readonly onDidChangeStickyScrollHeight = this._onDidChangeStickyScrollHeight.event;

	constructor(
		editor: ICodeEditor
	) {
		super();

		this._editor = editor;
		this._lineNumbersDomNode.className = 'sticky-widget-line-numbers';
		this._lineNumbersDomNode.setAttribute('role', 'none');

		this._linesDomNode.className = 'sticky-widget-lines';
		this._linesDomNode.setAttribute('role', 'list');

		this._linesDomNodeScrollable.className = 'sticky-widget-lines-scrollable';
		this._linesDomNodeScrollable.appendChild(this._linesDomNode);

		this._rootDomNode.className = 'sticky-widget';
		this._rootDomNode.classList.toggle('peek', editor instanceof EmbeddedCodeEditorWidget);
		this._rootDomNode.appendChild(this._lineNumbersDomNode);
		this._rootDomNode.appendChild(this._linesDomNodeScrollable);
		this._setHeight(0);

		const updateScrollLeftPosition = () => {
			this._linesDomNode.style.left = this._editor.getOption(EditorOption.stickyScroll).scrollWithEditor ? `-${this._editor.getScrollLeft()}px` : '0px';
		};
		this._register(this._editor.onDidChangeConfiguration((e) => {
			if (e.hasChanged(EditorOption.stickyScroll)) {
				updateScrollLeftPosition();
			}
		}));
		this._register(this._editor.onDidScrollChange((e) => {
			if (e.scrollLeftChanged) {
				updateScrollLeftPosition();
			}
			if (e.scrollWidthChanged) {
				this._updateWidgetWidth();
			}
		}));
		this._register(this._editor.onDidChangeModel(() => {
			updateScrollLeftPosition();
			this._updateWidgetWidth();
		}));
		updateScrollLeftPosition();

		this._register(this._editor.onDidLayoutChange((e) => {
			this._updateWidgetWidth();
		}));
		this._updateWidgetWidth();
	}

	get lineNumbers(): number[] {
		return this._lineNumbers;
	}

	get lineNumberCount(): number {
		return this._lineNumbers.length;
	}

	getRenderedStickyLine(lineNumber: number): RenderedStickyLine | undefined {
		return this._renderedStickyLines.find(stickyLine => stickyLine.lineNumber === lineNumber);
	}

	getCurrentLines(): readonly number[] {
		return this._lineNumbers;
	}

	setState(state: StickyScrollWidgetState | undefined, foldingModel: FoldingModel | undefined, rebuildFromIndexCandidate?: number): void {
		const currentStateAndPreviousStateUndefined = !this._state && !state;
		const currentStateDefinedAndEqualsPreviousState = this._state && this._state.equals(state);
		if (rebuildFromIndexCandidate === undefined && (currentStateAndPreviousStateUndefined || currentStateDefinedAndEqualsPreviousState)) {
			return;
		}
		const data = this._findRenderingData(state);
		const previousLineNumbers = this._lineNumbers;
		this._lineNumbers = data.lineNumbers;
		this._lastLineRelativePosition = data.lastLineRelativePosition;
		const rebuildFromIndex = this._findIndexToRebuildFrom(previousLineNumbers, this._lineNumbers, rebuildFromIndexCandidate);
		this._renderRootNode(this._lineNumbers, this._lastLineRelativePosition, foldingModel, rebuildFromIndex);
		this._state = state;
	}

	private _findRenderingData(state: StickyScrollWidgetState | undefined): { lineNumbers: number[]; lastLineRelativePosition: number } {
		if (!state) {
			return { lineNumbers: [], lastLineRelativePosition: 0 };
		}
		const candidateLineNumbers = [...state.startLineNumbers];
		if (state.showEndForLine !== null) {
			candidateLineNumbers[state.showEndForLine] = state.endLineNumbers[state.showEndForLine];
		}
		let totalHeight = 0;
		for (let i = 0; i < candidateLineNumbers.length; i++) {
			totalHeight += this._editor.getLineHeightForPosition(new Position(candidateLineNumbers[i], 1));
		}
		if (totalHeight === 0) {
			return { lineNumbers: [], lastLineRelativePosition: 0 };
		}
		return { lineNumbers: candidateLineNumbers, lastLineRelativePosition: state.lastLineRelativePosition };
	}

	private _findIndexToRebuildFrom(previousLineNumbers: number[], newLineNumbers: number[], rebuildFromIndexCandidate?: number): number {
		if (newLineNumbers.length === 0) {
			return 0;
		}
		if (rebuildFromIndexCandidate !== undefined) {
			return rebuildFromIndexCandidate;
		}
		const validIndex = newLineNumbers.findIndex(startLineNumber => !previousLineNumbers.includes(startLineNumber));
		return validIndex === -1 ? 0 : validIndex;
	}

	private _updateWidgetWidth(): void {
		const layoutInfo = this._editor.getLayoutInfo();
		const lineNumbersWidth = layoutInfo.contentLeft;
		this._lineNumbersDomNode.style.width = `${lineNumbersWidth}px`;
		this._linesDomNodeScrollable.style.setProperty('--vscode-editorStickyScroll-scrollableWidth', `${this._editor.getScrollWidth() - layoutInfo.verticalScrollbarWidth}px`);
		this._rootDomNode.style.width = `${layoutInfo.width - layoutInfo.verticalScrollbarWidth}px`;
	}

	private _useFoldingOpacityTransition(requireTransitions: boolean) {
		this._lineNumbersDomNode.style.setProperty('--vscode-editorStickyScroll-foldingOpacityTransition', `opacity ${requireTransitions ? 0.5 : 0}s`);
	}

	private _setFoldingIconsVisibility(allVisible: boolean) {
		for (const line of this._renderedStickyLines) {
			const foldingIcon = line.foldingIcon;
			if (!foldingIcon) {
				continue;
			}
			foldingIcon.setVisible(allVisible ? true : foldingIcon.isCollapsed);
		}
	}

	private async _renderRootNode(lineNumbers: number[], lastLineRelativePosition: number, foldingModel: FoldingModel | undefined, rebuildFromIndex: number): Promise<void> {
		const viewModel = this._editor._getViewModel();
		if (!viewModel) {
			this._clearWidget();
			return;
		}
		if (lineNumbers.length === 0) {
			this._clearWidget();
			return;
		}
		const renderedStickyLines: RenderedStickyLine[] = [];
		const lastLineNumber = lineNumbers[lineNumbers.length - 1];
		let top: number = 0;
		for (let i = 0; i < this._renderedStickyLines.length; i++) {
			if (i < rebuildFromIndex) {
				const renderedLine = this._renderedStickyLines[i];
				renderedStickyLines.push(this._updatePosition(renderedLine, top, renderedLine.lineNumber === lastLineNumber));
				top += renderedLine.height;
			} else {
				const renderedLine = this._renderedStickyLines[i];
				renderedLine.lineNumberDomNode.remove();
				renderedLine.lineDomNode.remove();
			}
		}
		for (let i = rebuildFromIndex; i < lineNumbers.length; i++) {
			const stickyLine = this._renderChildNode(viewModel, i, lineNumbers[i], top, lastLineNumber === lineNumbers[i], foldingModel);
			top += stickyLine.height;
			this._linesDomNode.appendChild(stickyLine.lineDomNode);
			this._lineNumbersDomNode.appendChild(stickyLine.lineNumberDomNode);
			renderedStickyLines.push(stickyLine);
		}
		if (foldingModel) {
			this._setFoldingHoverListeners();
			this._useFoldingOpacityTransition(!this._isOnGlyphMargin);
		}
		this._minContentWidthInPx = Math.max(...this._renderedStickyLines.map(l => l.scrollWidth)) + this._editor.getLayoutInfo().verticalScrollbarWidth;
		this._renderedStickyLines = renderedStickyLines;
		this._setHeight(top + lastLineRelativePosition);
		this._editor.layoutOverlayWidget(this);
	}

	private _clearWidget(): void {
		for (let i = 0; i < this._renderedStickyLines.length; i++) {
			const stickyLine = this._renderedStickyLines[i];
			stickyLine.lineNumberDomNode.remove();
			stickyLine.lineDomNode.remove();
		}
		this._setHeight(0);
	}

	private _setHeight(height: number): void {
		if (this._height === height) {
			return;
		}
		this._height = height;

		if (this._height === 0) {
			this._rootDomNode.style.display = 'none';
		} else {
			this._rootDomNode.style.display = 'block';
			this._lineNumbersDomNode.style.height = `${this._height}px`;
			this._linesDomNodeScrollable.style.height = `${this._height}px`;
			this._rootDomNode.style.height = `${this._height}px`;
		}

		this._onDidChangeStickyScrollHeight.fire({ height: this._height });
	}

	private _setFoldingHoverListeners(): void {
		this._foldingIconStore.clear();
		const showFoldingControls: 'mouseover' | 'always' | 'never' = this._editor.getOption(EditorOption.showFoldingControls);
		if (showFoldingControls !== 'mouseover') {
			return;
		}
		this._foldingIconStore.clear();
		this._foldingIconStore.add(dom.addDisposableListener(this._lineNumbersDomNode, dom.EventType.MOUSE_ENTER, () => {
			this._isOnGlyphMargin = true;
			this._setFoldingIconsVisibility(true);
		}));
		this._foldingIconStore.add(dom.addDisposableListener(this._lineNumbersDomNode, dom.EventType.MOUSE_LEAVE, () => {
			this._isOnGlyphMargin = false;
			this._useFoldingOpacityTransition(true);
			this._setFoldingIconsVisibility(false);
		}));
	}

	private _renderChildNode(viewModel: IViewModel, index: number, lineNumber: number, top: number, isLastLine: boolean, foldingModel: FoldingModel | undefined): RenderedStickyLine {
		const viewLineNumber = viewModel.coordinatesConverter.convertModelPositionToViewPosition(new Position(lineNumber, 1)).lineNumber;
		const lineRenderingData = viewModel.getViewLineRenderingData(viewLineNumber);
<<<<<<< HEAD
=======
		const lineNumberOption = this._editor.getOption(EditorOption.lineNumbers);
		const verticalScrollbarSize = this._editor.getOption(EditorOption.scrollbar).verticalScrollbarSize;
>>>>>>> d0bba707

		let actualInlineDecorations: LineDecoration[];
		try {
			actualInlineDecorations = LineDecoration.filter(lineRenderingData.inlineDecorations, viewLineNumber, lineRenderingData.minColumn, lineRenderingData.maxColumn);
		} catch (err) {
			actualInlineDecorations = [];
		}

<<<<<<< HEAD
=======
		const lineHeight = this._editor.getLineHeightForPosition(new Position(line, 1));
		const textDirection = viewModel.getTextDirection(line);
>>>>>>> d0bba707
		const renderLineInput: RenderLineInput = new RenderLineInput(true, true, lineRenderingData.content,
			lineRenderingData.continuesWithWrappedLine,
			lineRenderingData.isBasicASCII, lineRenderingData.containsRTL, 0,
			lineRenderingData.tokens, actualInlineDecorations,
			lineRenderingData.tabSize, lineRenderingData.startVisibleColumn,
			1, 1, 1, 500, 'none', true, true, null,
			textDirection, verticalScrollbarSize
		);


		const renderedLine = new RenderedStickyLine(
			this._editor,
			foldingModel,
			renderLineInput,
			this._isOnGlyphMargin,
			index,
			lineNumber
		);
		return this._updatePosition(renderedLine, top, isLastLine);
	}

	private _updatePosition(stickyLine: RenderedStickyLine, top: number, isLastLine: boolean): RenderedStickyLine {
		const lineHTMLNode = stickyLine.lineDomNode;
		const lineNumberHTMLNode = stickyLine.lineNumberDomNode;
		if (isLastLine) {
			const zIndex = '0';
			lineHTMLNode.style.zIndex = zIndex;
			lineNumberHTMLNode.style.zIndex = zIndex;
			const updatedTop = `${top + this._lastLineRelativePosition + (stickyLine.foldingIcon?.isCollapsed ? 1 : 0)}px`;
			lineHTMLNode.style.top = updatedTop;
			lineNumberHTMLNode.style.top = updatedTop;
		} else {
			const zIndex = '1';
			lineHTMLNode.style.zIndex = zIndex;
			lineNumberHTMLNode.style.zIndex = zIndex;
			lineHTMLNode.style.top = `${top}px`;
			lineNumberHTMLNode.style.top = `${top}px`;
		}
		return stickyLine;
	}

	getId(): string {
		return 'editor.contrib.stickyScrollWidget';
	}

	getDomNode(): HTMLElement {
		return this._rootDomNode;
	}

	getPosition(): IOverlayWidgetPosition | null {
		return {
			preference: OverlayWidgetPositionPreference.TOP_CENTER,
			stackOrdinal: 10,
		};
	}

	getMinContentWidthInPx(): number {
		return this._minContentWidthInPx;
	}

	focusLineWithIndex(index: number) {
		if (0 <= index && index < this._renderedStickyLines.length) {
			this._renderedStickyLines[index].lineDomNode.focus();
		}
	}

	/**
	 * Given a leaf dom node, tries to find the editor position.
	 */
	getEditorPositionFromNode(spanDomNode: HTMLElement | null): Position | null {
		if (!spanDomNode || spanDomNode.children.length > 0) {
			// This is not a leaf node
			return null;
		}
		const renderedStickyLine = this._getRenderedStickyLineFromChildDomNode(spanDomNode);
		if (!renderedStickyLine) {
			return null;
		}
		const column = getColumnOfNodeOffset(renderedStickyLine.characterMapping, spanDomNode, 0);
		return new Position(renderedStickyLine.lineNumber, column);
	}

	getLineNumberFromChildDomNode(domNode: HTMLElement | null): number | null {
		return this._getRenderedStickyLineFromChildDomNode(domNode)?.lineNumber ?? null;
	}

	private _getRenderedStickyLineFromChildDomNode(domNode: HTMLElement | null): RenderedStickyLine | null {
		const index = this.getLineIndexFromChildDomNode(domNode);
		if (index === null || index < 0 || index >= this._renderedStickyLines.length) {
			return null;
		}
		return this._renderedStickyLines[index];
	}

	/**
	 * Given a child dom node, tries to find the line number attribute that was stored in the node.
	 * @returns the attribute value or null if none is found.
	 */
	getLineIndexFromChildDomNode(domNode: HTMLElement | null): number | null {
		const lineIndex = this._getAttributeValue(domNode, STICKY_INDEX_ATTR);
		return lineIndex ? parseInt(lineIndex, 10) : null;
	}

	/**
	 * Given a child dom node, tries to find if it is (contained in) a sticky line.
	 * @returns a boolean.
	 */
	isInStickyLine(domNode: HTMLElement | null): boolean {
		const isInLine = this._getAttributeValue(domNode, STICKY_IS_LINE_ATTR);
		return isInLine !== undefined;
	}

	/**
	 * Given a child dom node, tries to find if this dom node is (contained in) a sticky folding icon.
	 * @returns a boolean.
	 */
	isInFoldingIconDomNode(domNode: HTMLElement | null): boolean {
		const isInFoldingIcon = this._getAttributeValue(domNode, STICKY_IS_FOLDING_ICON_ATTR);
		return isInFoldingIcon !== undefined;
	}

	/**
	 * Given the dom node, finds if it or its parent sequence contains the given attribute.
	 * @returns the attribute value or undefined.
	 */
	private _getAttributeValue(domNode: HTMLElement | null, attribute: string): string | undefined {
		while (domNode && domNode !== this._rootDomNode) {
			const line = domNode.getAttribute(attribute);
			if (line !== null) {
				return line;
			}
			domNode = domNode.parentElement;
		}
		return;
	}
}

class RenderedStickyLine {

	public readonly lineDomNode: HTMLElement;
	public readonly lineNumberDomNode: HTMLElement;

	public readonly scrollWidth: number;
	public readonly height: number;

	public readonly characterMapping: CharacterMapping;
	public readonly foldingIcon: StickyFoldingIcon | undefined;

	constructor(
		editor: ICodeEditor,
		foldingModel: FoldingModel | undefined,
		renderLineInput: RenderLineInput,
		isOnGlyphMargin: boolean,
		public readonly index: number,
		public readonly lineNumber: number,
	) {
		const layoutInfo = editor.getLayoutInfo();
		const sb = new StringBuilder(2000);
		const renderOutput = renderViewLine(renderLineInput, sb);
		this.characterMapping = renderOutput.characterMapping;

		let newLine;
		if (_ttPolicy) {
			newLine = _ttPolicy.createHTML(sb.build());
		} else {
			newLine = sb.build();
		}

		this.height = editor.getLineHeightForPosition(new Position(lineNumber, 1));

		this.lineDomNode = document.createElement('span');
		this.lineDomNode.setAttribute(STICKY_INDEX_ATTR, String(index));
		this.lineDomNode.setAttribute(STICKY_IS_LINE_ATTR, '');
		this.lineDomNode.setAttribute('role', 'listitem');
		this.lineDomNode.tabIndex = 0;
		this.lineDomNode.className = 'sticky-line-content';
		this.lineDomNode.classList.add(`stickyLine${lineNumber}`);
		this.lineDomNode.style.lineHeight = `${this.height}px`;
		this.lineDomNode.innerHTML = newLine as string;

		this.lineNumberDomNode = document.createElement('span');
		this.lineNumberDomNode.setAttribute(STICKY_INDEX_ATTR, String(index));
		this.lineNumberDomNode.setAttribute(STICKY_IS_LINE_NUMBER_ATTR, '');
		this.lineNumberDomNode.className = 'sticky-line-number';
		this.lineNumberDomNode.style.lineHeight = `${this.height}px`;
		const lineNumbersWidth = layoutInfo.contentLeft;
		this.lineNumberDomNode.style.width = `${lineNumbersWidth}px`;

		const lineNumberOption = editor.getOption(EditorOption.lineNumbers);
		const innerLineNumberHTML = document.createElement('span');
		if (lineNumberOption.renderType === RenderLineNumbersType.On || lineNumberOption.renderType === RenderLineNumbersType.Interval && lineNumber % 10 === 0) {
			innerLineNumberHTML.innerText = lineNumber.toString();
		} else if (lineNumberOption.renderType === RenderLineNumbersType.Relative) {
			innerLineNumberHTML.innerText = Math.abs(lineNumber - editor.getPosition()!.lineNumber).toString();
		}
		innerLineNumberHTML.className = 'sticky-line-number-inner';
		innerLineNumberHTML.style.width = `${layoutInfo.lineNumbersWidth}px`;
		innerLineNumberHTML.style.paddingLeft = `${layoutInfo.lineNumbersLeft}px`;

		this.lineNumberDomNode.appendChild(innerLineNumberHTML);
		this.foldingIcon = this._renderFoldingIconForLine(editor, foldingModel, lineNumber, isOnGlyphMargin);
		if (this.foldingIcon) {
			this.lineNumberDomNode.appendChild(this.foldingIcon.domNode);
			this.foldingIcon.domNode.style.left = `${layoutInfo.lineNumbersWidth + layoutInfo.lineNumbersLeft}px`;
			this.foldingIcon.domNode.style.lineHeight = `${this.height}px`;
		}

		editor.applyFontInfo(this.lineDomNode);
		editor.applyFontInfo(this.lineNumberDomNode);

		this.lineNumberDomNode.style.lineHeight = `${this.height}px`;
		this.lineDomNode.style.lineHeight = `${this.height}px`;
		this.lineNumberDomNode.style.height = `${this.height}px`;
		this.lineDomNode.style.height = `${this.height}px`;

		this.scrollWidth = this.lineDomNode.scrollWidth;
	}

	private _renderFoldingIconForLine(editor: ICodeEditor, foldingModel: FoldingModel | undefined, line: number, isOnGlyphMargin: boolean): StickyFoldingIcon | undefined {
		const showFoldingControls: 'mouseover' | 'always' | 'never' = editor.getOption(EditorOption.showFoldingControls);
		if (!foldingModel || showFoldingControls === 'never') {
			return;
		}
		const foldingRegions = foldingModel.regions;
		const indexOfFoldingRegion = foldingRegions.findRange(line);
		const startLineNumber = foldingRegions.getStartLineNumber(indexOfFoldingRegion);
		const isFoldingScope = line === startLineNumber;
		if (!isFoldingScope) {
			return;
		}
		const isCollapsed = foldingRegions.isCollapsed(indexOfFoldingRegion);
		const lineHeight = editor.getLineHeightForPosition(new Position(line, 1));
		const foldingIcon = new StickyFoldingIcon(isCollapsed, startLineNumber, foldingRegions.getEndLineNumber(indexOfFoldingRegion), lineHeight);
		foldingIcon.setVisible(isOnGlyphMargin ? true : (isCollapsed || showFoldingControls === 'always'));
		foldingIcon.domNode.setAttribute(STICKY_IS_FOLDING_ICON_ATTR, '');
		return foldingIcon;
	}
}

class StickyFoldingIcon {

	public domNode: HTMLElement;

	constructor(
		public isCollapsed: boolean,
		public foldingStartLine: number,
		public foldingEndLine: number,
		public dimension: number
	) {
		this.domNode = document.createElement('div');
		this.domNode.style.width = `26px`;
		this.domNode.style.height = `${dimension}px`;
		this.domNode.style.lineHeight = `${dimension}px`;
		this.domNode.className = ThemeIcon.asClassName(isCollapsed ? foldingCollapsedIcon : foldingExpandedIcon);
	}

	public setVisible(visible: boolean) {
		this.domNode.style.cursor = visible ? 'pointer' : 'default';
		this.domNode.style.opacity = visible ? '1' : '0';
	}
}<|MERGE_RESOLUTION|>--- conflicted
+++ resolved
@@ -292,11 +292,8 @@
 	private _renderChildNode(viewModel: IViewModel, index: number, lineNumber: number, top: number, isLastLine: boolean, foldingModel: FoldingModel | undefined): RenderedStickyLine {
 		const viewLineNumber = viewModel.coordinatesConverter.convertModelPositionToViewPosition(new Position(lineNumber, 1)).lineNumber;
 		const lineRenderingData = viewModel.getViewLineRenderingData(viewLineNumber);
-<<<<<<< HEAD
-=======
 		const lineNumberOption = this._editor.getOption(EditorOption.lineNumbers);
 		const verticalScrollbarSize = this._editor.getOption(EditorOption.scrollbar).verticalScrollbarSize;
->>>>>>> d0bba707
 
 		let actualInlineDecorations: LineDecoration[];
 		try {
@@ -305,11 +302,8 @@
 			actualInlineDecorations = [];
 		}
 
-<<<<<<< HEAD
-=======
 		const lineHeight = this._editor.getLineHeightForPosition(new Position(line, 1));
 		const textDirection = viewModel.getTextDirection(line);
->>>>>>> d0bba707
 		const renderLineInput: RenderLineInput = new RenderLineInput(true, true, lineRenderingData.content,
 			lineRenderingData.continuesWithWrappedLine,
 			lineRenderingData.isBasicASCII, lineRenderingData.containsRTL, 0,
@@ -319,6 +313,59 @@
 			textDirection, verticalScrollbarSize
 		);
 
+		const sb = new StringBuilder(2000);
+		const renderOutput = renderViewLine(renderLineInput, sb);
+
+		let newLine;
+		if (_ttPolicy) {
+			newLine = _ttPolicy.createHTML(sb.build());
+		} else {
+			newLine = sb.build();
+		}
+
+		const lineHTMLNode = document.createElement('span');
+		lineHTMLNode.setAttribute(STICKY_INDEX_ATTR, String(index));
+		lineHTMLNode.setAttribute(STICKY_IS_LINE_ATTR, '');
+		lineHTMLNode.setAttribute('role', 'listitem');
+		lineHTMLNode.tabIndex = 0;
+		lineHTMLNode.className = 'sticky-line-content';
+		lineHTMLNode.classList.add(`stickyLine${line}`);
+		lineHTMLNode.style.lineHeight = `${lineHeight}px`;
+		lineHTMLNode.innerHTML = newLine as string;
+
+		const lineNumberHTMLNode = document.createElement('span');
+		lineNumberHTMLNode.setAttribute(STICKY_INDEX_ATTR, String(index));
+		lineNumberHTMLNode.setAttribute(STICKY_IS_LINE_NUMBER_ATTR, '');
+		lineNumberHTMLNode.className = 'sticky-line-number';
+		lineNumberHTMLNode.style.lineHeight = `${lineHeight}px`;
+		const lineNumbersWidth = layoutInfo.contentLeft;
+		lineNumberHTMLNode.style.width = `${lineNumbersWidth}px`;
+
+		const innerLineNumberHTML = document.createElement('span');
+		if (lineNumberOption.renderType === RenderLineNumbersType.On || lineNumberOption.renderType === RenderLineNumbersType.Interval && line % 10 === 0) {
+			innerLineNumberHTML.innerText = line.toString();
+		} else if (lineNumberOption.renderType === RenderLineNumbersType.Relative) {
+			innerLineNumberHTML.innerText = Math.abs(line - this._editor.getPosition()!.lineNumber).toString();
+		}
+		innerLineNumberHTML.className = 'sticky-line-number-inner';
+		innerLineNumberHTML.style.width = `${layoutInfo.lineNumbersWidth}px`;
+		innerLineNumberHTML.style.paddingLeft = `${layoutInfo.lineNumbersLeft}px`;
+
+		lineNumberHTMLNode.appendChild(innerLineNumberHTML);
+		const foldingIcon = this._renderFoldingIconForLine(foldingModel, line);
+		if (foldingIcon) {
+			lineNumberHTMLNode.appendChild(foldingIcon.domNode);
+			foldingIcon.domNode.style.left = `${layoutInfo.lineNumbersWidth + layoutInfo.lineNumbersLeft}px`;
+			foldingIcon.domNode.style.lineHeight = `${lineHeight}px`;
+		}
+
+		this._editor.applyFontInfo(lineHTMLNode);
+		this._editor.applyFontInfo(lineNumberHTMLNode);
+
+		lineNumberHTMLNode.style.lineHeight = `${lineHeight}px`;
+		lineHTMLNode.style.lineHeight = `${lineHeight}px`;
+		lineNumberHTMLNode.style.height = `${lineHeight}px`;
+		lineHTMLNode.style.height = `${lineHeight}px`;
 
 		const renderedLine = new RenderedStickyLine(
 			this._editor,
