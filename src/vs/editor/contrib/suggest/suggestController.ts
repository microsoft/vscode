--- conflicted
+++ resolved
@@ -155,7 +155,7 @@
 		this._model.dispose();
 	}
 
-	protected async _insertSuggestion(event: ISelectedSuggestion | undefined, keepAlternativeSuggestions: boolean, undoStops: boolean): Promise<void> {
+	protected _insertSuggestion(event: ISelectedSuggestion | undefined, keepAlternativeSuggestions: boolean, undoStops: boolean): void {
 		if (!event || !event.item) {
 			this._alternatives.getValue().reset();
 			this._model.cancel();
@@ -193,14 +193,8 @@
 		const overwriteBefore = position.column - suggestion.range.startColumn;
 		const overwriteAfter = suggestion.range.endColumn - position.column;
 
-<<<<<<< HEAD
-		await SnippetController2.get(this._editor).insert(
-			insertText,
-			overwriteBefore + columnDelta,
-=======
 		SnippetController2.get(this._editor).insert(insertText, {
 			overwriteBefore: overwriteBefore + columnDelta,
->>>>>>> 877235c6
 			overwriteAfter,
 			undoStopBefore: false,
 			undoStopAfter: false,
@@ -229,7 +223,7 @@
 		}
 
 		if (keepAlternativeSuggestions) {
-			this._alternatives.getValue().set(event, async (next) => {
+			this._alternatives.getValue().set(event, (next) => {
 				// this is not so pretty. when inserting the 'next'
 				// suggestion we undo until we are at the state at
 				// which we were before inserting the previous suggestion...
@@ -237,7 +231,7 @@
 					if (modelVersionNow !== model.getAlternativeVersionId()) {
 						model.undo();
 					}
-					await this._insertSuggestion(next, false, false);
+					this._insertSuggestion(next, false, false);
 					break;
 				}
 			});
@@ -306,7 +300,7 @@
 				fallback();
 			}, undefined, listener);
 
-			this._model.onDidSuggest(async ({ completionModel }) => {
+			this._model.onDidSuggest(({ completionModel }) => {
 				dispose(listener);
 				if (completionModel.items.length === 0) {
 					fallback();
@@ -319,7 +313,7 @@
 					return;
 				}
 				this._editor.pushUndoStop();
-				await this._insertSuggestion({ index, item, model: completionModel }, true, false);
+				this._insertSuggestion({ index, item, model: completionModel }, true, false);
 
 			}, undefined, listener);
 		});
@@ -329,9 +323,9 @@
 		this._editor.focus();
 	}
 
-	async acceptSelectedSuggestion(keepAlternativeSuggestions?: boolean): Promise<void> {
+	acceptSelectedSuggestion(keepAlternativeSuggestions?: boolean): void {
 		const item = this._widget.getValue().getFocusedItem();
-		await this._insertSuggestion(item, !!keepAlternativeSuggestions, true);
+		this._insertSuggestion(item, !!keepAlternativeSuggestions, true);
 	}
 
 	async acceptNextSuggestion() {
@@ -422,7 +416,7 @@
 registerEditorCommand(new SuggestCommand({
 	id: 'acceptSelectedSuggestion',
 	precondition: SuggestContext.Visible,
-	handler: async (x) => { await x.acceptSelectedSuggestion(true); },
+	handler: x => { x.acceptSelectedSuggestion(true); },
 	kbOpts: {
 		weight: weight,
 		kbExpr: EditorContextKeys.textInputFocus,
@@ -433,7 +427,7 @@
 registerEditorCommand(new SuggestCommand({
 	id: 'acceptSelectedSuggestionOnEnter',
 	precondition: SuggestContext.Visible,
-	handler: async (x) => { await x.acceptSelectedSuggestion(false); },
+	handler: x => { x.acceptSelectedSuggestion(false); },
 	kbOpts: {
 		weight: weight,
 		kbExpr: ContextKeyExpr.and(EditorContextKeys.textInputFocus, SuggestContext.AcceptSuggestionsOnEnter, SuggestContext.MakesTextEdit),
