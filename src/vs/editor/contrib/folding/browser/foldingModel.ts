--- conflicted
+++ resolved
@@ -104,11 +104,7 @@
 		};
 		for (let i = 0; i < this._regions.length; i++) {
 			const foldRange = this._regions.toFoldRange(i);
-<<<<<<< HEAD
-			if (foldRange.source === FoldSource.provider || !containedBy(foldRange)) {
-=======
-			if (!foldRange.isUserDefined && !foldRange.isRecovered || !intersects(foldRange)) {
->>>>>>> 7b376e07
+			if (foldRange.source === FoldSource.provider || !intersects(foldRange)) {
 				newFoldingRanges.push(foldRange);
 			}
 		}
