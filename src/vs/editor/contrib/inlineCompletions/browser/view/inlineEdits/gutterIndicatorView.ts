--- conflicted
+++ resolved
@@ -187,7 +187,6 @@
 			return;
 		}
 
-<<<<<<< HEAD
 		const displayName = derived(this, reader => {
 			const state = this._model.read(reader)?.inlineEditState;
 			const item = state?.read(reader);
@@ -197,11 +196,8 @@
 			return displayName;
 		});
 
-		const content = this._instantiationService.createInstance(
-=======
 		const disposableStore = new DisposableStore();
 		const content = disposableStore.add(this._instantiationService.createInstance(
->>>>>>> 672240b1
 			GutterIndicatorMenuContent,
 			displayName,
 			this._hoverSelectionOverride,
