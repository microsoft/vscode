/*---------------------------------------------------------------------------------------------
 *  Copyright (c) Microsoft Corporation. All rights reserved.
 *  Licensed under the MIT License. See License.txt in the project root for license information.
 *--------------------------------------------------------------------------------------------*/

import { equalsIfDefined, itemEquals } from '../../../../../../base/common/equals.js';
import { Event } from '../../../../../../base/common/event.js';
import { Disposable } from '../../../../../../base/common/lifecycle.js';
import { autorunWithStore, derived, derivedObservableWithCache, derivedOpts, derivedWithStore, IObservable, IReader, ISettableObservable, mapObservableArrayCached, observableValue } from '../../../../../../base/common/observable.js';
import { localize } from '../../../../../../nls.js';
import { IInstantiationService } from '../../../../../../platform/instantiation/common/instantiation.js';
import { ICodeEditor } from '../../../../../browser/editorBrowser.js';
import { observableCodeEditor } from '../../../../../browser/observableCodeEditor.js';
import { EditorOption } from '../../../../../common/config/editorOptions.js';
import { LineRange } from '../../../../../common/core/lineRange.js';
import { Position } from '../../../../../common/core/position.js';
import { Range } from '../../../../../common/core/range.js';
import { AbstractText, SingleTextEdit, StringText } from '../../../../../common/core/textEdit.js';
import { TextLength } from '../../../../../common/core/textLength.js';
import { DetailedLineRangeMapping, lineRangeMappingFromRangeMappings, RangeMapping } from '../../../../../common/diff/rangeMapping.js';
import { TextModel } from '../../../../../common/model/textModel.js';
import { InlineCompletionsModel } from '../../model/inlineCompletionsModel.js';
import { InlineEditsGutterIndicator } from './components/gutterIndicatorView.js';
import { IInlineEditsIndicatorState, InlineEditsIndicator } from './components/indicatorView.js';
import { InlineEditWithChanges } from './inlineEditWithChanges.js';
import { IInlineEditsViewHost } from './inlineEditsViewInterface.js';
import { InlineEditsDeletionView } from './inlineEditsViews/inlineEditsDeletionView.js';
import { InlineEditsInsertionView } from './inlineEditsViews/inlineEditsInsertionView.js';
import { InlineEditsLineReplacementView } from './inlineEditsViews/inlineEditsLineReplacementView.js';
import { InlineEditsSideBySideView } from './inlineEditsViews/inlineEditsSideBySideView.js';
import { InlineEditsWordReplacementView } from './inlineEditsViews/inlineEditsWordReplacementView.js';
import { IOriginalEditorInlineDiffViewState, OriginalEditorInlineDiffView } from './inlineEditsViews/originalEditorInlineDiffView.js';
import { applyEditToModifiedRangeMappings, createReindentEdit, InlineEditTabAction } from './utils/utils.js';
import './view.css';

export class InlineEditsView extends Disposable {
	private readonly _editorObs = observableCodeEditor(this._editor);

	private readonly _useMixedLinesDiff = this._editorObs.getOption(EditorOption.inlineSuggest).map(s => s.edits.useMixedLinesDiff);
	private readonly _useInterleavedLinesDiff = this._editorObs.getOption(EditorOption.inlineSuggest).map(s => s.edits.useInterleavedLinesDiff);
	private readonly _useCodeShifting = this._editorObs.getOption(EditorOption.inlineSuggest).map(s => s.edits.codeShifting);
	private readonly _renderSideBySide = this._editorObs.getOption(EditorOption.inlineSuggest).map(s => s.edits.renderSideBySide);
	private readonly _showCollapsed = this._editorObs.getOption(EditorOption.inlineSuggest).map(s => s.edits.showCollapsed);
	private readonly _useMultiLineGhostText = this._editorObs.getOption(EditorOption.inlineSuggest).map(s => s.edits.useMultiLineGhostText);

	private _previousView: {
		id: string;
		view: ReturnType<typeof InlineEditsView.prototype.determineView>;
		userJumpedToIt: boolean;
		editorWidth: number;
	} | undefined;

	constructor(
		private readonly _editor: ICodeEditor,
		private readonly _edit: IObservable<InlineEditWithChanges | undefined>,
		private readonly _model: IObservable<InlineCompletionsModel | undefined>,
		private readonly _focusIsInMenu: ISettableObservable<boolean>,
		@IInstantiationService private readonly _instantiationService: IInstantiationService,
	) {
		super();

		this._register(autorunWithStore((reader, store) => {
			store.add(
				Event.any(
					this._sideBySide.onDidClick,
					this._deletion.onDidClick,
					this._lineReplacementView.onDidClick,
					this._insertion.onDidClick,
					...this._wordReplacementViews.read(reader).map(w => w.onDidClick),
					this._inlineDiffView.onDidClick,
				)(e => {
					e.preventDefault();
					this._host.accept();
				})
			);
		}));

		this._indicator.recomputeInitiallyAndOnChange(this._store);
		this._wordReplacementViews.recomputeInitiallyAndOnChange(this._store);

		this._indicatorCyclicDependencyCircuitBreaker.set(true, undefined);
	}

	private readonly _uiState = derived<{
		state: ReturnType<typeof InlineEditsView.prototype.determineRenderState>;
		diff: DetailedLineRangeMapping[];
		edit: InlineEditWithChanges;
		newText: string;
		newTextLineCount: number;
		originalDisplayRange: LineRange;
	} | undefined>(this, reader => {
		const edit = this._edit.read(reader);
		if (!edit) {
			return undefined;
		}

		this._model.get()?.handleInlineCompletionShown(edit.inlineCompletion);

		let mappings = RangeMapping.fromEdit(edit.edit);
		let newText = edit.edit.apply(edit.originalText);
		let diff = lineRangeMappingFromRangeMappings(mappings, edit.originalText, new StringText(newText));

		const originalDisplayRange = edit.originalText.lineRange.intersect(
			edit.originalLineRange.join(
				LineRange.ofLength(edit.originalLineRange.startLineNumber, edit.lineEdit.newLines.length)
			)
		)!;

		let state = this.determineRenderState(edit, reader, diff, new StringText(newText), originalDisplayRange);
		if (!state) {
			this._model.get()?.stop();
			return undefined;
		}

		if (state.kind === 'sideBySide') {
			const indentationAdjustmentEdit = createReindentEdit(newText, edit.modifiedLineRange);
			newText = indentationAdjustmentEdit.applyToString(newText);

			mappings = applyEditToModifiedRangeMappings(mappings, indentationAdjustmentEdit);
			diff = lineRangeMappingFromRangeMappings(mappings, edit.originalText, new StringText(newText));
		}

		this._previewTextModel.setLanguage(this._editor.getModel()!.getLanguageId());

		const previousNewText = this._previewTextModel.getValue();
		if (previousNewText !== newText) {
			// Only update the model if the text has changed to avoid flickering
			this._previewTextModel.setValue(newText);
		}

		if (this._showCollapsed.read(reader) && this._host.tabAction.read(reader) !== InlineEditTabAction.Accept && !this._indicator.read(reader)?.isHoverVisible.read(reader) && !this._model.get()!.inAcceptFlow.read(reader)) {
			state = { kind: 'hidden' };
		}

		return {
			state,
			diff,
			edit,
			newText,
			newTextLineCount: edit.modifiedLineRange.length,
			originalDisplayRange: originalDisplayRange,
		};
	});

	private readonly _previewTextModel = this._register(this._instantiationService.createInstance(
		TextModel,
		'',
		this._editor.getModel()!.getLanguageId(),
		{ ...TextModel.DEFAULT_CREATION_OPTIONS, bracketPairColorizationOptions: { enabled: true, independentColorPoolPerBracketType: false } },
		null
	));

	// TODO: This has become messy, should it be passed in to the InlineEditsView? Maybe include in accept flow?
	private readonly _host: IInlineEditsViewHost = {
		displayName: derivedObservableWithCache<string>(this, (reader, previousDisplayName) => {
			const state = this._model.read(reader)?.inlineEditState;
			const item = state?.read(reader);
			const completionSource = item?.inlineCompletion?.source;
			// TODO: expose the provider (typed) and expose the provider the edit belongs to typing and get correct edit
			return (completionSource?.inlineCompletions as any)?.edits?.[0]?.provider?.displayName ?? previousDisplayName ?? localize('inlineEdit', "Inline Edit");
		}),
		tabAction: derived<InlineEditTabAction>(this, reader => {
			const m = this._model.read(reader);
			if (this._editorObs.isFocused.read(reader)) {
				if (m && m.tabShouldJumpToInlineEdit.read(reader)) { return InlineEditTabAction.Jump; }
				if (m && m.tabShouldAcceptInlineEdit.read(reader)) { return InlineEditTabAction.Accept; }
				if (m && m.inlineCompletionState.read(reader)?.inlineCompletion?.sourceInlineCompletion.showInlineEditMenu) { return InlineEditTabAction.Accept; }
			}
			return InlineEditTabAction.Inactive;
		}),
		action: this._model.map((m, r) => m?.state.read(r)?.inlineCompletion?.inlineCompletion.action),
		extensionCommands: this._model.map((m, r) => m?.state.read(r)?.inlineCompletion?.source.inlineCompletions.commands ?? []),
		accept: () => {
			this._model.get()?.accept();
		},
		jump: () => {
			this._model.get()?.jump();
		}
	};

	private readonly _useGutterIndicator = observableCodeEditor(this._editor).getOption(EditorOption.inlineSuggest).map(s => s.edits.useGutterIndicator);

	private readonly _indicatorCyclicDependencyCircuitBreaker = observableValue(this, false);

	protected readonly _indicator = derivedWithStore<InlineEditsGutterIndicator | InlineEditsIndicator | undefined>(this, (reader, store) => {
		if (!this._indicatorCyclicDependencyCircuitBreaker.read(reader)) {
			return undefined;
		}

		const indicatorDisplayRange = derivedOpts({ owner: this, equalsFn: equalsIfDefined(itemEquals()) }, reader => {
			const s = this._model.read(reader)?.inlineCompletionState.read(reader);
			if (s && s.inlineCompletion?.sourceInlineCompletion.showInlineEditMenu) {
				return LineRange.ofLength(s.primaryGhostText.lineNumber, 1);
			}

			const state = this._uiState.read(reader);
			if (state?.state?.kind === 'insertionMultiLine') {
				return this._insertion.originalLines.read(reader);
			}
			return state?.originalDisplayRange;
		});

		if (this._useGutterIndicator.read(reader)) {
			return store.add(this._instantiationService.createInstance(
				InlineEditsGutterIndicator,
				this._editorObs,
				indicatorDisplayRange,
				this._gutterIndicatorOffset,
				this._host,
				this._inlineEditsIsHovered,
				this._focusIsInMenu,
			));
		} else {
			return store.add(new InlineEditsIndicator(
				this._editorObs,
				derived<IInlineEditsIndicatorState | undefined>(reader => {
					const state = this._uiState.read(reader);
					const range = indicatorDisplayRange.read(reader);
					if (!state || !state.state || !range) { return undefined; }
					const top = this._editor.getTopForLineNumber(range.startLineNumber) - this._editorObs.scrollTop.read(reader) + this._gutterIndicatorOffset.read(reader);
					return { editTop: top, showAlways: state.state.kind !== 'sideBySide' };
				}),
				this._model,
			));
		}
	});

	private readonly _inlineEditsIsHovered = derived(this, reader => {
		return this._sideBySide.isHovered.read(reader)
			|| this._wordReplacementViews.read(reader).some(v => v.isHovered.read(reader))
			|| this._deletion.isHovered.read(reader)
			|| this._inlineDiffView.isHovered.read(reader)
			|| this._lineReplacementView.isHovered.read(reader)
			|| this._insertion.isHovered.read(reader);
	});

	private readonly _gutterIndicatorOffset = derived<number>(this, reader => {
		// TODO: have a better way to tell the gutter indicator view where the edit is inside a viewzone
		if (this._uiState.read(reader)?.state?.kind === 'insertionMultiLine') {
			return this._insertion.startLineOffset.read(reader);
		}
		return 0;
	});

	private readonly _sideBySide = this._register(this._instantiationService.createInstance(InlineEditsSideBySideView,
		this._editor,
		this._edit,
		this._previewTextModel,
		this._uiState.map(s => s && s.state?.kind === 'sideBySide' ? ({
			edit: s.edit,
			newTextLineCount: s.newTextLineCount,
			originalDisplayRange: s.originalDisplayRange,
		}) : undefined),
		this._host,
	));

	protected readonly _deletion = this._register(this._instantiationService.createInstance(InlineEditsDeletionView,
		this._editor,
		this._edit,
		this._uiState.map(s => s && s.state?.kind === 'deletion' ? ({
			originalRange: s.state.originalRange,
			deletions: s.state.deletions,
		}) : undefined),
		this._host,
	));

	protected readonly _insertion = this._register(this._instantiationService.createInstance(InlineEditsInsertionView,
		this._editor,
		this._uiState.map(s => s && s.state?.kind === 'insertionMultiLine' ? ({
			lineNumber: s.state.lineNumber,
			startColumn: s.state.column,
			text: s.state.text,
		}) : undefined),
		this._host,
	));

	private readonly _inlineDiffViewState = derived<IOriginalEditorInlineDiffViewState | undefined>(this, reader => {
		const e = this._uiState.read(reader);
		if (!e || !e.state) { return undefined; }
		if (e.state.kind === 'wordReplacements' || e.state.kind === 'lineReplacement' || e.state.kind === 'insertionMultiLine' || e.state.kind === 'hidden') {
			return undefined;
		}
		return {
			modifiedText: new StringText(e.newText),
			diff: e.diff,
			mode: e.state.kind,
			modifiedCodeEditor: this._sideBySide.previewEditor,
		};
	});

	protected readonly _inlineDiffView = this._register(new OriginalEditorInlineDiffView(this._editor, this._inlineDiffViewState, this._previewTextModel));

	protected readonly _wordReplacementViews = mapObservableArrayCached(this, this._uiState.map(s => s?.state?.kind === 'wordReplacements' ? s.state.replacements : []), (e, store) => {
		return store.add(this._instantiationService.createInstance(InlineEditsWordReplacementView, this._editorObs, e, [e], this._host));
	});

	protected readonly _lineReplacementView = this._register(this._instantiationService.createInstance(InlineEditsLineReplacementView,
		this._editorObs,
		this._uiState.map(s => s?.state?.kind === 'lineReplacement' ? ({
			originalRange: s.state.originalRange,
			modifiedRange: s.state.modifiedRange,
			modifiedLines: s.state.modifiedLines,
			replacements: s.state.replacements,
		}) : undefined),
		this._host
	));

<<<<<<< HEAD
=======
	private readonly _useGutterIndicator = observableCodeEditor(this._editor).getOption(EditorOption.inlineSuggest).map(s => s.edits.useGutterIndicator);

	private readonly _inlineEditsIsHovered = derived(this, reader => {
		return this._sideBySide.isHovered.read(reader)
			|| this._wordReplacementViews.read(reader).some(v => v.isHovered.read(reader))
			|| this._deletion.isHovered.read(reader)
			|| this._inlineDiffView.isHovered.read(reader)
			|| this._lineReplacementView.isHovered.read(reader)
			|| this._insertion.isHovered.read(reader);
	});

	private readonly _gutterIndicatorOffset = derived<number>(this, reader => {
		// TODO: have a better way to tell the gutter indicator view where the edit is inside a viewzone
		if (this._uiState.read(reader)?.state?.kind === 'insertionMultiLine') {
			return this._insertion.startLineOffset.read(reader);
		}
		return 0;
	});

	protected readonly _indicator = derivedWithStore<InlineEditsGutterIndicator | InlineEditsIndicator>(this, (reader, store) => {

		const indicatorDisplayRange = derived(this, reader => {
			const state = this._uiState.read(reader);
			if (state?.state?.kind === 'insertionMultiLine') {
				return this._insertion.originalLines.read(reader);
			}
			return state?.originalDisplayRange;
		});

		if (this._useGutterIndicator.read(reader)) {
			return store.add(this._instantiationService.createInstance(
				InlineEditsGutterIndicator,
				this._editorObs,
				indicatorDisplayRange,
				this._gutterIndicatorOffset,
				this._model,
				this._host,
				this._inlineEditsIsHovered,
				this._focusIsInMenu,
			));
		} else {
			return store.add(new InlineEditsIndicator(
				this._editorObs,
				derived<IInlineEditsIndicatorState | undefined>(reader => {
					const state = this._uiState.read(reader);
					const range = indicatorDisplayRange.read(reader);
					if (!state || !state.state || !range) { return undefined; }
					const top = this._editor.getTopForLineNumber(range.startLineNumber) - this._editorObs.scrollTop.read(reader) + this._gutterIndicatorOffset.read(reader);
					return { editTop: top, showAlways: state.state.kind !== 'sideBySide' };
				}),
				this._model,
			));
		}
	}).recomputeInitiallyAndOnChange(this._store);

	private getCacheId(edit: InlineEditWithChanges) {
		if (this._model.get()?.inAcceptPartialFlow.get()) {
			return `${edit.inlineCompletion.id}_${edit.edit.edits.map(edit => edit.range.toString() + edit.text).join(',')}`;
		}

		return edit.inlineCompletion.id;
	}

>>>>>>> f344d63a
	private determineView(edit: InlineEditWithChanges, reader: IReader, diff: DetailedLineRangeMapping[], newText: StringText, originalDisplayRange: LineRange): string {
		// Check if we can use the previous view if it is the same InlineCompletion as previously shown
		const canUseCache = this._previousView?.id === this.getCacheId(edit);
		const reconsiderViewAfterJump = edit.userJumpedToIt !== this._previousView?.userJumpedToIt &&
			(
				(this._useMixedLinesDiff.read(reader) === 'afterJumpWhenPossible' && this._previousView?.view !== 'mixedLines') ||
				(this._useInterleavedLinesDiff.read(reader) === 'afterJump' && this._previousView?.view !== 'interleavedLines')
			);
		const reconsiderViewEditorWidthChange = this._previousView?.editorWidth !== this._editorObs.layoutInfoWidth.read(reader) &&
			(
				this._previousView?.view === 'sideBySide' ||
				this._previousView?.view === 'lineReplacement'
			);

		if (canUseCache && !reconsiderViewAfterJump && !reconsiderViewEditorWidthChange) {
			return this._previousView!.view;
		}

		// Determine the view based on the edit / diff

		const inner = diff.flatMap(d => d.innerChanges ?? []);
		const isSingleInnerEdit = inner.length === 1;
		if (
			isSingleInnerEdit && (
				this._useMixedLinesDiff.read(reader) === 'forStableInsertions'
				&& this._useCodeShifting.read(reader)
				&& isSingleLineInsertionAfterPosition(diff, edit.cursorPosition)
			)
		) {
			return 'insertionInline';
		}

		const innerValues = inner.map(m => ({ original: edit.originalText.getValueOfRange(m.originalRange), modified: newText.getValueOfRange(m.modifiedRange) }));
		if (innerValues.every(({ original, modified }) => modified.trim() === '' && original.length > 0 && (original.length > modified.length || original.trim() !== ''))) {
			return 'deletion';
		}

		if (isSingleMultiLineInsertion(diff) && this._useMultiLineGhostText.read(reader) && this._useCodeShifting.read(reader)) {
			return 'insertionMultiLine';
		}

		const numOriginalLines = edit.originalLineRange.length;
		const numModifiedLines = edit.modifiedLineRange.length;
		const allInnerChangesNotTooLong = inner.every(m => TextLength.ofRange(m.originalRange).columnCount < InlineEditsWordReplacementView.MAX_LENGTH && TextLength.ofRange(m.modifiedRange).columnCount < InlineEditsWordReplacementView.MAX_LENGTH);
		if (allInnerChangesNotTooLong && isSingleInnerEdit && numOriginalLines === 1 && numModifiedLines === 1) {
			// Make sure there is no insertion, even if we grow them
			if (
				!inner.some(m => m.originalRange.isEmpty()) ||
				!growEditsUntilWhitespace(inner.map(m => new SingleTextEdit(m.originalRange, '')), edit.originalText).some(e => e.range.isEmpty() && TextLength.ofRange(e.range).columnCount < InlineEditsWordReplacementView.MAX_LENGTH)
			) {
				return 'wordReplacements';
			}
		}
		if (numOriginalLines > 0 && numModifiedLines > 0) {
			if (this._renderSideBySide.read(reader) !== 'never' && InlineEditsSideBySideView.fitsInsideViewport(this._editor, edit, originalDisplayRange, reader)) {
				return 'sideBySide';
			}

			return 'lineReplacement';
		}

		if (
			(this._useMixedLinesDiff.read(reader) === 'whenPossible' || (edit.userJumpedToIt && this._useMixedLinesDiff.read(reader) === 'afterJumpWhenPossible'))
			&& diff.every(m => OriginalEditorInlineDiffView.supportsInlineDiffRendering(m))
		) {
			return 'mixedLines';
		}

		if (this._useInterleavedLinesDiff.read(reader) === 'always' || (edit.userJumpedToIt && this._useInterleavedLinesDiff.read(reader) === 'afterJump')) {
			return 'interleavedLines';
		}

		return 'sideBySide';
	}

	private determineRenderState(edit: InlineEditWithChanges, reader: IReader, diff: DetailedLineRangeMapping[], newText: StringText, originalDisplayRange: LineRange) {

		const view = this.determineView(edit, reader, diff, newText, originalDisplayRange);

		this._previousView = { id: this.getCacheId(edit), view, userJumpedToIt: edit.userJumpedToIt, editorWidth: this._editor.getLayoutInfo().width };

		switch (view) {
			case 'insertionInline': return { kind: 'insertionInline' as const };
			case 'mixedLines': return { kind: 'mixedLines' as const };
			case 'interleavedLines': return { kind: 'interleavedLines' as const };
			case 'sideBySide': return { kind: 'sideBySide' as const };
			case 'hidden': return { kind: 'hidden' as const };
		}

		const inner = diff.flatMap(d => d.innerChanges ?? []);

		if (view === 'deletion') {
			return {
				kind: 'deletion' as const,
				originalRange: edit.originalLineRange,
				deletions: inner.map(m => m.originalRange),
			};
		}

		if (view === 'insertionMultiLine') {
			const change = inner[0];
			return {
				kind: 'insertionMultiLine' as const,
				lineNumber: change.originalRange.startLineNumber,
				column: change.originalRange.startColumn,
				text: newText.getValueOfRange(change.modifiedRange),
			};
		}

		const replacements = inner.map(m => new SingleTextEdit(m.originalRange, newText.getValueOfRange(m.modifiedRange)));
		if (replacements.length === 0) {
			return undefined;
		}

		if (view === 'wordReplacements') {
			let grownEdits = growEditsToEntireWord(replacements, edit.originalText);

			if (grownEdits.some(e => e.range.isEmpty())) {
				grownEdits = growEditsUntilWhitespace(replacements, edit.originalText);
			}

			return {
				kind: 'wordReplacements' as const,
				replacements: grownEdits,
			};
		}

		if (view === 'lineReplacement') {
			return {
				kind: 'lineReplacement' as const,
				originalRange: edit.originalLineRange,
				modifiedRange: edit.modifiedLineRange,
				modifiedLines: edit.modifiedLineRange.mapToLineArray(line => newText.getLineAt(line)),
				replacements: inner.map(m => ({ originalRange: m.originalRange, modifiedRange: m.modifiedRange })),
			};
		}

		return undefined;
	}
}

function isSingleLineInsertionAfterPosition(diff: DetailedLineRangeMapping[], position: Position | null) {
	if (!position) {
		return false;
	}
	const pos = position;

	return diff.every(m => m.innerChanges!.every(r => isStableWordInsertion(r)));

	function isStableWordInsertion(r: RangeMapping) {
		if (!r.originalRange.isEmpty()) {
			return false;
		}
		const isInsertionWithinLine = r.modifiedRange.startLineNumber === r.modifiedRange.endLineNumber;
		if (!isInsertionWithinLine) {
			return false;
		}
		const insertPosition = r.originalRange.getStartPosition();
		if (pos.isBeforeOrEqual(insertPosition)) {
			return true;
		}
		if (insertPosition.lineNumber < pos.lineNumber) {
			return true;
		}
		return false;
	}
}

function isSingleMultiLineInsertion(diff: DetailedLineRangeMapping[]) {
	const inner = diff.flatMap(d => d.innerChanges ?? []);
	if (inner.length !== 1) {
		return false;
	}

	const change = inner[0];
	if (!change.originalRange.isEmpty()) {
		return false;
	}

	if (change.modifiedRange.startLineNumber === change.modifiedRange.endLineNumber) {
		return false;
	}

	return true;
}

function growEditsToEntireWord(replacements: SingleTextEdit[], originalText: AbstractText): SingleTextEdit[] {
	return _growEdits(replacements, originalText, (char) => /^[a-zA-Z]$/.test(char));
}

function growEditsUntilWhitespace(replacements: SingleTextEdit[], originalText: AbstractText): SingleTextEdit[] {
	return _growEdits(replacements, originalText, (char) => !(/^\s$/.test(char)));
}

function _growEdits(replacements: SingleTextEdit[], originalText: AbstractText, fn: (c: string) => boolean): SingleTextEdit[] {
	const result: SingleTextEdit[] = [];

	replacements.sort((a, b) => Range.compareRangesUsingStarts(a.range, b.range));

	for (const edit of replacements) {
		let startIndex = edit.range.startColumn - 1;
		let endIndex = edit.range.endColumn - 2;
		let prefix = '';
		let suffix = '';
		const startLineContent = originalText.getLineAt(edit.range.startLineNumber);
		const endLineContent = originalText.getLineAt(edit.range.endLineNumber);

		if (isIncluded(startLineContent[startIndex])) {
			// grow to the left
			while (isIncluded(startLineContent[startIndex - 1])) {
				prefix = startLineContent[startIndex - 1] + prefix;
				startIndex--;
			}
		}

		if (isIncluded(endLineContent[endIndex]) || endIndex < startIndex) {
			// grow to the right
			while (isIncluded(endLineContent[endIndex + 1])) {
				suffix += endLineContent[endIndex + 1];
				endIndex++;
			}
		}

		// create new edit and merge together if they are touching
		let newEdit = new SingleTextEdit(new Range(edit.range.startLineNumber, startIndex + 1, edit.range.endLineNumber, endIndex + 2), prefix + edit.text + suffix);
		if (result.length > 0 && Range.areIntersectingOrTouching(result[result.length - 1].range, newEdit.range)) {
			newEdit = SingleTextEdit.joinEdits([result.pop()!, newEdit], originalText);
		}

		result.push(newEdit);
	}

	function isIncluded(c: string | undefined) {
		if (c === undefined) {
			return false;
		}
		return fn(c);
	}

	return result;
}<|MERGE_RESOLUTION|>--- conflicted
+++ resolved
@@ -305,63 +305,6 @@
 		this._host
 	));
 
-<<<<<<< HEAD
-=======
-	private readonly _useGutterIndicator = observableCodeEditor(this._editor).getOption(EditorOption.inlineSuggest).map(s => s.edits.useGutterIndicator);
-
-	private readonly _inlineEditsIsHovered = derived(this, reader => {
-		return this._sideBySide.isHovered.read(reader)
-			|| this._wordReplacementViews.read(reader).some(v => v.isHovered.read(reader))
-			|| this._deletion.isHovered.read(reader)
-			|| this._inlineDiffView.isHovered.read(reader)
-			|| this._lineReplacementView.isHovered.read(reader)
-			|| this._insertion.isHovered.read(reader);
-	});
-
-	private readonly _gutterIndicatorOffset = derived<number>(this, reader => {
-		// TODO: have a better way to tell the gutter indicator view where the edit is inside a viewzone
-		if (this._uiState.read(reader)?.state?.kind === 'insertionMultiLine') {
-			return this._insertion.startLineOffset.read(reader);
-		}
-		return 0;
-	});
-
-	protected readonly _indicator = derivedWithStore<InlineEditsGutterIndicator | InlineEditsIndicator>(this, (reader, store) => {
-
-		const indicatorDisplayRange = derived(this, reader => {
-			const state = this._uiState.read(reader);
-			if (state?.state?.kind === 'insertionMultiLine') {
-				return this._insertion.originalLines.read(reader);
-			}
-			return state?.originalDisplayRange;
-		});
-
-		if (this._useGutterIndicator.read(reader)) {
-			return store.add(this._instantiationService.createInstance(
-				InlineEditsGutterIndicator,
-				this._editorObs,
-				indicatorDisplayRange,
-				this._gutterIndicatorOffset,
-				this._model,
-				this._host,
-				this._inlineEditsIsHovered,
-				this._focusIsInMenu,
-			));
-		} else {
-			return store.add(new InlineEditsIndicator(
-				this._editorObs,
-				derived<IInlineEditsIndicatorState | undefined>(reader => {
-					const state = this._uiState.read(reader);
-					const range = indicatorDisplayRange.read(reader);
-					if (!state || !state.state || !range) { return undefined; }
-					const top = this._editor.getTopForLineNumber(range.startLineNumber) - this._editorObs.scrollTop.read(reader) + this._gutterIndicatorOffset.read(reader);
-					return { editTop: top, showAlways: state.state.kind !== 'sideBySide' };
-				}),
-				this._model,
-			));
-		}
-	}).recomputeInitiallyAndOnChange(this._store);
-
 	private getCacheId(edit: InlineEditWithChanges) {
 		if (this._model.get()?.inAcceptPartialFlow.get()) {
 			return `${edit.inlineCompletion.id}_${edit.edit.edits.map(edit => edit.range.toString() + edit.text).join(',')}`;
@@ -370,7 +313,6 @@
 		return edit.inlineCompletion.id;
 	}
 
->>>>>>> f344d63a
 	private determineView(edit: InlineEditWithChanges, reader: IReader, diff: DetailedLineRangeMapping[], newText: StringText, originalDisplayRange: LineRange): string {
 		// Check if we can use the previous view if it is the same InlineCompletion as previously shown
 		const canUseCache = this._previousView?.id === this.getCacheId(edit);
