--- conflicted
+++ resolved
@@ -264,13 +264,8 @@
 			return 'deletion';
 		}
 
-<<<<<<< HEAD
 		if (isSingleMultiLineInsertion(diff) && this._useMultiLineGhostText.read(reader) && this._useCodeShifting.read(reader)) {
-			return 'insertion';
-=======
-		if (isSingleMultiLineInsertion(diff) && this._useMultiLineGhostText.read(reader)) {
 			return 'insertionMultiLine';
->>>>>>> 9c6630b8
 		}
 
 		const numOriginalLines = edit.originalLineRange.length;
