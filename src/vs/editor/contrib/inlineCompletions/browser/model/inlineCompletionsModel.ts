--- conflicted
+++ resolved
@@ -85,6 +85,8 @@
 
 	private readonly _editorObs;
 
+	private readonly _typing: TypingSpeed;
+
 	private readonly _suggestPreviewEnabled;
 	private readonly _suggestPreviewMode;
 	private readonly _inlineSuggestMode;
@@ -121,464 +123,14 @@
 		this._inlineEditsEnabled = this._editorObs.getOption(EditorOption.inlineSuggest).map(v => !!v.edits.enabled);
 		this._inlineEditsShowCollapsedEnabled = this._editorObs.getOption(EditorOption.inlineSuggest).map(s => s.edits.showCollapsed);
 		this._triggerCommandOnProviderChange = this._editorObs.getOption(EditorOption.inlineSuggest).map(s => s.experimental.triggerCommandOnProviderChange);
-<<<<<<< HEAD
-		const typing = this._register(new TypingSpeed(this.textModel));
-		this._register(inlineCompletionsService.onDidChangeIsSnoozing((isSnoozing) => {
-=======
+		this._typing = this._register(new TypingSpeed(this.textModel));
 
 		this._register(this._inlineCompletionsService.onDidChangeIsSnoozing((isSnoozing) => {
->>>>>>> a40c65ef
 			if (isSnoozing) {
 				this.stop();
 			}
 		}));
 
-<<<<<<< HEAD
-		this._lastShownInlineCompletionInfo = undefined;
-		this._lastAcceptedInlineCompletionInfo = undefined;
-		this._didUndoInlineEdits = derivedHandleChanges({
-			owner: this,
-			changeTracker: {
-				createChangeSummary: () => ({ didUndo: false }),
-				handleChange: (ctx, changeSummary) => {
-					changeSummary.didUndo = ctx.didChange(this._textModelVersionId) && !!ctx.change?.isUndoing;
-					return true;
-				}
-			}
-		}, (reader, changeSummary) => {
-			const versionId = this._textModelVersionId.read(reader);
-			if (versionId !== null
-				&& this._lastAcceptedInlineCompletionInfo
-				&& this._lastAcceptedInlineCompletionInfo.textModelVersionIdAfter === versionId - 1
-				&& this._lastAcceptedInlineCompletionInfo.inlineCompletion.isInlineEdit
-				&& changeSummary.didUndo
-			) {
-				this._lastAcceptedInlineCompletionInfo = undefined;
-				return true;
-			}
-			return false;
-		});
-		this._preserveCurrentCompletionReasons = new Set([
-			VersionIdChangeReason.Redo,
-			VersionIdChangeReason.Undo,
-			VersionIdChangeReason.AcceptWord,
-		]);
-		this.dontRefetchSignal = observableSignal(this);
-		this._fetchInlineCompletionsPromise = derivedHandleChanges({
-			owner: this,
-			changeTracker: {
-				createChangeSummary: () => ({
-					dontRefetch: false,
-					preserveCurrentCompletion: false,
-					inlineCompletionTriggerKind: InlineCompletionTriggerKind.Automatic,
-					onlyRequestInlineEdits: false,
-					shouldDebounce: true,
-					provider: undefined as InlineCompletionsProvider | undefined,
-					textChange: false,
-					changeReason: '',
-				}),
-				handleChange: (ctx, changeSummary) => {
-					/** @description fetch inline completions */
-					if (ctx.didChange(this._textModelVersionId)) {
-						if (this._preserveCurrentCompletionReasons.has(this._getReason(ctx.change))) {
-							changeSummary.preserveCurrentCompletion = true;
-						}
-						const detailedReasons = ctx.change?.detailedReasons ?? [];
-						changeSummary.changeReason = detailedReasons.length > 0 ? detailedReasons[0].getType() : '';
-						changeSummary.textChange = true;
-					} else if (ctx.didChange(this._forceUpdateExplicitlySignal)) {
-						changeSummary.inlineCompletionTriggerKind = InlineCompletionTriggerKind.Explicit;
-					} else if (ctx.didChange(this.dontRefetchSignal)) {
-						changeSummary.dontRefetch = true;
-					} else if (ctx.didChange(this._onlyRequestInlineEditsSignal)) {
-						changeSummary.onlyRequestInlineEdits = true;
-					} else if (ctx.didChange(this._fetchSpecificProviderSignal)) {
-						changeSummary.provider = ctx.change;
-					}
-					return true;
-				},
-			},
-		}, (reader, changeSummary) => {
-			this._source.clearOperationOnTextModelChange.read(reader); // Make sure the clear operation runs before the fetch operation
-			this._noDelaySignal.read(reader);
-			this.dontRefetchSignal.read(reader);
-			this._onlyRequestInlineEditsSignal.read(reader);
-			this._forceUpdateExplicitlySignal.read(reader);
-			this._fetchSpecificProviderSignal.read(reader);
-			const shouldUpdate = ((this._enabled.read(reader) && this._selectedSuggestItem.read(reader)) || this._isActive.read(reader))
-				&& (!inlineCompletionsService.isSnoozing() || changeSummary.inlineCompletionTriggerKind === InlineCompletionTriggerKind.Explicit);
-			if (!shouldUpdate) {
-				this._source.cancelUpdate();
-				return undefined;
-			}
-
-			this._textModelVersionId.read(reader); // Refetch on text change
-
-			const suggestWidgetInlineCompletions = this._source.suggestWidgetInlineCompletions.get();
-			const suggestItem = this._selectedSuggestItem.read(reader);
-			if (suggestWidgetInlineCompletions && !suggestItem) {
-				this._source.seedInlineCompletionsWithSuggestWidget();
-			}
-
-			if (changeSummary.dontRefetch) {
-				return Promise.resolve(true);
-			}
-
-			if (this._didUndoInlineEdits.read(reader) && changeSummary.inlineCompletionTriggerKind !== InlineCompletionTriggerKind.Explicit) {
-				transaction(tx => {
-					this._source.clear(tx);
-				});
-				return undefined;
-			}
-
-			let reason: string = '';
-			if (changeSummary.provider) {
-				reason += 'providerOnDidChange';
-			} else if (changeSummary.inlineCompletionTriggerKind === InlineCompletionTriggerKind.Explicit) {
-				reason += 'explicit';
-			}
-			if (changeSummary.changeReason) {
-				reason += reason.length > 0 ? `:${changeSummary.changeReason}` : changeSummary.changeReason;
-			}
-
-			const typingSpeed = typing.getSpeed();
-			const requestInfo: InlineSuggestRequestInfo = {
-				editorType: this.editorType,
-				startTime: Date.now(),
-				languageId: this.textModel.getLanguageId(),
-				reason,
-				typingSpeed: typingSpeed.speed,
-				typingSpeedCharacterCount: typingSpeed.characterCount,
-			};
-
-			let context: InlineCompletionContextWithoutUuid = {
-				triggerKind: changeSummary.inlineCompletionTriggerKind,
-				selectedSuggestionInfo: suggestItem?.toSelectedSuggestionInfo(),
-				includeInlineCompletions: !changeSummary.onlyRequestInlineEdits,
-				includeInlineEdits: this._inlineEditsEnabled.read(reader),
-			};
-
-			if (context.triggerKind === InlineCompletionTriggerKind.Automatic && changeSummary.textChange) {
-				if (this.textModel.getAlternativeVersionId() === this._lastShownInlineCompletionInfo?.alternateTextModelVersionId) {
-					// When undoing back to a version where an inline edit/completion was shown,
-					// we want to show an inline edit (or completion) again if it was originally an inline edit (or completion).
-					context = {
-						...context,
-						includeInlineCompletions: !this._lastShownInlineCompletionInfo.inlineCompletion.isInlineEdit,
-						includeInlineEdits: this._lastShownInlineCompletionInfo.inlineCompletion.isInlineEdit,
-					};
-				}
-			}
-
-			const itemToPreserveCandidate = this.selectedInlineCompletion.get() ?? this._inlineCompletionItems.get()?.inlineEdit;
-			const itemToPreserve = changeSummary.preserveCurrentCompletion || itemToPreserveCandidate?.forwardStable
-				? itemToPreserveCandidate : undefined;
-			const userJumpedToActiveCompletion = this._jumpedToId.map(jumpedTo => !!jumpedTo && jumpedTo === this._inlineCompletionItems.get()?.inlineEdit?.semanticId);
-
-			const providers = changeSummary.provider ? [changeSummary.provider] : this._languageFeaturesService.inlineCompletionsProvider.all(this.textModel);
-			const suppressedProviderGroupIds = this._suppressedInlineCompletionGroupIds.get();
-			const availableProviders = providers.filter(provider => !(provider.groupId && suppressedProviderGroupIds.has(provider.groupId)));
-
-			return this._source.fetch(availableProviders, context, itemToPreserve?.identity, changeSummary.shouldDebounce, userJumpedToActiveCompletion, !!changeSummary.provider, requestInfo);
-		});
-
-		this._inlineCompletionItems = derivedOpts({ owner: this }, reader => {
-			const c = this._source.inlineCompletions.read(reader);
-			if (!c) { return undefined; }
-			const cursorPosition = this.primaryPosition.read(reader);
-			let inlineEdit: InlineEditItem | undefined = undefined;
-			const visibleCompletions: InlineCompletionItem[] = [];
-			for (const completion of c.inlineCompletions) {
-				if (!completion.isInlineEdit) {
-					if (completion.isVisible(this.textModel, cursorPosition)) {
-						visibleCompletions.push(completion);
-					}
-				} else {
-					inlineEdit = completion;
-				}
-			}
-
-			if (visibleCompletions.length !== 0) {
-				// Don't show the inline edit if there is a visible completion
-				inlineEdit = undefined;
-			}
-
-			return {
-				inlineCompletions: visibleCompletions,
-				inlineEdit,
-			};
-		});
-		this._filteredInlineCompletionItems = derivedOpts({ owner: this, equalsFn: itemsEquals() }, reader => {
-			const c = this._inlineCompletionItems.read(reader);
-			return c?.inlineCompletions ?? [];
-		});
-		this.selectedInlineCompletionIndex = derived<number>(this, (reader) => {
-			const selectedInlineCompletionId = this._selectedInlineCompletionId.read(reader);
-			const filteredCompletions = this._filteredInlineCompletionItems.read(reader);
-			const idx = this._selectedInlineCompletionId === undefined ? -1
-				: filteredCompletions.findIndex(v => v.semanticId === selectedInlineCompletionId);
-			if (idx === -1) {
-				// Reset the selection so that the selection does not jump back when it appears again
-				this._selectedInlineCompletionId.set(undefined, undefined);
-				return 0;
-			}
-			return idx;
-		});
-		this.selectedInlineCompletion = derived<InlineCompletionItem | undefined>(this, (reader) => {
-			const filteredCompletions = this._filteredInlineCompletionItems.read(reader);
-			const idx = this.selectedInlineCompletionIndex.read(reader);
-			return filteredCompletions[idx];
-		});
-		this.activeCommands = derivedOpts<InlineCompletionCommand[]>({ owner: this, equalsFn: itemsEquals() },
-			r => this.selectedInlineCompletion.read(r)?.source.inlineSuggestions.commands ?? []
-		);
-		this.lastTriggerKind = this._source.inlineCompletions.map(this, v => v?.request?.context.triggerKind);
-		this.inlineCompletionsCount = derived<number | undefined>(this, reader => {
-			if (this.lastTriggerKind.read(reader) === InlineCompletionTriggerKind.Explicit) {
-				return this._filteredInlineCompletionItems.read(reader).length;
-			} else {
-				return undefined;
-			}
-		});
-		this._hasVisiblePeekWidgets = derived(this, reader => this._editorObs.openedPeekWidgets.read(reader) > 0);
-		this.state = derivedOpts<{
-			kind: 'ghostText';
-			edits: readonly TextReplacement[];
-			primaryGhostText: GhostTextOrReplacement;
-			ghostTexts: readonly GhostTextOrReplacement[];
-			suggestItem: SuggestItemInfo | undefined;
-			inlineCompletion: InlineCompletionItem | undefined;
-		} | {
-			kind: 'inlineEdit';
-			edits: readonly TextReplacement[];
-			inlineEdit: InlineEdit;
-			inlineCompletion: InlineEditItem;
-			cursorAtInlineEdit: IObservable<boolean>;
-		} | undefined>({
-			owner: this,
-			equalsFn: (a, b) => {
-				if (!a || !b) { return a === b; }
-
-				if (a.kind === 'ghostText' && b.kind === 'ghostText') {
-					return ghostTextsOrReplacementsEqual(a.ghostTexts, b.ghostTexts)
-						&& a.inlineCompletion === b.inlineCompletion
-						&& a.suggestItem === b.suggestItem;
-				} else if (a.kind === 'inlineEdit' && b.kind === 'inlineEdit') {
-					return a.inlineEdit.equals(b.inlineEdit);
-				}
-				return false;
-			}
-		}, (reader) => {
-			const model = this.textModel;
-
-			const item = this._inlineCompletionItems.read(reader);
-			const inlineEditResult = item?.inlineEdit;
-			if (inlineEditResult) {
-				if (this._hasVisiblePeekWidgets.read(reader)) {
-					return undefined;
-				}
-				let edit = inlineEditResult.getSingleTextEdit();
-				edit = singleTextRemoveCommonPrefix(edit, model);
-
-				const cursorAtInlineEdit = this.primaryPosition.map(cursorPos => LineRange.fromRangeInclusive(inlineEditResult.targetRange).addMargin(1, 1).contains(cursorPos.lineNumber));
-
-				const commands = inlineEditResult.source.inlineSuggestions.commands;
-				const inlineEdit = new InlineEdit(edit, commands ?? [], inlineEditResult);
-
-				const edits = inlineEditResult.updatedEdit;
-				const e = edits ? TextEdit.fromStringEdit(edits, new TextModelText(this.textModel)).replacements : [edit];
-
-				return { kind: 'inlineEdit', inlineEdit, inlineCompletion: inlineEditResult, edits: e, cursorAtInlineEdit };
-			}
-
-			const suggestItem = this._selectedSuggestItem.read(reader);
-			if (suggestItem) {
-				const suggestCompletionEdit = singleTextRemoveCommonPrefix(suggestItem.getSingleTextEdit(), model);
-				const augmentation = this._computeAugmentation(suggestCompletionEdit, reader);
-
-				const isSuggestionPreviewEnabled = this._suggestPreviewEnabled.read(reader);
-				if (!isSuggestionPreviewEnabled && !augmentation) { return undefined; }
-
-				const fullEdit = augmentation?.edit ?? suggestCompletionEdit;
-				const fullEditPreviewLength = augmentation ? augmentation.edit.text.length - suggestCompletionEdit.text.length : 0;
-
-				const mode = this._suggestPreviewMode.read(reader);
-				const positions = this._positions.read(reader);
-				const edits = [fullEdit, ...getSecondaryEdits(this.textModel, positions, fullEdit)];
-				const ghostTexts = edits
-					.map((edit, idx) => computeGhostText(edit, model, mode, positions[idx], fullEditPreviewLength))
-					.filter(isDefined);
-				const primaryGhostText = ghostTexts[0] ?? new GhostText(fullEdit.range.endLineNumber, []);
-				return { kind: 'ghostText', edits, primaryGhostText, ghostTexts, inlineCompletion: augmentation?.completion, suggestItem };
-			} else {
-				if (!this._isActive.read(reader)) { return undefined; }
-				const inlineCompletion = this.selectedInlineCompletion.read(reader);
-				if (!inlineCompletion) { return undefined; }
-
-				const replacement = inlineCompletion.getSingleTextEdit();
-				const mode = this._inlineSuggestMode.read(reader);
-				const positions = this._positions.read(reader);
-				const edits = [replacement, ...getSecondaryEdits(this.textModel, positions, replacement)];
-				const ghostTexts = edits
-					.map((edit, idx) => computeGhostText(edit, model, mode, positions[idx], 0))
-					.filter(isDefined);
-				if (!ghostTexts[0]) { return undefined; }
-				return { kind: 'ghostText', edits, primaryGhostText: ghostTexts[0], ghostTexts, inlineCompletion, suggestItem: undefined };
-			}
-		});
-		this.status = derived(this, reader => {
-			if (this._source.loading.read(reader)) { return 'loading'; }
-			const s = this.state.read(reader);
-			if (s?.kind === 'ghostText') { return 'ghostText'; }
-			if (s?.kind === 'inlineEdit') { return 'inlineEdit'; }
-			return 'noSuggestion';
-		});
-		this.inlineCompletionState = derived(this, reader => {
-			const s = this.state.read(reader);
-			if (!s || s.kind !== 'ghostText') {
-				return undefined;
-			}
-			if (this._editorObs.inComposition.read(reader)) {
-				return undefined;
-			}
-			return s;
-		});
-		this.inlineEditState = derived(this, reader => {
-			const s = this.state.read(reader);
-			if (!s || s.kind !== 'inlineEdit') {
-				return undefined;
-			}
-			return s;
-		});
-		this.inlineEditAvailable = derived(this, reader => {
-			const s = this.inlineEditState.read(reader);
-			return !!s;
-		});
-		this.warning = derived(this, reader => {
-			return this.inlineCompletionState.read(reader)?.inlineCompletion?.warning;
-		});
-		this.ghostTexts = derivedOpts({ owner: this, equalsFn: ghostTextsOrReplacementsEqual }, reader => {
-			const v = this.inlineCompletionState.read(reader);
-			if (!v) {
-				return undefined;
-			}
-			return v.ghostTexts;
-		});
-		this.primaryGhostText = derivedOpts({ owner: this, equalsFn: ghostTextOrReplacementEquals }, reader => {
-			const v = this.inlineCompletionState.read(reader);
-			if (!v) {
-				return undefined;
-			}
-			return v?.primaryGhostText;
-		});
-
-		this._jumpedToId = observableValue<undefined | string>(this, undefined);
-		this._inAcceptFlow = observableValue(this, false);
-		this.inAcceptFlow = this._inAcceptFlow;
-
-		// When the suggestion appeared, was it inside the view port or not
-		const appearedInsideViewport = derived<boolean>(this, reader => {
-			const state = this.state.read(reader);
-			if (!state || !state.inlineCompletion) {
-				return false;
-			}
-
-			const targetRange = state.inlineCompletion.targetRange;
-			const visibleRanges = this._editorObs.editor.getVisibleRanges();
-			if (visibleRanges.length < 1) {
-				return false;
-			}
-
-			const viewportRange = new Range(visibleRanges[0].startLineNumber, visibleRanges[0].startColumn, visibleRanges[visibleRanges.length - 1].endLineNumber, visibleRanges[visibleRanges.length - 1].endColumn);
-			return viewportRange.containsRange(targetRange);
-		});
-
-		this.showCollapsed = derived<boolean>(this, reader => {
-			const state = this.state.read(reader);
-			if (!state || state.kind !== 'inlineEdit') {
-				return false;
-			}
-
-			if (state.inlineCompletion.displayLocation) {
-				return false;
-			}
-
-			const isCurrentModelVersion = state.inlineCompletion.updatedEditModelVersion === this._textModelVersionId.read(reader);
-			return (this._inlineEditsShowCollapsedEnabled.read(reader) || !isCurrentModelVersion)
-				&& this._jumpedToId.read(reader) !== state.inlineCompletion.semanticId
-				&& !this._inAcceptFlow.read(reader);
-		});
-		this._tabShouldIndent = derived(this, reader => {
-			if (this._inAcceptFlow.read(reader)) {
-				return false;
-			}
-
-			function isMultiLine(range: Range): boolean {
-				return range.startLineNumber !== range.endLineNumber;
-			}
-
-			function getNonIndentationRange(model: ITextModel, lineNumber: number): Range {
-				const columnStart = model.getLineIndentColumn(lineNumber);
-				const lastNonWsColumn = model.getLineLastNonWhitespaceColumn(lineNumber);
-				const columnEnd = Math.max(lastNonWsColumn, columnStart);
-				return new Range(lineNumber, columnStart, lineNumber, columnEnd);
-			}
-
-			const selections = this._editorObs.selections.read(reader);
-			return selections?.some(s => {
-				if (s.isEmpty()) {
-					return this.textModel.getLineLength(s.startLineNumber) === 0;
-				} else {
-					return isMultiLine(s) || s.containsRange(getNonIndentationRange(this.textModel, s.startLineNumber));
-				}
-			});
-		});
-		this.tabShouldJumpToInlineEdit = derived(this, reader => {
-			if (this._tabShouldIndent.read(reader)) {
-				return false;
-			}
-
-			const s = this.inlineEditState.read(reader);
-			if (!s) {
-				return false;
-			}
-
-			if (this.showCollapsed.read(reader)) {
-				return true;
-			}
-
-			if (this._inAcceptFlow.read(reader) && appearedInsideViewport.read(reader)) {
-				return false;
-			}
-
-			return !s.cursorAtInlineEdit.read(reader);
-		});
-		this.tabShouldAcceptInlineEdit = derived(this, reader => {
-			const s = this.inlineEditState.read(reader);
-			if (!s) {
-				return false;
-			}
-			if (this.showCollapsed.read(reader)) {
-				return false;
-			}
-			if (this._inAcceptFlow.read(reader) && appearedInsideViewport.read(reader)) {
-				return true;
-			}
-			if (s.inlineCompletion.targetRange.startLineNumber === this._editorObs.cursorLineNumber.read(reader)) {
-				return true;
-			}
-			if (this._jumpedToId.read(reader) === s.inlineCompletion.semanticId) {
-				return true;
-			}
-			if (this._tabShouldIndent.read(reader)) {
-				return false;
-			}
-
-			return s.cursorAtInlineEdit.read(reader);
-		});
-
-=======
->>>>>>> a40c65ef
 		{ // Determine editor type
 			const isNotebook = this.textModel.uri.scheme === 'vscode-notebook-cell';
 			const [diffEditor] = this._codeEditorService.listDiffEditors()
@@ -812,11 +364,14 @@
 			reason += reason.length > 0 ? `:${changeSummary.changeReason}` : changeSummary.changeReason;
 		}
 
+		const typingSpeed = this._typing.getSpeed();
 		const requestInfo: InlineSuggestRequestInfo = {
 			editorType: this.editorType,
 			startTime: Date.now(),
 			languageId: this.textModel.getLanguageId(),
 			reason,
+			typingSpeed: typingSpeed.speed,
+			typingSpeedCharacterCount: typingSpeed.characterCount,
 		};
 
 		let context: InlineCompletionContextWithoutUuid = {
