--- conflicted
+++ resolved
@@ -460,11 +460,8 @@
 			renameCreated: false,
 			renameDuration: undefined,
 			renameTimedOut: false,
-<<<<<<< HEAD
 			performanceMarkers: undefined,
-=======
 			editKind: undefined,
->>>>>>> 306c99cb
 		};
 
 		const dataChannel = this._instantiationService.createInstance(DataChannelForwardingTelemetryService);
