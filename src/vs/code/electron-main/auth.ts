--- conflicted
+++ resolved
@@ -64,11 +64,8 @@
 				contextIsolation: true,
 				enableWebSQL: false,
 				enableRemoteModule: false,
-<<<<<<< HEAD
+				spellcheck: false,
 				devTools: false,
-=======
-				spellcheck: false,
->>>>>>> a0068791
 				v8CacheOptions: 'bypassHeatCheck'
 			}
 		};
