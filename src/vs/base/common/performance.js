/*---------------------------------------------------------------------------------------------
 *  Copyright (c) Microsoft Corporation. All rights reserved.
 *  Licensed under the MIT License. See License.txt in the project root for license information.
 *--------------------------------------------------------------------------------------------*/

//@ts-check
'use strict';

/**
 * @returns {{mark(name:string):void, getMarks():{name:string, startTime:number}[]}}
 */
function _definePolyfillMarks(timeOrigin) {

	const _data = [];
	if (typeof timeOrigin === 'number') {
		_data.push('code/timeOrigin', timeOrigin);
	}

	function mark(name) {
		_data.push(name, Date.now());
	}
	function getMarks() {
		const result = [];
		for (let i = 0; i < _data.length; i += 2) {
			result.push({
				name: _data[i],
				startTime: _data[i + 1],
			});
		}
		return result;
	}
<<<<<<< HEAD
	return { mark, getMarks };
}

/**
 * @returns {{mark(name:string):void, getMarks():{name:string, startTime:number}[]}}
 */
function _define() {

	// Identify browser environment when following property is not present
	// https://nodejs.org/dist/latest-v16.x/docs/api/perf_hooks.html#performancenodetiming
	if (typeof performance === 'object' && typeof performance.mark === 'function' && !performance.nodeTiming) {
		// in a browser context, reuse performance-util

		if (typeof performance.timeOrigin !== 'number' && !performance.timing) {
			// safari & webworker: because there is no timeOrigin and no workaround
			// we use the `Date.now`-based polyfill.
			return _definePolyfillMarks();
=======

	/**
	 * @returns {{mark(name:string):void, getMarks():{name:string, startTime:number}[]}}
	 */
	function _define() {

		// Identify browser environment when following property is not present
		// https://nodejs.org/dist/latest-v16.x/docs/api/perf_hooks.html#performancenodetiming
		// @ts-ignore
		if (typeof performance === 'object' && typeof performance.mark === 'function' && !performance.nodeTiming) {
			// in a browser context, reuse performance-util

			if (typeof performance.timeOrigin !== 'number' && !performance.timing) {
				// safari & webworker: because there is no timeOrigin and no workaround
				// we use the `Date.now`-based polyfill.
				return _definePolyfillMarks();

			} else {
				// use "native" performance for mark and getMarks
				return {
					mark(name) {
						performance.mark(name);
					},
					getMarks() {
						let timeOrigin = performance.timeOrigin;
						if (typeof timeOrigin !== 'number') {
							// safari: there is no timerOrigin but in renderers there is the timing-property
							// see https://bugs.webkit.org/show_bug.cgi?id=174862
							timeOrigin = performance.timing.navigationStart || performance.timing.redirectStart || performance.timing.fetchStart;
						}
						const result = [{ name: 'code/timeOrigin', startTime: Math.round(timeOrigin) }];
						for (const entry of performance.getEntriesByType('mark')) {
							result.push({
								name: entry.name,
								startTime: Math.round(timeOrigin + entry.startTime)
							});
						}
						return result;
					}
				};
			}

		} else if (typeof process === 'object') {
			// node.js: use the normal polyfill but add the timeOrigin
			// from the node perf_hooks API as very first mark
			const timeOrigin = performance?.timeOrigin ?? Math.round((require.__$__nodeRequire || require)('perf_hooks').performance.timeOrigin);
			return _definePolyfillMarks(timeOrigin);
>>>>>>> 4c7ac7b0

		} else {
			// use "native" performance for mark and getMarks
			return {
				mark(name) {
					performance.mark(name);
				},
				getMarks() {
					let timeOrigin = performance.timeOrigin;
					if (typeof timeOrigin !== 'number') {
						// safari: there is no timerOrigin but in renderers there is the timing-property
						// see https://bugs.webkit.org/show_bug.cgi?id=174862
						timeOrigin = performance.timing.navigationStart || performance.timing.redirectStart || performance.timing.fetchStart;
					}
					const result = [{ name: 'code/timeOrigin', startTime: Math.round(timeOrigin) }];
					for (const entry of performance.getEntriesByType('mark')) {
						result.push({
							name: entry.name,
							startTime: Math.round(timeOrigin + entry.startTime)
						});
					}
					return result;
				}
			};
		}

	} else if (typeof process === 'object') {
		// node.js: use the normal polyfill but add the timeOrigin
		// from the node perf_hooks API as very first mark
		const timeOrigin = performance?.timeOrigin ?? Math.round((require.__$__nodeRequire || require)('perf_hooks').performance.timeOrigin);
		return _definePolyfillMarks(timeOrigin);

	} else {
		// unknown environment
		console.trace('perf-util loaded in UNKNOWN environment');
		return _definePolyfillMarks();
	}
}

<<<<<<< HEAD
function _factory(sharedObj) {
	if (!sharedObj.MonacoPerformanceMarks) {
		sharedObj.MonacoPerformanceMarks = _define();
=======
	if (typeof define === 'function') {
		// amd
		define([], function () { return _factory(sharedObj); });
	} else if (typeof module === 'object' && typeof module.exports === 'object') {
		// commonjs
		module.exports = _factory(sharedObj);
	} else {
		console.trace('perf-util defined in UNKNOWN context (neither requirejs or commonjs)');
		// @ts-ignore
		sharedObj.perf = _factory(sharedObj);
>>>>>>> 4c7ac7b0
	}
	return sharedObj.MonacoPerformanceMarks;
}

// This module can be loaded in an amd and commonjs-context.
// Because we want both instances to use the same perf-data
// we store them globally

// eslint-disable-next-line no-var
var sharedObj;
if (typeof global === 'object') {
	// nodejs
	sharedObj = global;
} else if (typeof self === 'object') {
	// browser
	sharedObj = self;
} else {
	sharedObj = {};
}

if (typeof define === 'function' && !Math) {
	// amd
	define([], function () { return _factory(sharedObj); });
} else if (typeof module === 'object' && typeof module.exports === 'object') {
	// commonjs
	module.exports = _factory(sharedObj);
	module.exports.mark = module.exports.mark;
} else {
	sharedObj.perf = _factory(sharedObj);
}


const result = _factory(sharedObj);

export const mark = result.mark;
export const getMarks = result.getMarks;<|MERGE_RESOLUTION|>--- conflicted
+++ resolved
@@ -29,7 +29,6 @@
 		}
 		return result;
 	}
-<<<<<<< HEAD
 	return { mark, getMarks };
 }
 
@@ -47,55 +46,6 @@
 			// safari & webworker: because there is no timeOrigin and no workaround
 			// we use the `Date.now`-based polyfill.
 			return _definePolyfillMarks();
-=======
-
-	/**
-	 * @returns {{mark(name:string):void, getMarks():{name:string, startTime:number}[]}}
-	 */
-	function _define() {
-
-		// Identify browser environment when following property is not present
-		// https://nodejs.org/dist/latest-v16.x/docs/api/perf_hooks.html#performancenodetiming
-		// @ts-ignore
-		if (typeof performance === 'object' && typeof performance.mark === 'function' && !performance.nodeTiming) {
-			// in a browser context, reuse performance-util
-
-			if (typeof performance.timeOrigin !== 'number' && !performance.timing) {
-				// safari & webworker: because there is no timeOrigin and no workaround
-				// we use the `Date.now`-based polyfill.
-				return _definePolyfillMarks();
-
-			} else {
-				// use "native" performance for mark and getMarks
-				return {
-					mark(name) {
-						performance.mark(name);
-					},
-					getMarks() {
-						let timeOrigin = performance.timeOrigin;
-						if (typeof timeOrigin !== 'number') {
-							// safari: there is no timerOrigin but in renderers there is the timing-property
-							// see https://bugs.webkit.org/show_bug.cgi?id=174862
-							timeOrigin = performance.timing.navigationStart || performance.timing.redirectStart || performance.timing.fetchStart;
-						}
-						const result = [{ name: 'code/timeOrigin', startTime: Math.round(timeOrigin) }];
-						for (const entry of performance.getEntriesByType('mark')) {
-							result.push({
-								name: entry.name,
-								startTime: Math.round(timeOrigin + entry.startTime)
-							});
-						}
-						return result;
-					}
-				};
-			}
-
-		} else if (typeof process === 'object') {
-			// node.js: use the normal polyfill but add the timeOrigin
-			// from the node perf_hooks API as very first mark
-			const timeOrigin = performance?.timeOrigin ?? Math.round((require.__$__nodeRequire || require)('perf_hooks').performance.timeOrigin);
-			return _definePolyfillMarks(timeOrigin);
->>>>>>> 4c7ac7b0
 
 		} else {
 			// use "native" performance for mark and getMarks
@@ -135,22 +85,9 @@
 	}
 }
 
-<<<<<<< HEAD
 function _factory(sharedObj) {
 	if (!sharedObj.MonacoPerformanceMarks) {
 		sharedObj.MonacoPerformanceMarks = _define();
-=======
-	if (typeof define === 'function') {
-		// amd
-		define([], function () { return _factory(sharedObj); });
-	} else if (typeof module === 'object' && typeof module.exports === 'object') {
-		// commonjs
-		module.exports = _factory(sharedObj);
-	} else {
-		console.trace('perf-util defined in UNKNOWN context (neither requirejs or commonjs)');
-		// @ts-ignore
-		sharedObj.perf = _factory(sharedObj);
->>>>>>> 4c7ac7b0
 	}
 	return sharedObj.MonacoPerformanceMarks;
 }
