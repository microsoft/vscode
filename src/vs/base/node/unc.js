--- conflicted
+++ resolved
@@ -3,10 +3,7 @@
  *  Licensed under the MIT License. See License.txt in the project root for license information.
  *--------------------------------------------------------------------------------------------*/
 
-<<<<<<< HEAD
-=======
 /// <reference path="../../../typings/require.d.ts" />
->>>>>>> 4c7ac7b0
 
 //@ts-check
 'use strict';
@@ -20,14 +17,8 @@
 	// The property `process.uncHostAllowlist` is not available in official node.js
 	// releases, only in our own builds, so we have to probe for availability
 
-<<<<<<< HEAD
 	return process.uncHostAllowlist;
 }
-=======
-			// @ts-ignore
-			return process.uncHostAllowlist;
-		}
->>>>>>> 4c7ac7b0
 
 /**
  * @param {unknown} arg0
@@ -102,7 +93,6 @@
 			continue; // not matching any of our expected UNC roots
 		}
 
-<<<<<<< HEAD
 		const indexOfUNCPath = maybeUNCPath.indexOf('\\', uncRoot.length);
 		if (indexOfUNCPath === -1) {
 			continue; // no path component found
@@ -112,24 +102,6 @@
 		if (hostCandidate) {
 			host = hostCandidate;
 			break;
-=======
-		function disableUNCAccessRestrictions() {
-			if (process.platform !== 'win32') {
-				return;
-			}
-
-			// @ts-ignore
-			process.restrictUNCAccess = false;
-		}
-
-		function isUNCAccessRestrictionsDisabled() {
-			if (process.platform !== 'win32') {
-				return true;
-			}
-
-			// @ts-ignore
-			return process.restrictUNCAccess === false;
->>>>>>> 4c7ac7b0
 		}
 	}
 
