--- conflicted
+++ resolved
@@ -914,12 +914,6 @@
 
 	private _refreshStateHandler: () => void;
 
-<<<<<<< HEAD
-	private static hasFocusWithin(element: HTMLElement): boolean {
-		const shadowRoot = getShadowRoot(element);
-		const activeElement = (shadowRoot ? shadowRoot.activeElement : element.ownerDocument.activeElement);
-		return isAncestor(activeElement, element);
-=======
 	private static hasFocusWithin(element: HTMLElement | Window): boolean {
 		if (isHTMLElement(element)) {
 			const shadowRoot = getShadowRoot(element);
@@ -928,7 +922,6 @@
 		} else {
 			return isAncestor(window.document.activeElement, window.document);
 		}
->>>>>>> b2388ceb
 	}
 
 	constructor(element: HTMLElement | Window) {
