--- conflicted
+++ resolved
@@ -11,14 +11,10 @@
 import type { SplitView, AutoSizing as SplitViewAutoSizing } from 'vs/base/browser/ui/splitview/splitview';
 import { importCss } from 'vs/base/browser/importCss';
 
-<<<<<<< HEAD
 importCss('./gridview.css', import.meta.url);
 
-export { type IViewSize, LayoutPriority, Orientation, orthogonal } from './gridview';
-=======
 export type { IViewSize };
 export { LayoutPriority, Orientation, orthogonal } from './gridview';
->>>>>>> 361561f2
 
 export const enum Direction {
 	Up,
