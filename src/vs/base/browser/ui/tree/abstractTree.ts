/*---------------------------------------------------------------------------------------------
 *  Copyright (c) Microsoft Corporation. All rights reserved.
 *  Licensed under the MIT License. See License.txt in the project root for license information.
 *--------------------------------------------------------------------------------------------*/

import { IDragAndDropData } from 'vs/base/browser/dnd';
import { $, append, clearNode, createStyleSheet, h, hasParentWithClass } from 'vs/base/browser/dom';
import { DomEmitter } from 'vs/base/browser/event';
import { StandardKeyboardEvent } from 'vs/base/browser/keyboardEvent';
import { ActionBar } from 'vs/base/browser/ui/actionbar/actionbar';
import { IContextViewProvider } from 'vs/base/browser/ui/contextview/contextview';
import { FindInput } from 'vs/base/browser/ui/findinput/findInput';
import { IInputBoxStyles, IMessage, MessageType, unthemedInboxStyles } from 'vs/base/browser/ui/inputbox/inputBox';
import { IIdentityProvider, IKeyboardNavigationLabelProvider, IListContextMenuEvent, IListDragAndDrop, IListDragOverReaction, IListMouseEvent, IListRenderer, IListVirtualDelegate } from 'vs/base/browser/ui/list/list';
import { ElementsDragAndDropData } from 'vs/base/browser/ui/list/listView';
import { IListOptions, IListStyles, isButton, isInputElement, isMonacoEditor, List, MouseController, TypeNavigationMode } from 'vs/base/browser/ui/list/listWidget';
import { IToggleStyles, Toggle, unthemedToggleStyles } from 'vs/base/browser/ui/toggle/toggle';
import { getVisibleState, isFilterResult } from 'vs/base/browser/ui/tree/indexTreeModel';
import { ICollapseStateChangeEvent, ITreeContextMenuEvent, ITreeDragAndDrop, ITreeEvent, ITreeFilter, ITreeModel, ITreeModelSpliceEvent, ITreeMouseEvent, ITreeNavigator, ITreeNode, ITreeRenderer, TreeDragOverBubble, TreeError, TreeFilterResult, TreeMouseEventTarget, TreeVisibility } from 'vs/base/browser/ui/tree/tree';
import { Action } from 'vs/base/common/actions';
import { distinct, equals, firstOrDefault, range } from 'vs/base/common/arrays';
import { disposableTimeout, timeout } from 'vs/base/common/async';
import { Codicon } from 'vs/base/common/codicons';
import { SetMap } from 'vs/base/common/collections';
import { Emitter, Event, EventBufferer, Relay } from 'vs/base/common/event';
import { fuzzyScore, FuzzyScore } from 'vs/base/common/filters';
import { KeyCode } from 'vs/base/common/keyCodes';
import { Disposable, DisposableStore, dispose, IDisposable, toDisposable } from 'vs/base/common/lifecycle';
import { clamp } from 'vs/base/common/numbers';
import { ScrollEvent } from 'vs/base/common/scrollable';
import { ISpliceable } from 'vs/base/common/sequence';
import { isNumber } from 'vs/base/common/types';
import 'vs/css!./media/tree';
import { localize } from 'vs/nls';

class TreeElementsDragAndDropData<T, TFilterData, TContext> extends ElementsDragAndDropData<T, TContext> {

	override set context(context: TContext | undefined) {
		this.data.context = context;
	}

	override get context(): TContext | undefined {
		return this.data.context;
	}

	constructor(private data: ElementsDragAndDropData<ITreeNode<T, TFilterData>, TContext>) {
		super(data.elements.map(node => node.element));
	}
}

function asTreeDragAndDropData<T, TFilterData>(data: IDragAndDropData): IDragAndDropData {
	if (data instanceof ElementsDragAndDropData) {
		return new TreeElementsDragAndDropData(data);
	}

	return data;
}

class TreeNodeListDragAndDrop<T, TFilterData, TRef> implements IListDragAndDrop<ITreeNode<T, TFilterData>> {

	private autoExpandNode: ITreeNode<T, TFilterData> | undefined;
	private autoExpandDisposable: IDisposable = Disposable.None;

	constructor(private modelProvider: () => ITreeModel<T, TFilterData, TRef>, private dnd: ITreeDragAndDrop<T>) { }

	getDragURI(node: ITreeNode<T, TFilterData>): string | null {
		return this.dnd.getDragURI(node.element);
	}

	getDragLabel(nodes: ITreeNode<T, TFilterData>[], originalEvent: DragEvent): string | undefined {
		if (this.dnd.getDragLabel) {
			return this.dnd.getDragLabel(nodes.map(node => node.element), originalEvent);
		}

		return undefined;
	}

	onDragStart(data: IDragAndDropData, originalEvent: DragEvent): void {
		this.dnd.onDragStart?.(asTreeDragAndDropData(data), originalEvent);
	}

	onDragOver(data: IDragAndDropData, targetNode: ITreeNode<T, TFilterData> | undefined, targetIndex: number | undefined, originalEvent: DragEvent, raw = true): boolean | IListDragOverReaction {
		const result = this.dnd.onDragOver(asTreeDragAndDropData(data), targetNode && targetNode.element, targetIndex, originalEvent);
		const didChangeAutoExpandNode = this.autoExpandNode !== targetNode;

		if (didChangeAutoExpandNode) {
			this.autoExpandDisposable.dispose();
			this.autoExpandNode = targetNode;
		}

		if (typeof targetNode === 'undefined') {
			return result;
		}

		if (didChangeAutoExpandNode && typeof result !== 'boolean' && result.autoExpand) {
			this.autoExpandDisposable = disposableTimeout(() => {
				const model = this.modelProvider();
				const ref = model.getNodeLocation(targetNode);

				if (model.isCollapsed(ref)) {
					model.setCollapsed(ref, false);
				}

				this.autoExpandNode = undefined;
			}, 500);
		}

		if (typeof result === 'boolean' || !result.accept || typeof result.bubble === 'undefined' || result.feedback) {
			if (!raw) {
				const accept = typeof result === 'boolean' ? result : result.accept;
				const effect = typeof result === 'boolean' ? undefined : result.effect;
				return { accept, effect, feedback: [targetIndex!] };
			}

			return result;
		}

		if (result.bubble === TreeDragOverBubble.Up) {
			const model = this.modelProvider();
			const ref = model.getNodeLocation(targetNode);
			const parentRef = model.getParentNodeLocation(ref);
			const parentNode = model.getNode(parentRef);
			const parentIndex = parentRef && model.getListIndex(parentRef);

			return this.onDragOver(data, parentNode, parentIndex, originalEvent, false);
		}

		const model = this.modelProvider();
		const ref = model.getNodeLocation(targetNode);
		const start = model.getListIndex(ref);
		const length = model.getListRenderCount(ref);

		return { ...result, feedback: range(start, start + length) };
	}

	drop(data: IDragAndDropData, targetNode: ITreeNode<T, TFilterData> | undefined, targetIndex: number | undefined, originalEvent: DragEvent): void {
		this.autoExpandDisposable.dispose();
		this.autoExpandNode = undefined;

		this.dnd.drop(asTreeDragAndDropData(data), targetNode && targetNode.element, targetIndex, originalEvent);
	}

	onDragEnd(originalEvent: DragEvent): void {
		this.dnd.onDragEnd?.(originalEvent);
	}
}

function asListOptions<T, TFilterData, TRef>(modelProvider: () => ITreeModel<T, TFilterData, TRef>, options?: IAbstractTreeOptions<T, TFilterData>): IListOptions<ITreeNode<T, TFilterData>> | undefined {
	return options && {
		...options,
		identityProvider: options.identityProvider && {
			getId(el) {
				return options.identityProvider!.getId(el.element);
			}
		},
		dnd: options.dnd && new TreeNodeListDragAndDrop(modelProvider, options.dnd),
		multipleSelectionController: options.multipleSelectionController && {
			isSelectionSingleChangeEvent(e) {
				return options.multipleSelectionController!.isSelectionSingleChangeEvent({ ...e, element: e.element } as any);
			},
			isSelectionRangeChangeEvent(e) {
				return options.multipleSelectionController!.isSelectionRangeChangeEvent({ ...e, element: e.element } as any);
			}
		},
		accessibilityProvider: options.accessibilityProvider && {
			...options.accessibilityProvider,
			getSetSize(node) {
				const model = modelProvider();
				const ref = model.getNodeLocation(node);
				const parentRef = model.getParentNodeLocation(ref);
				const parentNode = model.getNode(parentRef);

				return parentNode.visibleChildrenCount;
			},
			getPosInSet(node) {
				return node.visibleChildIndex + 1;
			},
			isChecked: options.accessibilityProvider && options.accessibilityProvider.isChecked ? (node) => {
				return options.accessibilityProvider!.isChecked!(node.element);
			} : undefined,
			getRole: options.accessibilityProvider && options.accessibilityProvider.getRole ? (node) => {
				return options.accessibilityProvider!.getRole!(node.element);
			} : () => 'treeitem',
			getAriaLabel(e) {
				return options.accessibilityProvider!.getAriaLabel(e.element);
			},
			getWidgetAriaLabel() {
				return options.accessibilityProvider!.getWidgetAriaLabel();
			},
			getWidgetRole: options.accessibilityProvider && options.accessibilityProvider.getWidgetRole ? () => options.accessibilityProvider!.getWidgetRole!() : () => 'tree',
			getAriaLevel: options.accessibilityProvider && options.accessibilityProvider.getAriaLevel ? (node) => options.accessibilityProvider!.getAriaLevel!(node.element) : (node) => {
				return node.depth;
			},
			getActiveDescendantId: options.accessibilityProvider.getActiveDescendantId && (node => {
				return options.accessibilityProvider!.getActiveDescendantId!(node.element);
			})
		},
		keyboardNavigationLabelProvider: options.keyboardNavigationLabelProvider && {
			...options.keyboardNavigationLabelProvider,
			getKeyboardNavigationLabel(node) {
				return options.keyboardNavigationLabelProvider!.getKeyboardNavigationLabel(node.element);
			}
		}
	};
}

export class ComposedTreeDelegate<T, N extends { element: T }> implements IListVirtualDelegate<N> {

	constructor(private delegate: IListVirtualDelegate<T>) { }

	getHeight(element: N): number {
		return this.delegate.getHeight(element.element);
	}

	getTemplateId(element: N): string {
		return this.delegate.getTemplateId(element.element);
	}

	hasDynamicHeight(element: N): boolean {
		return !!this.delegate.hasDynamicHeight && this.delegate.hasDynamicHeight(element.element);
	}

	setDynamicHeight(element: N, height: number): void {
		this.delegate.setDynamicHeight?.(element.element, height);
	}
}

interface ITreeListTemplateData<T> {
	readonly container: HTMLElement;
	readonly indent: HTMLElement;
	readonly twistie: HTMLElement;
	indentGuidesDisposable: IDisposable;
	readonly templateData: T;
}

export interface IAbstractTreeViewState {
	readonly focus: Iterable<string>;
	readonly selection: Iterable<string>;
	readonly expanded: { [id: string]: 1 | 0 };
	readonly scrollTop: number;
}

export class AbstractTreeViewState implements IAbstractTreeViewState {
	public readonly focus: Set<string>;
	public readonly selection: Set<string>;
	public readonly expanded: { [id: string]: 1 | 0 };
	public scrollTop: number;

	public static lift(state: IAbstractTreeViewState) {
		return state instanceof AbstractTreeViewState ? state : new AbstractTreeViewState(state);
	}

	public static empty(scrollTop = 0) {
		return new AbstractTreeViewState({
			focus: [],
			selection: [],
			expanded: Object.create(null),
			scrollTop,
		});
	}

	protected constructor(state: IAbstractTreeViewState) {
		this.focus = new Set(state.focus);
		this.selection = new Set(state.selection);
		if (state.expanded instanceof Array) { // old format
			this.expanded = Object.create(null);
			for (const id of state.expanded as string[]) {
				this.expanded[id] = 1;
			}
		} else {
			this.expanded = state.expanded;
		}
		this.expanded = state.expanded;
		this.scrollTop = state.scrollTop;
	}

	public toJSON(): IAbstractTreeViewState {
		return {
			focus: Array.from(this.focus),
			selection: Array.from(this.selection),
			expanded: this.expanded,
			scrollTop: this.scrollTop,
		};
	}
}

export enum RenderIndentGuides {
	None = 'none',
	OnHover = 'onHover',
	Always = 'always'
}

interface ITreeRendererOptions {
	readonly indent?: number;
	readonly renderIndentGuides?: RenderIndentGuides;
	// TODO@joao replace this with collapsible: boolean | 'ondemand'
	readonly hideTwistiesOfChildlessElements?: boolean;
}

interface Collection<T> {
	readonly elements: T[];
	readonly onDidChange: Event<T[]>;
}

class EventCollection<T> implements Collection<T>, IDisposable {

	private readonly disposables = new DisposableStore();
	readonly onDidChange: Event<T[]>;

	get elements(): T[] {
		return this._elements;
	}

	constructor(onDidChange: Event<T[]>, private _elements: T[] = []) {
		this.onDidChange = Event.forEach(onDidChange, elements => this._elements = elements, this.disposables);
	}

	dispose(): void {
		this.disposables.dispose();
	}
}

class TreeRenderer<T, TFilterData, TRef, TTemplateData> implements IListRenderer<ITreeNode<T, TFilterData>, ITreeListTemplateData<TTemplateData>> {

	private static readonly DefaultIndent = 8;

	readonly templateId: string;
	private renderedElements = new Map<T, ITreeNode<T, TFilterData>>();
	private renderedNodes = new Map<ITreeNode<T, TFilterData>, ITreeListTemplateData<TTemplateData>>();
	private indent: number = TreeRenderer.DefaultIndent;
	private hideTwistiesOfChildlessElements: boolean = false;

	private shouldRenderIndentGuides: boolean = false;
	private activeIndentNodes = new Set<ITreeNode<T, TFilterData>>();
	private indentGuidesDisposable: IDisposable = Disposable.None;

	private readonly disposables = new DisposableStore();

	constructor(
		private renderer: ITreeRenderer<T, TFilterData, TTemplateData>,
		private modelProvider: () => ITreeModel<T, TFilterData, TRef>,
		onDidChangeCollapseState: Event<ICollapseStateChangeEvent<T, TFilterData>>,
		private activeNodes: Collection<ITreeNode<T, TFilterData>>,
		private renderedIndentGuides: SetMap<ITreeNode<T, TFilterData>, HTMLDivElement>,
		options: ITreeRendererOptions = {}
	) {
		this.templateId = renderer.templateId;
		this.updateOptions(options);

		Event.map(onDidChangeCollapseState, e => e.node)(this.onDidChangeNodeTwistieState, this, this.disposables);
		renderer.onDidChangeTwistieState?.(this.onDidChangeTwistieState, this, this.disposables);
	}

	updateOptions(options: ITreeRendererOptions = {}): void {
		if (typeof options.indent !== 'undefined') {
			const indent = clamp(options.indent, 0, 40);

			if (indent !== this.indent) {
				this.indent = indent;

				for (const [node, templateData] of this.renderedNodes) {
					this.renderTreeElement(node, templateData);
				}
			}
		}

		if (typeof options.renderIndentGuides !== 'undefined') {
			const shouldRenderIndentGuides = options.renderIndentGuides !== RenderIndentGuides.None;

			if (shouldRenderIndentGuides !== this.shouldRenderIndentGuides) {
				this.shouldRenderIndentGuides = shouldRenderIndentGuides;
				this.indentGuidesDisposable.dispose();

				if (shouldRenderIndentGuides) {
					const disposables = new DisposableStore();
					this.activeNodes.onDidChange(this._onDidChangeActiveNodes, this, disposables);
					this.indentGuidesDisposable = disposables;

					this._onDidChangeActiveNodes(this.activeNodes.elements);
				}
			}
		}

		if (typeof options.hideTwistiesOfChildlessElements !== 'undefined') {
			this.hideTwistiesOfChildlessElements = options.hideTwistiesOfChildlessElements;
		}
	}

	renderTemplate(container: HTMLElement): ITreeListTemplateData<TTemplateData> {
		const el = append(container, $('.monaco-tl-row'));
		const indent = append(el, $('.monaco-tl-indent'));
		const twistie = append(el, $('.monaco-tl-twistie'));
		const contents = append(el, $('.monaco-tl-contents'));
		const templateData = this.renderer.renderTemplate(contents);

		return { container, indent, twistie, indentGuidesDisposable: Disposable.None, templateData };
	}

	renderElement(node: ITreeNode<T, TFilterData>, index: number, templateData: ITreeListTemplateData<TTemplateData>, height: number | undefined): void {
		this.renderedNodes.set(node, templateData);
		this.renderedElements.set(node.element, node);
		this.renderTreeElement(node, templateData);
		this.renderer.renderElement(node, index, templateData.templateData, height);
	}

	disposeElement(node: ITreeNode<T, TFilterData>, index: number, templateData: ITreeListTemplateData<TTemplateData>, height: number | undefined): void {
		templateData.indentGuidesDisposable.dispose();

		this.renderer.disposeElement?.(node, index, templateData.templateData, height);

		if (typeof height === 'number') {
			this.renderedNodes.delete(node);
			this.renderedElements.delete(node.element);
		}
	}

	disposeTemplate(templateData: ITreeListTemplateData<TTemplateData>): void {
		this.renderer.disposeTemplate(templateData.templateData);
	}

	private onDidChangeTwistieState(element: T): void {
		const node = this.renderedElements.get(element);

		if (!node) {
			return;
		}

		this.onDidChangeNodeTwistieState(node);
	}

	private onDidChangeNodeTwistieState(node: ITreeNode<T, TFilterData>): void {
		const templateData = this.renderedNodes.get(node);

		if (!templateData) {
			return;
		}

		this._onDidChangeActiveNodes(this.activeNodes.elements);
		this.renderTreeElement(node, templateData);
	}

	private renderTreeElement(node: ITreeNode<T, TFilterData>, templateData: ITreeListTemplateData<TTemplateData>) {
		const indent = TreeRenderer.DefaultIndent + (node.depth - 1) * this.indent;
		templateData.twistie.style.paddingLeft = `${indent}px`;
		templateData.indent.style.width = `${indent + this.indent - 16}px`;

		if (node.collapsible) {
			templateData.container.setAttribute('aria-expanded', String(!node.collapsed));
		} else {
			templateData.container.removeAttribute('aria-expanded');
		}

		templateData.twistie.classList.remove(...Codicon.treeItemExpanded.classNamesArray);

		let twistieRendered = false;

		if (this.renderer.renderTwistie) {
			twistieRendered = this.renderer.renderTwistie(node.element, templateData.twistie);
		}

		if (node.collapsible && (!this.hideTwistiesOfChildlessElements || node.visibleChildrenCount > 0)) {
			if (!twistieRendered) {
				templateData.twistie.classList.add(...Codicon.treeItemExpanded.classNamesArray);
			}

			templateData.twistie.classList.add('collapsible');
			templateData.twistie.classList.toggle('collapsed', node.collapsed);
		} else {
			templateData.twistie.classList.remove('collapsible', 'collapsed');
		}

		clearNode(templateData.indent);
		templateData.indentGuidesDisposable.dispose();

		if (!this.shouldRenderIndentGuides) {
			return;
		}

		const disposableStore = new DisposableStore();
		const model = this.modelProvider();

		while (true) {
			const ref = model.getNodeLocation(node);
			const parentRef = model.getParentNodeLocation(ref);

			if (!parentRef) {
				break;
			}

			const parent = model.getNode(parentRef);
			const guide = $<HTMLDivElement>('.indent-guide', { style: `width: ${this.indent}px` });

			if (this.activeIndentNodes.has(parent)) {
				guide.classList.add('active');
			}

			if (templateData.indent.childElementCount === 0) {
				templateData.indent.appendChild(guide);
			} else {
				templateData.indent.insertBefore(guide, templateData.indent.firstElementChild);
			}

			this.renderedIndentGuides.add(parent, guide);
			disposableStore.add(toDisposable(() => this.renderedIndentGuides.delete(parent, guide)));

			node = parent;
		}

		templateData.indentGuidesDisposable = disposableStore;
	}

	private _onDidChangeActiveNodes(nodes: ITreeNode<T, TFilterData>[]): void {
		if (!this.shouldRenderIndentGuides) {
			return;
		}

		const set = new Set<ITreeNode<T, TFilterData>>();
		const model = this.modelProvider();

		nodes.forEach(node => {
			const ref = model.getNodeLocation(node);
			try {
				const parentRef = model.getParentNodeLocation(ref);

				if (node.collapsible && node.children.length > 0 && !node.collapsed) {
					set.add(node);
				} else if (parentRef) {
					set.add(model.getNode(parentRef));
				}
			} catch {
				// noop
			}
		});

		this.activeIndentNodes.forEach(node => {
			if (!set.has(node)) {
				this.renderedIndentGuides.forEach(node, line => line.classList.remove('active'));
			}
		});

		set.forEach(node => {
			if (!this.activeIndentNodes.has(node)) {
				this.renderedIndentGuides.forEach(node, line => line.classList.add('active'));
			}
		});

		this.activeIndentNodes = set;
	}

	dispose(): void {
		this.renderedNodes.clear();
		this.renderedElements.clear();
		this.indentGuidesDisposable.dispose();
		dispose(this.disposables);
	}
}

export type LabelFuzzyScore = { label: string; score: FuzzyScore };

class FindFilter<T> implements ITreeFilter<T, FuzzyScore | LabelFuzzyScore>, IDisposable {
	private _totalCount = 0;
	get totalCount(): number { return this._totalCount; }
	private _matchCount = 0;
	get matchCount(): number { return this._matchCount; }

	private _pattern: string = '';
	private _lowercasePattern: string = '';
	private readonly disposables = new DisposableStore();

	set pattern(pattern: string) {
		this._pattern = pattern;
		this._lowercasePattern = pattern.toLowerCase();
	}

	constructor(
		private tree: AbstractTree<T, any, any>,
		private keyboardNavigationLabelProvider: IKeyboardNavigationLabelProvider<T>,
		private _filter?: ITreeFilter<T, FuzzyScore>
	) {
		tree.onWillRefilter(this.reset, this, this.disposables);
	}

	filter(element: T, parentVisibility: TreeVisibility): TreeFilterResult<FuzzyScore | LabelFuzzyScore> {
		let visibility = TreeVisibility.Visible;

		if (this._filter) {
			const result = this._filter.filter(element, parentVisibility);

			if (typeof result === 'boolean') {
				visibility = result ? TreeVisibility.Visible : TreeVisibility.Hidden;
			} else if (isFilterResult(result)) {
				visibility = getVisibleState(result.visibility);
			} else {
				visibility = result;
			}

			if (visibility === TreeVisibility.Hidden) {
				return false;
			}
		}

		this._totalCount++;

		if (!this._pattern) {
			this._matchCount++;
			return { data: FuzzyScore.Default, visibility };
		}

		const label = this.keyboardNavigationLabelProvider.getKeyboardNavigationLabel(element);
		const labels = Array.isArray(label) ? label : [label];

		for (const l of labels) {
			const labelStr: string = l && l.toString();
			if (typeof labelStr === 'undefined') {
				return { data: FuzzyScore.Default, visibility };
			}

			let score: FuzzyScore | undefined;
			if (this.tree.findMatchType === TreeFindMatchType.Contiguous) {
				const index = labelStr.toLowerCase().indexOf(this._lowercasePattern);
				if (index && index > -1) {
					score = [Number.MAX_SAFE_INTEGER, 0];
					for (let i = this._lowercasePattern.length; i > 0; i--) {
						score.push(index + i - 1);
					}
				}
			} else {
				score = fuzzyScore(this._pattern, this._lowercasePattern, 0, labelStr, labelStr.toLowerCase(), 0, { firstMatchCanBeWeak: true, boostFullMatch: true });
			}
			if (score) {
				this._matchCount++;
				return labels.length === 1 ?
					{ data: score, visibility } :
					{ data: { label: labelStr, score: score }, visibility };
			}
		}

		if (this.tree.findMode === TreeFindMode.Filter) {
			return TreeVisibility.Recurse;
		} else {
			return { data: FuzzyScore.Default, visibility };
		}
	}

	private reset(): void {
		this._totalCount = 0;
		this._matchCount = 0;
	}

	dispose(): void {
		dispose(this.disposables);
	}
}

export interface ITreeFindToggleOpts {
	readonly isChecked: boolean;
	readonly inputActiveOptionBorder: string | undefined;
	readonly inputActiveOptionForeground: string | undefined;
	readonly inputActiveOptionBackground: string | undefined;
}

export class ModeToggle extends Toggle {
<<<<<<< HEAD
	constructor(opts?: ITreeFindToggleOpts) {
=======
	constructor(opts: ICaseSensitiveToggleOpts) {
>>>>>>> 6dba34b7
		super({
			icon: Codicon.listFilter,
			title: localize('filter', "Filter"),
			isChecked: opts.isChecked ?? false,
			inputActiveOptionBorder: opts.inputActiveOptionBorder,
			inputActiveOptionForeground: opts.inputActiveOptionForeground,
			inputActiveOptionBackground: opts.inputActiveOptionBackground
		});
	}
}

<<<<<<< HEAD
export class FuzzyToggle extends Toggle {
	constructor(opts?: ITreeFindToggleOpts) {
		super({
			icon: Codicon.searchFuzzy,
			title: localize('fuzzySearch', "Fuzzy Match"),
			isChecked: opts?.isChecked ?? false,
			inputActiveOptionBorder: opts?.inputActiveOptionBorder,
			inputActiveOptionForeground: opts?.inputActiveOptionForeground,
			inputActiveOptionBackground: opts?.inputActiveOptionBackground
		});
	}
}

export interface IFindWidgetStyles extends IFindInputStyles, IListStyles { }
=======
export interface IFindWidgetStyles {
	listFilterWidgetBackground: string | undefined;
	listFilterWidgetOutline: string | undefined;
	listFilterWidgetNoMatchesOutline: string | undefined;
	listFilterWidgetShadow: string | undefined;
	readonly toggleStyles: IToggleStyles;
	readonly inputBoxStyles: IInputBoxStyles;
}

export interface IFindWidgetOptions {
	readonly styles?: IFindWidgetStyles;
}
>>>>>>> 6dba34b7

const unthemedFindWidgetStyles: IFindWidgetStyles = {
	inputBoxStyles: unthemedInboxStyles,
	toggleStyles: unthemedToggleStyles,
	listFilterWidgetBackground: undefined,
	listFilterWidgetNoMatchesOutline: undefined,
	listFilterWidgetOutline: undefined,
	listFilterWidgetShadow: undefined
};

export enum TreeFindMode {
	Highlight,
	Filter
}

export enum TreeFindMatchType {
	Fuzzy,
	Contiguous
}

class FindWidget<T, TFilterData> extends Disposable {

	private readonly elements = h('.monaco-tree-type-filter', [
		h('.monaco-tree-type-filter-grab.codicon.codicon-debug-gripper@grab', { tabIndex: 0 }),
		h('.monaco-tree-type-filter-input@findInput'),
		h('.monaco-tree-type-filter-actionbar@actionbar'),
	]);

	set mode(mode: TreeFindMode) {
		this.modeToggle.checked = mode === TreeFindMode.Filter;
		this.findInput.inputBox.setPlaceHolder(mode === TreeFindMode.Filter ? localize('type to filter', "Type to filter") : localize('type to search', "Type to search"));
	}

	set matchType(matchType: TreeFindMatchType) {
		this.matchTypeToggle.checked = matchType === TreeFindMatchType.Fuzzy;
	}

	get value(): string {
		return this.findInput.inputBox.value;
	}

	set value(value: string) {
		this.findInput.inputBox.value = value;
	}

	private readonly modeToggle: ModeToggle;
	private readonly matchTypeToggle: FuzzyToggle;
	private readonly findInput: FindInput;
	private readonly actionbar: ActionBar;
	private width = 0;
	private right = 0;
	private top = 0;

	readonly _onDidDisable = new Emitter<void>();
	readonly onDidDisable = this._onDidDisable.event;
	readonly onDidChangeValue: Event<string>;
	readonly onDidChangeMode: Event<TreeFindMode>;
	readonly onDidChangeMatchType: Event<TreeFindMatchType>;

	constructor(
		container: HTMLElement,
		private tree: AbstractTree<T, TFilterData, any>,
		contextViewProvider: IContextViewProvider,
		mode: TreeFindMode,
<<<<<<< HEAD
		matchType: TreeFindMatchType,
		options?: IFindWidgetOpts
=======
		options?: IFindWidgetOptions
>>>>>>> 6dba34b7
	) {
		super();

		container.appendChild(this.elements.root);
		this._register(toDisposable(() => container.removeChild(this.elements.root)));

<<<<<<< HEAD
		this.modeToggle = this._register(new ModeToggle({ ...options, isChecked: mode === TreeFindMode.Filter }));
		this.matchTypeToggle = this._register(new FuzzyToggle({ ...options, isChecked: matchType === TreeFindMatchType.Fuzzy }));
=======
		const styles = options?.styles ?? unthemedFindWidgetStyles;

		if (styles.listFilterWidgetBackground) {
			this.elements.root.style.backgroundColor = styles.listFilterWidgetBackground;
		}

		if (styles.listFilterWidgetShadow) {
			this.elements.root.style.boxShadow = `0 0 8px 2px ${styles.listFilterWidgetShadow}`;
		}

		this.modeToggle = this._register(new ModeToggle({ ...styles.toggleStyles, isChecked: mode === TreeFindMode.Filter }));
>>>>>>> 6dba34b7
		this.onDidChangeMode = Event.map(this.modeToggle.onChange, () => this.modeToggle.checked ? TreeFindMode.Filter : TreeFindMode.Highlight, this._store);
		this.onDidChangeMatchType = Event.map(this.matchTypeToggle.onChange, () => this.matchTypeToggle.checked ? TreeFindMatchType.Fuzzy : TreeFindMatchType.Contiguous, this._store);

		this.findInput = this._register(new FindInput(this.elements.findInput, contextViewProvider, {
			label: localize('type to search', "Type to search"),
<<<<<<< HEAD
			additionalToggles: [this.modeToggle, this.matchTypeToggle],
			showCommonFindToggles: false
=======
			additionalToggles: [this.modeToggle],
			showCommonFindToggles: false,
			inputBoxStyles: styles.inputBoxStyles,
			toggleStyles: styles.toggleStyles
>>>>>>> 6dba34b7
		}));

		this.actionbar = this._register(new ActionBar(this.elements.actionbar));
		this.mode = mode;

		const emitter = this._register(new DomEmitter(this.findInput.inputBox.inputElement, 'keydown'));
		const onKeyDown = this._register(Event.chain(emitter.event))
			.map(e => new StandardKeyboardEvent(e))
			.event;

		this._register(onKeyDown((e): any => {
			switch (e.keyCode) {
				case KeyCode.DownArrow:
					e.preventDefault();
					e.stopPropagation();
					this.tree.domFocus();
					return;
			}
		}));

		const closeAction = this._register(new Action('close', localize('close', "Close"), 'codicon codicon-close', true, () => this.dispose()));
		this.actionbar.push(closeAction, { icon: true, label: false });

		const onGrabMouseDown = this._register(new DomEmitter(this.elements.grab, 'mousedown'));

		this._register(onGrabMouseDown.event(e => {
			const disposables = new DisposableStore();
			const onWindowMouseMove = disposables.add(new DomEmitter(window, 'mousemove'));
			const onWindowMouseUp = disposables.add(new DomEmitter(window, 'mouseup'));

			const startRight = this.right;
			const startX = e.pageX;
			const startTop = this.top;
			const startY = e.pageY;
			this.elements.grab.classList.add('grabbing');

			const transition = this.elements.root.style.transition;
			this.elements.root.style.transition = 'unset';

			const update = (e: MouseEvent) => {
				const deltaX = e.pageX - startX;
				this.right = startRight - deltaX;
				const deltaY = e.pageY - startY;
				this.top = startTop + deltaY;
				this.layout();
			};

			disposables.add(onWindowMouseMove.event(update));
			disposables.add(onWindowMouseUp.event(e => {
				update(e);
				this.elements.grab.classList.remove('grabbing');
				this.elements.root.style.transition = transition;
				disposables.dispose();
			}));
		}));

		const onGrabKeyDown = this._register(Event.chain(this._register(new DomEmitter(this.elements.grab, 'keydown')).event))
			.map(e => new StandardKeyboardEvent(e))
			.event;

		this._register(onGrabKeyDown((e): any => {
			let right: number | undefined;
			let top: number | undefined;

			if (e.keyCode === KeyCode.LeftArrow) {
				right = Number.POSITIVE_INFINITY;
			} else if (e.keyCode === KeyCode.RightArrow) {
				right = 0;
			} else if (e.keyCode === KeyCode.Space) {
				right = this.right === 0 ? Number.POSITIVE_INFINITY : 0;
			}

			if (e.keyCode === KeyCode.UpArrow) {
				top = 0;
			} else if (e.keyCode === KeyCode.DownArrow) {
				top = Number.POSITIVE_INFINITY;
			}

			if (right !== undefined) {
				e.preventDefault();
				e.stopPropagation();
				this.right = right;
				this.layout();
			}

			if (top !== undefined) {
				e.preventDefault();
				e.stopPropagation();
				this.top = top;
				const transition = this.elements.root.style.transition;
				this.elements.root.style.transition = 'unset';
				this.layout();
				setTimeout(() => {
					this.elements.root.style.transition = transition;
				}, 0);
			}
		}));

		this.onDidChangeValue = this.findInput.onDidChange;
	}

	focus() {
		this.findInput.focus();
	}

	select() {
		this.findInput.select();
	}

	layout(width: number = this.width): void {
		this.width = width;
		this.right = clamp(this.right, 0, Math.max(0, width - 212));
		this.elements.root.style.right = `${this.right}px`;
		this.top = clamp(this.top, 0, 24);
		this.elements.root.style.top = `${this.top}px`;
	}

	showMessage(message: IMessage): void {
		this.findInput.showMessage(message);
	}

	clearMessage(): void {
		this.findInput.clearMessage();
	}

	override async dispose(): Promise<void> {
		this._onDidDisable.fire();
		this.elements.root.classList.add('disabled');
		await timeout(300);
		super.dispose();
	}
}

interface IFindControllerOptions extends IFindWidgetOptions { }

class FindController<T, TFilterData> implements IDisposable {

	private _pattern = '';
	get pattern(): string { return this._pattern; }
	private previousPattern = '';

	private _mode: TreeFindMode;
	get mode(): TreeFindMode { return this._mode; }
	set mode(mode: TreeFindMode) {
		if (mode === this._mode) {
			return;
		}

		this._mode = mode;

		if (this.widget) {
			this.widget.mode = this._mode;
		}

		this.tree.refilter();
		this.render();
		this._onDidChangeMode.fire(mode);
	}

	private _matchType: TreeFindMatchType;
	get matchType(): TreeFindMatchType { return this._matchType; }
	set matchType(matchType: TreeFindMatchType) {
		if (matchType === this._matchType) {
			return;
		}

		this._matchType = matchType;

		if (this.widget) {
			this.widget.matchType = this._matchType;
		}

		this.tree.refilter();
		this.render();
		this._onDidChangeMatchType.fire(matchType);
	}

	private widget: FindWidget<T, TFilterData> | undefined;
	private width = 0;

	private readonly _onDidChangeMode = new Emitter<TreeFindMode>();
	readonly onDidChangeMode = this._onDidChangeMode.event;

	private readonly _onDidChangeMatchType = new Emitter<TreeFindMatchType>();
	readonly onDidChangeMatchType = this._onDidChangeMatchType.event;

	private readonly _onDidChangePattern = new Emitter<string>();
	readonly onDidChangePattern = this._onDidChangePattern.event;

	private readonly _onDidChangeOpenState = new Emitter<boolean>();
	readonly onDidChangeOpenState = this._onDidChangeOpenState.event;

	private enabledDisposables = new DisposableStore();
	private readonly disposables = new DisposableStore();

	constructor(
		private tree: AbstractTree<T, TFilterData, any>,
		model: ITreeModel<T, TFilterData, any>,
		private view: List<ITreeNode<T, TFilterData>>,
		private filter: FindFilter<T>,
		private readonly contextViewProvider: IContextViewProvider,
		private readonly options: IFindControllerOptions = {}
	) {
		this._mode = tree.options.defaultFindMode ?? TreeFindMode.Highlight;
		this._matchType = tree.options.defaultFindMatchType ?? TreeFindMatchType.Fuzzy;
		model.onDidSplice(this.onDidSpliceModel, this, this.disposables);
	}

	open(): void {
		if (this.widget) {
			this.widget.focus();
			this.widget.select();
			return;
		}

		this.mode = this.tree.options.defaultFindMode ?? TreeFindMode.Highlight;
<<<<<<< HEAD
		this.matchType = this.tree.options.defaultFindMatchType ?? TreeFindMatchType.Fuzzy;
		this.widget = new FindWidget(this.view.getHTMLElement(), this.tree, this.contextViewProvider, this.mode, this.matchType, this.styles);
=======
		this.widget = new FindWidget(this.view.getHTMLElement(), this.tree, this.contextViewProvider, this.mode, this.options);
>>>>>>> 6dba34b7
		this.enabledDisposables.add(this.widget);

		this.widget.onDidChangeValue(this.onDidChangeValue, this, this.enabledDisposables);
		this.widget.onDidChangeMode(mode => this.mode = mode, undefined, this.enabledDisposables);
		this.widget.onDidChangeMatchType(matchType => this.matchType = matchType, undefined, this.enabledDisposables);
		this.widget.onDidDisable(this.close, this, this.enabledDisposables);

		this.widget.layout(this.width);
		this.widget.focus();

		this.widget.value = this.previousPattern;
		this.widget.select();

		this._onDidChangeOpenState.fire(true);
	}

	close(): void {
		if (!this.widget) {
			return;
		}

		this.widget = undefined;

		this.enabledDisposables.dispose();
		this.enabledDisposables = new DisposableStore();

		this.previousPattern = this.pattern;
		this.onDidChangeValue('');
		this.tree.domFocus();

		this._onDidChangeOpenState.fire(false);
	}

	private onDidChangeValue(pattern: string): void {
		this._pattern = pattern;
		this._onDidChangePattern.fire(pattern);

		this.filter.pattern = pattern;
		this.tree.refilter();

		if (pattern) {
			this.tree.focusNext(0, true, undefined, node => !FuzzyScore.isDefault(node.filterData as any as FuzzyScore));
		}

		const focus = this.tree.getFocus();

		if (focus.length > 0) {
			const element = focus[0];

			if (this.tree.getRelativeTop(element) === null) {
				this.tree.reveal(element, 0.5);
			}
		}

		this.render();
	}

	private onDidSpliceModel(): void {
		if (!this.widget || this.pattern.length === 0) {
			return;
		}

		this.tree.refilter();
		this.render();
	}

	private render(): void {
		const noMatches = this.filter.totalCount > 0 && this.filter.matchCount === 0;

		if (this.pattern && noMatches) {
			if (this.tree.options.showNotFoundMessage ?? true) {
				this.widget?.showMessage({ type: MessageType.WARNING, content: localize('not found', "No elements found.") });
			} else {
				this.widget?.showMessage({ type: MessageType.WARNING });
			}
		} else {
			this.widget?.clearMessage();
		}
	}

	shouldAllowFocus(node: ITreeNode<T, TFilterData>): boolean {
		if (!this.widget || !this.pattern || this._mode === TreeFindMode.Filter) {
			return true;
		}

		if (this.filter.totalCount > 0 && this.filter.matchCount <= 1) {
			return true;
		}

		return !FuzzyScore.isDefault(node.filterData as any as FuzzyScore);
	}

	layout(width: number): void {
		this.width = width;
		this.widget?.layout(width);
	}

	dispose() {
		this._onDidChangePattern.dispose();
		this.enabledDisposables.dispose();
		this.disposables.dispose();
	}
}

function asTreeMouseEvent<T>(event: IListMouseEvent<ITreeNode<T, any>>): ITreeMouseEvent<T> {
	let target: TreeMouseEventTarget = TreeMouseEventTarget.Unknown;

	if (hasParentWithClass(event.browserEvent.target as HTMLElement, 'monaco-tl-twistie', 'monaco-tl-row')) {
		target = TreeMouseEventTarget.Twistie;
	} else if (hasParentWithClass(event.browserEvent.target as HTMLElement, 'monaco-tl-contents', 'monaco-tl-row')) {
		target = TreeMouseEventTarget.Element;
	} else if (hasParentWithClass(event.browserEvent.target as HTMLElement, 'monaco-tree-type-filter', 'monaco-list')) {
		target = TreeMouseEventTarget.Filter;
	}

	return {
		browserEvent: event.browserEvent,
		element: event.element ? event.element.element : null,
		target
	};
}

function asTreeContextMenuEvent<T>(event: IListContextMenuEvent<ITreeNode<T, any>>): ITreeContextMenuEvent<T> {
	return {
		element: event.element ? event.element.element : null,
		browserEvent: event.browserEvent,
		anchor: event.anchor
	};
}

export interface IAbstractTreeOptionsUpdate extends ITreeRendererOptions {
	readonly multipleSelectionSupport?: boolean;
	readonly typeNavigationEnabled?: boolean;
	readonly typeNavigationMode?: TypeNavigationMode;
	readonly defaultFindMode?: TreeFindMode;
	readonly defaultFindMatchType?: TreeFindMatchType;
	readonly showNotFoundMessage?: boolean;
	readonly smoothScrolling?: boolean;
	readonly horizontalScrolling?: boolean;
	readonly mouseWheelScrollSensitivity?: number;
	readonly fastScrollSensitivity?: number;
	readonly expandOnDoubleClick?: boolean;
	readonly expandOnlyOnTwistieClick?: boolean | ((e: any) => boolean); // e is T
}

export interface IAbstractTreeOptions<T, TFilterData = void> extends IAbstractTreeOptionsUpdate, IListOptions<T> {
	readonly contextViewProvider?: IContextViewProvider;
	readonly collapseByDefault?: boolean; // defaults to false
	readonly filter?: ITreeFilter<T, TFilterData>;
	readonly dnd?: ITreeDragAndDrop<T>;
	readonly additionalScrollHeight?: number;
	readonly findWidgetEnabled?: boolean;
	readonly findWidgetStyles?: IFindWidgetStyles;
}

function dfs<T, TFilterData>(node: ITreeNode<T, TFilterData>, fn: (node: ITreeNode<T, TFilterData>) => void): void {
	fn(node);
	node.children.forEach(child => dfs(child, fn));
}

/**
 * The trait concept needs to exist at the tree level, because collapsed
 * tree nodes will not be known by the list.
 */
class Trait<T> {

	private nodes: ITreeNode<T, any>[] = [];
	private elements: T[] | undefined;

	private readonly _onDidChange = new Emitter<ITreeEvent<T>>();
	readonly onDidChange = this._onDidChange.event;

	private _nodeSet: Set<ITreeNode<T, any>> | undefined;
	private get nodeSet(): Set<ITreeNode<T, any>> {
		if (!this._nodeSet) {
			this._nodeSet = this.createNodeSet();
		}

		return this._nodeSet;
	}

	constructor(
		private getFirstViewElementWithTrait: () => ITreeNode<T, any> | undefined,
		private identityProvider?: IIdentityProvider<T>
	) { }

	set(nodes: ITreeNode<T, any>[], browserEvent?: UIEvent): void {
		if (!(browserEvent as any)?.__forceEvent && equals(this.nodes, nodes)) {
			return;
		}

		this._set(nodes, false, browserEvent);
	}

	private _set(nodes: ITreeNode<T, any>[], silent: boolean, browserEvent?: UIEvent): void {
		this.nodes = [...nodes];
		this.elements = undefined;
		this._nodeSet = undefined;

		if (!silent) {
			const that = this;
			this._onDidChange.fire({ get elements() { return that.get(); }, browserEvent });
		}
	}

	get(): T[] {
		if (!this.elements) {
			this.elements = this.nodes.map(node => node.element);
		}

		return [...this.elements];
	}

	getNodes(): readonly ITreeNode<T, any>[] {
		return this.nodes;
	}

	has(node: ITreeNode<T, any>): boolean {
		return this.nodeSet.has(node);
	}

	onDidModelSplice({ insertedNodes, deletedNodes }: ITreeModelSpliceEvent<T, any>): void {
		if (!this.identityProvider) {
			const set = this.createNodeSet();
			const visit = (node: ITreeNode<T, any>) => set.delete(node);
			deletedNodes.forEach(node => dfs(node, visit));
			this.set([...set.values()]);
			return;
		}

		const deletedNodesIdSet = new Set<string>();
		const deletedNodesVisitor = (node: ITreeNode<T, any>) => deletedNodesIdSet.add(this.identityProvider!.getId(node.element).toString());
		deletedNodes.forEach(node => dfs(node, deletedNodesVisitor));

		const insertedNodesMap = new Map<string, ITreeNode<T, any>>();
		const insertedNodesVisitor = (node: ITreeNode<T, any>) => insertedNodesMap.set(this.identityProvider!.getId(node.element).toString(), node);
		insertedNodes.forEach(node => dfs(node, insertedNodesVisitor));

		const nodes: ITreeNode<T, any>[] = [];

		for (const node of this.nodes) {
			const id = this.identityProvider.getId(node.element).toString();
			const wasDeleted = deletedNodesIdSet.has(id);

			if (!wasDeleted) {
				nodes.push(node);
			} else {
				const insertedNode = insertedNodesMap.get(id);

				if (insertedNode) {
					nodes.push(insertedNode);
				}
			}
		}

		if (this.nodes.length > 0 && nodes.length === 0) {
			const node = this.getFirstViewElementWithTrait();

			if (node) {
				nodes.push(node);
			}
		}

		this._set(nodes, true);
	}

	private createNodeSet(): Set<ITreeNode<T, any>> {
		const set = new Set<ITreeNode<T, any>>();

		for (const node of this.nodes) {
			set.add(node);
		}

		return set;
	}
}

class TreeNodeListMouseController<T, TFilterData, TRef> extends MouseController<ITreeNode<T, TFilterData>> {

	constructor(list: TreeNodeList<T, TFilterData, TRef>, private tree: AbstractTree<T, TFilterData, TRef>) {
		super(list);
	}

	protected override onViewPointer(e: IListMouseEvent<ITreeNode<T, TFilterData>>): void {
		if (isButton(e.browserEvent.target as HTMLElement) ||
			isInputElement(e.browserEvent.target as HTMLElement) ||
			isMonacoEditor(e.browserEvent.target as HTMLElement)) {
			return;
		}

		const node = e.element;

		if (!node) {
			return super.onViewPointer(e);
		}

		if (this.isSelectionRangeChangeEvent(e) || this.isSelectionSingleChangeEvent(e)) {
			return super.onViewPointer(e);
		}

		const target = e.browserEvent.target as HTMLElement;
		const onTwistie = target.classList.contains('monaco-tl-twistie')
			|| (target.classList.contains('monaco-icon-label') && target.classList.contains('folder-icon') && e.browserEvent.offsetX < 16);

		let expandOnlyOnTwistieClick = false;

		if (typeof this.tree.expandOnlyOnTwistieClick === 'function') {
			expandOnlyOnTwistieClick = this.tree.expandOnlyOnTwistieClick(node.element);
		} else {
			expandOnlyOnTwistieClick = !!this.tree.expandOnlyOnTwistieClick;
		}

		if (expandOnlyOnTwistieClick && !onTwistie && e.browserEvent.detail !== 2) {
			return super.onViewPointer(e);
		}

		if (!this.tree.expandOnDoubleClick && e.browserEvent.detail === 2) {
			return super.onViewPointer(e);
		}

		if (node.collapsible) {
			const location = this.tree.getNodeLocation(node);
			const recursive = e.browserEvent.altKey;
			this.tree.setFocus([location]);
			this.tree.toggleCollapsed(location, recursive);

			if (expandOnlyOnTwistieClick && onTwistie) {
				return;
			}
		}

		super.onViewPointer(e);
	}

	protected override onDoubleClick(e: IListMouseEvent<ITreeNode<T, TFilterData>>): void {
		const onTwistie = (e.browserEvent.target as HTMLElement).classList.contains('monaco-tl-twistie');

		if (onTwistie || !this.tree.expandOnDoubleClick) {
			return;
		}

		super.onDoubleClick(e);
	}
}

interface ITreeNodeListOptions<T, TFilterData, TRef> extends IListOptions<ITreeNode<T, TFilterData>> {
	readonly tree: AbstractTree<T, TFilterData, TRef>;
}

/**
 * We use this List subclass to restore selection and focus as nodes
 * get rendered in the list, possibly due to a node expand() call.
 */
class TreeNodeList<T, TFilterData, TRef> extends List<ITreeNode<T, TFilterData>> {

	constructor(
		user: string,
		container: HTMLElement,
		virtualDelegate: IListVirtualDelegate<ITreeNode<T, TFilterData>>,
		renderers: IListRenderer<any /* TODO@joao */, any>[],
		private focusTrait: Trait<T>,
		private selectionTrait: Trait<T>,
		private anchorTrait: Trait<T>,
		options: ITreeNodeListOptions<T, TFilterData, TRef>
	) {
		super(user, container, virtualDelegate, renderers, options);
	}

	protected override createMouseController(options: ITreeNodeListOptions<T, TFilterData, TRef>): MouseController<ITreeNode<T, TFilterData>> {
		return new TreeNodeListMouseController(this, options.tree);
	}

	override splice(start: number, deleteCount: number, elements: readonly ITreeNode<T, TFilterData>[] = []): void {
		super.splice(start, deleteCount, elements);

		if (elements.length === 0) {
			return;
		}

		const additionalFocus: number[] = [];
		const additionalSelection: number[] = [];
		let anchor: number | undefined;

		elements.forEach((node, index) => {
			if (this.focusTrait.has(node)) {
				additionalFocus.push(start + index);
			}

			if (this.selectionTrait.has(node)) {
				additionalSelection.push(start + index);
			}

			if (this.anchorTrait.has(node)) {
				anchor = start + index;
			}
		});

		if (additionalFocus.length > 0) {
			super.setFocus(distinct([...super.getFocus(), ...additionalFocus]));
		}

		if (additionalSelection.length > 0) {
			super.setSelection(distinct([...super.getSelection(), ...additionalSelection]));
		}

		if (typeof anchor === 'number') {
			super.setAnchor(anchor);
		}
	}

	override setFocus(indexes: number[], browserEvent?: UIEvent, fromAPI = false): void {
		super.setFocus(indexes, browserEvent);

		if (!fromAPI) {
			this.focusTrait.set(indexes.map(i => this.element(i)), browserEvent);
		}
	}

	override setSelection(indexes: number[], browserEvent?: UIEvent, fromAPI = false): void {
		super.setSelection(indexes, browserEvent);

		if (!fromAPI) {
			this.selectionTrait.set(indexes.map(i => this.element(i)), browserEvent);
		}
	}

	override setAnchor(index: number | undefined, fromAPI = false): void {
		super.setAnchor(index);

		if (!fromAPI) {
			if (typeof index === 'undefined') {
				this.anchorTrait.set([]);
			} else {
				this.anchorTrait.set([this.element(index)]);
			}
		}
	}
}

export abstract class AbstractTree<T, TFilterData, TRef> implements IDisposable {

	protected view: TreeNodeList<T, TFilterData, TRef>;
	private renderers: TreeRenderer<T, TFilterData, TRef, any>[];
	protected model: ITreeModel<T, TFilterData, TRef>;
	private focus: Trait<T>;
	private selection: Trait<T>;
	private anchor: Trait<T>;
	private eventBufferer = new EventBufferer();
	private findController?: FindController<T, TFilterData>;
	readonly onDidChangeFindOpenState: Event<boolean> = Event.None;
	private focusNavigationFilter: ((node: ITreeNode<T, TFilterData>) => boolean) | undefined;
	private styleElement: HTMLStyleElement;
	protected readonly disposables = new DisposableStore();

	get onDidScroll(): Event<ScrollEvent> { return this.view.onDidScroll; }

	get onDidChangeFocus(): Event<ITreeEvent<T>> { return this.eventBufferer.wrapEvent(this.focus.onDidChange); }
	get onDidChangeSelection(): Event<ITreeEvent<T>> { return this.eventBufferer.wrapEvent(this.selection.onDidChange); }

	get onMouseClick(): Event<ITreeMouseEvent<T>> { return Event.map(this.view.onMouseClick, asTreeMouseEvent); }
	get onMouseDblClick(): Event<ITreeMouseEvent<T>> { return Event.filter(Event.map(this.view.onMouseDblClick, asTreeMouseEvent), e => e.target !== TreeMouseEventTarget.Filter); }
	get onContextMenu(): Event<ITreeContextMenuEvent<T>> { return Event.map(this.view.onContextMenu, asTreeContextMenuEvent); }
	get onTap(): Event<ITreeMouseEvent<T>> { return Event.map(this.view.onTap, asTreeMouseEvent); }
	get onPointer(): Event<ITreeMouseEvent<T>> { return Event.map(this.view.onPointer, asTreeMouseEvent); }

	get onKeyDown(): Event<KeyboardEvent> { return this.view.onKeyDown; }
	get onKeyUp(): Event<KeyboardEvent> { return this.view.onKeyUp; }
	get onKeyPress(): Event<KeyboardEvent> { return this.view.onKeyPress; }

	get onDidFocus(): Event<void> { return this.view.onDidFocus; }
	get onDidBlur(): Event<void> { return this.view.onDidBlur; }

	get onDidChangeModel(): Event<void> { return Event.signal(this.model.onDidSplice); }
	get onDidChangeCollapseState(): Event<ICollapseStateChangeEvent<T, TFilterData>> { return this.model.onDidChangeCollapseState; }
	get onDidChangeRenderNodeCount(): Event<ITreeNode<T, TFilterData>> { return this.model.onDidChangeRenderNodeCount; }

	private readonly _onWillRefilter = new Emitter<void>();
	readonly onWillRefilter: Event<void> = this._onWillRefilter.event;

	get findMode(): TreeFindMode { return this.findController?.mode ?? TreeFindMode.Highlight; }
	set findMode(findMode: TreeFindMode) { if (this.findController) { this.findController.mode = findMode; } }
	readonly onDidChangeFindMode: Event<TreeFindMode>;

	get findMatchType(): TreeFindMatchType { return this.findController?.matchType ?? TreeFindMatchType.Fuzzy; }
	set findMatchType(findFuzzy: TreeFindMatchType) { if (this.findController) { this.findController.matchType = findFuzzy; } }
	readonly onDidChangeFindMatchType: Event<TreeFindMatchType>;

	get onDidChangeFindPattern(): Event<string> { return this.findController ? this.findController.onDidChangePattern : Event.None; }

	get expandOnDoubleClick(): boolean { return typeof this._options.expandOnDoubleClick === 'undefined' ? true : this._options.expandOnDoubleClick; }
	get expandOnlyOnTwistieClick(): boolean | ((e: T) => boolean) { return typeof this._options.expandOnlyOnTwistieClick === 'undefined' ? true : this._options.expandOnlyOnTwistieClick; }

	private readonly _onDidUpdateOptions = new Emitter<IAbstractTreeOptions<T, TFilterData>>();
	readonly onDidUpdateOptions: Event<IAbstractTreeOptions<T, TFilterData>> = this._onDidUpdateOptions.event;

	get onDidDispose(): Event<void> { return this.view.onDidDispose; }

	constructor(
		private readonly _user: string,
		container: HTMLElement,
		delegate: IListVirtualDelegate<T>,
		renderers: ITreeRenderer<T, TFilterData, any>[],
		private _options: IAbstractTreeOptions<T, TFilterData> = {}
	) {
		const treeDelegate = new ComposedTreeDelegate<T, ITreeNode<T, TFilterData>>(delegate);

		const onDidChangeCollapseStateRelay = new Relay<ICollapseStateChangeEvent<T, TFilterData>>();
		const onDidChangeActiveNodes = new Relay<ITreeNode<T, TFilterData>[]>();
		const activeNodes = this.disposables.add(new EventCollection(onDidChangeActiveNodes.event));
		const renderedIndentGuides = new SetMap<ITreeNode<T, TFilterData>, HTMLDivElement>();
		this.renderers = renderers.map(r => new TreeRenderer<T, TFilterData, TRef, any>(r, () => this.model, onDidChangeCollapseStateRelay.event, activeNodes, renderedIndentGuides, _options));
		for (const r of this.renderers) {
			this.disposables.add(r);
		}

		let filter: FindFilter<T> | undefined;

		if (_options.keyboardNavigationLabelProvider) {
			filter = new FindFilter(this, _options.keyboardNavigationLabelProvider, _options.filter as any as ITreeFilter<T, FuzzyScore>);
			_options = { ..._options, filter: filter as ITreeFilter<T, TFilterData> }; // TODO need typescript help here
			this.disposables.add(filter);
		}

		this.focus = new Trait(() => this.view.getFocusedElements()[0], _options.identityProvider);
		this.selection = new Trait(() => this.view.getSelectedElements()[0], _options.identityProvider);
		this.anchor = new Trait(() => this.view.getAnchorElement(), _options.identityProvider);
		this.view = new TreeNodeList(_user, container, treeDelegate, this.renderers, this.focus, this.selection, this.anchor, { ...asListOptions(() => this.model, _options), tree: this });

		this.model = this.createModel(_user, this.view, _options);
		onDidChangeCollapseStateRelay.input = this.model.onDidChangeCollapseState;

		const onDidModelSplice = Event.forEach(this.model.onDidSplice, e => {
			this.eventBufferer.bufferEvents(() => {
				this.focus.onDidModelSplice(e);
				this.selection.onDidModelSplice(e);
			});
		}, this.disposables);

		// Make sure the `forEach` always runs
		onDidModelSplice(() => null, null, this.disposables);

		// Active nodes can change when the model changes or when focus or selection change.
		// We debounce it with 0 delay since these events may fire in the same stack and we only
		// want to run this once. It also doesn't matter if it runs on the next tick since it's only
		// a nice to have UI feature.
		onDidChangeActiveNodes.input = Event.chain(Event.any<any>(onDidModelSplice, this.focus.onDidChange, this.selection.onDidChange))
			.debounce(() => null, 0)
			.map(() => {
				const set = new Set<ITreeNode<T, TFilterData>>();

				for (const node of this.focus.getNodes()) {
					set.add(node);
				}

				for (const node of this.selection.getNodes()) {
					set.add(node);
				}

				return [...set.values()];
			}).event;

		if (_options.keyboardSupport !== false) {
			const onKeyDown = Event.chain(this.view.onKeyDown)
				.filter(e => !isInputElement(e.target as HTMLElement))
				.map(e => new StandardKeyboardEvent(e));

			onKeyDown.filter(e => e.keyCode === KeyCode.LeftArrow).on(this.onLeftArrow, this, this.disposables);
			onKeyDown.filter(e => e.keyCode === KeyCode.RightArrow).on(this.onRightArrow, this, this.disposables);
			onKeyDown.filter(e => e.keyCode === KeyCode.Space).on(this.onSpace, this, this.disposables);
		}

		if ((_options.findWidgetEnabled ?? true) && _options.keyboardNavigationLabelProvider && _options.contextViewProvider) {
			const opts = this.options.findWidgetStyles ? { styles: this.options.findWidgetStyles } : undefined;
			this.findController = new FindController(this, this.model, this.view, filter!, _options.contextViewProvider, opts);
			this.focusNavigationFilter = node => this.findController!.shouldAllowFocus(node);
			this.onDidChangeFindOpenState = this.findController.onDidChangeOpenState;
			this.disposables.add(this.findController!);
			this.onDidChangeFindMode = this.findController.onDidChangeMode;
			this.onDidChangeFindMatchType = this.findController.onDidChangeMatchType;
		} else {
			this.onDidChangeFindMode = Event.None;
			this.onDidChangeFindMatchType = Event.None;
		}

		this.styleElement = createStyleSheet(this.view.getHTMLElement());
		this.getHTMLElement().classList.toggle('always', this._options.renderIndentGuides === RenderIndentGuides.Always);
	}

	updateOptions(optionsUpdate: IAbstractTreeOptionsUpdate = {}): void {
		this._options = { ...this._options, ...optionsUpdate };

		for (const renderer of this.renderers) {
			renderer.updateOptions(optionsUpdate);
		}

		this.view.updateOptions(this._options);
		this._onDidUpdateOptions.fire(this._options);

		this.getHTMLElement().classList.toggle('always', this._options.renderIndentGuides === RenderIndentGuides.Always);
	}

	get options(): IAbstractTreeOptions<T, TFilterData> {
		return this._options;
	}

	updateWidth(element: TRef): void {
		const index = this.model.getListIndex(element);

		if (index === -1) {
			return;
		}

		this.view.updateWidth(index);
	}

	// Widget

	getHTMLElement(): HTMLElement {
		return this.view.getHTMLElement();
	}

	get contentHeight(): number {
		return this.view.contentHeight;
	}

	get onDidChangeContentHeight(): Event<number> {
		return this.view.onDidChangeContentHeight;
	}

	get scrollTop(): number {
		return this.view.scrollTop;
	}

	set scrollTop(scrollTop: number) {
		this.view.scrollTop = scrollTop;
	}

	get scrollLeft(): number {
		return this.view.scrollLeft;
	}

	set scrollLeft(scrollLeft: number) {
		this.view.scrollLeft = scrollLeft;
	}

	get scrollHeight(): number {
		return this.view.scrollHeight;
	}

	get renderHeight(): number {
		return this.view.renderHeight;
	}

	get firstVisibleElement(): T | undefined {
		const index = this.view.firstVisibleIndex;

		if (index < 0 || index >= this.view.length) {
			return undefined;
		}

		const node = this.view.element(index);
		return node.element;
	}

	get lastVisibleElement(): T {
		const index = this.view.lastVisibleIndex;
		const node = this.view.element(index);
		return node.element;
	}

	get ariaLabel(): string {
		return this.view.ariaLabel;
	}

	set ariaLabel(value: string) {
		this.view.ariaLabel = value;
	}

	domFocus(): void {
		this.view.domFocus();
	}

	isDOMFocused(): boolean {
		return this.getHTMLElement() === document.activeElement;
	}

	layout(height?: number, width?: number): void {
		this.view.layout(height, width);

		if (isNumber(width)) {
			this.findController?.layout(width);
		}
	}

	style(styles: IListStyles): void {
		const suffix = `.${this.view.domId}`;
		const content: string[] = [];

		if (styles.treeIndentGuidesStroke) {
			content.push(`.monaco-list${suffix}:hover .monaco-tl-indent > .indent-guide, .monaco-list${suffix}.always .monaco-tl-indent > .indent-guide  { border-color: ${styles.treeIndentGuidesStroke.transparent(0.4)}; }`);
			content.push(`.monaco-list${suffix} .monaco-tl-indent > .indent-guide.active { border-color: ${styles.treeIndentGuidesStroke}; }`);
		}

		this.styleElement.textContent = content.join('\n');

		this.view.style(styles);
	}

	// Tree navigation

	getParentElement(location: TRef): T {
		const parentRef = this.model.getParentNodeLocation(location);
		const parentNode = this.model.getNode(parentRef);
		return parentNode.element;
	}

	getFirstElementChild(location: TRef): T | undefined {
		return this.model.getFirstElementChild(location);
	}

	// Tree

	getNode(location?: TRef): ITreeNode<T, TFilterData> {
		return this.model.getNode(location);
	}

	getNodeLocation(node: ITreeNode<T, TFilterData>): TRef {
		return this.model.getNodeLocation(node);
	}

	collapse(location: TRef, recursive: boolean = false): boolean {
		return this.model.setCollapsed(location, true, recursive);
	}

	expand(location: TRef, recursive: boolean = false): boolean {
		return this.model.setCollapsed(location, false, recursive);
	}

	toggleCollapsed(location: TRef, recursive: boolean = false): boolean {
		return this.model.setCollapsed(location, undefined, recursive);
	}

	expandAll(): void {
		this.model.setCollapsed(this.model.rootRef, false, true);
	}

	collapseAll(): void {
		this.model.setCollapsed(this.model.rootRef, true, true);
	}

	isCollapsible(location: TRef): boolean {
		return this.model.isCollapsible(location);
	}

	setCollapsible(location: TRef, collapsible?: boolean): boolean {
		return this.model.setCollapsible(location, collapsible);
	}

	isCollapsed(location: TRef): boolean {
		return this.model.isCollapsed(location);
	}

	triggerTypeNavigation(): void {
		this.view.triggerTypeNavigation();
	}

	openFind(): void {
		this.findController?.open();
	}

	closeFind(): void {
		this.findController?.close();
	}

	refilter(): void {
		this._onWillRefilter.fire(undefined);
		this.model.refilter();
	}

	setAnchor(element: TRef | undefined): void {
		if (typeof element === 'undefined') {
			return this.view.setAnchor(undefined);
		}

		const node = this.model.getNode(element);
		this.anchor.set([node]);

		const index = this.model.getListIndex(element);

		if (index > -1) {
			this.view.setAnchor(index, true);
		}
	}

	getAnchor(): T | undefined {
		return firstOrDefault(this.anchor.get(), undefined);
	}

	setSelection(elements: TRef[], browserEvent?: UIEvent): void {
		const nodes = elements.map(e => this.model.getNode(e));
		this.selection.set(nodes, browserEvent);

		const indexes = elements.map(e => this.model.getListIndex(e)).filter(i => i > -1);
		this.view.setSelection(indexes, browserEvent, true);
	}

	getSelection(): T[] {
		return this.selection.get();
	}

	setFocus(elements: TRef[], browserEvent?: UIEvent): void {
		const nodes = elements.map(e => this.model.getNode(e));
		this.focus.set(nodes, browserEvent);

		const indexes = elements.map(e => this.model.getListIndex(e)).filter(i => i > -1);
		this.view.setFocus(indexes, browserEvent, true);
	}

	focusNext(n = 1, loop = false, browserEvent?: UIEvent, filter = this.focusNavigationFilter): void {
		this.view.focusNext(n, loop, browserEvent, filter);
	}

	focusPrevious(n = 1, loop = false, browserEvent?: UIEvent, filter = this.focusNavigationFilter): void {
		this.view.focusPrevious(n, loop, browserEvent, filter);
	}

	focusNextPage(browserEvent?: UIEvent, filter = this.focusNavigationFilter): Promise<void> {
		return this.view.focusNextPage(browserEvent, filter);
	}

	focusPreviousPage(browserEvent?: UIEvent, filter = this.focusNavigationFilter): Promise<void> {
		return this.view.focusPreviousPage(browserEvent, filter);
	}

	focusLast(browserEvent?: UIEvent, filter = this.focusNavigationFilter): void {
		this.view.focusLast(browserEvent, filter);
	}

	focusFirst(browserEvent?: UIEvent, filter = this.focusNavigationFilter): void {
		this.view.focusFirst(browserEvent, filter);
	}

	getFocus(): T[] {
		return this.focus.get();
	}

	reveal(location: TRef, relativeTop?: number): void {
		this.model.expandTo(location);

		const index = this.model.getListIndex(location);

		if (index === -1) {
			return;
		}

		this.view.reveal(index, relativeTop);
	}

	/**
	 * Returns the relative position of an element rendered in the list.
	 * Returns `null` if the element isn't *entirely* in the visible viewport.
	 */
	getRelativeTop(location: TRef): number | null {
		const index = this.model.getListIndex(location);

		if (index === -1) {
			return null;
		}

		return this.view.getRelativeTop(index);
	}

	getViewState(identityProvider = this.options.identityProvider): AbstractTreeViewState {
		if (!identityProvider) {
			throw new TreeError(this._user, 'Can\'t get tree view state without an identity provider');
		}

		const getId = (element: T | null) => identityProvider.getId(element!).toString();
		const state = AbstractTreeViewState.empty(this.scrollTop);
		for (const focus of this.getFocus()) {
			state.focus.add(getId(focus));
		}
		for (const selection of this.getSelection()) {
			state.selection.add(getId(selection));
		}

		const root = this.model.getNode();
		const queue = [root];

		while (queue.length > 0) {
			const node = queue.shift()!;

			if (node !== root && node.collapsible) {
				state.expanded[getId(node.element!)] = node.collapsed ? 0 : 1;
			}

			queue.push(...node.children);
		}

		return state;
	}

	// List

	private onLeftArrow(e: StandardKeyboardEvent): void {
		e.preventDefault();
		e.stopPropagation();

		const nodes = this.view.getFocusedElements();

		if (nodes.length === 0) {
			return;
		}

		const node = nodes[0];
		const location = this.model.getNodeLocation(node);
		const didChange = this.model.setCollapsed(location, true);

		if (!didChange) {
			const parentLocation = this.model.getParentNodeLocation(location);

			if (!parentLocation) {
				return;
			}

			const parentListIndex = this.model.getListIndex(parentLocation);

			this.view.reveal(parentListIndex);
			this.view.setFocus([parentListIndex]);
		}
	}

	private onRightArrow(e: StandardKeyboardEvent): void {
		e.preventDefault();
		e.stopPropagation();

		const nodes = this.view.getFocusedElements();

		if (nodes.length === 0) {
			return;
		}

		const node = nodes[0];
		const location = this.model.getNodeLocation(node);
		const didChange = this.model.setCollapsed(location, false);

		if (!didChange) {
			if (!node.children.some(child => child.visible)) {
				return;
			}

			const [focusedIndex] = this.view.getFocus();
			const firstChildIndex = focusedIndex + 1;

			this.view.reveal(firstChildIndex);
			this.view.setFocus([firstChildIndex]);
		}
	}

	private onSpace(e: StandardKeyboardEvent): void {
		e.preventDefault();
		e.stopPropagation();

		const nodes = this.view.getFocusedElements();

		if (nodes.length === 0) {
			return;
		}

		const node = nodes[0];
		const location = this.model.getNodeLocation(node);
		const recursive = e.browserEvent.altKey;

		this.model.setCollapsed(location, undefined, recursive);
	}

	protected abstract createModel(user: string, view: ISpliceable<ITreeNode<T, TFilterData>>, options: IAbstractTreeOptions<T, TFilterData>): ITreeModel<T, TFilterData, TRef>;

	navigate(start?: TRef): ITreeNavigator<T> {
		return new TreeNavigator(this.view, this.model, start);
	}

	dispose(): void {
		dispose(this.disposables);
		this.view.dispose();
	}
}

interface ITreeNavigatorView<T extends NonNullable<any>, TFilterData> {
	readonly length: number;
	element(index: number): ITreeNode<T, TFilterData>;
}

class TreeNavigator<T extends NonNullable<any>, TFilterData, TRef> implements ITreeNavigator<T> {

	private index: number;

	constructor(private view: ITreeNavigatorView<T, TFilterData>, private model: ITreeModel<T, TFilterData, TRef>, start?: TRef) {
		if (start) {
			this.index = this.model.getListIndex(start);
		} else {
			this.index = -1;
		}
	}

	current(): T | null {
		if (this.index < 0 || this.index >= this.view.length) {
			return null;
		}

		return this.view.element(this.index).element;
	}

	previous(): T | null {
		this.index--;
		return this.current();
	}

	next(): T | null {
		this.index++;
		return this.current();
	}

	first(): T | null {
		this.index = 0;
		return this.current();
	}

	last(): T | null {
		this.index = this.view.length - 1;
		return this.current();
	}
}<|MERGE_RESOLUTION|>--- conflicted
+++ resolved
@@ -660,11 +660,7 @@
 }
 
 export class ModeToggle extends Toggle {
-<<<<<<< HEAD
-	constructor(opts?: ITreeFindToggleOpts) {
-=======
-	constructor(opts: ICaseSensitiveToggleOpts) {
->>>>>>> 6dba34b7
+	constructor(opts: ITreeFindToggleOpts) {
 		super({
 			icon: Codicon.listFilter,
 			title: localize('filter', "Filter"),
@@ -676,7 +672,6 @@
 	}
 }
 
-<<<<<<< HEAD
 export class FuzzyToggle extends Toggle {
 	constructor(opts?: ITreeFindToggleOpts) {
 		super({
@@ -690,8 +685,6 @@
 	}
 }
 
-export interface IFindWidgetStyles extends IFindInputStyles, IListStyles { }
-=======
 export interface IFindWidgetStyles {
 	listFilterWidgetBackground: string | undefined;
 	listFilterWidgetOutline: string | undefined;
@@ -704,7 +697,6 @@
 export interface IFindWidgetOptions {
 	readonly styles?: IFindWidgetStyles;
 }
->>>>>>> 6dba34b7
 
 const unthemedFindWidgetStyles: IFindWidgetStyles = {
 	inputBoxStyles: unthemedInboxStyles,
@@ -769,22 +761,14 @@
 		private tree: AbstractTree<T, TFilterData, any>,
 		contextViewProvider: IContextViewProvider,
 		mode: TreeFindMode,
-<<<<<<< HEAD
 		matchType: TreeFindMatchType,
-		options?: IFindWidgetOpts
-=======
 		options?: IFindWidgetOptions
->>>>>>> 6dba34b7
 	) {
 		super();
 
 		container.appendChild(this.elements.root);
 		this._register(toDisposable(() => container.removeChild(this.elements.root)));
 
-<<<<<<< HEAD
-		this.modeToggle = this._register(new ModeToggle({ ...options, isChecked: mode === TreeFindMode.Filter }));
-		this.matchTypeToggle = this._register(new FuzzyToggle({ ...options, isChecked: matchType === TreeFindMatchType.Fuzzy }));
-=======
 		const styles = options?.styles ?? unthemedFindWidgetStyles;
 
 		if (styles.listFilterWidgetBackground) {
@@ -796,21 +780,16 @@
 		}
 
 		this.modeToggle = this._register(new ModeToggle({ ...styles.toggleStyles, isChecked: mode === TreeFindMode.Filter }));
->>>>>>> 6dba34b7
+		this.matchTypeToggle = this._register(new FuzzyToggle({ ...options, isChecked: matchType === TreeFindMatchType.Fuzzy }));
 		this.onDidChangeMode = Event.map(this.modeToggle.onChange, () => this.modeToggle.checked ? TreeFindMode.Filter : TreeFindMode.Highlight, this._store);
 		this.onDidChangeMatchType = Event.map(this.matchTypeToggle.onChange, () => this.matchTypeToggle.checked ? TreeFindMatchType.Fuzzy : TreeFindMatchType.Contiguous, this._store);
 
 		this.findInput = this._register(new FindInput(this.elements.findInput, contextViewProvider, {
 			label: localize('type to search', "Type to search"),
-<<<<<<< HEAD
 			additionalToggles: [this.modeToggle, this.matchTypeToggle],
-			showCommonFindToggles: false
-=======
-			additionalToggles: [this.modeToggle],
 			showCommonFindToggles: false,
 			inputBoxStyles: styles.inputBoxStyles,
 			toggleStyles: styles.toggleStyles
->>>>>>> 6dba34b7
 		}));
 
 		this.actionbar = this._register(new ActionBar(this.elements.actionbar));
@@ -1027,12 +1006,8 @@
 		}
 
 		this.mode = this.tree.options.defaultFindMode ?? TreeFindMode.Highlight;
-<<<<<<< HEAD
 		this.matchType = this.tree.options.defaultFindMatchType ?? TreeFindMatchType.Fuzzy;
-		this.widget = new FindWidget(this.view.getHTMLElement(), this.tree, this.contextViewProvider, this.mode, this.matchType, this.styles);
-=======
-		this.widget = new FindWidget(this.view.getHTMLElement(), this.tree, this.contextViewProvider, this.mode, this.options);
->>>>>>> 6dba34b7
+		this.widget = new FindWidget(this.view.getHTMLElement(), this.tree, this.contextViewProvider, this.mode, this.matchType, this.options);
 		this.enabledDisposables.add(this.widget);
 
 		this.widget.onDidChangeValue(this.onDidChangeValue, this, this.enabledDisposables);
