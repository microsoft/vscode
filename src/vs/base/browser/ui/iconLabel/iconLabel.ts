--- conflicted
+++ resolved
@@ -41,12 +41,8 @@
 	disabledCommand?: boolean;
 	readonly separator?: string;
 	readonly domId?: string;
-<<<<<<< HEAD
 	iconPath?: URI | ThemeIcon;
-=======
-	iconPath?: URI;
 	supportIcons?: boolean;
->>>>>>> be5bacf5
 }
 
 class FastLabelNode {
