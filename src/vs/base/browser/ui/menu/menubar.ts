--- conflicted
+++ resolved
@@ -21,13 +21,10 @@
 import { isMacintosh } from 'vs/base/common/platform';
 import * as strings from 'vs/base/common/strings';
 import * as nls from 'vs/nls';
-<<<<<<< HEAD
 import { importCss } from 'vs/base/browser/importCss';
 
 importCss('./menubar.css', import.meta.url)
-=======
 import { mainWindow } from 'vs/base/browser/window';
->>>>>>> 3f2a0de2
 
 const $ = DOM.$;
 
