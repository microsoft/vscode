--- conflicted
+++ resolved
@@ -141,11 +141,7 @@
 		testFile('config', 'config.json').then(res => {
 			fs.writeFileSync(res.testFile, '// my comment\n{ "foo": "bar" }');
 
-<<<<<<< HEAD
-			let watcher = new ConfigWatcher<{ foo: string; }>(res.testFile, { changeBufferDelay: 100, onError: console.error, defaultConfig: undefined! });
-=======
 			let watcher = new ConfigWatcher<{ foo: string; }>(res.testFile, { changeBufferDelay: 100, onError: console.error, defaultConfig: { foo: 'bar' } });
->>>>>>> 8244f53c
 			watcher.getConfig(); // ensure we are in sync
 
 			fs.writeFileSync(res.testFile, '// my comment\n{ "foo": "changed" }');
