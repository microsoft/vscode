--- conflicted
+++ resolved
@@ -3,15 +3,9 @@
  *  Licensed under the MIT License. See License.txt in the project root for license information.
  *--------------------------------------------------------------------------------------------*/
 
-<<<<<<< HEAD
-import { INodeProcess, IProcessEnvironment } from 'vs/base/common/platform';
-import { ISandboxConfiguration } from 'vs/base/parts/sandbox/common/sandboxTypes';
-import { IpcRenderer, IpcRendererEvent, ProcessMemoryInfo, WebFrame, WebUtils } from 'vs/base/parts/sandbox/electron-sandbox/electronTypes';
-=======
 import { INodeProcess, IProcessEnvironment } from '../../../common/platform.js';
 import { ISandboxConfiguration } from '../common/sandboxTypes.js';
-import { IpcRenderer, ProcessMemoryInfo, WebFrame, WebUtils } from './electronTypes.js';
->>>>>>> 4fa5611d
+import { IpcRenderer, ProcessMemoryInfo, WebFrame, WebUtils, IDeviceAccess } from './electronTypes.js';
 
 /**
  * In Electron renderers we cannot expose all of the `process` global of node.js
@@ -121,15 +115,6 @@
 	resolveConfiguration(): Promise<ISandboxConfiguration>;
 }
 
-export interface IDevice {
-	id: string;
-	label: string;
-}
-
-export interface IDeviceAccess {
-	handleDeviceAccess: (callback: (event: IpcRendererEvent, type: string, devices: IDevice[]) => void) => void;
-}
-
 const vscodeGlobal = (globalThis as any).vscode;
 export const ipcRenderer: IpcRenderer = vscodeGlobal.ipcRenderer;
 export const ipcMessagePort: IpcMessagePort = vscodeGlobal.ipcMessagePort;
@@ -157,12 +142,7 @@
  * depend on `preload.js` or `preload-aux.js`.
  */
 export interface ISandboxGlobals {
-<<<<<<< HEAD
-	readonly ipcRenderer: Pick<import('vs/base/parts/sandbox/electron-sandbox/electronTypes').IpcRenderer, 'send' | 'invoke'>;
-	readonly webFrame: import('vs/base/parts/sandbox/electron-sandbox/electronTypes').WebFrame;
-	readonly deviceAccess: IDeviceAccess;
-=======
 	readonly ipcRenderer: Pick<import('./electronTypes.js').IpcRenderer, 'send' | 'invoke'>;
 	readonly webFrame: import('./electronTypes.js').WebFrame;
->>>>>>> 4fa5611d
+	readonly deviceAccess: IDeviceAccess;
 }