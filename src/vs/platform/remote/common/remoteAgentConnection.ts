/*---------------------------------------------------------------------------------------------
 *  Copyright (c) Microsoft Corporation. All rights reserved.
 *  Licensed under the MIT License. See License.txt in the project root for license information.
 *--------------------------------------------------------------------------------------------*/

import { CancelablePromise, createCancelablePromise } from 'vs/base/common/async';
import { VSBuffer } from 'vs/base/common/buffer';
import { CancellationToken, CancellationTokenSource } from 'vs/base/common/cancellation';
import { isCancellationError, onUnexpectedError } from 'vs/base/common/errors';
import { Emitter } from 'vs/base/common/event';
import { Disposable, DisposableStore, IDisposable, toDisposable } from 'vs/base/common/lifecycle';
import * as performance from 'vs/base/common/performance';
import { StopWatch } from 'vs/base/common/stopwatch';
import { generateUuid } from 'vs/base/common/uuid';
import { IIPCLogger } from 'vs/base/parts/ipc/common/ipc';
import { Client, ConnectionHealth, ISocket, PersistentProtocol, ProtocolConstants, SocketCloseEventType } from 'vs/base/parts/ipc/common/ipc.net';
import { ILogService } from 'vs/platform/log/common/log';
import { RemoteAgentConnectionContext } from 'vs/platform/remote/common/remoteAgentEnvironment';
import { RemoteAuthorityResolverError } from 'vs/platform/remote/common/remoteAuthorityResolver';
import { getRemoteServerRootPath } from 'vs/platform/remote/common/remoteHosts';
import { ISignService } from 'vs/platform/sign/common/sign';

const RECONNECT_TIMEOUT = 30 * 1000 /* 30s */;

export const enum ConnectionType {
	Management = 1,
	ExtensionHost = 2,
	Tunnel = 3,
}

function connectionTypeToString(connectionType: ConnectionType): string {
	switch (connectionType) {
		case ConnectionType.Management:
			return 'Management';
		case ConnectionType.ExtensionHost:
			return 'ExtensionHost';
		case ConnectionType.Tunnel:
			return 'Tunnel';
	}
}

export interface AuthRequest {
	type: 'auth';
	auth: string;
	data: string;
}

export interface SignRequest {
	type: 'sign';
	data: string;
	signedData: string;
}

export interface ConnectionTypeRequest {
	type: 'connectionType';
	commit?: string;
	signedData: string;
	desiredConnectionType?: ConnectionType;
	args?: any;
}

export interface ErrorMessage {
	type: 'error';
	reason: string;
}

export interface OKMessage {
	type: 'ok';
}

export type HandshakeMessage = AuthRequest | SignRequest | ConnectionTypeRequest | ErrorMessage | OKMessage;


interface ISimpleConnectionOptions {
	commit: string | undefined;
	quality: string | undefined;
	host: string;
	port: number;
	connectionToken: string | undefined;
	reconnectionToken: string;
	reconnectionProtocol: PersistentProtocol | null;
	socketFactory: ISocketFactory;
	signService: ISignService;
	logService: ILogService;
}

export interface IConnectCallback {
	(err: any | undefined, socket: ISocket | undefined): void;
}

export interface ISocketFactory {
	connect(host: string, port: number, path: string, query: string, debugLabel: string, callback: IConnectCallback): void;
}

function createTimeoutCancellation(millis: number): CancellationToken {
	const source = new CancellationTokenSource();
	setTimeout(() => source.cancel(), millis);
	return source.token;
}

function combineTimeoutCancellation(a: CancellationToken, b: CancellationToken): CancellationToken {
	if (a.isCancellationRequested || b.isCancellationRequested) {
		return CancellationToken.Cancelled;
	}
	const source = new CancellationTokenSource();
	a.onCancellationRequested(() => source.cancel());
	b.onCancellationRequested(() => source.cancel());
	return source.token;
}

class PromiseWithTimeout<T> {

	private _state: 'pending' | 'resolved' | 'rejected' | 'timedout';
	private readonly _disposables: DisposableStore;
	public readonly promise: Promise<T>;
	private _resolvePromise!: (value: T) => void;
	private _rejectPromise!: (err: any) => void;

	public get didTimeout(): boolean {
		return (this._state === 'timedout');
	}

	constructor(timeoutCancellationToken: CancellationToken) {
		this._state = 'pending';
		this._disposables = new DisposableStore();
		this.promise = new Promise<T>((resolve, reject) => {
			this._resolvePromise = resolve;
			this._rejectPromise = reject;
		});

		if (timeoutCancellationToken.isCancellationRequested) {
			this._timeout();
		} else {
			this._disposables.add(timeoutCancellationToken.onCancellationRequested(() => this._timeout()));
		}
	}

	public registerDisposable(disposable: IDisposable): void {
		if (this._state === 'pending') {
			this._disposables.add(disposable);
		} else {
			disposable.dispose();
		}
	}

	private _timeout(): void {
		if (this._state !== 'pending') {
			return;
		}
		this._disposables.dispose();
		this._state = 'timedout';
		this._rejectPromise(this._createTimeoutError());
	}

	private _createTimeoutError(): Error {
		const err: any = new Error('Time limit reached');
		err.code = 'ETIMEDOUT';
		err.syscall = 'connect';
		return err;
	}

	public resolve(value: T): void {
		if (this._state !== 'pending') {
			return;
		}
		this._disposables.dispose();
		this._state = 'resolved';
		this._resolvePromise(value);
	}

	public reject(err: any): void {
		if (this._state !== 'pending') {
			return;
		}
		this._disposables.dispose();
		this._state = 'rejected';
		this._rejectPromise(err);
	}
}

function readOneControlMessage<T>(protocol: PersistentProtocol, timeoutCancellationToken: CancellationToken): Promise<T> {
	const result = new PromiseWithTimeout<T>(timeoutCancellationToken);
	result.registerDisposable(protocol.onControlMessage(raw => {
		const msg: T = JSON.parse(raw.toString());
		const error = getErrorFromMessage(msg);
		if (error) {
			result.reject(error);
		} else {
			result.resolve(msg);
		}
	}));
	return result.promise;
}

function createSocket(logService: ILogService, socketFactory: ISocketFactory, host: string, port: number, path: string, query: string, debugConnectionType: string, debugLabel: string, timeoutCancellationToken: CancellationToken): Promise<ISocket> {
	const result = new PromiseWithTimeout<ISocket>(timeoutCancellationToken);
	const sw = StopWatch.create(false);
	logService.info(`Creating a socket (${debugLabel})...`);
	performance.mark(`code/willCreateSocket/${debugConnectionType}`);
	socketFactory.connect(host, port, path, query, debugLabel, (err: any, socket: ISocket | undefined) => {
		if (result.didTimeout) {
			performance.mark(`code/didCreateSocketError/${debugConnectionType}`);
			logService.info(`Creating a socket (${debugLabel}) finished after ${sw.elapsed()} ms, but this is too late and has timed out already.`);
			if (err) {
				logService.error(err);
			}
			socket?.dispose();
		} else {
			if (err || !socket) {
				performance.mark(`code/didCreateSocketError/${debugConnectionType}`);
				logService.info(`Creating a socket (${debugLabel}) returned an error after ${sw.elapsed()} ms.`);
				result.reject(err);
			} else {
				performance.mark(`code/didCreateSocketOK/${debugConnectionType}`);
				logService.info(`Creating a socket (${debugLabel}) was successful after ${sw.elapsed()} ms.`);
				result.resolve(socket);
			}
		}
	});
	return result.promise;
}

function raceWithTimeoutCancellation<T>(promise: Promise<T>, timeoutCancellationToken: CancellationToken): Promise<T> {
	const result = new PromiseWithTimeout<T>(timeoutCancellationToken);
	promise.then(
		(res) => {
			if (!result.didTimeout) {
				result.resolve(res);
			}
		},
		(err) => {
			if (!result.didTimeout) {
				result.reject(err);
			}
		}
	);
	return result.promise;
}

async function connectToRemoteExtensionHostAgent(options: ISimpleConnectionOptions, connectionType: ConnectionType, args: any | undefined, timeoutCancellationToken: CancellationToken): Promise<{ protocol: PersistentProtocol; ownsProtocol: boolean }> {
	const logPrefix = connectLogPrefix(options, connectionType);

	options.logService.trace(`${logPrefix} 1/6. invoking socketFactory.connect().`);

	let socket: ISocket;
	try {
		socket = await createSocket(options.logService, options.socketFactory, options.host, options.port, getRemoteServerRootPath(options), `reconnectionToken=${options.reconnectionToken}&reconnection=${options.reconnectionProtocol ? 'true' : 'false'}`, connectionTypeToString(connectionType), `renderer-${connectionTypeToString(connectionType)}-${options.reconnectionToken}`, timeoutCancellationToken);
	} catch (error) {
		options.logService.error(`${logPrefix} socketFactory.connect() failed or timed out. Error:`);
		options.logService.error(error);
		throw error;
	}

	options.logService.trace(`${logPrefix} 2/6. socketFactory.connect() was successful.`);

	let protocol: PersistentProtocol;
	let ownsProtocol: boolean;
	if (options.reconnectionProtocol) {
		options.reconnectionProtocol.beginAcceptReconnection(socket, null);
		protocol = options.reconnectionProtocol;
		ownsProtocol = false;
	} else {
		protocol = new PersistentProtocol({ socket, measureRoundTripTime: true });
		ownsProtocol = true;
	}

	options.logService.trace(`${logPrefix} 3/6. sending AuthRequest control message.`);
	const message = await raceWithTimeoutCancellation(options.signService.createNewMessage(generateUuid()), timeoutCancellationToken);

	const authRequest: AuthRequest = {
		type: 'auth',
		auth: options.connectionToken || '00000000000000000000',
		data: message.data
	};
	protocol.sendControl(VSBuffer.fromString(JSON.stringify(authRequest)));

	try {
		const msg = await readOneControlMessage<HandshakeMessage>(protocol, combineTimeoutCancellation(timeoutCancellationToken, createTimeoutCancellation(10000)));

		if (msg.type !== 'sign' || typeof msg.data !== 'string') {
			const error: any = new Error('Unexpected handshake message');
			error.code = 'VSCODE_CONNECTION_ERROR';
			throw error;
		}

		options.logService.trace(`${logPrefix} 4/6. received SignRequest control message.`);

		const isValid = await raceWithTimeoutCancellation(options.signService.validate(message, msg.signedData), timeoutCancellationToken);
		if (!isValid) {
			const error: any = new Error('Refused to connect to unsupported server');
			error.code = 'VSCODE_CONNECTION_ERROR';
			throw error;
		}

		const signed = await raceWithTimeoutCancellation(options.signService.sign(msg.data), timeoutCancellationToken);
		const connTypeRequest: ConnectionTypeRequest = {
			type: 'connectionType',
			commit: options.commit,
			signedData: signed,
			desiredConnectionType: connectionType
		};
		if (args) {
			connTypeRequest.args = args;
		}

		options.logService.trace(`${logPrefix} 5/6. sending ConnectionTypeRequest control message.`);
		protocol.sendControl(VSBuffer.fromString(JSON.stringify(connTypeRequest)));

		return { protocol, ownsProtocol };

	} catch (error) {
		if (error && error.code === 'ETIMEDOUT') {
			options.logService.error(`${logPrefix} the handshake timed out. Error:`);
			options.logService.error(error);
		}
		if (error && error.code === 'VSCODE_CONNECTION_ERROR') {
			options.logService.error(`${logPrefix} received error control message when negotiating connection. Error:`);
			options.logService.error(error);
		}
		if (ownsProtocol) {
			safeDisposeProtocolAndSocket(protocol);
		}
		throw error;
	}
}

interface IManagementConnectionResult {
	protocol: PersistentProtocol;
}

async function connectToRemoteExtensionHostAgentAndReadOneMessage<T>(options: ISimpleConnectionOptions, connectionType: ConnectionType, args: any | undefined, timeoutCancellationToken: CancellationToken): Promise<{ protocol: PersistentProtocol; firstMessage: T }> {
	const startTime = Date.now();
	const logPrefix = connectLogPrefix(options, connectionType);
	const { protocol, ownsProtocol } = await connectToRemoteExtensionHostAgent(options, connectionType, args, timeoutCancellationToken);
	const result = new PromiseWithTimeout<{ protocol: PersistentProtocol; firstMessage: T }>(timeoutCancellationToken);
	result.registerDisposable(protocol.onControlMessage(raw => {
		const msg: T = JSON.parse(raw.toString());
		const error = getErrorFromMessage(msg);
		if (error) {
			options.logService.error(`${logPrefix} received error control message when negotiating connection. Error:`);
			options.logService.error(error);
			if (ownsProtocol) {
				safeDisposeProtocolAndSocket(protocol);
			}
			result.reject(error);
		} else {
			options.reconnectionProtocol?.endAcceptReconnection();
			options.logService.trace(`${logPrefix} 6/6. handshake finished, connection is up and running after ${logElapsed(startTime)}!`);
			result.resolve({ protocol, firstMessage: msg });
		}
	}));
	return result.promise;
}

async function doConnectRemoteAgentManagement(options: ISimpleConnectionOptions, timeoutCancellationToken: CancellationToken): Promise<IManagementConnectionResult> {
	const { protocol } = await connectToRemoteExtensionHostAgentAndReadOneMessage(options, ConnectionType.Management, undefined, timeoutCancellationToken);
	return { protocol };
}

export interface IRemoteExtensionHostStartParams {
	language: string;
	debugId?: string;
	break?: boolean;
	port?: number | null;
	env?: { [key: string]: string | null };
}

interface IExtensionHostConnectionResult {
	protocol: PersistentProtocol;
	debugPort?: number;
}

async function doConnectRemoteAgentExtensionHost(options: ISimpleConnectionOptions, startArguments: IRemoteExtensionHostStartParams, timeoutCancellationToken: CancellationToken): Promise<IExtensionHostConnectionResult> {
	const { protocol, firstMessage } = await connectToRemoteExtensionHostAgentAndReadOneMessage<{ debugPort?: number }>(options, ConnectionType.ExtensionHost, startArguments, timeoutCancellationToken);
	const debugPort = firstMessage && firstMessage.debugPort;
	return { protocol, debugPort };
}

export interface ITunnelConnectionStartParams {
	host: string;
	port: number;
}

async function doConnectRemoteAgentTunnel(options: ISimpleConnectionOptions, startParams: ITunnelConnectionStartParams, timeoutCancellationToken: CancellationToken): Promise<PersistentProtocol> {
	const startTime = Date.now();
	const logPrefix = connectLogPrefix(options, ConnectionType.Tunnel);
	const { protocol } = await connectToRemoteExtensionHostAgent(options, ConnectionType.Tunnel, startParams, timeoutCancellationToken);
	options.logService.trace(`${logPrefix} 6/6. handshake finished, connection is up and running after ${logElapsed(startTime)}!`);
	return protocol;
}

export interface IConnectionOptions {
	commit: string | undefined;
	quality: string | undefined;
	socketFactory: ISocketFactory;
	addressProvider: IAddressProvider;
	signService: ISignService;
	logService: ILogService;
	ipcLogger: IIPCLogger | null;
}

async function resolveConnectionOptions(options: IConnectionOptions, reconnectionToken: string, reconnectionProtocol: PersistentProtocol | null): Promise<ISimpleConnectionOptions> {
	const { host, port, connectionToken } = await options.addressProvider.getAddress();
	return {
		commit: options.commit,
		quality: options.quality,
		host: host,
		port: port,
		connectionToken: connectionToken,
		reconnectionToken: reconnectionToken,
		reconnectionProtocol: reconnectionProtocol,
		socketFactory: options.socketFactory,
		signService: options.signService,
		logService: options.logService
	};
}

export interface IAddress {
	host: string;
	port: number;
	connectionToken: string | undefined;
}

export interface IAddressProvider {
	getAddress(): Promise<IAddress>;
}

export async function connectRemoteAgentManagement(options: IConnectionOptions, remoteAuthority: string, clientId: string): Promise<ManagementPersistentConnection> {
	return createInitialConnection(
		options,
		async (simpleOptions) => {
			const { protocol } = await doConnectRemoteAgentManagement(simpleOptions, CancellationToken.None);
			return new ManagementPersistentConnection(options, remoteAuthority, clientId, simpleOptions.reconnectionToken, protocol);
		}
	);
}

export async function connectRemoteAgentExtensionHost(options: IConnectionOptions, startArguments: IRemoteExtensionHostStartParams): Promise<ExtensionHostPersistentConnection> {
	return createInitialConnection(
		options,
		async (simpleOptions) => {
			const { protocol, debugPort } = await doConnectRemoteAgentExtensionHost(simpleOptions, startArguments, CancellationToken.None);
			return new ExtensionHostPersistentConnection(options, startArguments, simpleOptions.reconnectionToken, protocol, debugPort);
		}
	);
}

/**
 * Will attempt to connect 5 times. If it fails 5 consecutive times, it will give up.
 */
async function createInitialConnection<T extends PersistentConnection>(options: IConnectionOptions, connectionFactory: (simpleOptions: ISimpleConnectionOptions) => Promise<T>): Promise<T> {
	const MAX_ATTEMPTS = 5;

	for (let attempt = 1; ; attempt++) {
		try {
			const reconnectionToken = generateUuid();
			const simpleOptions = await resolveConnectionOptions(options, reconnectionToken, null);
			const result = await connectionFactory(simpleOptions);
			return result;
		} catch (err) {
			if (attempt < MAX_ATTEMPTS) {
				options.logService.error(`[remote-connection][attempt ${attempt}] An error occurred in initial connection! Will retry... Error:`);
				options.logService.error(err);
			} else {
				options.logService.error(`[remote-connection][attempt ${attempt}]  An error occurred in initial connection! It will be treated as a permanent error. Error:`);
				options.logService.error(err);
				PersistentConnection.triggerPermanentFailure(0, 0, RemoteAuthorityResolverError.isHandled(err));
				throw err;
			}
		}
	}
}

export async function connectRemoteAgentTunnel(options: IConnectionOptions, tunnelRemoteHost: string, tunnelRemotePort: number): Promise<PersistentProtocol> {
	const simpleOptions = await resolveConnectionOptions(options, generateUuid(), null);
	const protocol = await doConnectRemoteAgentTunnel(simpleOptions, { host: tunnelRemoteHost, port: tunnelRemotePort }, CancellationToken.None);
	return protocol;
}

function sleep(seconds: number): CancelablePromise<void> {
	return createCancelablePromise(token => {
		return new Promise((resolve, reject) => {
			const timeout = setTimeout(resolve, seconds * 1000);
			token.onCancellationRequested(() => {
				clearTimeout(timeout);
				resolve();
			});
		});
	});
}

export const enum PersistentConnectionEventType {
	ConnectionLost,
	ReconnectionWait,
	ReconnectionRunning,
	ReconnectionPermanentFailure,
	ConnectionGain,
	ConnectionHealthChanged
}
export class ConnectionLostEvent {
	public readonly type = PersistentConnectionEventType.ConnectionLost;
	constructor(
		public readonly reconnectionToken: string,
		public readonly millisSinceLastIncomingData: number
	) { }
}
export class ReconnectionWaitEvent {
	public readonly type = PersistentConnectionEventType.ReconnectionWait;
	constructor(
		public readonly reconnectionToken: string,
		public readonly millisSinceLastIncomingData: number,
		public readonly durationSeconds: number,
		private readonly cancellableTimer: CancelablePromise<void>
	) { }

	public skipWait(): void {
		this.cancellableTimer.cancel();
	}
}
export class ReconnectionRunningEvent {
	public readonly type = PersistentConnectionEventType.ReconnectionRunning;
	constructor(
		public readonly reconnectionToken: string,
		public readonly millisSinceLastIncomingData: number,
		public readonly attempt: number
	) { }
}
export class ConnectionGainEvent {
	public readonly type = PersistentConnectionEventType.ConnectionGain;
	constructor(
		public readonly reconnectionToken: string,
		public readonly millisSinceLastIncomingData: number,
		public readonly attempt: number
	) { }
}
export class ConnectionHealthChangedEvent {
	public readonly type = PersistentConnectionEventType.ConnectionHealthChanged;
	constructor(
		public readonly reconnectionToken: string,
		public readonly connectionHealth: ConnectionHealth
	) { }
}
export class ReconnectionPermanentFailureEvent {
	public readonly type = PersistentConnectionEventType.ReconnectionPermanentFailure;
	constructor(
		public readonly reconnectionToken: string,
		public readonly millisSinceLastIncomingData: number,
		public readonly attempt: number,
		public readonly handled: boolean
	) { }
}
export type PersistentConnectionEvent = ConnectionGainEvent | ConnectionHealthChangedEvent | ConnectionLostEvent | ReconnectionWaitEvent | ReconnectionRunningEvent | ReconnectionPermanentFailureEvent;

export abstract class PersistentConnection extends Disposable {

	public static triggerPermanentFailure(millisSinceLastIncomingData: number, attempt: number, handled: boolean): void {
		this._permanentFailure = true;
		this._permanentFailureMillisSinceLastIncomingData = millisSinceLastIncomingData;
		this._permanentFailureAttempt = attempt;
		this._permanentFailureHandled = handled;
		this._instances.forEach(instance => instance._gotoPermanentFailure(this._permanentFailureMillisSinceLastIncomingData, this._permanentFailureAttempt, this._permanentFailureHandled));
	}

	public static debugTriggerReconnection() {
		this._instances.forEach(instance => instance._beginReconnecting());
	}

	public static debugPauseSocketWriting() {
		this._instances.forEach(instance => instance._pauseSocketWriting());
	}

	private static _permanentFailure: boolean = false;
	private static _permanentFailureMillisSinceLastIncomingData: number = 0;
	private static _permanentFailureAttempt: number = 0;
	private static _permanentFailureHandled: boolean = false;
	private static _instances: PersistentConnection[] = [];

	private readonly _onDidStateChange = this._register(new Emitter<PersistentConnectionEvent>());
	public readonly onDidStateChange = this._onDidStateChange.event;

	private _permanentFailure: boolean = false;
	private get _isPermanentFailure(): boolean {
		return this._permanentFailure || PersistentConnection._permanentFailure;
	}

	private _isReconnecting: boolean = false;
	private _isDisposed: boolean = false;

	constructor(
		private readonly _connectionType: ConnectionType,
		protected readonly _options: IConnectionOptions,
		public readonly reconnectionToken: string,
		public readonly protocol: PersistentProtocol,
		private readonly _reconnectionFailureIsFatal: boolean
	) {
		super();

		this._onDidStateChange.fire(new ConnectionGainEvent(this.reconnectionToken, 0, 0));

		this._register(protocol.onSocketClose((e) => {
			const logPrefix = commonLogPrefix(this._connectionType, this.reconnectionToken, true);
			if (!e) {
				this._options.logService.info(`${logPrefix} received socket close event.`);
			} else if (e.type === SocketCloseEventType.NodeSocketCloseEvent) {
				this._options.logService.info(`${logPrefix} received socket close event (hadError: ${e.hadError}).`);
				if (e.error) {
					this._options.logService.error(e.error);
				}
			} else {
				this._options.logService.info(`${logPrefix} received socket close event (wasClean: ${e.wasClean}, code: ${e.code}, reason: ${e.reason}).`);
				if (e.event) {
					this._options.logService.error(e.event);
				}
			}
			this._beginReconnecting();
		}));
		this._register(protocol.onSocketTimeout((e) => {
			const logPrefix = commonLogPrefix(this._connectionType, this.reconnectionToken, true);
			this._options.logService.info(`${logPrefix} received socket timeout event (unacknowledgedMsgCount: ${e.unacknowledgedMsgCount}, timeSinceOldestUnacknowledgedMsg: ${e.timeSinceOldestUnacknowledgedMsg}, timeSinceLastReceivedSomeData: ${e.timeSinceLastReceivedSomeData}).`);
			this._beginReconnecting();
		}));
		this._register(protocol.onHighRoundTripTime((e) => {
			const logPrefix = _commonLogPrefix(this._connectionType, this.reconnectionToken);
			this._options.logService.info(`${logPrefix} high roundtrip time: ${e.roundTripTime}ms (${e.recentHighRoundTripCount} of ${ProtocolConstants.LatencySampleCount} recent samples)`);
		}));
		this._register(protocol.onDidChangeConnectionHealth((connectionHealth) => {
			this._onDidStateChange.fire(new ConnectionHealthChangedEvent(this.reconnectionToken, connectionHealth));
		}));

		PersistentConnection._instances.push(this);
		this._register(toDisposable(() => {
			const myIndex = PersistentConnection._instances.indexOf(this);
			if (myIndex >= 0) {
				PersistentConnection._instances.splice(myIndex, 1);
			}
		}));

		if (this._isPermanentFailure) {
			this._gotoPermanentFailure(PersistentConnection._permanentFailureMillisSinceLastIncomingData, PersistentConnection._permanentFailureAttempt, PersistentConnection._permanentFailureHandled);
		}
	}

<<<<<<< HEAD
	public async disconnect(): Promise<void> {
		const socket = this.protocol.getSocket();
		await this.protocol.sendDisconnectAndWait();
		this.protocol.dispose();
		socket.end();
=======
	public override dispose(): void {
		super.dispose();
		this._isDisposed = true;
>>>>>>> b782ae6e
	}

	private async _beginReconnecting(): Promise<void> {
		// Only have one reconnection loop active at a time.
		if (this._isReconnecting) {
			return;
		}
		try {
			this._isReconnecting = true;
			await this._runReconnectingLoop();
		} finally {
			this._isReconnecting = false;
		}
	}

	private async _runReconnectingLoop(): Promise<void> {
		if (this._isPermanentFailure || this._isDisposed) {
			// no more attempts!
			return;
		}
		const logPrefix = commonLogPrefix(this._connectionType, this.reconnectionToken, true);
		this._options.logService.info(`${logPrefix} starting reconnecting loop. You can get more information with the trace log level.`);
		this._onDidStateChange.fire(new ConnectionLostEvent(this.reconnectionToken, this.protocol.getMillisSinceLastIncomingData()));
		const TIMES = [0, 5, 5, 10, 10, 10, 10, 10, 30];
		let attempt = -1;
		do {
			attempt++;
			const waitTime = (attempt < TIMES.length ? TIMES[attempt] : TIMES[TIMES.length - 1]);
			try {
				if (waitTime > 0) {
					const sleepPromise = sleep(waitTime);
					this._onDidStateChange.fire(new ReconnectionWaitEvent(this.reconnectionToken, this.protocol.getMillisSinceLastIncomingData(), waitTime, sleepPromise));

					this._options.logService.info(`${logPrefix} waiting for ${waitTime} seconds before reconnecting...`);
					try {
						await sleepPromise;
					} catch { } // User canceled timer
				}

				if (this._isPermanentFailure) {
					this._options.logService.error(`${logPrefix} permanent failure occurred while running the reconnecting loop.`);
					break;
				}

				// connection was lost, let's try to re-establish it
				this._onDidStateChange.fire(new ReconnectionRunningEvent(this.reconnectionToken, this.protocol.getMillisSinceLastIncomingData(), attempt + 1));
				this._options.logService.info(`${logPrefix} resolving connection...`);
				const simpleOptions = await resolveConnectionOptions(this._options, this.reconnectionToken, this.protocol);
				this._options.logService.info(`${logPrefix} connecting to ${simpleOptions.host}:${simpleOptions.port}...`);
				await this._reconnect(simpleOptions, createTimeoutCancellation(RECONNECT_TIMEOUT));
				this._options.logService.info(`${logPrefix} reconnected!`);
				this._onDidStateChange.fire(new ConnectionGainEvent(this.reconnectionToken, this.protocol.getMillisSinceLastIncomingData(), attempt + 1));

				break;
			} catch (err) {
				if (err.code === 'VSCODE_CONNECTION_ERROR') {
					this._options.logService.error(`${logPrefix} A permanent error occurred in the reconnecting loop! Will give up now! Error:`);
					this._options.logService.error(err);
					this._onReconnectionPermanentFailure(this.protocol.getMillisSinceLastIncomingData(), attempt + 1, false);
					break;
				}
				if (attempt > 360) {
					// ReconnectionGraceTime is 3hrs, with 30s between attempts that yields a maximum of 360 attempts
					this._options.logService.error(`${logPrefix} An error occurred while reconnecting, but it will be treated as a permanent error because the reconnection grace time has expired! Will give up now! Error:`);
					this._options.logService.error(err);
					this._onReconnectionPermanentFailure(this.protocol.getMillisSinceLastIncomingData(), attempt + 1, false);
					break;
				}
				if (RemoteAuthorityResolverError.isTemporarilyNotAvailable(err)) {
					this._options.logService.info(`${logPrefix} A temporarily not available error occurred while trying to reconnect, will try again...`);
					this._options.logService.trace(err);
					// try again!
					continue;
				}
				if ((err.code === 'ETIMEDOUT' || err.code === 'ENETUNREACH' || err.code === 'ECONNREFUSED' || err.code === 'ECONNRESET') && err.syscall === 'connect') {
					this._options.logService.info(`${logPrefix} A network error occurred while trying to reconnect, will try again...`);
					this._options.logService.trace(err);
					// try again!
					continue;
				}
				if (isCancellationError(err)) {
					this._options.logService.info(`${logPrefix} A promise cancelation error occurred while trying to reconnect, will try again...`);
					this._options.logService.trace(err);
					// try again!
					continue;
				}
				if (err instanceof RemoteAuthorityResolverError) {
					this._options.logService.error(`${logPrefix} A RemoteAuthorityResolverError occurred while trying to reconnect. Will give up now! Error:`);
					this._options.logService.error(err);
					this._onReconnectionPermanentFailure(this.protocol.getMillisSinceLastIncomingData(), attempt + 1, RemoteAuthorityResolverError.isHandled(err));
					break;
				}
				this._options.logService.error(`${logPrefix} An unknown error occurred while trying to reconnect, since this is an unknown case, it will be treated as a permanent error! Will give up now! Error:`);
				this._options.logService.error(err);
				this._onReconnectionPermanentFailure(this.protocol.getMillisSinceLastIncomingData(), attempt + 1, false);
				break;
			}
		} while (!this._isPermanentFailure && !this._isDisposed);
	}

	private _onReconnectionPermanentFailure(millisSinceLastIncomingData: number, attempt: number, handled: boolean): void {
		if (this._reconnectionFailureIsFatal) {
			PersistentConnection.triggerPermanentFailure(millisSinceLastIncomingData, attempt, handled);
		} else {
			this._gotoPermanentFailure(millisSinceLastIncomingData, attempt, handled);
		}
	}

	private _gotoPermanentFailure(millisSinceLastIncomingData: number, attempt: number, handled: boolean): void {
		this._onDidStateChange.fire(new ReconnectionPermanentFailureEvent(this.reconnectionToken, millisSinceLastIncomingData, attempt, handled));
		safeDisposeProtocolAndSocket(this.protocol);
	}

	private _pauseSocketWriting(): void {
		this.protocol.pauseSocketWriting();
	}

	protected abstract _reconnect(options: ISimpleConnectionOptions, timeoutCancellationToken: CancellationToken): Promise<void>;
}

export class ManagementPersistentConnection extends PersistentConnection {

	public readonly client: Client<RemoteAgentConnectionContext>;

	constructor(options: IConnectionOptions, remoteAuthority: string, clientId: string, reconnectionToken: string, protocol: PersistentProtocol) {
		super(ConnectionType.Management, options, reconnectionToken, protocol, /*reconnectionFailureIsFatal*/true);
		this.client = this._register(new Client<RemoteAgentConnectionContext>(protocol, {
			remoteAuthority: remoteAuthority,
			clientId: clientId
		}, options.ipcLogger));
	}

	protected async _reconnect(options: ISimpleConnectionOptions, timeoutCancellationToken: CancellationToken): Promise<void> {
		await doConnectRemoteAgentManagement(options, timeoutCancellationToken);
	}
}

export class ExtensionHostPersistentConnection extends PersistentConnection {

	private readonly _startArguments: IRemoteExtensionHostStartParams;
	public readonly debugPort: number | undefined;

	constructor(options: IConnectionOptions, startArguments: IRemoteExtensionHostStartParams, reconnectionToken: string, protocol: PersistentProtocol, debugPort: number | undefined) {
		super(ConnectionType.ExtensionHost, options, reconnectionToken, protocol, /*reconnectionFailureIsFatal*/false);
		this._startArguments = startArguments;
		this.debugPort = debugPort;
	}

	protected async _reconnect(options: ISimpleConnectionOptions, timeoutCancellationToken: CancellationToken): Promise<void> {
		await doConnectRemoteAgentExtensionHost(options, this._startArguments, timeoutCancellationToken);
	}
}

function safeDisposeProtocolAndSocket(protocol: PersistentProtocol): void {
	try {
		protocol.acceptDisconnect();
		const socket = protocol.getSocket();
		protocol.dispose();
		socket.dispose();
	} catch (err) {
		onUnexpectedError(err);
	}
}

function getErrorFromMessage(msg: any): Error | null {
	if (msg && msg.type === 'error') {
		const error = new Error(`Connection error: ${msg.reason}`);
		(<any>error).code = 'VSCODE_CONNECTION_ERROR';
		return error;
	}
	return null;
}

function stringRightPad(str: string, len: number): string {
	while (str.length < len) {
		str += ' ';
	}
	return str;
}

function _commonLogPrefix(connectionType: ConnectionType, reconnectionToken: string): string {
	return `[remote-connection][${stringRightPad(connectionTypeToString(connectionType), 13)}][${reconnectionToken.substr(0, 5)}…]`;
}

function commonLogPrefix(connectionType: ConnectionType, reconnectionToken: string, isReconnect: boolean): string {
	return `${_commonLogPrefix(connectionType, reconnectionToken)}[${isReconnect ? 'reconnect' : 'initial'}]`;
}

function connectLogPrefix(options: ISimpleConnectionOptions, connectionType: ConnectionType): string {
	return `${commonLogPrefix(connectionType, options.reconnectionToken, !!options.reconnectionProtocol)}[${options.host}:${options.port}]`;
}

function logElapsed(startTime: number): string {
	return `${Date.now() - startTime} ms`;
}<|MERGE_RESOLUTION|>--- conflicted
+++ resolved
@@ -640,17 +640,16 @@
 		}
 	}
 
-<<<<<<< HEAD
 	public async disconnect(): Promise<void> {
 		const socket = this.protocol.getSocket();
 		await this.protocol.sendDisconnectAndWait();
 		this.protocol.dispose();
 		socket.end();
-=======
+	}
+
 	public override dispose(): void {
 		super.dispose();
 		this._isDisposed = true;
->>>>>>> b782ae6e
 	}
 
 	private async _beginReconnecting(): Promise<void> {
