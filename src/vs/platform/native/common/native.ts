--- conflicted
+++ resolved
@@ -76,12 +76,8 @@
 	maximizeWindow(): Promise<void>;
 	unmaximizeWindow(): Promise<void>;
 	minimizeWindow(): Promise<void>;
-<<<<<<< HEAD
-	moveWindowTop(): Promise<void>;
-=======
 	moveWindowTop(options?: { targetWindowId?: number }): Promise<void>;
 	positionWindow(position: IRectangle, options?: { targetWindowId?: number }): Promise<void>;
->>>>>>> 0e98f35f
 
 	/**
 	 * Only supported on Windows and macOS. Updates the window controls to match the title bar size.
