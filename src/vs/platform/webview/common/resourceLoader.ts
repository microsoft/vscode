--- conflicted
+++ resolved
@@ -99,21 +99,16 @@
 		//
 		// vscode-webview-resource://id/scheme//authority?/path
 		//
-<<<<<<< HEAD
 
 		// Encode requestUri.path so that URI.parse can properly parse special characters like '#', '?', etc.
-		const resourceUri = URI.parse(encodeURIComponent(requestUri.path).replace(/%2F/g, '/').replace(/^\/([a-z0-9\-]+)\/{1,2}/i, '$1://'));
-
-=======
-		const resourceUri = URI.parse(requestUri.path.replace(/^\/([a-z0-9\-]+)(\/{1,2})/i, (_: string, scheme: string, sep: string) => {
+		const resourceUri = URI.parse(encodeURIComponent(requestUri.path).replace(/%2F/g, '/').replace(/^\/([a-z0-9\-]+)\/{1,2}/i, (_: string, scheme: string, sep: string) => {
 			if (sep.length === 1) {
 				return `${scheme}:///`; // Add empty authority.
 			} else {
 				return `${scheme}://`; // Url has own authority.
 			}
 		}));
-		console.log(requestUri, resourceUri);
->>>>>>> 691d20ad
+
 		return resourceUri.with({
 			query: requestUri.query,
 			fragment: requestUri.fragment
