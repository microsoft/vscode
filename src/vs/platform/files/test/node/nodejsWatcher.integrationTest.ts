--- conflicted
+++ resolved
@@ -118,16 +118,12 @@
 			let counter = 0;
 			const disposable = service.onDidChangeFile(events => {
 				for (const event of events) {
-<<<<<<< HEAD
-					if (event.resource.fsPath === path && event.type === type) {
-=======
 					if (extUriBiasedIgnorePathCase.isEqual(event.resource, URI.file(path)) && event.type === type && (correlationId === null || event.cId === correlationId)) {
 						counter++;
 						if (typeof expectedCount === 'number' && counter < expectedCount) {
 							continue; // not yet
 						}
 
->>>>>>> 0e98f35f
 						disposable.dispose();
 						resolve();
 						break;
