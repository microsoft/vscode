/*---------------------------------------------------------------------------------------------
 *  Copyright (c) Microsoft Corporation. All rights reserved.
 *  Licensed under the MIT License. See License.txt in the project root for license information.
 *--------------------------------------------------------------------------------------------*/
'use strict';

import {TPromise} from 'vs/base/common/winjs.base';
import paths = require('vs/base/common/paths');
import URI from 'vs/base/common/uri';
import glob = require('vs/base/common/glob');
import events = require('vs/base/common/events');
import {createDecorator} from 'vs/platform/instantiation/common/instantiation';

export const IFileService = createDecorator<IFileService>('fileService');

export interface IFileService {
	_serviceBrand: any;

	/**
	 * Resolve the properties of a file identified by the resource.
	 *
	 * If the optional parameter "resolveTo" is specified in options, the stat service is asked
	 * to provide a stat object that should contain the full graph of folders up to all of the
	 * target resources.
	 *
	 * If the optional parameter "resolveSingleChildDescendants" is specified in options,
	 * the stat service is asked to automatically resolve child folders that only
	 * contain a single element.
	 */
	resolveFile(resource: URI, options?: IResolveFileOptions): TPromise<IFileStat>;

	/**
	 *Finds out if a file identified by the resource exists.
	 */
	existsFile(resource: URI): TPromise<boolean>;

	/**
	 * Resolve the contents of a file identified by the resource.
	 *
	 * The returned object contains properties of the file and the full value as string.
	 */
	resolveContent(resource: URI, options?: IResolveContentOptions): TPromise<IContent>;

	/**
	 * Resolve the contents of a file identified by the resource.
	 *
	 * The returned object contains properties of the file and the value as a readable stream.
	 */
	resolveStreamContent(resource: URI, options?: IResolveContentOptions): TPromise<IStreamContent>;

	/**
	 * Returns the contents of all files by the given array of file resources.
	 */
	resolveContents(resources: URI[]): TPromise<IContent[]>;

	/**
	 * Updates the content replacing its previous value.
	 */
	updateContent(resource: URI, value: string, options?: IUpdateContentOptions): TPromise<IFileStat>;

	/**
	 * Moves the file to a new path identified by the resource.
	 *
	 * The optional parameter overwrite can be set to replace an existing file at the location.
	 */
	moveFile(source: URI, target: URI, overwrite?: boolean): TPromise<IFileStat>;

	/**
	 * Copies the file to a path identified by the resource.
	 *
	 * The optional parameter overwrite can be set to replace an existing file at the location.
	 */
	copyFile(source: URI, target: URI, overwrite?: boolean): TPromise<IFileStat>;

	/**
	 * Creates a new file with the given path. The returned promise
	 * will have the stat model object as a result.
	 *
	 * The optional parameter content can be used as value to fill into the new file.
	 */
	createFile(resource: URI, content?: string): TPromise<IFileStat>;

	/**
	 * Creates a new folder with the given path. The returned promise
	 * will have the stat model object as a result.
	 */
	createFolder(resource: URI): TPromise<IFileStat>;

	/**
	 * Renames the provided file to use the new name. The returned promise
	 * will have the stat model object as a result.
	 */
	rename(resource: URI, newName: string): TPromise<IFileStat>;

	/**
	 * Creates a new empty file if the given path does not exist and otherwise
	 * will set the mtime and atime of the file to the current date.
	 */
	touchFile(resource: URI): TPromise<IFileStat>;

	/**
	 * Deletes the provided file.  The optional useTrash parameter allows to
	 * move the file to trash.
	 */
	del(resource: URI, useTrash?: boolean): TPromise<void>;

	// TODO: doc
	backupFile(resource: URI): TPromise<IFileStat>;

	/**
	 * Imports the file to the parent identified by the resource.
	 */
	importFile(source: URI, targetFolder: URI): TPromise<IImportResult>;

	/**
	 * Allows to start a watcher that reports file change events on the provided resource.
	 */
	watchFileChanges(resource: URI): void;

	/**
	 * Allows to stop a watcher on the provided resource or absolute fs path.
	 */
	unwatchFileChanges(resource: URI): void;
	unwatchFileChanges(fsPath: string): void;

	/**
	 * Configures the file service with the provided options.
	 */
	updateOptions(options: any): void;

	/**
	 * Frees up any resources occupied by this service.
	 */
	dispose(): void;
}


/**
 * Possible changes that can occur to a file.
 */
export enum FileChangeType {
	UPDATED = 0,
	ADDED = 1,
	DELETED = 2
}

/**
 * Possible events to subscribe to
 */
export const EventType = {

	/**
	* Send on file changes.
	*/
	FILE_CHANGES: 'files:fileChanges'
};

/**
 * Identifies a single change in a file.
 */
export interface IFileChange {

	/**
	 * The type of change that occured to the file.
	 */
	type: FileChangeType;

	/**
	 * The unified resource identifier of the file that changed.
	 */
	resource: URI;
}

export class FileChangesEvent extends events.Event {
	private _changes: IFileChange[];

	constructor(changes: IFileChange[]) {
		super();

		this._changes = changes;
	}

	public get changes() {
		return this._changes;
	}

	/**
	 * Returns true if this change event contains the provided file with the given change type. In case of
	 * type DELETED, this method will also return true if a folder got deleted that is the parent of the
	 * provided file path.
	 */
	public contains(resource: URI, type: FileChangeType): boolean {
		if (!resource) {
			return false;
		}

		return this.containsAny([resource], type);
	}

	/**
	 * Returns true if this change event contains any of the provided files with the given change type. In case of
	 * type DELETED, this method will also return true if a folder got deleted that is the parent of any of the
	 * provided file paths.
	 */
	public containsAny(resources: URI[], type: FileChangeType): boolean {
		if (!resources || !resources.length) {
			return false;
		}

		return this._changes.some((change) => {
			if (change.type !== type) {
				return false;
			}

			// For deleted also return true when deleted folder is parent of target path
			if (type === FileChangeType.DELETED) {
				return resources.some((a: URI) => {
					if (!a) {
						return false;
					}

					return paths.isEqualOrParent(a.fsPath, change.resource.fsPath);
				});
			}

			return resources.some((a: URI) => {
				if (!a) {
					return false;
				}

				return a.fsPath === change.resource.fsPath;
			});
		});
	}

	/**
	 * Returns the changes that describe added files.
	 */
	public getAdded(): IFileChange[] {
		return this.getOfType(FileChangeType.ADDED);
	}

	/**
	 * Returns if this event contains added files.
	 */
	public gotAdded(): boolean {
		return this.hasType(FileChangeType.ADDED);
	}

	/**
	 * Returns the changes that describe deleted files.
	 */
	public getDeleted(): IFileChange[] {
		return this.getOfType(FileChangeType.DELETED);
	}

	/**
	 * Returns if this event contains deleted files.
	 */
	public gotDeleted(): boolean {
		return this.hasType(FileChangeType.DELETED);
	}

	/**
	 * Returns the changes that describe updated files.
	 */
	public getUpdated(): IFileChange[] {
		return this.getOfType(FileChangeType.UPDATED);
	}

	/**
	 * Returns if this event contains updated files.
	 */
	public gotUpdated(): boolean {
		return this.hasType(FileChangeType.UPDATED);
	}

	private getOfType(type: FileChangeType): IFileChange[] {
		return this._changes.filter((change) => change.type === type);
	}

	private hasType(type: FileChangeType): boolean {
		return this._changes.some((change) => {
			return change.type === type;
		});
	}
}

export interface IBaseStat {

	/**
	 * The unified resource identifier of this file or folder.
	 */
	resource: URI;

	/**
	 * The name which is the last segement
	 * of the {{path}}.
	 */
	name: string;

	/**
	 * The last modifictaion date represented
	 * as millis from unix epoch.
	 */
	mtime: number;

	/**
	 * A unique identifier thet represents the
	 * current state of the file or directory.
	 */
	etag: string;

	/**
	 * The mime type string. Applicate for files
	 * only.
	 */
	mime: string;
}

/**
 * A file resource with meta information.
 */
export interface IFileStat extends IBaseStat {

	/**
	 * The resource is a directory. Iff {{true}}
	 * {{mime}} and {{encoding}} have no meaning.
	 */
	isDirectory: boolean;

	/**
	 * Return {{true}} when this is a directory
	 * that is not empty.
	 */
	hasChildren: boolean;

	/**
	 * The children of the file stat or undefined if none.
	 */
	children?: IFileStat[];

	/**
	 * The size of the file if known.
	 */
	size?: number;
}

/**
 * Content and meta information of a file.
 */
export interface IContent extends IBaseStat {

	/**
	 * The content of a text file.
	 */
	value: string;

	/**
	 * The encoding of the content if known.
	 */
	encoding: string;
}

/**
 * A Stream emitting strings.
 */
export interface IStringStream {
	on(event: 'data', callback: (chunk: string) => void): void;
	on(event: 'error', callback: (err: any) => void): void;
	on(event: 'end', callback: () => void): void;
	on(event: string, callback: any): void;
}

/**
 * Streamable content and meta information of a file.
 */
export interface IStreamContent extends IBaseStat {

	/**
	 * The streamable content of a text file.
	 */
	value: IStringStream;

	/**
	 * The encoding of the content if known.
	 */
	encoding: string;
}

export interface IResolveContentOptions {

	/**
	 * The optional acceptTextOnly parameter allows to fail this request early if the file
	 * contents are not textual.
	 */
	acceptTextOnly?: boolean;

	/**
	 * The optional etag parameter allows to return a 304 (Not Modified) if the etag matches
	 * with the remote resource. It is the task of the caller to makes sure to handle this
	 * error case from the promise.
	 */
	etag?: string;

	/**
	 * The optional encoding parameter allows to specify the desired encoding when resolving
	 * the contents of the file.
	 */
	encoding?: string;
}

export interface IUpdateContentOptions {

	/**
	 * The encoding to use when updating a file.
	 */
	encoding?: string;

	/**
	 * If set to true, will enforce the selected encoding and not perform any detection using BOMs.
	 */
	overwriteEncoding?: boolean;

	/**
	 * Whether to overwrite a file even if it is readonly.
	 */
	overwriteReadonly?: boolean;

	/**
	 * The last known modification time of the file. This can be used to prevent dirty writes.
	 */
	mtime?: number;

	/**
	 * The etag of the file. This can be used to prevent dirty writes.
	 */
	etag?: string;
}

export interface IResolveFileOptions {
	resolveTo?: URI[];
	resolveSingleChildDescendants?: boolean;
}

export interface IImportResult {
	stat: IFileStat;
	isNew: boolean;
}

export interface IFileOperationResult {
	message: string;
	fileOperationResult: FileOperationResult;
}

export enum FileOperationResult {
	FILE_IS_BINARY,
	FILE_IS_DIRECTORY,
	FILE_NOT_FOUND,
	FILE_NOT_MODIFIED_SINCE,
	FILE_MODIFIED_SINCE,
	FILE_MOVE_CONFLICT,
	FILE_READ_ONLY,
	FILE_TOO_LARGE,
	FILE_INVALID_PATH
}

export const MAX_FILE_SIZE = 50 * 1024 * 1024;

export const AutoSaveConfiguration = {
	OFF: 'off',
	AFTER_DELAY: 'afterDelay',
	ON_FOCUS_CHANGE: 'onFocusChange',
	ON_WINDOW_CHANGE: 'onWindowChange'
};

export interface IFilesConfiguration {
	files: {
		associations: { [filepattern: string]: string };
		exclude: glob.IExpression;
		watcherExclude: { [filepattern: string]: boolean };
		encoding: string;
		trimTrailingWhitespace: boolean;
		autoSave: string;
		autoSaveDelay: number;
		eol: string;
<<<<<<< HEAD
		iconTheme: string;
		hotExit: boolean;
=======
>>>>>>> 2f76c446
	};
}

export const SUPPORTED_ENCODINGS: { [encoding: string]: { labelLong: string; labelShort: string; order: number; encodeOnly?: boolean; alias?: string } } = {
	utf8: {
		labelLong: 'UTF-8',
		labelShort: 'UTF-8',
		order: 1,
		alias: 'utf8bom'
	},
	utf8bom: {
		labelLong: 'UTF-8 with BOM',
		labelShort: 'UTF-8 with BOM',
		encodeOnly: true,
		order: 2,
		alias: 'utf8'
	},
	utf16le: {
		labelLong: 'UTF-16 LE',
		labelShort: 'UTF-16 LE',
		order: 3
	},
	utf16be: {
		labelLong: 'UTF-16 BE',
		labelShort: 'UTF-16 BE',
		order: 4
	},
	windows1252: {
		labelLong: 'Western (Windows 1252)',
		labelShort: 'Windows 1252',
		order: 5
	},
	iso88591: {
		labelLong: 'Western (ISO 8859-1)',
		labelShort: 'ISO 8859-1',
		order: 6
	},
	iso88593: {
		labelLong: 'Western (ISO 8859-3)',
		labelShort: 'ISO 8859-3',
		order: 7
	},
	iso885915: {
		labelLong: 'Western (ISO 8859-15)',
		labelShort: 'ISO 8859-15',
		order: 8
	},
	macroman: {
		labelLong: 'Western (Mac Roman)',
		labelShort: 'Mac Roman',
		order: 9
	},
	cp437: {
		labelLong: 'DOS (CP 437)',
		labelShort: 'CP437',
		order: 10
	},
	windows1256: {
		labelLong: 'Arabic (Windows 1256)',
		labelShort: 'Windows 1256',
		order: 11
	},
	iso88596: {
		labelLong: 'Arabic (ISO 8859-6)',
		labelShort: 'ISO 8859-6',
		order: 12
	},
	windows1257: {
		labelLong: 'Baltic (Windows 1257)',
		labelShort: 'Windows 1257',
		order: 13
	},
	iso88594: {
		labelLong: 'Baltic (ISO 8859-4)',
		labelShort: 'ISO 8859-4',
		order: 14
	},
	iso885914: {
		labelLong: 'Celtic (ISO 8859-14)',
		labelShort: 'ISO 8859-14',
		order: 15
	},
	windows1250: {
		labelLong: 'Central European (Windows 1250)',
		labelShort: 'Windows 1250',
		order: 16
	},
	iso88592: {
		labelLong: 'Central European (ISO 8859-2)',
		labelShort: 'ISO 8859-2',
		order: 17
	},
	cp852: {
		labelLong: 'Central European (CP 852)',
		labelShort: 'CP 852',
		order: 18
	},
	windows1251: {
		labelLong: 'Cyrillic (Windows 1251)',
		labelShort: 'Windows 1251',
		order: 19
	},
	cp866: {
		labelLong: 'Cyrillic (CP 866)',
		labelShort: 'CP 866',
		order: 20
	},
	iso88595: {
		labelLong: 'Cyrillic (ISO 8859-5)',
		labelShort: 'ISO 8859-5',
		order: 21
	},
	koi8r: {
		labelLong: 'Cyrillic (KOI8-R)',
		labelShort: 'KOI8-R',
		order: 22
	},
	koi8u: {
		labelLong: 'Cyrillic (KOI8-U)',
		labelShort: 'KOI8-U',
		order: 23
	},
	iso885913: {
		labelLong: 'Estonian (ISO 8859-13)',
		labelShort: 'ISO 8859-13',
		order: 24
	},
	windows1253: {
		labelLong: 'Greek (Windows 1253)',
		labelShort: 'Windows 1253',
		order: 25
	},
	iso88597: {
		labelLong: 'Greek (ISO 8859-7)',
		labelShort: 'ISO 8859-7',
		order: 26
	},
	windows1255: {
		labelLong: 'Hebrew (Windows 1255)',
		labelShort: 'Windows 1255',
		order: 27
	},
	iso88598: {
		labelLong: 'Hebrew (ISO 8859-8)',
		labelShort: 'ISO 8859-8',
		order: 28
	},
	iso885910: {
		labelLong: 'Nordic (ISO 8859-10)',
		labelShort: 'ISO 8859-10',
		order: 29
	},
	iso885916: {
		labelLong: 'Romanian (ISO 8859-16)',
		labelShort: 'ISO 8859-16',
		order: 30
	},
	windows1254: {
		labelLong: 'Turkish (Windows 1254)',
		labelShort: 'Windows 1254',
		order: 31
	},
	iso88599: {
		labelLong: 'Turkish (ISO 8859-9)',
		labelShort: 'ISO 8859-9',
		order: 32
	},
	windows1258: {
		labelLong: 'Vietnamese (Windows 1258)',
		labelShort: 'Windows 1258',
		order: 33
	},
	gbk: {
		labelLong: 'Chinese (GBK)',
		labelShort: 'GBK',
		order: 34
	},
	gb18030: {
		labelLong: 'Chinese (GB18030)',
		labelShort: 'GB18030',
		order: 35
	},
	cp950: {
		labelLong: 'Traditional Chinese (Big5)',
		labelShort: 'Big5',
		order: 36
	},
	big5hkscs: {
		labelLong: 'Traditional Chinese (Big5-HKSCS)',
		labelShort: 'Big5-HKSCS',
		order: 37
	},
	shiftjis: {
		labelLong: 'Japanese (Shift JIS)',
		labelShort: 'Shift JIS',
		order: 38
	},
	eucjp: {
		labelLong: 'Japanese (EUC-JP)',
		labelShort: 'EUC-JP',
		order: 39
	},
	euckr: {
		labelLong: 'Korean (EUC-KR)',
		labelShort: 'EUC-KR',
		order: 40
	},
	windows874: {
		labelLong: 'Thai (Windows 874)',
		labelShort: 'Windows 874',
		order: 41
	},
	iso885911: {
		labelLong: 'Latin/Thai (ISO 8859-11)',
		labelShort: 'ISO 8859-11',
		order: 42
	},
	'koi8-ru': {
		labelLong: 'Cyrillic (KOI8-RU)',
		labelShort: 'KOI8-RU',
		order: 43
	},
	'koi8-t': {
		labelLong: 'Tajik (KOI8-T)',
		labelShort: 'KOI8-T',
		order: 44
	},
	GB2312: {
		labelLong: 'Simplified Chinese (GB 2312)',
		labelShort: 'GB 2312',
		order: 45
	}
};<|MERGE_RESOLUTION|>--- conflicted
+++ resolved
@@ -484,11 +484,7 @@
 		autoSave: string;
 		autoSaveDelay: number;
 		eol: string;
-<<<<<<< HEAD
-		iconTheme: string;
 		hotExit: boolean;
-=======
->>>>>>> 2f76c446
 	};
 }
 
