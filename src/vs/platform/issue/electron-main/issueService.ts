--- conflicted
+++ resolved
@@ -75,39 +75,6 @@
 
 	openReporter(data: IssueReporterData): Promise<void> {
 		return new Promise(_ => {
-<<<<<<< HEAD
-			this._issueParentWindow = BrowserWindow.getFocusedWindow()!;
-			const position = this.getWindowPosition(this._issueParentWindow, 700, 800);
-			if (!this._issueWindow) {
-				this._issueWindow = new BrowserWindow({
-					width: position.width,
-					height: position.height,
-					minWidth: 300,
-					minHeight: 200,
-					x: position.x,
-					y: position.y,
-					title: localize('issueReporter', "Issue Reporter"),
-					backgroundColor: data.styles.backgroundColor || DEFAULT_BACKGROUND_COLOR
-				});
-
-				this._issueWindow.setMenuBarVisibility(false); // workaround for now, until a menu is implemented
-
-				// Modified when testing UI
-				const features: IssueReporterFeatures = {};
-
-				this.logService.trace('issueService#openReporter: opening issue reporter');
-				this._issueWindow.loadURL(this.getIssueReporterPath(data, features));
-
-				this._issueWindow.on('close', () => this._issueWindow = null);
-
-				this._issueParentWindow.on('closed', () => {
-					if (this._issueWindow) {
-						this._issueWindow.close();
-						this._issueWindow = null;
-					}
-				});
-			}
-=======
 			this._issueParentWindow = BrowserWindow.getFocusedWindow();
 			if (this._issueParentWindow) {
 				const position = this.getWindowPosition(this._issueParentWindow, 700, 800);
@@ -140,7 +107,6 @@
 						}
 					});
 				}
->>>>>>> b1d9b098
 
 				this._issueWindow.focus();
 			}
@@ -151,39 +117,6 @@
 		return new Promise(_ => {
 			// Create as singleton
 			if (!this._processExplorerWindow) {
-<<<<<<< HEAD
-				const parentWindow = BrowserWindow.getFocusedWindow()!;
-				const position = this.getWindowPosition(parentWindow, 800, 300);
-				this._processExplorerWindow = new BrowserWindow({
-					skipTaskbar: true,
-					resizable: true,
-					width: position.width,
-					height: position.height,
-					minWidth: 300,
-					minHeight: 200,
-					x: position.x,
-					y: position.y,
-					backgroundColor: data.styles.backgroundColor,
-					title: localize('processExplorer', "Process Explorer")
-				});
-
-				this._processExplorerWindow.setMenuBarVisibility(false);
-
-				const windowConfiguration = {
-					appRoot: this.environmentService.appRoot,
-					nodeCachedDataDir: this.environmentService.nodeCachedDataDir,
-					windowId: this._processExplorerWindow.id,
-					userEnv: this.userEnv,
-					machineId: this.machineId,
-					data
-				};
-
-				const environment = parseArgs(process.argv);
-				const config = objects.assign(environment, windowConfiguration);
-				for (let key in config) {
-					if (config[key] === void 0 || config[key] === null || config[key] === '') {
-						delete config[key]; // only send over properties that have a true value
-=======
 				const parentWindow = BrowserWindow.getFocusedWindow();
 				if (parentWindow) {
 					const position = this.getWindowPosition(parentWindow, 800, 300);
@@ -217,7 +150,6 @@
 						if (config[key] === void 0 || config[key] === null || config[key] === '') {
 							delete config[key]; // only send over properties that have a true value
 						}
->>>>>>> b1d9b098
 					}
 
 					this._processExplorerWindow.loadURL(`${require.toUrl('vs/code/electron-browser/processExplorer/processExplorer.html')}?config=${encodeURIComponent(JSON.stringify(config))}`);
