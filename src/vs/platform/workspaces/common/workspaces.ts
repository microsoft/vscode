/*---------------------------------------------------------------------------------------------
 *  Copyright (c) Microsoft Corporation. All rights reserved.
 *  Licensed under the MIT License. See License.txt in the project root for license information.
 *--------------------------------------------------------------------------------------------*/

import { createDecorator } from 'vs/platform/instantiation/common/instantiation';
import { localize } from 'vs/nls';
import { Event } from 'vs/base/common/event';
import { IWorkspaceFolder, IWorkspace } from 'vs/platform/workspace/common/workspace';
import { URI, UriComponents } from 'vs/base/common/uri';
<<<<<<< HEAD
import { extname, isEqualOrParent, normalize } from 'vs/base/common/paths';
import { isWindows, isLinux, isMacintosh } from 'vs/base/common/platform';
import { isAbsolute, relative, posix, resolve } from 'vs/base/common/paths.node';
import { normalizeDriveLetter } from 'vs/base/common/labels';
import { fsPath, dirname } from 'vs/base/common/resources';
import { Schemas } from 'vs/base/common/network';
import * as jsonEdit from 'vs/base/common/jsonEdit';
import * as json from 'vs/base/common/json';
=======
import { extname } from 'vs/base/common/paths.node';
>>>>>>> 97bfb45f

export const IWorkspacesMainService = createDecorator<IWorkspacesMainService>('workspacesMainService');
export const IWorkspacesService = createDecorator<IWorkspacesService>('workspacesService');

export const WORKSPACE_EXTENSION = 'code-workspace';
export const WORKSPACE_FILTER = [{ name: localize('codeWorkspace', "Code Workspace"), extensions: [WORKSPACE_EXTENSION] }];
export const UNTITLED_WORKSPACE_NAME = 'workspace.json';

/**
 * A single folder workspace identifier is just the path to the folder.
 */
export type ISingleFolderWorkspaceIdentifier = URI;

export interface IWorkspaceIdentifier {
	id: string;
	configPath: URI;
}

export function reviveWorkspaceIdentifier(workspace: { id: string, configPath: UriComponents; }): IWorkspaceIdentifier {
	return { id: workspace.id, configPath: URI.revive(workspace.configPath) };
}

export function isStoredWorkspaceFolder(thing: any): thing is IStoredWorkspaceFolder {
	return isRawFileWorkspaceFolder(thing) || isRawUriWorkspaceFolder(thing);
}

export function isRawFileWorkspaceFolder(thing: any): thing is IRawFileWorkspaceFolder {
	return thing
		&& typeof thing === 'object'
		&& typeof thing.path === 'string'
		&& (!thing.name || typeof thing.name === 'string');
}

export function isRawUriWorkspaceFolder(thing: any): thing is IRawUriWorkspaceFolder {
	return thing
		&& typeof thing === 'object'
		&& typeof thing.uri === 'string'
		&& (!thing.name || typeof thing.name === 'string');
}

export interface IRawFileWorkspaceFolder {
	path: string;
	name?: string;
}

export interface IRawUriWorkspaceFolder {
	uri: string;
	name?: string;
}

export type IStoredWorkspaceFolder = IRawFileWorkspaceFolder | IRawUriWorkspaceFolder;

export interface IResolvedWorkspace extends IWorkspaceIdentifier {
	folders: IWorkspaceFolder[];
}

export interface IStoredWorkspace {
	folders: IStoredWorkspaceFolder[];
}

export interface IWorkspaceSavedEvent {
	workspace: IWorkspaceIdentifier;
	oldConfigPath: string;
}

export interface IWorkspaceFolderCreationData {
	uri: URI;
	name?: string;
}

export interface IWorkspacesMainService extends IWorkspacesService {
	_serviceBrand: any;

	onUntitledWorkspaceDeleted: Event<IWorkspaceIdentifier>;

	saveWorkspaceAs(workspace: IWorkspaceIdentifier, target: string): Promise<IWorkspaceIdentifier>;

	createUntitledWorkspaceSync(folders?: IWorkspaceFolderCreationData[]): IWorkspaceIdentifier;

	resolveLocalWorkspaceSync(path: URI): IResolvedWorkspace | null;

	isUntitledWorkspace(workspace: IWorkspaceIdentifier): boolean;

	deleteUntitledWorkspaceSync(workspace: IWorkspaceIdentifier): void;

	getUntitledWorkspacesSync(): IWorkspaceIdentifier[];

	getWorkspaceIdentifier(workspacePath: URI): IWorkspaceIdentifier;
}

export interface IWorkspacesService {
	_serviceBrand: any;

	createUntitledWorkspace(folders?: IWorkspaceFolderCreationData[]): Promise<IWorkspaceIdentifier>;
}

export function isSingleFolderWorkspaceIdentifier(obj: any): obj is ISingleFolderWorkspaceIdentifier {
	return obj instanceof URI;
}

export function isWorkspaceIdentifier(obj: any): obj is IWorkspaceIdentifier {
	const workspaceIdentifier = obj as IWorkspaceIdentifier;

	return workspaceIdentifier && typeof workspaceIdentifier.id === 'string' && workspaceIdentifier.configPath instanceof URI;
}

export function toWorkspaceIdentifier(workspace: IWorkspace): IWorkspaceIdentifier | ISingleFolderWorkspaceIdentifier | undefined {
	if (workspace.configuration) {
		return {
			configPath: workspace.configuration,
			id: workspace.id
		};
	}
	if (workspace.folders.length === 1) {
		return workspace.folders[0].uri;
	}

	// Empty workspace
	return undefined;
}

export type IMultiFolderWorkspaceInitializationPayload = IWorkspaceIdentifier;
export interface ISingleFolderWorkspaceInitializationPayload { id: string; folder: ISingleFolderWorkspaceIdentifier; }
export interface IEmptyWorkspaceInitializationPayload { id: string; }

export type IWorkspaceInitializationPayload = IMultiFolderWorkspaceInitializationPayload | ISingleFolderWorkspaceInitializationPayload | IEmptyWorkspaceInitializationPayload;

export function isSingleFolderWorkspaceInitializationPayload(obj: any): obj is ISingleFolderWorkspaceInitializationPayload {
	return isSingleFolderWorkspaceIdentifier((obj.folder as ISingleFolderWorkspaceIdentifier));
}

const WORKSPACE_SUFFIX = '.' + WORKSPACE_EXTENSION;

export function hasWorkspaceFileExtension(path: string) {
	return extname(path) === WORKSPACE_SUFFIX;
}

const SLASH = '/';

/**
 * Given the absolute path to a folder, massage it in a way that it fits
 * into an existing set of workspace folders of a workspace.
 *
 * @param absoluteFolderPath the absolute path of a workspace folder
 * @param targetConfigFolder the folder where the workspace is living in
 * @param existingFolders a set of existing folders of the workspace
 */
export function massageFolderPathForWorkspace(absoluteFolderPath: string, targetConfigFolderURI: URI, existingFolders: IStoredWorkspaceFolder[]): string {

	if (targetConfigFolderURI.scheme === Schemas.file) {
		const targetFolderPath = fsPath(targetConfigFolderURI);
		// Convert path to relative path if the target config folder
		// is a parent of the path.
		if (isEqualOrParent(absoluteFolderPath, targetFolderPath, !isLinux)) {
			absoluteFolderPath = relative(targetFolderPath, absoluteFolderPath) || '.';
		}

		// Windows gets special treatment:
		// - normalize all paths to get nice casing of drive letters
		// - convert to slashes if we want to use slashes for paths
		if (isWindows) {
			if (isAbsolute(absoluteFolderPath)) {
				if (shouldUseSlashForPath(existingFolders)) {
					absoluteFolderPath = normalize(absoluteFolderPath, false /* do not use OS path separator */);
				}

				absoluteFolderPath = normalizeDriveLetter(absoluteFolderPath);
			} else if (shouldUseSlashForPath(existingFolders)) {
				absoluteFolderPath = absoluteFolderPath.replace(/[\\]/g, SLASH);
			}
		}
	} else {
		if (isEqualOrParent(absoluteFolderPath, targetConfigFolderURI.path)) {
			absoluteFolderPath = posix.relative(absoluteFolderPath, targetConfigFolderURI.path) || '.';
		}
	}

	return absoluteFolderPath;
}

/**
 * Rewrites the content of a workspace file to be saved at a new location.
 * Throws an exception if file is not a valid workspace file
 */
export function rewriteWorkspaceFileForNewLocation(rawWorkspaceContents: string, configPathURI: URI, targetConfigPathURI: URI) {
	let storedWorkspace = doParseStoredWorkspace(configPathURI, rawWorkspaceContents);

	const sourceConfigFolder = dirname(configPathURI)!;
	const targetConfigFolder = dirname(targetConfigPathURI)!;

	// Rewrite absolute paths to relative paths if the target workspace folder
	// is a parent of the location of the workspace file itself. Otherwise keep
	// using absolute paths.
	for (const folder of storedWorkspace.folders) {
		if (isRawFileWorkspaceFolder(folder)) {
			if (sourceConfigFolder.scheme === Schemas.file) {
				if (!isAbsolute(folder.path)) {
					folder.path = resolve(fsPath(sourceConfigFolder), folder.path); // relative paths get resolved against the workspace location
				}
				folder.path = massageFolderPathForWorkspace(folder.path, targetConfigFolder, storedWorkspace.folders);
			}
		}
	}

	// Preserve as much of the existing workspace as possible by using jsonEdit
	// and only changing the folders portion.
	let newRawWorkspaceContents = rawWorkspaceContents;
	const edits = jsonEdit.setProperty(rawWorkspaceContents, ['folders'], storedWorkspace.folders, { insertSpaces: false, tabSize: 4, eol: (isLinux || isMacintosh) ? '\n' : '\r\n' });
	edits.forEach(edit => {
		newRawWorkspaceContents = jsonEdit.applyEdit(rawWorkspaceContents, edit);
	});
	return newRawWorkspaceContents;
}

function doParseStoredWorkspace(path: URI, contents: string): IStoredWorkspace {

	// Parse workspace file
	let storedWorkspace: IStoredWorkspace = json.parse(contents); // use fault tolerant parser

	// Filter out folders which do not have a path or uri set
	if (Array.isArray(storedWorkspace.folders)) {
		storedWorkspace.folders = storedWorkspace.folders.filter(folder => isStoredWorkspaceFolder(folder));
	}

	// Validate
	if (!Array.isArray(storedWorkspace.folders)) {
		throw new Error(`${path} looks like an invalid workspace file.`);
	}

	return storedWorkspace;
}

function shouldUseSlashForPath(storedFolders: IStoredWorkspaceFolder[]): boolean {

	// Determine which path separator to use:
	// - macOS/Linux: slash
	// - Windows: use slash if already used in that file
	let useSlashesForPath = !isWindows;
	if (isWindows) {
		storedFolders.forEach(folder => {
			if (isRawFileWorkspaceFolder(folder) && !useSlashesForPath && folder.path.indexOf(SLASH) >= 0) {
				useSlashesForPath = true;
			}
		});
	}

	return useSlashesForPath;
}<|MERGE_RESOLUTION|>--- conflicted
+++ resolved
@@ -8,18 +8,14 @@
 import { Event } from 'vs/base/common/event';
 import { IWorkspaceFolder, IWorkspace } from 'vs/platform/workspace/common/workspace';
 import { URI, UriComponents } from 'vs/base/common/uri';
-<<<<<<< HEAD
-import { extname, isEqualOrParent, normalize } from 'vs/base/common/paths';
+import { isEqualOrParent, normalize } from 'vs/base/common/paths';
 import { isWindows, isLinux, isMacintosh } from 'vs/base/common/platform';
-import { isAbsolute, relative, posix, resolve } from 'vs/base/common/paths.node';
+import { isAbsolute, relative, posix, resolve, extname } from 'vs/base/common/paths.node';
 import { normalizeDriveLetter } from 'vs/base/common/labels';
 import { fsPath, dirname } from 'vs/base/common/resources';
 import { Schemas } from 'vs/base/common/network';
 import * as jsonEdit from 'vs/base/common/jsonEdit';
 import * as json from 'vs/base/common/json';
-=======
-import { extname } from 'vs/base/common/paths.node';
->>>>>>> 97bfb45f
 
 export const IWorkspacesMainService = createDecorator<IWorkspacesMainService>('workspacesMainService');
 export const IWorkspacesService = createDecorator<IWorkspacesService>('workspacesService');
