--- conflicted
+++ resolved
@@ -4,10 +4,10 @@
  *--------------------------------------------------------------------------------------------*/
 'use strict';
 
-import { TPromise } from 'vs/base/common/winjs.base';
+import {TPromise} from 'vs/base/common/winjs.base';
 import { IDisposable } from 'vs/base/common/lifecycle';
-import { TypeConstraint, validateConstraints } from 'vs/base/common/types';
-import { ServicesAccessor, createDecorator } from 'vs/platform/instantiation/common/instantiation';
+import {TypeConstraint, validateConstraints} from 'vs/base/common/types';
+import {ServicesAccessor, createDecorator} from 'vs/platform/instantiation/common/instantiation';
 
 export const ICommandService = createDecorator<ICommandService>('commandService');
 
@@ -37,14 +37,8 @@
 }
 
 export interface ICommandRegistry {
-<<<<<<< HEAD
-	registerCommand(id: string, command: ICommandHandler): void;
-	registerCommand(id: string, command: ICommand): void;
-	unregisterCommand(id: string): void;
-=======
 	registerCommand(id: string, command: ICommandHandler): IDisposable;
 	registerCommand(id: string, command: ICommand): IDisposable;
->>>>>>> 22457272
 	getCommand(id: string): ICommand;
 	getCommands(): ICommandsMap;
 }
@@ -99,7 +93,7 @@
 			commandOrArray.unshift(command);
 		} else {
 			this._commands[id] = [command, commandOrArray];
-		}
+	}
 
 		return {
 			dispose: () => {
@@ -122,26 +116,20 @@
 		};
 	}
 
-	unregisterCommand(id: string): void {
-		if (this._commands[id]) {
-			delete this._commands[id];
-		}
-	}
-
 	getCommand(id: string): ICommand {
 		const commandOrArray = this._commands[id];
 		if (Array.isArray(commandOrArray)) {
 			return commandOrArray[0];
 		} else {
 			return commandOrArray;
-		}
+	}
 	}
 
 	getCommands(): ICommandsMap {
 		const result: ICommandsMap = Object.create(null);
 		for (let id in this._commands) {
 			result[id] = this.getCommand(id);
-		}
+	}
 		return result;
 	}
 };
