--- conflicted
+++ resolved
@@ -114,12 +114,8 @@
 				identityProvider: new QuickInputTreeIdentityProvider()
 			}
 		));
-<<<<<<< HEAD
-		this.registerOnOpenListener();
+		this.registerCheckboxStateListeners();
 		this.registerOnDidChangeFocus();
-=======
-		this.registerCheckboxStateListeners();
->>>>>>> 8834c469
 	}
 
 	get tree(): WorkbenchObjectTree<IQuickTreeItem, IQuickTreeFilterData> {
