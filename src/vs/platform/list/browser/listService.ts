--- conflicted
+++ resolved
@@ -144,14 +144,10 @@
 const openModeSettingKey = 'workbench.list.openMode';
 const horizontalScrollingKey = 'workbench.list.horizontalScrolling';
 const defaultFindModeSettingKey = 'workbench.list.defaultFindMode';
-<<<<<<< HEAD
-const defaultFindMatchTypeSettingKey = 'workbench.list.defaultFindMatchType';
-/** @deprecated in favor of workbench.list.defaultFindMode */
-=======
 const typeNavigationModeSettingKey = 'workbench.list.typeNavigationMode';
 /** @deprecated in favor of `workbench.list.defaultFindMode` and `workbench.list.typeNavigationMode` */
->>>>>>> f01a44b4
 const keyboardNavigationSettingKey = 'workbench.list.keyboardNavigation';
+const defaultFindMatchTypeSettingKey = 'workbench.list.defaultFindMatchType';
 const treeIndentKey = 'workbench.tree.indent';
 const treeRenderIndentGuidesKey = 'workbench.tree.renderIndentGuides';
 const listSmoothScrolling = 'workbench.list.smoothScrolling';
@@ -1278,15 +1274,16 @@
 					newOptions = { ...newOptions, smoothScrolling };
 				}
 				if (e.affectsConfiguration(defaultFindModeSettingKey) || e.affectsConfiguration(keyboardNavigationSettingKey)) {
-					tree.updateOptions({ defaultFindMode: getDefaultTreeFindMode(configurationService) });
+					const defaultFindMode = getDefaultTreeFindMode(configurationService);
+					newOptions = { ...newOptions, defaultFindMode };
 				}
-<<<<<<< HEAD
+				if (e.affectsConfiguration(typeNavigationModeSettingKey) || e.affectsConfiguration(keyboardNavigationSettingKey)) {
+					const typeNavigationMode = getTypeNavigationMode();
+					newOptions = { ...newOptions, typeNavigationMode };
+				}
 				if (e.affectsConfiguration(defaultFindMatchTypeSettingKey)) {
-					tree.updateOptions({ defaultFindMatchType: getDefaultTreeFindMatchType(configurationService) });
-=======
-				if (e.affectsConfiguration(typeNavigationModeSettingKey) || e.affectsConfiguration(keyboardNavigationSettingKey)) {
-					tree.updateOptions({ typeNavigationMode: getTypeNavigationMode() });
->>>>>>> f01a44b4
+					const defaultFindMatchType = getDefaultTreeFindMatchType(configurationService);
+					newOptions = { ...newOptions, defaultFindMatchType };
 				}
 				if (e.affectsConfiguration(horizontalScrollingKey) && options.horizontalScrolling === undefined) {
 					const horizontalScrolling = Boolean(configurationService.getValue(horizontalScrollingKey));
