/*---------------------------------------------------------------------------------------------
 *  Copyright (c) Microsoft Corporation. All rights reserved.
 *  Licensed under the MIT License. See License.txt in the project root for license information.
 *--------------------------------------------------------------------------------------------*/

import * as nls from 'vs/nls';
import { isMacintosh, language } from 'vs/base/common/platform';
import { IEnvironmentService } from 'vs/platform/environment/common/environment';
import { app, shell, Menu, MenuItem, BrowserWindow } from 'electron';
import { OpenContext, IRunActionInWindowRequest, getTitleBarStyle, IRunKeybindingInWindowRequest } from 'vs/platform/windows/common/windows';
import { IConfigurationService } from 'vs/platform/configuration/common/configuration';
import { ITelemetryService } from 'vs/platform/telemetry/common/telemetry';
import { IUpdateService, StateType } from 'vs/platform/update/common/update';
import product from 'vs/platform/node/product';
import { RunOnceScheduler } from 'vs/base/common/async';
import { IInstantiationService } from 'vs/platform/instantiation/common/instantiation';
import { mnemonicMenuLabel as baseMnemonicLabel } from 'vs/base/common/labels';
import { IWindowsMainService, IWindowsCountChangedEvent } from 'vs/platform/windows/electron-main/windows';
import { IHistoryMainService } from 'vs/platform/history/common/history';
import { IMenubarData, IMenubarKeybinding, MenubarMenuItem, isMenubarMenuItemSeparator, isMenubarMenuItemSubmenu, isMenubarMenuItemAction, IMenubarMenu, isMenubarMenuItemUriAction } from 'vs/platform/menubar/common/menubar';
import { URI } from 'vs/base/common/uri';
import { IStateService } from 'vs/platform/state/common/state';
import { ILifecycleService } from 'vs/platform/lifecycle/electron-main/lifecycleMain';

const telemetryFrom = 'menu';

interface IMenuItemClickHandler {
	inDevTools: (contents: Electron.WebContents) => void;
	inNoWindow: () => void;
}

type IMenuItemInvocation = (
	{ type: 'commandId'; commandId: string; }
	| { type: 'keybinding'; userSettingsLabel: string; }
);

interface IMenuItemWithKeybinding {
	userSettingsLabel?: string;
}

export class Menubar {

	private static readonly lastKnownMenubarStorageKey = 'lastKnownMenubarData';

	private willShutdown: boolean;
	private appMenuInstalled: boolean;
	private closedLastWindow: boolean;

	private menuUpdater: RunOnceScheduler;
	private menuGC: RunOnceScheduler;

	// Array to keep menus around so that GC doesn't cause crash as explained in #55347
	// TODO@sbatten Remove this when fixed upstream by Electron
	private oldMenus: Menu[];

	private menubarMenus: { [id: string]: IMenubarMenu };

	private keybindings: { [commandId: string]: IMenubarKeybinding };

	private fallbackMenuHandlers: { [id: string]: (menuItem: MenuItem, browserWindow: BrowserWindow, event: Electron.Event) => void } = {};

	constructor(
		@IUpdateService private readonly updateService: IUpdateService,
		@IInstantiationService instantiationService: IInstantiationService,
		@IConfigurationService private readonly configurationService: IConfigurationService,
		@IWindowsMainService private readonly windowsMainService: IWindowsMainService,
		@IEnvironmentService private readonly environmentService: IEnvironmentService,
		@ITelemetryService private readonly telemetryService: ITelemetryService,
		@IHistoryMainService private readonly historyMainService: IHistoryMainService,
		@IStateService private readonly stateService: IStateService,
		@ILifecycleService private readonly lifecycleService: ILifecycleService
	) {
		this.menuUpdater = new RunOnceScheduler(() => this.doUpdateMenu(), 0);

		this.menuGC = new RunOnceScheduler(() => { this.oldMenus = []; }, 10000);

		this.menubarMenus = Object.create(null);
		this.keybindings = Object.create(null);

		if (isMacintosh || getTitleBarStyle(this.configurationService, this.environmentService) === 'native') {
			this.restoreCachedMenubarData();
		}

		this.addFallbackHandlers();

		this.closedLastWindow = false;

		this.oldMenus = [];

		this.install();

		this.registerListeners();
	}

	private restoreCachedMenubarData() {
		const menubarData = this.stateService.getItem<IMenubarData>(Menubar.lastKnownMenubarStorageKey);
		if (menubarData) {
			if (menubarData.menus) {
				this.menubarMenus = menubarData.menus;
			}

			if (menubarData.keybindings) {
				this.keybindings = menubarData.keybindings;
			}
		}
	}

	private addFallbackHandlers(): void {
		// File Menu Items
		this.fallbackMenuHandlers['workbench.action.files.newUntitledFile'] = () => this.windowsMainService.openNewWindow(OpenContext.MENU);
		this.fallbackMenuHandlers['workbench.action.newWindow'] = () => this.windowsMainService.openNewWindow(OpenContext.MENU);
		this.fallbackMenuHandlers['workbench.action.files.openFileFolder'] = (menuItem, win, event) => this.windowsMainService.pickFileFolderAndOpen({ forceNewWindow: this.isOptionClick(event), telemetryExtraData: { from: telemetryFrom } });
		this.fallbackMenuHandlers['workbench.action.openWorkspace'] = (menuItem, win, event) => this.windowsMainService.pickWorkspaceAndOpen({ forceNewWindow: this.isOptionClick(event), telemetryExtraData: { from: telemetryFrom } });

		// Recent Menu Items
		this.fallbackMenuHandlers['workbench.action.clearRecentFiles'] = () => this.historyMainService.clearRecentlyOpened();

		// Help Menu Items
		if (product.twitterUrl) {
			this.fallbackMenuHandlers['workbench.action.openTwitterUrl'] = () => this.openUrl(product.twitterUrl, 'openTwitterUrl');
		}

		if (product.requestFeatureUrl) {
			this.fallbackMenuHandlers['workbench.action.openRequestFeatureUrl'] = () => this.openUrl(product.requestFeatureUrl, 'openUserVoiceUrl');
		}

		if (product.reportIssueUrl) {
			this.fallbackMenuHandlers['workbench.action.openIssueReporter'] = () => this.openUrl(product.reportIssueUrl, 'openReportIssues');
		}

		if (product.licenseUrl) {
			this.fallbackMenuHandlers['workbench.action.openLicenseUrl'] = () => {
				if (language) {
					const queryArgChar = product.licenseUrl.indexOf('?') > 0 ? '&' : '?';
					this.openUrl(`${product.licenseUrl}${queryArgChar}lang=${language}`, 'openLicenseUrl');
				} else {
					this.openUrl(product.licenseUrl, 'openLicenseUrl');
				}
			};
		}

		if (product.privacyStatementUrl) {
			this.fallbackMenuHandlers['workbench.action.openPrivacyStatementUrl'] = () => {
				if (language) {
					const queryArgChar = product.licenseUrl.indexOf('?') > 0 ? '&' : '?';
					this.openUrl(`${product.privacyStatementUrl}${queryArgChar}lang=${language}`, 'openPrivacyStatement');
				} else {
					this.openUrl(product.privacyStatementUrl, 'openPrivacyStatement');
				}
			};
		}
	}

	private registerListeners(): void {
		// Keep flag when app quits
		this.lifecycleService.onWillShutdown(() => this.willShutdown = true);

		// // Listen to some events from window service to update menu
		this.windowsMainService.onWindowsCountChanged(e => this.onWindowsCountChanged(e));
	}

	private get currentEnableMenuBarMnemonics(): boolean {
		let enableMenuBarMnemonics = this.configurationService.getValue<boolean>('window.enableMenuBarMnemonics');
		if (typeof enableMenuBarMnemonics !== 'boolean') {
			enableMenuBarMnemonics = true;
		}

		return enableMenuBarMnemonics;
	}

	private get currentEnableNativeTabs(): boolean {
		if (!isMacintosh) {
			return false;
		}

		let enableNativeTabs = this.configurationService.getValue<boolean>('window.nativeTabs');
		if (typeof enableNativeTabs !== 'boolean') {
			enableNativeTabs = false;
		}
		return enableNativeTabs;
	}

	updateMenu(menubarData: IMenubarData, windowId: number) {
		this.menubarMenus = menubarData.menus;
		this.keybindings = menubarData.keybindings;

		// Save off new menu and keybindings
		this.stateService.setItem(Menubar.lastKnownMenubarStorageKey, menubarData);

		this.scheduleUpdateMenu();
	}


	private scheduleUpdateMenu(): void {
		this.menuUpdater.schedule(); // buffer multiple attempts to update the menu
	}

	private doUpdateMenu(): void {

		// Due to limitations in Electron, it is not possible to update menu items dynamically. The suggested
		// workaround from Electron is to set the application menu again.
		// See also https://github.com/electron/electron/issues/846
		//
		// Run delayed to prevent updating menu while it is open
		if (!this.willShutdown) {
			setTimeout(() => {
				if (!this.willShutdown) {
					this.install();
				}
			}, 10 /* delay this because there is an issue with updating a menu when it is open */);
		}
	}

	private onWindowsCountChanged(e: IWindowsCountChangedEvent): void {
		if (!isMacintosh) {
			return;
		}

		// Update menu if window count goes from N > 0 or 0 > N to update menu item enablement
		if ((e.oldCount === 0 && e.newCount > 0) || (e.oldCount > 0 && e.newCount === 0)) {
			this.closedLastWindow = e.newCount === 0;
			this.scheduleUpdateMenu();
		}
	}

	private install(): void {
		// Store old menu in our array to avoid GC to collect the menu and crash. See #55347
		// TODO@sbatten Remove this when fixed upstream by Electron
		const oldMenu = Menu.getApplicationMenu();
		if (oldMenu) {
			this.oldMenus.push(oldMenu);
		}

		// If we don't have a menu yet, set it to null to avoid the electron menu.
		// This should only happen on the first launch ever
		if (Object.keys(this.menubarMenus).length === 0) {
			Menu.setApplicationMenu(isMacintosh ? new Menu() : null);
			return;
		}

		// Menus
		const menubar = new Menu();

		// Mac: Application
		let macApplicationMenuItem: Electron.MenuItem;
		if (isMacintosh) {
			const applicationMenu = new Menu();
			macApplicationMenuItem = new MenuItem({ label: product.nameShort, submenu: applicationMenu });
			this.setMacApplicationMenu(applicationMenu);
			menubar.append(macApplicationMenuItem);
		}

		// Mac: Dock
		if (isMacintosh && !this.appMenuInstalled) {
			this.appMenuInstalled = true;

			const dockMenu = new Menu();
			dockMenu.append(new MenuItem({ label: this.mnemonicLabel(nls.localize({ key: 'miNewWindow', comment: ['&& denotes a mnemonic'] }, "New &&Window")), click: () => this.windowsMainService.openNewWindow(OpenContext.DOCK) }));

			app.dock.setMenu(dockMenu);
		}

		// File
		const fileMenu = new Menu();
		const fileMenuItem = new MenuItem({ label: this.mnemonicLabel(nls.localize({ key: 'mFile', comment: ['&& denotes a mnemonic'] }, "&&File")), submenu: fileMenu });

		this.setMenuById(fileMenu, 'File');
		menubar.append(fileMenuItem);

		// Edit
		const editMenu = new Menu();
		const editMenuItem = new MenuItem({ label: this.mnemonicLabel(nls.localize({ key: 'mEdit', comment: ['&& denotes a mnemonic'] }, "&&Edit")), submenu: editMenu });

		this.setMenuById(editMenu, 'Edit');
		menubar.append(editMenuItem);

		// Selection
		const selectionMenu = new Menu();
		const selectionMenuItem = new MenuItem({ label: this.mnemonicLabel(nls.localize({ key: 'mSelection', comment: ['&& denotes a mnemonic'] }, "&&Selection")), submenu: selectionMenu });

		this.setMenuById(selectionMenu, 'Selection');
		menubar.append(selectionMenuItem);

		// View
		const viewMenu = new Menu();
		const viewMenuItem = new MenuItem({ label: this.mnemonicLabel(nls.localize({ key: 'mView', comment: ['&& denotes a mnemonic'] }, "&&View")), submenu: viewMenu });

		this.setMenuById(viewMenu, 'View');
		menubar.append(viewMenuItem);

		// Go
		const gotoMenu = new Menu();
		const gotoMenuItem = new MenuItem({ label: this.mnemonicLabel(nls.localize({ key: 'mGoto', comment: ['&& denotes a mnemonic'] }, "&&Go")), submenu: gotoMenu });

		this.setMenuById(gotoMenu, 'Go');
		menubar.append(gotoMenuItem);

		// Debug
		const debugMenu = new Menu();
		const debugMenuItem = new MenuItem({ label: this.mnemonicLabel(nls.localize({ key: 'mDebug', comment: ['&& denotes a mnemonic'] }, "&&Debug")), submenu: debugMenu });

		this.setMenuById(debugMenu, 'Debug');
		menubar.append(debugMenuItem);

		// Terminal
		const terminalMenu = new Menu();
		const terminalMenuItem = new MenuItem({ label: this.mnemonicLabel(nls.localize({ key: 'mTerminal', comment: ['&& denotes a mnemonic'] }, "&&Terminal")), submenu: terminalMenu });

		this.setMenuById(terminalMenu, 'Terminal');
		menubar.append(terminalMenuItem);

		// Mac: Window
		let macWindowMenuItem: Electron.MenuItem | undefined;
		if (this.shouldDrawMenu('Window')) {
			const windowMenu = new Menu();
			macWindowMenuItem = new MenuItem({ label: this.mnemonicLabel(nls.localize('mWindow', "Window")), submenu: windowMenu, role: 'window' });
			this.setMacWindowMenu(windowMenu);
		}

		if (macWindowMenuItem) {
			menubar.append(macWindowMenuItem);
		}

		// Help
		const helpMenu = new Menu();
		const helpMenuItem = new MenuItem({ label: this.mnemonicLabel(nls.localize({ key: 'mHelp', comment: ['&& denotes a mnemonic'] }, "&&Help")), submenu: helpMenu, role: 'help' });

		this.setMenuById(helpMenu, 'Help');
		menubar.append(helpMenuItem);

		if (menubar.items && menubar.items.length > 0) {
			Menu.setApplicationMenu(menubar);
		} else {
			Menu.setApplicationMenu(null);
		}

		// Dispose of older menus after some time
		this.menuGC.schedule();
	}

	private setMacApplicationMenu(macApplicationMenu: Electron.Menu): void {
		const about = new MenuItem({ label: nls.localize('mAbout', "About {0}", product.nameLong), role: 'about' });
		const checkForUpdates = this.getUpdateMenuItems();

		let preferences;
		if (this.shouldDrawMenu('Preferences')) {
			const preferencesMenu = new Menu();
			this.setMenuById(preferencesMenu, 'Preferences');
			preferences = new MenuItem({ label: this.mnemonicLabel(nls.localize({ key: 'miPreferences', comment: ['&& denotes a mnemonic'] }, "&&Preferences")), submenu: preferencesMenu });
		}

		const servicesMenu = new Menu();
		const services = new MenuItem({ label: nls.localize('mServices', "Services"), role: 'services', submenu: servicesMenu });
		const hide = new MenuItem({ label: nls.localize('mHide', "Hide {0}", product.nameLong), role: 'hide', accelerator: 'Command+H' });
		const hideOthers = new MenuItem({ label: nls.localize('mHideOthers', "Hide Others"), role: 'hideothers', accelerator: 'Command+Alt+H' });
		const showAll = new MenuItem({ label: nls.localize('mShowAll', "Show All"), role: 'unhide' });
		const quit = new MenuItem(this.likeAction('workbench.action.quit', {
			label: nls.localize('miQuit', "Quit {0}", product.nameLong), click: () => {
				if (
					this.windowsMainService.getWindowCount() === 0 || 			// allow to quit when no more windows are open
					!!this.windowsMainService.getFocusedWindow() ||				// allow to quit when window has focus (fix for https://github.com/Microsoft/vscode/issues/39191)
					this.windowsMainService.getLastActiveWindow()!.isMinimized()	// allow to quit when window has no focus but is minimized (https://github.com/Microsoft/vscode/issues/63000)
				) {
					this.windowsMainService.quit();
				}
			}
		}));

		const actions = [about];
		actions.push(...checkForUpdates);

		if (preferences) {
			actions.push(...[
				__separator__(),
				preferences
			]);
		}

		actions.push(...[
			__separator__(),
			services,
			__separator__(),
			hide,
			hideOthers,
			showAll,
			__separator__(),
			quit
		]);

		actions.forEach(i => macApplicationMenu.append(i));
	}

	private shouldDrawMenu(menuId: string): boolean {
		// We need to draw an empty menu to override the electron default
		if (!isMacintosh && getTitleBarStyle(this.configurationService, this.environmentService) === 'custom') {
			return false;
		}

		switch (menuId) {
			case 'File':
			case 'Help':
				if (isMacintosh) {
					return (this.windowsMainService.getWindowCount() === 0 && this.closedLastWindow) || (!!this.menubarMenus && !!this.menubarMenus[menuId]);
				}

			case 'Window':
				if (isMacintosh) {
					return (this.windowsMainService.getWindowCount() === 0 && this.closedLastWindow) || !!this.menubarMenus;
				}

			default:
				return this.windowsMainService.getWindowCount() > 0 && (!!this.menubarMenus && !!this.menubarMenus[menuId]);
		}
	}


	private setMenu(menu: Electron.Menu, items: Array<MenubarMenuItem>) {
		items.forEach((item: MenubarMenuItem) => {
			if (isMenubarMenuItemSeparator(item)) {
				menu.append(__separator__());
			} else if (isMenubarMenuItemSubmenu(item)) {
				const submenu = new Menu();
				const submenuItem = new MenuItem({ label: this.mnemonicLabel(item.label), submenu: submenu });
				this.setMenu(submenu, item.submenu.items);
				menu.append(submenuItem);
			} else if (isMenubarMenuItemUriAction(item)) {
<<<<<<< HEAD
				menu.append(this.createOpenRecentMenuItem(item.uri, this.mnemonicLabel(item.label), item.id, item.id === 'openRecentFile'));
=======
				menu.append(this.createOpenRecentMenuItem(item.uri, item.label, item.id));
>>>>>>> 1c50a875
			} else if (isMenubarMenuItemAction(item)) {
				if (item.id === 'workbench.action.showAboutDialog') {
					this.insertCheckForUpdatesItems(menu);
				}

				if (isMacintosh) {
					if (this.windowsMainService.getWindowCount() === 0 && this.closedLastWindow) {
						// In the fallback scenario, we are either disabled or using a fallback handler
						if (this.fallbackMenuHandlers[item.id]) {
							menu.append(new MenuItem(this.likeAction(item.id, { label: this.mnemonicLabel(item.label), click: this.fallbackMenuHandlers[item.id] })));
						} else {
							menu.append(this.createMenuItem(item.label, item.id, false, item.checked));
						}
					} else {
						menu.append(this.createMenuItem(item.label, item.id, item.enabled === false ? false : true, !!item.checked));
					}
				} else {
					menu.append(this.createMenuItem(item.label, item.id, item.enabled === false ? false : true, !!item.checked));
				}
			}
		});
	}

	private setMenuById(menu: Electron.Menu, menuId: string): void {
		if (this.menubarMenus && this.menubarMenus[menuId]) {
			this.setMenu(menu, this.menubarMenus[menuId].items);
		}
	}

	private insertCheckForUpdatesItems(menu: Electron.Menu) {
		const updateItems = this.getUpdateMenuItems();
		if (updateItems.length) {
			updateItems.forEach(i => menu.append(i));
			menu.append(__separator__());
		}
	}

	private createOpenRecentMenuItem(uri: URI, label: string, commandId: string): Electron.MenuItem {
		const revivedUri = URI.revive(uri);
		const typeHint = commandId === 'openRecentFile' || commandId === 'openRecentWorkspace' ? 'file' : 'folder';

		return new MenuItem(this.likeAction(commandId, {
			label,
			click: (menuItem, win, event) => {
				const openInNewWindow = this.isOptionClick(event);
				const success = this.windowsMainService.open({
					context: OpenContext.MENU,
					cli: this.environmentService.args,
					urisToOpen: [{ uri: revivedUri, typeHint }],
					forceNewWindow: openInNewWindow,
					forceOpenWorkspaceAsFile: commandId === 'openRecentFile'
				}).length > 0;

				if (!success) {
					this.historyMainService.removeFromRecentlyOpened([revivedUri]);
				}
			}
		}, false));
	}

	private isOptionClick(event: Electron.Event): boolean {
		return !!(event && ((!isMacintosh && (event.ctrlKey || event.shiftKey)) || (isMacintosh && (event.metaKey || event.altKey))));
	}

	private createRoleMenuItem(label: string, commandId: string, role: any): Electron.MenuItem {
		const options: Electron.MenuItemConstructorOptions = {
			label: this.mnemonicLabel(label),
			role,
			enabled: true
		};

		return new MenuItem(this.withKeybinding(commandId, options));
	}

	private setMacWindowMenu(macWindowMenu: Electron.Menu): void {
		const minimize = new MenuItem({ label: nls.localize('mMinimize', "Minimize"), role: 'minimize', accelerator: 'Command+M', enabled: this.windowsMainService.getWindowCount() > 0 });
		const zoom = new MenuItem({ label: nls.localize('mZoom', "Zoom"), role: 'zoom', enabled: this.windowsMainService.getWindowCount() > 0 });
		const bringAllToFront = new MenuItem({ label: nls.localize('mBringToFront', "Bring All to Front"), role: 'front', enabled: this.windowsMainService.getWindowCount() > 0 });
		const switchWindow = this.createMenuItem(nls.localize({ key: 'miSwitchWindow', comment: ['&& denotes a mnemonic'] }, "Switch &&Window..."), 'workbench.action.switchWindow');

		const nativeTabMenuItems: Electron.MenuItem[] = [];
		if (this.currentEnableNativeTabs) {
			nativeTabMenuItems.push(__separator__());

			nativeTabMenuItems.push(this.createMenuItem(nls.localize('mNewTab', "New Tab"), 'workbench.action.newWindowTab'));

			nativeTabMenuItems.push(this.createRoleMenuItem(nls.localize('mShowPreviousTab', "Show Previous Tab"), 'workbench.action.showPreviousWindowTab', 'selectPreviousTab'));
			nativeTabMenuItems.push(this.createRoleMenuItem(nls.localize('mShowNextTab', "Show Next Tab"), 'workbench.action.showNextWindowTab', 'selectNextTab'));
			nativeTabMenuItems.push(this.createRoleMenuItem(nls.localize('mMoveTabToNewWindow', "Move Tab to New Window"), 'workbench.action.moveWindowTabToNewWindow', 'moveTabToNewWindow'));
			nativeTabMenuItems.push(this.createRoleMenuItem(nls.localize('mMergeAllWindows', "Merge All Windows"), 'workbench.action.mergeAllWindowTabs', 'mergeAllWindows'));
		}

		[
			minimize,
			zoom,
			switchWindow,
			...nativeTabMenuItems,
			__separator__(),
			bringAllToFront
		].forEach(item => macWindowMenu.append(item));
	}

	private getUpdateMenuItems(): Electron.MenuItem[] {
		const state = this.updateService.state;

		switch (state.type) {
			case StateType.Uninitialized:
				return [];

			case StateType.Idle:
				return [new MenuItem({
					label: this.mnemonicLabel(nls.localize('miCheckForUpdates', "Check for &&Updates...")), click: () => setTimeout(() => {
						this.reportMenuActionTelemetry('CheckForUpdate');

						const focusedWindow = this.windowsMainService.getFocusedWindow();
						const context = focusedWindow ? { windowId: focusedWindow.id } : null;
						this.updateService.checkForUpdates(context);
					}, 0)
				})];

			case StateType.CheckingForUpdates:
				return [new MenuItem({ label: nls.localize('miCheckingForUpdates', "Checking For Updates..."), enabled: false })];

			case StateType.AvailableForDownload:
				return [new MenuItem({
					label: this.mnemonicLabel(nls.localize('miDownloadUpdate', "D&&ownload Available Update")), click: () => {
						this.updateService.downloadUpdate();
					}
				})];

			case StateType.Downloading:
				return [new MenuItem({ label: nls.localize('miDownloadingUpdate', "Downloading Update..."), enabled: false })];

			case StateType.Downloaded:
				return [new MenuItem({
					label: this.mnemonicLabel(nls.localize('miInstallUpdate', "Install &&Update...")), click: () => {
						this.reportMenuActionTelemetry('InstallUpdate');
						this.updateService.applyUpdate();
					}
				})];

			case StateType.Updating:
				return [new MenuItem({ label: nls.localize('miInstallingUpdate', "Installing Update..."), enabled: false })];

			case StateType.Ready:
				return [new MenuItem({
					label: this.mnemonicLabel(nls.localize('miRestartToUpdate', "Restart to &&Update...")), click: () => {
						this.reportMenuActionTelemetry('RestartToUpdate');
						this.updateService.quitAndInstall();
					}
				})];
		}
	}

	private static _menuItemIsTriggeredViaKeybinding(event: Electron.Event, userSettingsLabel: string): boolean {
		// The event coming in from Electron will inform us only about the modifier keys pressed.
		// The strategy here is to check if the modifier keys match those of the keybinding,
		// since it is highly unlikely to use modifier keys when clicking with the mouse
		if (!userSettingsLabel) {
			// There is no keybinding
			return false;
		}

		let ctrlRequired = /ctrl/.test(userSettingsLabel);
		let shiftRequired = /shift/.test(userSettingsLabel);
		let altRequired = /alt/.test(userSettingsLabel);
		let metaRequired = /cmd/.test(userSettingsLabel) || /super/.test(userSettingsLabel);

		if (!ctrlRequired && !shiftRequired && !altRequired && !metaRequired) {
			// This keybinding does not use any modifier keys, so we cannot use this heuristic
			return false;
		}

		return (
			ctrlRequired === event.ctrlKey
			&& shiftRequired === event.shiftKey
			&& altRequired === event.altKey
			&& metaRequired === event.metaKey
		);
	}

	private createMenuItem(label: string, commandId: string | string[], enabled?: boolean, checked?: boolean): Electron.MenuItem;
	private createMenuItem(label: string, click: () => void, enabled?: boolean, checked?: boolean): Electron.MenuItem;
	private createMenuItem(arg1: string, arg2: any, arg3?: boolean, arg4?: boolean): Electron.MenuItem {
		const label = this.mnemonicLabel(arg1);
		const click: () => void = (typeof arg2 === 'function') ? arg2 : (menuItem: Electron.MenuItem & IMenuItemWithKeybinding, win: Electron.BrowserWindow, event: Electron.Event) => {
			const userSettingsLabel = menuItem ? menuItem.userSettingsLabel : null;
			let commandId = arg2;
			if (Array.isArray(arg2)) {
				commandId = this.isOptionClick(event) ? arg2[1] : arg2[0]; // support alternative action if we got multiple action Ids and the option key was pressed while invoking
			}

			if (userSettingsLabel && Menubar._menuItemIsTriggeredViaKeybinding(event, userSettingsLabel)) {
				this.runActionInRenderer({ type: 'keybinding', userSettingsLabel });
			} else {
				this.runActionInRenderer({ type: 'commandId', commandId });
			}
		};
		const enabled = typeof arg3 === 'boolean' ? arg3 : this.windowsMainService.getWindowCount() > 0;
		const checked = typeof arg4 === 'boolean' ? arg4 : false;

		const options: Electron.MenuItemConstructorOptions = {
			label,
			click,
			enabled
		};

		if (checked) {
			options['type'] = 'checkbox';
			options['checked'] = checked;
		}

		let commandId: string | undefined;
		if (typeof arg2 === 'string') {
			commandId = arg2;
		} else if (Array.isArray(arg2)) {
			commandId = arg2[0];
		}

		if (isMacintosh) {
			// Add role for special case menu items
			if (commandId === 'editor.action.clipboardCutAction') {
				options['role'] = 'cut';
			} else if (commandId === 'editor.action.clipboardCopyAction') {
				options['role'] = 'copy';
			} else if (commandId === 'editor.action.clipboardPasteAction') {
				options['role'] = 'paste';
			}

			// Add context aware click handlers for special case menu items
			if (commandId === 'undo') {
				options.click = this.makeContextAwareClickHandler(click, {
					inDevTools: devTools => devTools.undo(),
					inNoWindow: () => Menu.sendActionToFirstResponder('undo:')
				});
			} else if (commandId === 'redo') {
				options.click = this.makeContextAwareClickHandler(click, {
					inDevTools: devTools => devTools.redo(),
					inNoWindow: () => Menu.sendActionToFirstResponder('redo:')
				});
			} else if (commandId === 'editor.action.selectAll') {
				options.click = this.makeContextAwareClickHandler(click, {
					inDevTools: devTools => devTools.selectAll(),
					inNoWindow: () => Menu.sendActionToFirstResponder('selectAll:')
				});
			}
		}

		return new MenuItem(this.withKeybinding(commandId, options));
	}

	private makeContextAwareClickHandler(click: () => void, contextSpecificHandlers: IMenuItemClickHandler): () => void {
		return () => {
			// No Active Window
			const activeWindow = this.windowsMainService.getFocusedWindow();
			if (!activeWindow) {
				return contextSpecificHandlers.inNoWindow();
			}

			// DevTools focused
			if (activeWindow.win.webContents.isDevToolsFocused()) {
				return contextSpecificHandlers.inDevTools(activeWindow.win.webContents.devToolsWebContents);
			}

			// Finally execute command in Window
			click();
		};
	}

	private runActionInRenderer(invocation: IMenuItemInvocation): void {
		// We make sure to not run actions when the window has no focus, this helps
		// for https://github.com/Microsoft/vscode/issues/25907 and specifically for
		// https://github.com/Microsoft/vscode/issues/11928
		// Still allow to run when the last active window is minimized though for
		// https://github.com/Microsoft/vscode/issues/63000
		let activeWindow = this.windowsMainService.getFocusedWindow();
		if (!activeWindow) {
			const lastActiveWindow = this.windowsMainService.getLastActiveWindow();
			if (lastActiveWindow && lastActiveWindow.isMinimized()) {
				activeWindow = lastActiveWindow;
			}
		}

		if (activeWindow) {
			if (isMacintosh && !this.environmentService.isBuilt && !activeWindow.isReady) {
				if ((invocation.type === 'commandId' && invocation.commandId === 'workbench.action.toggleDevTools') || (invocation.type !== 'commandId' && invocation.userSettingsLabel === 'alt+cmd+i')) {
					// prevent this action from running twice on macOS (https://github.com/Microsoft/vscode/issues/62719)
					// we already register a keybinding in bootstrap-window.js for opening developer tools in case something
					// goes wrong and that keybinding is only removed when the application has loaded (= window ready).
					return;
				}
			}

			if (invocation.type === 'commandId') {
				this.windowsMainService.sendToFocused('vscode:runAction', { id: invocation.commandId, from: 'menu' } as IRunActionInWindowRequest);
			} else {
				this.windowsMainService.sendToFocused('vscode:runKeybinding', { userSettingsLabel: invocation.userSettingsLabel } as IRunKeybindingInWindowRequest);
			}
		}
	}

	private withKeybinding(commandId: string | undefined, options: Electron.MenuItemConstructorOptions & IMenuItemWithKeybinding): Electron.MenuItemConstructorOptions {
		const binding = typeof commandId === 'string' ? this.keybindings[commandId] : undefined;

		// Apply binding if there is one
		if (binding && binding.label) {

			// if the binding is native, we can just apply it
			if (binding.isNative !== false) {
				options.accelerator = binding.label;
				options.userSettingsLabel = binding.userSettingsLabel;
			}

			// the keybinding is not native so we cannot show it as part of the accelerator of
			// the menu item. we fallback to a different strategy so that we always display it
			else if (typeof options.label === 'string') {
				const bindingIndex = options.label.indexOf('[');
				if (bindingIndex >= 0) {
					options.label = `${options.label.substr(0, bindingIndex)} [${binding.label}]`;
				} else {
					options.label = `${options.label} [${binding.label}]`;
				}
			}
		}

		// Unset bindings if there is none
		else {
			options.accelerator = undefined;
		}

		return options;
	}

	private likeAction(commandId: string, options: Electron.MenuItemConstructorOptions, setAccelerator = !options.accelerator): Electron.MenuItemConstructorOptions {
		if (setAccelerator) {
			options = this.withKeybinding(commandId, options);
		}

		const originalClick = options.click;
		options.click = (item, window, event) => {
			this.reportMenuActionTelemetry(commandId);
			if (originalClick) {
				originalClick(item, window, event);
			}
		};

		return options;
	}

	private openUrl(url: string, id: string): void {
		shell.openExternal(url);
		this.reportMenuActionTelemetry(id);
	}

	private reportMenuActionTelemetry(id: string): void {
		/* __GDPR__
			"workbenchActionExecuted" : {
				"id" : { "classification": "SystemMetaData", "purpose": "FeatureInsight" },
				"from": { "classification": "SystemMetaData", "purpose": "FeatureInsight" }
			}
		*/
		this.telemetryService.publicLog('workbenchActionExecuted', { id, from: telemetryFrom });
	}

	private mnemonicLabel(label: string): string {
		return baseMnemonicLabel(label, !this.currentEnableMenuBarMnemonics);
	}
}

function __separator__(): Electron.MenuItem {
	return new MenuItem({ type: 'separator' });
}<|MERGE_RESOLUTION|>--- conflicted
+++ resolved
@@ -424,11 +424,7 @@
 				this.setMenu(submenu, item.submenu.items);
 				menu.append(submenuItem);
 			} else if (isMenubarMenuItemUriAction(item)) {
-<<<<<<< HEAD
-				menu.append(this.createOpenRecentMenuItem(item.uri, this.mnemonicLabel(item.label), item.id, item.id === 'openRecentFile'));
-=======
-				menu.append(this.createOpenRecentMenuItem(item.uri, item.label, item.id));
->>>>>>> 1c50a875
+				menu.append(this.createOpenRecentMenuItem(item.uri, this.mnemonicLabel(item.label), item.id));
 			} else if (isMenubarMenuItemAction(item)) {
 				if (item.id === 'workbench.action.showAboutDialog') {
 					this.insertCheckForUpdatesItems(menu);
