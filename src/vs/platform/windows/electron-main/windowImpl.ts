/*---------------------------------------------------------------------------------------------
 *  Copyright (c) Microsoft Corporation. All rights reserved.
 *  Licensed under the MIT License. See License.txt in the project root for license information.
 *--------------------------------------------------------------------------------------------*/

<<<<<<< HEAD
import { app, BrowserWindow, Display, Event as ElectronEvent, ipcMain, nativeImage, NativeImage, Rectangle, screen, SegmentedControlSegment, systemPreferences, TouchBar, TouchBarSegmentedControl } from 'electron';
=======
import { app, BrowserWindow, Display, nativeImage, NativeImage, Rectangle, screen, SegmentedControlSegment, systemPreferences, TouchBar, TouchBarSegmentedControl } from 'electron';
>>>>>>> 18b2c924
import { DeferredPromise, RunOnceScheduler, timeout } from 'vs/base/common/async';
import { CancellationToken } from 'vs/base/common/cancellation';
import { toErrorMessage } from 'vs/base/common/errorMessage';
import { Emitter, Event } from 'vs/base/common/event';
import { Disposable } from 'vs/base/common/lifecycle';
import { FileAccess, Schemas } from 'vs/base/common/network';
import { getMarks, mark } from 'vs/base/common/performance';
import { isBigSurOrNewer, isMacintosh, isWindows } from 'vs/base/common/platform';
import { URI } from 'vs/base/common/uri';
import { localize } from 'vs/nls';
import { release } from 'os';
import { ISerializableCommandAction } from 'vs/platform/action/common/action';
import { IBackupMainService } from 'vs/platform/backup/electron-main/backup';
import { IConfigurationChangeEvent, IConfigurationService } from 'vs/platform/configuration/common/configuration';
import { IDialogMainService } from 'vs/platform/dialogs/electron-main/dialogMainService';
import { NativeParsedArgs } from 'vs/platform/environment/common/argv';
import { IEnvironmentMainService } from 'vs/platform/environment/electron-main/environmentMainService';
import { isLaunchedFromCli } from 'vs/platform/environment/node/argvHelper';
import { IFileService } from 'vs/platform/files/common/files';
import { ILifecycleMainService } from 'vs/platform/lifecycle/electron-main/lifecycleMainService';
import { ILogService } from 'vs/platform/log/common/log';
import { IProductService } from 'vs/platform/product/common/productService';
import { IProtocolMainService } from 'vs/platform/protocol/electron-main/protocol';
import { resolveMarketplaceHeaders } from 'vs/platform/externalServices/common/marketplace';
import { IApplicationStorageMainService, IStorageMainService } from 'vs/platform/storage/electron-main/storageMainService';
import { ITelemetryService } from 'vs/platform/telemetry/common/telemetry';
import { ThemeIcon } from 'vs/base/common/themables';
import { IThemeMainService } from 'vs/platform/theme/electron-main/themeMainService';
import { getMenuBarVisibility, getTitleBarStyle, IFolderToOpen, INativeWindowConfiguration, IWindowSettings, IWorkspaceToOpen, MenuBarVisibility, useNativeFullScreen, useWindowControlsOverlay } from 'vs/platform/window/common/window';
import { defaultBrowserWindowOptions, IWindowsMainService, OpenContext } from 'vs/platform/windows/electron-main/windows';
import { ISingleFolderWorkspaceIdentifier, IWorkspaceIdentifier, isSingleFolderWorkspaceIdentifier, isWorkspaceIdentifier, toWorkspaceIdentifier } from 'vs/platform/workspace/common/workspace';
import { IWorkspacesManagementMainService } from 'vs/platform/workspaces/electron-main/workspacesManagementMainService';
import { IWindowState, ICodeWindow, ILoadEvent, WindowMode, WindowError, LoadReason, defaultWindowState, IBaseWindow } from 'vs/platform/window/electron-main/window';
import { IPolicyService } from 'vs/platform/policy/common/policy';
import { IUserDataProfile } from 'vs/platform/userDataProfile/common/userDataProfile';
import { IStateService } from 'vs/platform/state/node/state';
import { IUserDataProfilesMainService } from 'vs/platform/userDataProfile/electron-main/userDataProfile';
import { ILoggerMainService } from 'vs/platform/log/electron-main/loggerService';
import { firstOrDefault } from 'vs/base/common/arrays';
import { IInstantiationService } from 'vs/platform/instantiation/common/instantiation';

export interface IWindowCreationOptions {
	readonly state: IWindowState;
	readonly extensionDevelopmentPath?: string[];
	readonly isExtensionTestHost?: boolean;
}

interface ITouchBarSegment extends SegmentedControlSegment {
	readonly id: string;
}

interface ILoadOptions {
	readonly isReload?: boolean;
	readonly disableExtensions?: boolean;
}

const enum ReadyState {

	/**
	 * This window has not loaded anything yet
	 * and this is the initial state of every
	 * window.
	 */
	NONE,

	/**
	 * This window is navigating, either for the
	 * first time or subsequent times.
	 */
	NAVIGATING,

	/**
	 * This window has finished loading and is ready
	 * to forward IPC requests to the web contents.
	 */
	READY
}

export abstract class BaseWindow extends Disposable implements IBaseWindow {

	//#region Events

	private readonly _onDidClose = this._register(new Emitter<void>());
	readonly onDidClose = this._onDidClose.event;

	private readonly _onDidMaximize = this._register(new Emitter<void>());
	readonly onDidMaximize = this._onDidMaximize.event;

	private readonly _onDidUnmaximize = this._register(new Emitter<void>());
	readonly onDidUnmaximize = this._onDidUnmaximize.event;

	private readonly _onDidTriggerSystemContextMenu = this._register(new Emitter<{ x: number; y: number }>());
	readonly onDidTriggerSystemContextMenu = this._onDidTriggerSystemContextMenu.event;

	//#endregion

	abstract readonly id: number;

	protected _lastFocusTime = Date.now(); // window is shown on creation so take current time
	get lastFocusTime(): number { return this._lastFocusTime; }

	protected _win: BrowserWindow | null = null;
	get win() { return this._win; }
	protected setWin(win: BrowserWindow): void {
		this._win = win;

		// Window Events
		this._register(Event.fromNodeEventEmitter(win, 'maximize')(() => this._onDidMaximize.fire()));
		this._register(Event.fromNodeEventEmitter(win, 'unmaximize')(() => this._onDidUnmaximize.fire()));
		this._register(Event.fromNodeEventEmitter(win, 'closed')(() => {
			this._onDidClose.fire();

			this.dispose();
		}));
		this._register(Event.fromNodeEventEmitter(win, 'focus')(() => {
			this._lastFocusTime = Date.now();
		}));

		// Sheet Offsets
		const useCustomTitleStyle = getTitleBarStyle(this.configurationService) === 'custom';
		if (isMacintosh && useCustomTitleStyle) {
			win.setSheetOffset(isBigSurOrNewer(release()) ? 28 : 22); // offset dialogs by the height of the custom title bar if we have any
		}

		// Update the window controls immediately based on cached values
		if (useCustomTitleStyle && ((isWindows && useWindowControlsOverlay(this.configurationService)) || isMacintosh)) {
			const cachedWindowControlHeight = this.stateService.getItem<number>((BaseWindow.windowControlHeightStateStorageKey));
			if (cachedWindowControlHeight) {
				this.updateWindowControls({ height: cachedWindowControlHeight });
			}
		}

		// Windows Custom System Context Menu
		// See https://github.com/electron/electron/issues/24893
		//
		// The purpose of this is to allow for the context menu in the Windows Title Bar
		//
		// Currently, all mouse events in the title bar are captured by the OS
		// thus we need to capture them here with a window hook specific to Windows
		// and then forward them to the correct window.
		if (isWindows && useCustomTitleStyle) {
			const WM_INITMENU = 0x0116; // https://docs.microsoft.com/en-us/windows/win32/menurc/wm-initmenu

			// This sets up a listener for the window hook. This is a Windows-only API provided by electron.
			win.hookWindowMessage(WM_INITMENU, () => {
				const [x, y] = win.getPosition();
				const cursorPos = screen.getCursorScreenPoint();
				const cx = cursorPos.x - x;
				const cy = cursorPos.y - y;

				// In some cases, show the default system context menu
				// 1) The mouse position is not within the title bar
				// 2) The mouse position is within the title bar, but over the app icon
				// We do not know the exact title bar height but we make an estimate based on window height
				const shouldTriggerDefaultSystemContextMenu = () => {
					// Use the custom context menu when over the title bar, but not over the app icon
					// The app icon is estimated to be 30px wide
					// The title bar is estimated to be the max of 35px and 15% of the window height
					if (cx > 30 && cy >= 0 && cy <= Math.max(win.getBounds().height * 0.15, 35)) {
						return false;
					}

					return true;
				};

				if (!shouldTriggerDefaultSystemContextMenu()) {

					// This is necessary to make sure the native system context menu does not show up.
					win.setEnabled(false);
					win.setEnabled(true);

					this._onDidTriggerSystemContextMenu.fire({ x: cx, y: cy });
				}

				return 0;
			});
		}

		// Open devtools if instructed from command line args
		if (this.environmentMainService.args['open-devtools'] === true) {
			win.webContents.openDevTools();
		}
	}

	constructor(
		protected readonly configurationService: IConfigurationService,
		protected readonly stateService: IStateService,
		protected readonly environmentMainService: IEnvironmentMainService
	) {
		super();
	}

	private representedFilename: string | undefined;

	setRepresentedFilename(filename: string): void {
		if (isMacintosh) {
			this.win?.setRepresentedFilename(filename);
		} else {
			this.representedFilename = filename;
		}
	}

	getRepresentedFilename(): string | undefined {
		if (isMacintosh) {
			return this.win?.getRepresentedFilename();
		}

		return this.representedFilename;
	}

	private documentEdited: boolean | undefined;

	setDocumentEdited(edited: boolean): void {
		if (isMacintosh) {
			this.win?.setDocumentEdited(edited);
		}

		this.documentEdited = edited;
	}

	isDocumentEdited(): boolean {
		if (isMacintosh) {
			return Boolean(this.win?.isDocumentEdited());
		}

		return !!this.documentEdited;
	}

	focus(options?: { force: boolean }): void {
		if (isMacintosh && options?.force) {
			app.focus({ steal: true });
		}

		const win = this.win;
		if (!win) {
			return;
		}

		if (win.isMinimized()) {
			win.restore();
		}

		win.focus();
	}

	handleTitleDoubleClick(): void {
		const win = this.win;
		if (!win) {
			return;
		}

		// Respect system settings on mac with regards to title click on windows title
		if (isMacintosh) {
			const action = systemPreferences.getUserDefault('AppleActionOnDoubleClick', 'string');
			switch (action) {
				case 'Minimize':
					win.minimize();
					break;
				case 'None':
					break;
				case 'Maximize':
				default:
					if (win.isMaximized()) {
						win.unmaximize();
					} else {
						win.maximize();
					}
			}
		}

		// Linux/Windows: just toggle maximize/minimized state
		else {
			if (win.isMaximized()) {
				win.unmaximize();
			} else {
				win.maximize();
			}
		}
	}

	//#region WCO

	private static readonly windowControlHeightStateStorageKey = 'windowControlHeight';

	private readonly hasWindowControlOverlay = useWindowControlsOverlay(this.configurationService);

	updateWindowControls(options: { height?: number; backgroundColor?: string; foregroundColor?: string }): void {
		const win = this.win;
		if (!win) {
			return;
		}

		// Cache the height for speeds lookups on startup
		if (options.height) {
			this.stateService.setItem((CodeWindow.windowControlHeightStateStorageKey), options.height);
		}

		// Windows: window control overlay (WCO)
		if (isWindows && this.hasWindowControlOverlay) {
			win.setTitleBarOverlay({
				color: options.backgroundColor?.trim() === '' ? undefined : options.backgroundColor,
				symbolColor: options.foregroundColor?.trim() === '' ? undefined : options.foregroundColor,
				height: options.height ? options.height - 1 : undefined // account for window border
			});
		}

		// macOS: traffic lights
		else if (isMacintosh && options.height !== undefined) {
			const verticalOffset = (options.height - 15) / 2; // 15px is the height of the traffic lights
			if (!verticalOffset) {
				win.setWindowButtonPosition(null);
			} else {
				win.setWindowButtonPosition({ x: verticalOffset, y: verticalOffset });
			}
		}
	}

	//#endregion

	//#region Fullscreen

	// TODO@electron workaround for https://github.com/electron/electron/issues/35360
	// where on macOS the window will report a wrong state for `isFullScreen()` while
	// transitioning into and out of native full screen.
	protected transientIsNativeFullScreen: boolean | undefined = undefined;
	protected joinNativeFullScreenTransition: DeferredPromise<void> | undefined = undefined;

	toggleFullScreen(): void {
		this.setFullScreen(!this.isFullScreen);
	}

	protected setFullScreen(fullscreen: boolean): void {

		// Set fullscreen state
		if (useNativeFullScreen(this.configurationService)) {
			this.setNativeFullScreen(fullscreen);
		} else {
			this.setSimpleFullScreen(fullscreen);
		}
	}

	get isFullScreen(): boolean {
		if (isMacintosh && typeof this.transientIsNativeFullScreen === 'boolean') {
			return this.transientIsNativeFullScreen;
		}

		const win = this.win;
		const isFullScreen = win?.isFullScreen();
		const isSimpleFullScreen = win?.isSimpleFullScreen();

		return Boolean(isFullScreen || isSimpleFullScreen);
	}

	private setNativeFullScreen(fullscreen: boolean): void {
		const win = this.win;
		if (win?.isSimpleFullScreen()) {
			win?.setSimpleFullScreen(false);
		}

		this.doSetNativeFullScreen(fullscreen);
	}

	private doSetNativeFullScreen(fullscreen: boolean): void {
		if (isMacintosh) {
			this.transientIsNativeFullScreen = fullscreen;
			this.joinNativeFullScreenTransition = new DeferredPromise<void>();
			Promise.race([
				this.joinNativeFullScreenTransition.p,
				// still timeout after some time in case the transition is unusually slow
				// this can easily happen for an OS update where macOS tries to reopen
				// previous applications and that can take multiple seconds, probably due
				// to security checks. its worth noting that if this takes more than
				// 10 seconds, users would see a window that is not-fullscreen but without
				// custom titlebar...
				timeout(10000)
			]).finally(() => {
				this.transientIsNativeFullScreen = undefined;
			});
		}

		const win = this.win;
		win?.setFullScreen(fullscreen);
	}

	private setSimpleFullScreen(fullscreen: boolean): void {
		const win = this.win;
		if (win?.isFullScreen()) {
			this.doSetNativeFullScreen(false);
		}

		win?.setSimpleFullScreen(fullscreen);
		win?.webContents.focus(); // workaround issue where focus is not going into window
	}

	//#endregion

	override dispose(): void {
		super.dispose();

		this._win = null!; // Important to dereference the window object to allow for GC
	}
}

export class CodeWindow extends BaseWindow implements ICodeWindow {

	//#region Events

	private readonly _onWillLoad = this._register(new Emitter<ILoadEvent>());
	readonly onWillLoad = this._onWillLoad.event;

	private readonly _onDidSignalReady = this._register(new Emitter<void>());
	readonly onDidSignalReady = this._onDidSignalReady.event;

	private readonly _onDidDestroy = this._register(new Emitter<void>());
	readonly onDidDestroy = this._onDidDestroy.event;

	//#endregion


	//#region Properties

	private _id: number;
	get id(): number { return this._id; }

	protected override _win: BrowserWindow;

	get backupPath(): string | undefined { return this._config?.backupPath; }

	get openedWorkspace(): IWorkspaceIdentifier | ISingleFolderWorkspaceIdentifier | undefined { return this._config?.workspace; }

	get profile(): IUserDataProfile | undefined {
		if (!this.config) {
			return undefined;
		}

		const profile = this.userDataProfilesService.profiles.find(profile => profile.id === this.config?.profiles.profile.id);
		if (this.isExtensionDevelopmentHost && profile) {
			return profile;
		}

		return this.userDataProfilesService.getProfileForWorkspace(this.config.workspace ?? toWorkspaceIdentifier(this.backupPath, this.isExtensionDevelopmentHost)) ?? this.userDataProfilesService.defaultProfile;
	}

	get remoteAuthority(): string | undefined { return this._config?.remoteAuthority; }

	private _config: INativeWindowConfiguration | undefined;
	get config(): INativeWindowConfiguration | undefined { return this._config; }

	get isExtensionDevelopmentHost(): boolean { return !!(this._config?.extensionDevelopmentPath); }

	get isExtensionTestHost(): boolean { return !!(this._config?.extensionTestsPath); }

	get isExtensionDevelopmentTestFromCli(): boolean { return this.isExtensionDevelopmentHost && this.isExtensionTestHost && !this._config?.debugId; }

	//#endregion

	private readonly windowState: IWindowState;
	private currentMenuBarVisibility: MenuBarVisibility | undefined;

	private readonly whenReadyCallbacks: { (window: ICodeWindow): void }[] = [];

	private readonly touchBarGroups: TouchBarSegmentedControl[] = [];

	private currentHttpProxy: string | undefined = undefined;
	private currentNoProxy: string | undefined = undefined;

	private readonly configObjectUrl = this._register(this.protocolMainService.createIPCObjectUrl<INativeWindowConfiguration>());
	private pendingLoadConfig: INativeWindowConfiguration | undefined;
	private wasLoaded = false;

	constructor(
		config: IWindowCreationOptions,
		@ILogService private readonly logService: ILogService,
		@ILoggerMainService private readonly loggerMainService: ILoggerMainService,
		@IEnvironmentMainService environmentMainService: IEnvironmentMainService,
		@IPolicyService private readonly policyService: IPolicyService,
		@IUserDataProfilesMainService private readonly userDataProfilesService: IUserDataProfilesMainService,
		@IFileService private readonly fileService: IFileService,
		@IApplicationStorageMainService private readonly applicationStorageMainService: IApplicationStorageMainService,
		@IStorageMainService private readonly storageMainService: IStorageMainService,
		@IConfigurationService configurationService: IConfigurationService,
		@IThemeMainService private readonly themeMainService: IThemeMainService,
		@IWorkspacesManagementMainService private readonly workspacesManagementMainService: IWorkspacesManagementMainService,
		@IBackupMainService private readonly backupMainService: IBackupMainService,
		@ITelemetryService private readonly telemetryService: ITelemetryService,
		@IDialogMainService private readonly dialogMainService: IDialogMainService,
		@ILifecycleMainService private readonly lifecycleMainService: ILifecycleMainService,
		@IProductService private readonly productService: IProductService,
		@IProtocolMainService private readonly protocolMainService: IProtocolMainService,
		@IWindowsMainService private readonly windowsMainService: IWindowsMainService,
		@IStateService stateService: IStateService,
		@IInstantiationService instantiationService: IInstantiationService
	) {
		super(configurationService, stateService, environmentMainService);

		//#region create browser window
		{
			// Load window state
			const [state, hasMultipleDisplays] = this.restoreWindowState(config.state);
			this.windowState = state;
			this.logService.trace('window#ctor: using window state', state);

			// In case we are maximized or fullscreen, only show later
			// after the call to maximize/fullscreen (see below)
			const isFullscreenOrMaximized = (this.windowState.mode === WindowMode.Maximized || this.windowState.mode === WindowMode.Fullscreen);

			const options = instantiationService.invokeFunction(defaultBrowserWindowOptions, this.windowState, {
				show: !isFullscreenOrMaximized, // reduce flicker by showing later
				webPreferences: {
					preload: FileAccess.asFileUri('vs/base/parts/sandbox/electron-sandbox/preload.js').fsPath,
					additionalArguments: [`--vscode-window-config=${this.configObjectUrl.resource.toString()}`],
					v8CacheOptions: this.environmentMainService.useCodeCache ? 'bypassHeatCheck' : 'none',
				}
			});


			// Create the browser window
			mark('code/willCreateCodeBrowserWindow');
			this._win = new BrowserWindow(options);
			mark('code/didCreateCodeBrowserWindow');

			this._id = this._win.id;
			this.setWin(this._win);

			// TODO@electron (Electron 4 regression): when running on multiple displays where the target display
			// to open the window has a larger resolution than the primary display, the window will not size
			// correctly unless we set the bounds again (https://github.com/microsoft/vscode/issues/74872)
			//
			// Extended to cover Windows as well as Mac (https://github.com/microsoft/vscode/issues/146499)
			//
			// However, when running with native tabs with multiple windows we cannot use this workaround
			// because there is a potential that the new window will be added as native tab instead of being
			// a window on its own. In that case calling setBounds() would cause https://github.com/microsoft/vscode/issues/75830
			const windowSettings = this.configurationService.getValue<IWindowSettings | undefined>('window');
			const useNativeTabs = isMacintosh && windowSettings?.nativeTabs === true;
			if ((isMacintosh || isWindows) && hasMultipleDisplays && (!useNativeTabs || BrowserWindow.getAllWindows().length === 1)) {
				if ([this.windowState.width, this.windowState.height, this.windowState.x, this.windowState.y].every(value => typeof value === 'number')) {
					this._win.setBounds({
						width: this.windowState.width,
						height: this.windowState.height,
						x: this.windowState.x,
						y: this.windowState.y
					});
				}
			}

			if (isFullscreenOrMaximized) {
				mark('code/willMaximizeCodeWindow');

				// this call may or may not show the window, depends
				// on the platform: currently on Windows and Linux will
				// show the window as active. To be on the safe side,
				// we show the window at the end of this block.
				this._win.maximize();

				if (this.windowState.mode === WindowMode.Fullscreen) {
					this.setFullScreen(true);
				}

				// to reduce flicker from the default window size
				// to maximize or fullscreen, we only show after
				this._win.show();
				mark('code/didMaximizeCodeWindow');
			}

			this._lastFocusTime = Date.now(); // since we show directly, we need to set the last focus time too
		}
		//#endregion

		// respect configured menu bar visibility
		this.onConfigurationUpdated();

		// macOS: touch bar support
		this.createTouchBar();

		// Eventing
		this.registerListeners();
	}

	private readyState = ReadyState.NONE;

	setReady(): void {
		this.logService.trace(`window#load: window reported ready (id: ${this._id})`);

		this.readyState = ReadyState.READY;

		// inform all waiting promises that we are ready now
		while (this.whenReadyCallbacks.length) {
			this.whenReadyCallbacks.pop()!(this);
		}

		// Events
		this._onDidSignalReady.fire();
	}

	ready(): Promise<ICodeWindow> {
		return new Promise<ICodeWindow>(resolve => {
			if (this.isReady) {
				return resolve(this);
			}

			// otherwise keep and call later when we are ready
			this.whenReadyCallbacks.push(resolve);
		});
	}

	get isReady(): boolean {
		return this.readyState === ReadyState.READY;
	}

	get whenClosedOrLoaded(): Promise<void> {
		return new Promise<void>(resolve => {

			function handle() {
				closeListener.dispose();
				loadListener.dispose();

				resolve();
			}

			const closeListener = this.onDidClose(() => handle());
			const loadListener = this.onWillLoad(() => handle());
		});
	}

	private registerListeners(): void {

		// Window error conditions to handle
		this._win.on('unresponsive', () => this.onWindowError(WindowError.UNRESPONSIVE));
		this._win.webContents.on('render-process-gone', (event, details) => this.onWindowError(WindowError.PROCESS_GONE, { ...details }));
		this._win.webContents.on('did-fail-load', (event, exitCode, reason) => this.onWindowError(WindowError.LOAD, { reason, exitCode }));

		// Prevent windows/iframes from blocking the unload
		// through DOM events. We have our own logic for
		// unloading a window that should not be confused
		// with the DOM way.
		// (https://github.com/microsoft/vscode/issues/122736)
		this._win.webContents.on('will-prevent-unload', event => {
			event.preventDefault();
		});

		// Remember that we loaded
		this._win.webContents.on('did-finish-load', () => {

			// Associate properties from the load request if provided
			if (this.pendingLoadConfig) {
				this._config = this.pendingLoadConfig;

				this.pendingLoadConfig = undefined;
			}
		});

		// Window (Un)Maximize
		this._register(this.onDidMaximize(() => {
			if (this._config) {
				this._config.maximized = true;
			}
		}));

		this._register(this.onDidUnmaximize(() => {
			if (this._config) {
				this._config.maximized = false;
			}
		}));

		// Window Fullscreen
		this._register(Event.fromNodeEventEmitter(this._win, 'enter-full-screen')(() => {
			this.sendWhenReady('vscode:enterFullScreen', CancellationToken.None);

			this.joinNativeFullScreenTransition?.complete();
			this.joinNativeFullScreenTransition = undefined;
		}));

		this._register(Event.fromNodeEventEmitter(this._win, 'leave-full-screen')(() => {
			this.sendWhenReady('vscode:leaveFullScreen', CancellationToken.None);

			this.joinNativeFullScreenTransition?.complete();
			this.joinNativeFullScreenTransition = undefined;
		}));

		// Handle configuration changes
		this._register(this.configurationService.onDidChangeConfiguration(e => this.onConfigurationUpdated(e)));

		// Handle Workspace events
		this._register(this.workspacesManagementMainService.onDidDeleteUntitledWorkspace(e => this.onDidDeleteUntitledWorkspace(e)));

		// Inject headers when requests are incoming
		const urls = ['https://marketplace.visualstudio.com/*', 'https://*.vsassets.io/*'];
		this._win.webContents.session.webRequest.onBeforeSendHeaders({ urls }, async (details, cb) => {
			const headers = await this.getMarketplaceHeaders();

			cb({ cancel: false, requestHeaders: Object.assign(details.requestHeaders, headers) });
		});
<<<<<<< HEAD

		// Enable WebUSB, WebHID and WebSerial device access
		this._win.webContents.session.setPermissionCheckHandler((_webContents, permission, _requestingOrigin, _details) => {
			return permission === 'usb' || permission === 'serial' || permission === 'hid';
		});

		this._win.webContents.session.on('select-usb-device', (event, details, callback) => {
			event.preventDefault();
			const type = 'select-usb-device';
			const items = details.deviceList.map(device => ({
				id: device.deviceId,
				label: device.productName || device.serialNumber || `${device.vendorId}:${device.productId}`
			}));
			ipcMain.once(type, (_event, value) => callback(value));
			this._win.webContents.send('device-access', type, items);
		});

		this._win.webContents.session.on('select-hid-device', (event, details, callback) => {
			event.preventDefault();
			const type = 'select-hid-device';
			const items = details.deviceList.map(device => ({
				id: device.deviceId,
				label: device.name
			}));
			ipcMain.once(type, (_event, value) => callback(value));
			this._win.webContents.send('device-access', type, items);
		});

		this._win.webContents.session.on('select-serial-port', (event, portList, _webContents, callback) => {
			event.preventDefault();
			const type = 'select-serial-port';
			const items = portList.map(device => ({
				id: device.portId,
				label: device.displayName || device.portName
			}));
			ipcMain.once(type, (_event, value) => callback(value));
			this._win.webContents.send('device-access', type, items);
		});

		// Windows Custom System Context Menu
		// See https://github.com/electron/electron/issues/24893
		//
		// The purpose of this is to allow for the context menu in the Windows Title Bar
		//
		// Currently, all mouse events in the title bar are captured by the OS
		// thus we need to capture them here with a window hook specific to Windows
		// and then forward them to the correct window.
		const useCustomTitleStyle = getTitleBarStyle(this.configurationService) === 'custom';
		if (isWindows && useCustomTitleStyle) {
			const WM_INITMENU = 0x0116; // https://docs.microsoft.com/en-us/windows/win32/menurc/wm-initmenu

			// This sets up a listener for the window hook. This is a Windows-only API provided by electron.
			this._win.hookWindowMessage(WM_INITMENU, () => {
				const [x, y] = this._win.getPosition();
				const cursorPos = screen.getCursorScreenPoint();
				const cx = cursorPos.x - x;
				const cy = cursorPos.y - y;

				// In some cases, show the default system context menu
				// 1) The mouse position is not within the title bar
				// 2) The mouse position is within the title bar, but over the app icon
				// We do not know the exact title bar height but we make an estimate based on window height
				const shouldTriggerDefaultSystemContextMenu = () => {
					// Use the custom context menu when over the title bar, but not over the app icon
					// The app icon is estimated to be 30px wide
					// The title bar is estimated to be the max of 35px and 15% of the window height
					if (cx > 30 && cy >= 0 && cy <= Math.max(this._win.getBounds().height * 0.15, 35)) {
						return false;
					}

					return true;
				};

				if (!shouldTriggerDefaultSystemContextMenu()) {
					// This is necessary to make sure the native system context menu does not show up.
					this._win.setEnabled(false);
					this._win.setEnabled(true);

					this._onDidTriggerSystemContextMenu.fire({ x: cx, y: cy });
				}

				return 0;
			});
		}
=======
>>>>>>> 18b2c924
	}

	private marketplaceHeadersPromise: Promise<object> | undefined;
	private getMarketplaceHeaders(): Promise<object> {
		if (!this.marketplaceHeadersPromise) {
			this.marketplaceHeadersPromise = resolveMarketplaceHeaders(
				this.productService.version,
				this.productService,
				this.environmentMainService,
				this.configurationService,
				this.fileService,
				this.applicationStorageMainService,
				this.telemetryService);
		}

		return this.marketplaceHeadersPromise;
	}

	private async onWindowError(error: WindowError.UNRESPONSIVE): Promise<void>;
	private async onWindowError(error: WindowError.PROCESS_GONE, details: { reason: string; exitCode: number }): Promise<void>;
	private async onWindowError(error: WindowError.LOAD, details: { reason: string; exitCode: number }): Promise<void>;
	private async onWindowError(type: WindowError, details?: { reason?: string; exitCode?: number }): Promise<void> {

		switch (type) {
			case WindowError.PROCESS_GONE:
				this.logService.error(`CodeWindow: renderer process gone (reason: ${details?.reason || '<unknown>'}, code: ${details?.exitCode || '<unknown>'})`);
				break;
			case WindowError.UNRESPONSIVE:
				this.logService.error('CodeWindow: detected unresponsive');
				break;
			case WindowError.LOAD:
				this.logService.error(`CodeWindow: failed to load (reason: ${details?.reason || '<unknown>'}, code: ${details?.exitCode || '<unknown>'})`);
				break;
		}

		// Telemetry
		type WindowErrorClassification = {
			type: { classification: 'SystemMetaData'; purpose: 'PerformanceAndHealth'; isMeasurement: true; comment: 'The type of window error to understand the nature of the error better.' };
			reason: { classification: 'SystemMetaData'; purpose: 'PerformanceAndHealth'; comment: 'The reason of the window error to understand the nature of the error better.' };
			code: { classification: 'SystemMetaData'; purpose: 'PerformanceAndHealth'; isMeasurement: true; comment: 'The exit code of the window process to understand the nature of the error better' };
			owner: 'bpasero';
			comment: 'Provides insight into reasons the vscode window had an error.';
		};
		type WindowErrorEvent = {
			type: WindowError;
			reason: string | undefined;
			code: number | undefined;
		};
		this.telemetryService.publicLog2<WindowErrorEvent, WindowErrorClassification>('windowerror', {
			type,
			reason: details?.reason,
			code: details?.exitCode
		});

		// Inform User if non-recoverable
		switch (type) {
			case WindowError.UNRESPONSIVE:
			case WindowError.PROCESS_GONE:

				// If we run extension tests from CLI, we want to signal
				// back this state to the test runner by exiting with a
				// non-zero exit code.
				if (this.isExtensionDevelopmentTestFromCli) {
					this.lifecycleMainService.kill(1);
					return;
				}

				// If we run smoke tests, want to proceed with an orderly
				// shutdown as much as possible by destroying the window
				// and then calling the normal `quit` routine.
				if (this.environmentMainService.args['enable-smoke-test-driver']) {
					await this.destroyWindow(false, false);
					this.lifecycleMainService.quit(); // still allow for an orderly shutdown
					return;
				}

				// Unresponsive
				if (type === WindowError.UNRESPONSIVE) {
					if (this.isExtensionDevelopmentHost || this.isExtensionTestHost || (this._win && this._win.webContents && this._win.webContents.isDevToolsOpened())) {
						// TODO@electron Workaround for https://github.com/microsoft/vscode/issues/56994
						// In certain cases the window can report unresponsiveness because a breakpoint was hit
						// and the process is stopped executing. The most typical cases are:
						// - devtools are opened and debugging happens
						// - window is an extensions development host that is being debugged
						// - window is an extension test development host that is being debugged
						return;
					}

					// Show Dialog
					const { response, checkboxChecked } = await this.dialogMainService.showMessageBox({
						type: 'warning',
						buttons: [
							localize({ key: 'reopen', comment: ['&& denotes a mnemonic'] }, "&&Reopen"),
							localize({ key: 'close', comment: ['&& denotes a mnemonic'] }, "&&Close"),
							localize({ key: 'wait', comment: ['&& denotes a mnemonic'] }, "&&Keep Waiting")
						],
						message: localize('appStalled', "The window is not responding"),
						detail: localize('appStalledDetail', "You can reopen or close the window or keep waiting."),
						checkboxLabel: this._config?.workspace ? localize('doNotRestoreEditors', "Don't restore editors") : undefined
					}, this._win);

					// Handle choice
					if (response !== 2 /* keep waiting */) {
						const reopen = response === 0;
						await this.destroyWindow(reopen, checkboxChecked);
					}
				}

				// Process gone
				else if (type === WindowError.PROCESS_GONE) {
					let message: string;
					if (!details) {
						message = localize('appGone', "The window terminated unexpectedly");
					} else {
						message = localize('appGoneDetails', "The window terminated unexpectedly (reason: '{0}', code: '{1}')", details.reason, details.exitCode ?? '<unknown>');
					}

					// Show Dialog
					const { response, checkboxChecked } = await this.dialogMainService.showMessageBox({
						type: 'warning',
						buttons: [
							this._config?.workspace ? localize({ key: 'reopen', comment: ['&& denotes a mnemonic'] }, "&&Reopen") : localize({ key: 'newWindow', comment: ['&& denotes a mnemonic'] }, "&&New Window"),
							localize({ key: 'close', comment: ['&& denotes a mnemonic'] }, "&&Close")
						],
						message,
						detail: this._config?.workspace ?
							localize('appGoneDetailWorkspace', "We are sorry for the inconvenience. You can reopen the window to continue where you left off.") :
							localize('appGoneDetailEmptyWindow', "We are sorry for the inconvenience. You can open a new empty window to start again."),
						checkboxLabel: this._config?.workspace ? localize('doNotRestoreEditors', "Don't restore editors") : undefined
					}, this._win);

					// Handle choice
					const reopen = response === 0;
					await this.destroyWindow(reopen, checkboxChecked);
				}
				break;
		}
	}

	private async destroyWindow(reopen: boolean, skipRestoreEditors: boolean): Promise<void> {
		const workspace = this._config?.workspace;

		//  check to discard editor state first
		if (skipRestoreEditors && workspace) {
			try {
				const workspaceStorage = this.storageMainService.workspaceStorage(workspace);
				await workspaceStorage.init();
				workspaceStorage.delete('memento/workbench.parts.editor');
				await workspaceStorage.close();
			} catch (error) {
				this.logService.error(error);
			}
		}

		// 'close' event will not be fired on destroy(), so signal crash via explicit event
		this._onDidDestroy.fire();

		// make sure to destroy the window as its renderer process is gone
		this._win?.destroy();

		// ask the windows service to open a new fresh window if specified
		if (reopen && this._config) {

			// We have to reconstruct a openable from the current workspace
			let uriToOpen: IWorkspaceToOpen | IFolderToOpen | undefined = undefined;
			let forceEmpty = undefined;
			if (isSingleFolderWorkspaceIdentifier(workspace)) {
				uriToOpen = { folderUri: workspace.uri };
			} else if (isWorkspaceIdentifier(workspace)) {
				uriToOpen = { workspaceUri: workspace.configPath };
			} else {
				forceEmpty = true;
			}

			// Delegate to windows service
			const window = firstOrDefault(await this.windowsMainService.open({
				context: OpenContext.API,
				userEnv: this._config.userEnv,
				cli: {
					...this.environmentMainService.args,
					_: [] // we pass in the workspace to open explicitly via `urisToOpen`
				},
				urisToOpen: uriToOpen ? [uriToOpen] : undefined,
				forceEmpty,
				forceNewWindow: true,
				remoteAuthority: this.remoteAuthority
			}));
			window?.focus();
		}
	}

	private onDidDeleteUntitledWorkspace(workspace: IWorkspaceIdentifier): void {

		// Make sure to update our workspace config if we detect that it
		// was deleted
		if (this._config?.workspace?.id === workspace.id) {
			this._config.workspace = undefined;
		}
	}

	private onConfigurationUpdated(e?: IConfigurationChangeEvent): void {

		// Menubar
		if (!e || e.affectsConfiguration('window.menuBarVisibility')) {
			const newMenuBarVisibility = this.getMenuBarVisibility();
			if (newMenuBarVisibility !== this.currentMenuBarVisibility) {
				this.currentMenuBarVisibility = newMenuBarVisibility;
				this.setMenuBarVisibility(newMenuBarVisibility);
			}
		}

		// Proxy
		if (!e || e.affectsConfiguration('http.proxy')) {
			let newHttpProxy = (this.configurationService.getValue<string>('http.proxy') || '').trim()
				|| (process.env['https_proxy'] || process.env['HTTPS_PROXY'] || process.env['http_proxy'] || process.env['HTTP_PROXY'] || '').trim() // Not standardized.
				|| undefined;

			if (newHttpProxy?.endsWith('/')) {
				newHttpProxy = newHttpProxy.substr(0, newHttpProxy.length - 1);
			}

			const newNoProxy = (process.env['no_proxy'] || process.env['NO_PROXY'] || '').trim() || undefined; // Not standardized.
			if ((newHttpProxy || '').indexOf('@') === -1 && (newHttpProxy !== this.currentHttpProxy || newNoProxy !== this.currentNoProxy)) {
				this.currentHttpProxy = newHttpProxy;
				this.currentNoProxy = newNoProxy;

				const proxyRules = newHttpProxy || '';
				const proxyBypassRules = newNoProxy ? `${newNoProxy},<local>` : '<local>';
				this.logService.trace(`Setting proxy to '${proxyRules}', bypassing '${proxyBypassRules}'`);
				this._win.webContents.session.setProxy({ proxyRules, proxyBypassRules, pacScript: '' });
			}
		}
	}

	addTabbedWindow(window: ICodeWindow): void {
		if (isMacintosh && window.win) {
			this._win.addTabbedWindow(window.win);
		}
	}

	load(configuration: INativeWindowConfiguration, options: ILoadOptions = Object.create(null)): void {
		this.logService.trace(`window#load: attempt to load window (id: ${this._id})`);

		// Clear Document Edited if needed
		if (this.isDocumentEdited()) {
			if (!options.isReload || !this.backupMainService.isHotExitEnabled()) {
				this.setDocumentEdited(false);
			}
		}

		// Clear Title and Filename if needed
		if (!options.isReload) {
			if (this.getRepresentedFilename()) {
				this.setRepresentedFilename('');
			}

			this._win.setTitle(this.productService.nameLong);
		}

		// Update configuration values based on our window context
		// and set it into the config object URL for usage.
		this.updateConfiguration(configuration, options);

		// If this is the first time the window is loaded, we associate the paths
		// directly with the window because we assume the loading will just work
		if (this.readyState === ReadyState.NONE) {
			this._config = configuration;
		}

		// Otherwise, the window is currently showing a folder and if there is an
		// unload handler preventing the load, we cannot just associate the paths
		// because the loading might be vetoed. Instead we associate it later when
		// the window load event has fired.
		else {
			this.pendingLoadConfig = configuration;
		}

		// Indicate we are navigting now
		this.readyState = ReadyState.NAVIGATING;

		// Load URL
		this._win.loadURL(FileAccess.asBrowserUri(`vs/code/electron-sandbox/workbench/workbench${this.environmentMainService.isBuilt ? '' : '-dev'}.html`).toString(true));

		// Remember that we did load
		const wasLoaded = this.wasLoaded;
		this.wasLoaded = true;

		// Make window visible if it did not open in N seconds because this indicates an error
		// Only do this when running out of sources and not when running tests
		if (!this.environmentMainService.isBuilt && !this.environmentMainService.extensionTestsLocationURI) {
			this._register(new RunOnceScheduler(() => {
				if (this._win && !this._win.isVisible() && !this._win.isMinimized()) {
					this._win.show();
					this.focus({ force: true });
					this._win.webContents.openDevTools();
				}
			}, 10000)).schedule();
		}

		// Event
		this._onWillLoad.fire({ workspace: configuration.workspace, reason: options.isReload ? LoadReason.RELOAD : wasLoaded ? LoadReason.LOAD : LoadReason.INITIAL });
	}

	private updateConfiguration(configuration: INativeWindowConfiguration, options: ILoadOptions): void {

		// If this window was loaded before from the command line
		// (as indicated by VSCODE_CLI environment), make sure to
		// preserve that user environment in subsequent loads,
		// unless the new configuration context was also a CLI
		// (for https://github.com/microsoft/vscode/issues/108571)
		// Also, preserve the environment if we're loading from an
		// extension development host that had its environment set
		// (for https://github.com/microsoft/vscode/issues/123508)
		const currentUserEnv = (this._config ?? this.pendingLoadConfig)?.userEnv;
		if (currentUserEnv) {
			const shouldPreserveLaunchCliEnvironment = isLaunchedFromCli(currentUserEnv) && !isLaunchedFromCli(configuration.userEnv);
			const shouldPreserveDebugEnvironmnet = this.isExtensionDevelopmentHost;
			if (shouldPreserveLaunchCliEnvironment || shouldPreserveDebugEnvironmnet) {
				configuration.userEnv = { ...currentUserEnv, ...configuration.userEnv }; // still allow to override certain environment as passed in
			}
		}

		// If named pipe was instantiated for the crashpad_handler process, reuse the same
		// pipe for new app instances connecting to the original app instance.
		// Ref: https://github.com/microsoft/vscode/issues/115874
		if (process.env['CHROME_CRASHPAD_PIPE_NAME']) {
			Object.assign(configuration.userEnv, {
				CHROME_CRASHPAD_PIPE_NAME: process.env['CHROME_CRASHPAD_PIPE_NAME']
			});
		}

		// Add disable-extensions to the config, but do not preserve it on currentConfig or
		// pendingLoadConfig so that it is applied only on this load
		if (options.disableExtensions !== undefined) {
			configuration['disable-extensions'] = options.disableExtensions;
		}

		// Update window related properties
		configuration.fullscreen = this.isFullScreen;
		configuration.maximized = this._win.isMaximized();
		configuration.partsSplash = this.themeMainService.getWindowSplash();

		// Update with latest perf marks
		mark('code/willOpenNewWindow');
		configuration.perfMarks = getMarks();

		// Update in config object URL for usage in renderer
		this.configObjectUrl.update(configuration);
	}

	async reload(cli?: NativeParsedArgs): Promise<void> {

		// Copy our current config for reuse
		const configuration = Object.assign({}, this._config);

		// Validate workspace
		configuration.workspace = await this.validateWorkspaceBeforeReload(configuration);

		// Delete some properties we do not want during reload
		delete configuration.filesToOpenOrCreate;
		delete configuration.filesToDiff;
		delete configuration.filesToMerge;
		delete configuration.filesToWait;

		// Some configuration things get inherited if the window is being reloaded and we are
		// in extension development mode. These options are all development related.
		if (this.isExtensionDevelopmentHost && cli) {
			configuration.verbose = cli.verbose;
			configuration.debugId = cli.debugId;
			configuration.extensionEnvironment = cli.extensionEnvironment;
			configuration['inspect-extensions'] = cli['inspect-extensions'];
			configuration['inspect-brk-extensions'] = cli['inspect-brk-extensions'];
			configuration['extensions-dir'] = cli['extensions-dir'];
		}

		configuration.accessibilitySupport = app.isAccessibilitySupportEnabled();
		configuration.isInitialStartup = false; // since this is a reload
		configuration.policiesData = this.policyService.serialize(); // set policies data again
		configuration.continueOn = this.environmentMainService.continueOn;
		configuration.profiles = {
			all: this.userDataProfilesService.profiles,
			profile: this.profile || this.userDataProfilesService.defaultProfile,
			home: this.userDataProfilesService.profilesHome
		};
		configuration.logLevel = this.loggerMainService.getLogLevel();
		configuration.loggers = {
			window: this.loggerMainService.getRegisteredLoggers(this.id),
			global: this.loggerMainService.getRegisteredLoggers()
		};

		// Load config
		this.load(configuration, { isReload: true, disableExtensions: cli?.['disable-extensions'] });
	}

	private async validateWorkspaceBeforeReload(configuration: INativeWindowConfiguration): Promise<IWorkspaceIdentifier | ISingleFolderWorkspaceIdentifier | undefined> {

		// Multi folder
		if (isWorkspaceIdentifier(configuration.workspace)) {
			const configPath = configuration.workspace.configPath;
			if (configPath.scheme === Schemas.file) {
				const workspaceExists = await this.fileService.exists(configPath);
				if (!workspaceExists) {
					return undefined;
				}
			}
		}

		// Single folder
		else if (isSingleFolderWorkspaceIdentifier(configuration.workspace)) {
			const uri = configuration.workspace.uri;
			if (uri.scheme === Schemas.file) {
				const folderExists = await this.fileService.exists(uri);
				if (!folderExists) {
					return undefined;
				}
			}
		}

		// Workspace is valid
		return configuration.workspace;
	}

	serializeWindowState(): IWindowState {
		if (!this._win) {
			return defaultWindowState();
		}

		// fullscreen gets special treatment
		if (this.isFullScreen) {
			let display: Display | undefined;
			try {
				display = screen.getDisplayMatching(this.getBounds());
			} catch (error) {
				// Electron has weird conditions under which it throws errors
				// e.g. https://github.com/microsoft/vscode/issues/100334 when
				// large numbers are passed in
			}

			const defaultState = defaultWindowState();

			const res = {
				mode: WindowMode.Fullscreen,
				display: display ? display.id : undefined,

				// Still carry over window dimensions from previous sessions
				// if we can compute it in fullscreen state.
				// does not seem possible in all cases on Linux for example
				// (https://github.com/microsoft/vscode/issues/58218) so we
				// fallback to the defaults in that case.
				width: this.windowState.width || defaultState.width,
				height: this.windowState.height || defaultState.height,
				x: this.windowState.x || 0,
				y: this.windowState.y || 0
			};

			return res;
		}

		const state: IWindowState = Object.create(null);
		let mode: WindowMode;

		// get window mode
		if (!isMacintosh && this._win.isMaximized()) {
			mode = WindowMode.Maximized;
		} else {
			mode = WindowMode.Normal;
		}

		// we don't want to save minimized state, only maximized or normal
		if (mode === WindowMode.Maximized) {
			state.mode = WindowMode.Maximized;
		} else {
			state.mode = WindowMode.Normal;
		}

		// only consider non-minimized window states
		if (mode === WindowMode.Normal || mode === WindowMode.Maximized) {
			let bounds: Rectangle;
			if (mode === WindowMode.Normal) {
				bounds = this.getBounds();
			} else {
				bounds = this._win.getNormalBounds(); // make sure to persist the normal bounds when maximized to be able to restore them
			}

			state.x = bounds.x;
			state.y = bounds.y;
			state.width = bounds.width;
			state.height = bounds.height;
		}

		return state;
	}

	private restoreWindowState(state?: IWindowState): [IWindowState, boolean? /* has multiple displays */] {
		mark('code/willRestoreCodeWindowState');

		let hasMultipleDisplays = false;
		if (state) {
			try {
				const displays = screen.getAllDisplays();
				hasMultipleDisplays = displays.length > 1;

				state = this.validateWindowState(state, displays);
			} catch (err) {
				this.logService.warn(`Unexpected error validating window state: ${err}\n${err.stack}`); // somehow display API can be picky about the state to validate
			}
		}

		mark('code/didRestoreCodeWindowState');

		return [state || defaultWindowState(), hasMultipleDisplays];
	}

	private validateWindowState(state: IWindowState, displays: Display[]): IWindowState | undefined {
		this.logService.trace(`window#validateWindowState: validating window state on ${displays.length} display(s)`, state);

		if (
			typeof state.x !== 'number' ||
			typeof state.y !== 'number' ||
			typeof state.width !== 'number' ||
			typeof state.height !== 'number'
		) {
			this.logService.trace('window#validateWindowState: unexpected type of state values');

			return undefined;
		}

		if (state.width <= 0 || state.height <= 0) {
			this.logService.trace('window#validateWindowState: unexpected negative values');

			return undefined;
		}

		// Single Monitor: be strict about x/y positioning
		// macOS & Linux: these OS seem to be pretty good in ensuring that a window is never outside of it's bounds.
		// Windows: it is possible to have a window with a size that makes it fall out of the window. our strategy
		//          is to try as much as possible to keep the window in the monitor bounds. we are not as strict as
		//          macOS and Linux and allow the window to exceed the monitor bounds as long as the window is still
		//          some pixels (128) visible on the screen for the user to drag it back.
		if (displays.length === 1) {
			const displayWorkingArea = this.getWorkingArea(displays[0]);
			if (displayWorkingArea) {
				this.logService.trace('window#validateWindowState: 1 monitor working area', displayWorkingArea);

				function ensureStateInDisplayWorkingArea(): void {
					if (!state || typeof state.x !== 'number' || typeof state.y !== 'number' || !displayWorkingArea) {
						return;
					}

					if (state.x < displayWorkingArea.x) {
						// prevent window from falling out of the screen to the left
						state.x = displayWorkingArea.x;
					}

					if (state.y < displayWorkingArea.y) {
						// prevent window from falling out of the screen to the top
						state.y = displayWorkingArea.y;
					}
				}

				// ensure state is not outside display working area (top, left)
				ensureStateInDisplayWorkingArea();

				if (state.width > displayWorkingArea.width) {
					// prevent window from exceeding display bounds width
					state.width = displayWorkingArea.width;
				}

				if (state.height > displayWorkingArea.height) {
					// prevent window from exceeding display bounds height
					state.height = displayWorkingArea.height;
				}

				if (state.x > (displayWorkingArea.x + displayWorkingArea.width - 128)) {
					// prevent window from falling out of the screen to the right with
					// 128px margin by positioning the window to the far right edge of
					// the screen
					state.x = displayWorkingArea.x + displayWorkingArea.width - state.width;
				}

				if (state.y > (displayWorkingArea.y + displayWorkingArea.height - 128)) {
					// prevent window from falling out of the screen to the bottom with
					// 128px margin by positioning the window to the far bottom edge of
					// the screen
					state.y = displayWorkingArea.y + displayWorkingArea.height - state.height;
				}

				// again ensure state is not outside display working area
				// (it may have changed from the previous validation step)
				ensureStateInDisplayWorkingArea();
			}

			return state;
		}

		// Multi Montior (fullscreen): try to find the previously used display
		if (state.display && state.mode === WindowMode.Fullscreen) {
			const display = displays.find(d => d.id === state.display);
			if (display && typeof display.bounds?.x === 'number' && typeof display.bounds?.y === 'number') {
				this.logService.trace('window#validateWindowState: restoring fullscreen to previous display');

				const defaults = defaultWindowState(WindowMode.Fullscreen); // make sure we have good values when the user restores the window
				defaults.x = display.bounds.x; // carefull to use displays x/y position so that the window ends up on the correct monitor
				defaults.y = display.bounds.y;

				return defaults;
			}
		}

		// Multi Monitor (non-fullscreen): ensure window is within display bounds
		let display: Display | undefined;
		let displayWorkingArea: Rectangle | undefined;
		try {
			display = screen.getDisplayMatching({ x: state.x, y: state.y, width: state.width, height: state.height });
			displayWorkingArea = this.getWorkingArea(display);
		} catch (error) {
			// Electron has weird conditions under which it throws errors
			// e.g. https://github.com/microsoft/vscode/issues/100334 when
			// large numbers are passed in
		}

		if (
			display &&														// we have a display matching the desired bounds
			displayWorkingArea &&											// we have valid working area bounds
			state.x + state.width > displayWorkingArea.x &&					// prevent window from falling out of the screen to the left
			state.y + state.height > displayWorkingArea.y &&				// prevent window from falling out of the screen to the top
			state.x < displayWorkingArea.x + displayWorkingArea.width &&	// prevent window from falling out of the screen to the right
			state.y < displayWorkingArea.y + displayWorkingArea.height		// prevent window from falling out of the screen to the bottom
		) {
			this.logService.trace('window#validateWindowState: multi-monitor working area', displayWorkingArea);

			return state;
		}

		return undefined;
	}

	private getWorkingArea(display: Display): Rectangle | undefined {

		// Prefer the working area of the display to account for taskbars on the
		// desktop being positioned somewhere (https://github.com/microsoft/vscode/issues/50830).
		//
		// Linux X11 sessions sometimes report wrong display bounds, so we validate
		// the reported sizes are positive.
		if (display.workArea.width > 0 && display.workArea.height > 0) {
			return display.workArea;
		}

		if (display.bounds.width > 0 && display.bounds.height > 0) {
			return display.bounds;
		}

		return undefined;
	}

	getBounds(): Rectangle {
		const [x, y] = this._win.getPosition();
		const [width, height] = this._win.getSize();

		return { x, y, width, height };
	}

	protected override setFullScreen(fullscreen: boolean): void {
		super.setFullScreen(fullscreen);

		// Events
		this.sendWhenReady(fullscreen ? 'vscode:enterFullScreen' : 'vscode:leaveFullScreen', CancellationToken.None);

		// Respect configured menu bar visibility or default to toggle if not set
		if (this.currentMenuBarVisibility) {
			this.setMenuBarVisibility(this.currentMenuBarVisibility, false);
		}
	}

	private getMenuBarVisibility(): MenuBarVisibility {
		let menuBarVisibility = getMenuBarVisibility(this.configurationService);
		if (['visible', 'toggle', 'hidden'].indexOf(menuBarVisibility) < 0) {
			menuBarVisibility = 'classic';
		}

		return menuBarVisibility;
	}

	private setMenuBarVisibility(visibility: MenuBarVisibility, notify: boolean = true): void {
		if (isMacintosh) {
			return; // ignore for macOS platform
		}

		if (visibility === 'toggle') {
			if (notify) {
				this.send('vscode:showInfoMessage', localize('hiddenMenuBar', "You can still access the menu bar by pressing the Alt-key."));
			}
		}

		if (visibility === 'hidden') {
			// for some weird reason that I have no explanation for, the menu bar is not hiding when calling
			// this without timeout (see https://github.com/microsoft/vscode/issues/19777). there seems to be
			// a timing issue with us opening the first window and the menu bar getting created. somehow the
			// fact that we want to hide the menu without being able to bring it back via Alt key makes Electron
			// still show the menu. Unable to reproduce from a simple Hello World application though...
			setTimeout(() => {
				this.doSetMenuBarVisibility(visibility);
			});
		} else {
			this.doSetMenuBarVisibility(visibility);
		}
	}

	private doSetMenuBarVisibility(visibility: MenuBarVisibility): void {
		const isFullscreen = this.isFullScreen;

		switch (visibility) {
			case ('classic'):
				this._win.setMenuBarVisibility(!isFullscreen);
				this._win.autoHideMenuBar = isFullscreen;
				break;

			case ('visible'):
				this._win.setMenuBarVisibility(true);
				this._win.autoHideMenuBar = false;
				break;

			case ('toggle'):
				this._win.setMenuBarVisibility(false);
				this._win.autoHideMenuBar = true;
				break;

			case ('hidden'):
				this._win.setMenuBarVisibility(false);
				this._win.autoHideMenuBar = false;
				break;
		}
	}

	close(): void {
		this._win?.close();
	}

	sendWhenReady(channel: string, token: CancellationToken, ...args: any[]): void {
		if (this.isReady) {
			this.send(channel, ...args);
		} else {
			this.ready().then(() => {
				if (!token.isCancellationRequested) {
					this.send(channel, ...args);
				}
			});
		}
	}

	send(channel: string, ...args: any[]): void {
		if (this._win) {
			if (this._win.isDestroyed() || this._win.webContents.isDestroyed()) {
				this.logService.warn(`Sending IPC message to channel '${channel}' for window that is destroyed`);
				return;
			}

			try {
				this._win.webContents.send(channel, ...args);
			} catch (error) {
				this.logService.warn(`Error sending IPC message to channel '${channel}' of window ${this._id}: ${toErrorMessage(error)}`);
			}
		}
	}

	updateTouchBar(groups: ISerializableCommandAction[][]): void {
		if (!isMacintosh) {
			return; // only supported on macOS
		}

		// Update segments for all groups. Setting the segments property
		// of the group directly prevents ugly flickering from happening
		this.touchBarGroups.forEach((touchBarGroup, index) => {
			const commands = groups[index];
			touchBarGroup.segments = this.createTouchBarGroupSegments(commands);
		});
	}

	private createTouchBar(): void {
		if (!isMacintosh) {
			return; // only supported on macOS
		}

		// To avoid flickering, we try to reuse the touch bar group
		// as much as possible by creating a large number of groups
		// for reusing later.
		for (let i = 0; i < 10; i++) {
			const groupTouchBar = this.createTouchBarGroup();
			this.touchBarGroups.push(groupTouchBar);
		}

		this._win.setTouchBar(new TouchBar({ items: this.touchBarGroups }));
	}

	private createTouchBarGroup(items: ISerializableCommandAction[] = []): TouchBarSegmentedControl {

		// Group Segments
		const segments = this.createTouchBarGroupSegments(items);

		// Group Control
		const control = new TouchBar.TouchBarSegmentedControl({
			segments,
			mode: 'buttons',
			segmentStyle: 'automatic',
			change: (selectedIndex) => {
				this.sendWhenReady('vscode:runAction', CancellationToken.None, { id: (control.segments[selectedIndex] as ITouchBarSegment).id, from: 'touchbar' });
			}
		});

		return control;
	}

	private createTouchBarGroupSegments(items: ISerializableCommandAction[] = []): ITouchBarSegment[] {
		const segments: ITouchBarSegment[] = items.map(item => {
			let icon: NativeImage | undefined;
			if (item.icon && !ThemeIcon.isThemeIcon(item.icon) && item.icon?.dark?.scheme === Schemas.file) {
				icon = nativeImage.createFromPath(URI.revive(item.icon.dark).fsPath);
				if (icon.isEmpty()) {
					icon = undefined;
				}
			}

			let title: string;
			if (typeof item.title === 'string') {
				title = item.title;
			} else {
				title = item.title.value;
			}

			return {
				id: item.id,
				label: !icon ? title : undefined,
				icon
			};
		});

		return segments;
	}

	override dispose(): void {
		super.dispose();

		// Deregister the loggers for this window
		this.loggerMainService.deregisterLoggers(this.id);
	}
}<|MERGE_RESOLUTION|>--- conflicted
+++ resolved
@@ -3,11 +3,7 @@
  *  Licensed under the MIT License. See License.txt in the project root for license information.
  *--------------------------------------------------------------------------------------------*/
 
-<<<<<<< HEAD
-import { app, BrowserWindow, Display, Event as ElectronEvent, ipcMain, nativeImage, NativeImage, Rectangle, screen, SegmentedControlSegment, systemPreferences, TouchBar, TouchBarSegmentedControl } from 'electron';
-=======
-import { app, BrowserWindow, Display, nativeImage, NativeImage, Rectangle, screen, SegmentedControlSegment, systemPreferences, TouchBar, TouchBarSegmentedControl } from 'electron';
->>>>>>> 18b2c924
+import { app, BrowserWindow, Display, Event as ElectronEvent, ipcMain, nativeImage, NativeImage, Rectangle, screen, SegmentedControlSegment, systemPreferences, TouchBar, TouchBarnSegmetedControl } from 'electron';
 import { DeferredPromise, RunOnceScheduler, timeout } from 'vs/base/common/async';
 import { CancellationToken } from 'vs/base/common/cancellation';
 import { toErrorMessage } from 'vs/base/common/errorMessage';
@@ -701,7 +697,6 @@
 
 			cb({ cancel: false, requestHeaders: Object.assign(details.requestHeaders, headers) });
 		});
-<<<<<<< HEAD
 
 		// Enable WebUSB, WebHID and WebSerial device access
 		this._win.webContents.session.setPermissionCheckHandler((_webContents, permission, _requestingOrigin, _details) => {
@@ -786,8 +781,6 @@
 				return 0;
 			});
 		}
-=======
->>>>>>> 18b2c924
 	}
 
 	private marketplaceHeadersPromise: Promise<object> | undefined;
