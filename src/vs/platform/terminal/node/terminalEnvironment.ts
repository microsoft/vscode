--- conflicted
+++ resolved
@@ -123,11 +123,7 @@
 			newArgs[newArgs.length - 1] = format(newArgs[newArgs.length - 1], appRoot);
 			envMixin['VSCODE_STABLE'] = productService.quality === 'stable' ? '1' : '0';
 			if (!options.windowsUseConptyDll) {
-<<<<<<< HEAD
-				envMixin['VSCODE_DISABLE_ENV_REPORTING'] = '1';
-=======
 				envMixin['VSCODE_SHELL_ENV_REPORTING'] = '0';
->>>>>>> 5cd9d62a
 			}
 			return { newArgs, envMixin };
 		}
