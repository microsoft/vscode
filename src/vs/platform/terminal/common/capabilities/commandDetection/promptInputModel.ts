/*---------------------------------------------------------------------------------------------
 *  Copyright (c) Microsoft Corporation. All rights reserved.
 *  Licensed under the MIT License. See License.txt in the project root for license information.
 *--------------------------------------------------------------------------------------------*/

import type { IBuffer, IBufferCell, IBufferLine, IMarker, Terminal } from '@xterm/headless';
import { throttle } from '../../../../../base/common/decorators.js';
import { Emitter, Event } from '../../../../../base/common/event.js';
import { Disposable } from '../../../../../base/common/lifecycle.js';
import { ILogService, LogLevel } from '../../../../log/common/log.js';
import { PosixShellType, TerminalShellType } from '../../terminal.js';
import type { ITerminalCommand } from '../capabilities.js';

export const enum PromptInputState {
	Unknown = 0,
	Input = 1,
	Execute = 2,
}

/**
 * A model of the prompt input state using shell integration and analyzing the terminal buffer. This
 * may not be 100% accurate but provides a best guess.
 */
export interface IPromptInputModel extends IPromptInputModelState {
	readonly state: PromptInputState;

	readonly onDidStartInput: Event<IPromptInputModelState>;
	readonly onDidChangeInput: Event<IPromptInputModelState>;
	readonly onDidFinishInput: Event<IPromptInputModelState>;
	/**
	 * Fires immediately before {@link onDidFinishInput} when a SIGINT/Ctrl+C/^C is detected.
	 */
	readonly onDidInterrupt: Event<IPromptInputModelState>;

	/**
	 * Gets the prompt input as a user-friendly string where `|` is the cursor position and `[` and
	 * `]` wrap any ghost text.
	 *
	 * @param emptyStringWhenEmpty If true, an empty string is returned when the prompt input is
	 * empty (as opposed to '|').
	 */
	getCombinedString(emptyStringWhenEmpty?: boolean): string;

	setShellType(shellType?: TerminalShellType): void;
}

export interface IPromptInputModelState {
	/**
	 * The full prompt input include ghost text.
	 */
	readonly value: string;
	/**
	 * The prompt input up to the cursor index, this will always exclude the ghost text.
	 */
	readonly prefix: string;
	/**
	 * The prompt input from the cursor to the end, this _does not_ include ghost text.
	 */
	readonly suffix: string;
	/**
	 * The index of the cursor in {@link value}.
	 */
	readonly cursorIndex: number;
	/**
	 * The index of the start of ghost text in {@link value}. This is -1 when there is no ghost
	 * text.
	 */
	readonly ghostTextIndex: number;
}

export interface ISerializedPromptInputModel {
	readonly modelState: IPromptInputModelState;
	readonly commandStartX: number;
	readonly lastPromptLine: string | undefined;
	readonly continuationPrompt: string | undefined;
	readonly lastUserInput: string;
}

export class PromptInputModel extends Disposable implements IPromptInputModel {
	private _state: PromptInputState = PromptInputState.Unknown;
	get state() { return this._state; }

	private _commandStartMarker: IMarker | undefined;
	private _commandStartX: number = 0;
	private _lastPromptLine: string | undefined;
	private _continuationPrompt: string | undefined;
	private _shellType: TerminalShellType | undefined;

	private _lastUserInput: string = '';

	private _value: string = '';
	get value() { return this._value; }
	get prefix() { return this._value.substring(0, this._cursorIndex); }
	get suffix() { return this._value.substring(this._cursorIndex, this._ghostTextIndex === -1 ? undefined : this._ghostTextIndex); }

	private _cursorIndex: number = 0;
	get cursorIndex() { return this._cursorIndex; }

	private _ghostTextIndex: number = -1;
	get ghostTextIndex() { return this._ghostTextIndex; }

	private readonly _onDidStartInput = this._register(new Emitter<IPromptInputModelState>());
	readonly onDidStartInput = this._onDidStartInput.event;
	private readonly _onDidChangeInput = this._register(new Emitter<IPromptInputModelState>());
	readonly onDidChangeInput = this._onDidChangeInput.event;
	private readonly _onDidFinishInput = this._register(new Emitter<IPromptInputModelState>());
	readonly onDidFinishInput = this._onDidFinishInput.event;
	private readonly _onDidInterrupt = this._register(new Emitter<IPromptInputModelState>());
	readonly onDidInterrupt = this._onDidInterrupt.event;

	constructor(
		private readonly _xterm: Terminal,
		onCommandStart: Event<ITerminalCommand>,
		onCommandStartChanged: Event<void>,
		onCommandExecuted: Event<ITerminalCommand>,
		@ILogService private readonly _logService: ILogService
	) {
		super();

		this._register(Event.any(
			this._xterm.onCursorMove,
			this._xterm.onData,
			this._xterm.onWriteParsed,
		)(() => this._sync()));
		this._register(this._xterm.onData(e => this._handleUserInput(e)));

		this._register(onCommandStart(e => this._handleCommandStart(e as { marker: IMarker })));
		this._register(onCommandStartChanged(() => this._handleCommandStartChanged()));
		this._register(onCommandExecuted(() => this._handleCommandExecuted()));

		this._register(this.onDidStartInput(() => this._logCombinedStringIfTrace('PromptInputModel#onDidStartInput')));
		this._register(this.onDidChangeInput(() => this._logCombinedStringIfTrace('PromptInputModel#onDidChangeInput')));
		this._register(this.onDidFinishInput(() => this._logCombinedStringIfTrace('PromptInputModel#onDidFinishInput')));
		this._register(this.onDidInterrupt(() => this._logCombinedStringIfTrace('PromptInputModel#onDidInterrupt')));
	}

	private _logCombinedStringIfTrace(message: string) {
		// Only generate the combined string if trace
		if (this._logService.getLevel() === LogLevel.Trace) {
			this._logService.trace(message, this.getCombinedString());
		}
	}

	setShellType(shellType: TerminalShellType): void {
		this._shellType = shellType;
	}

	setContinuationPrompt(value: string): void {
		this._continuationPrompt = value;
		this._sync();
	}

	setLastPromptLine(value: string): void {
		this._lastPromptLine = value;
		this._sync();
	}

	setConfidentCommandLine(value: string): void {
		if (this._value !== value) {
			this._value = value;
			this._cursorIndex = -1;
			this._ghostTextIndex = -1;
			this._onDidChangeInput.fire(this._createStateObject());
		}
	}

	getCombinedString(emptyStringWhenEmpty?: boolean): string {
		const value = this._value.replaceAll('\n', '\u23CE');
		if (this._cursorIndex === -1) {
			return value;
		}
		let result = `${value.substring(0, this.cursorIndex)}|`;
		if (this.ghostTextIndex !== -1) {
			result += `${value.substring(this.cursorIndex, this.ghostTextIndex)}[`;
			result += `${value.substring(this.ghostTextIndex)}]`;
		} else {
			result += value.substring(this.cursorIndex);
		}
		if (result === '|' && emptyStringWhenEmpty) {
			return '';
		}
		return result;
	}

	serialize(): ISerializedPromptInputModel {
		return {
			modelState: this._createStateObject(),
			commandStartX: this._commandStartX,
			lastPromptLine: this._lastPromptLine,
			continuationPrompt: this._continuationPrompt,
			lastUserInput: this._lastUserInput
		};
	}

	deserialize(serialized: ISerializedPromptInputModel): void {
		this._value = serialized.modelState.value;
		this._cursorIndex = serialized.modelState.cursorIndex;
		this._ghostTextIndex = serialized.modelState.ghostTextIndex;
		this._commandStartX = serialized.commandStartX;
		this._lastPromptLine = serialized.lastPromptLine;
		this._continuationPrompt = serialized.continuationPrompt;
		this._lastUserInput = serialized.lastUserInput;
	}

	private _handleCommandStart(command: { marker: IMarker }) {
		if (this._state === PromptInputState.Input) {
			return;
		}

		this._state = PromptInputState.Input;
		this._commandStartMarker = command.marker;
		this._commandStartX = this._xterm.buffer.active.cursorX;
		this._value = '';
		this._cursorIndex = 0;
		this._onDidStartInput.fire(this._createStateObject());
		this._onDidChangeInput.fire(this._createStateObject());

		// Trigger a sync if prompt terminator is set as that could adjust the command start X
		if (this._lastPromptLine) {
			if (this._commandStartX !== this._lastPromptLine.length) {
				const line = this._xterm.buffer.active.getLine(this._commandStartMarker.line);
				if (line?.translateToString(true).startsWith(this._lastPromptLine)) {
					this._commandStartX = this._lastPromptLine.length;
					this._sync();
				}
			}
		}
	}

	private _handleCommandStartChanged() {
		if (this._state !== PromptInputState.Input) {
			return;
		}

		this._commandStartX = this._xterm.buffer.active.cursorX;
		this._onDidChangeInput.fire(this._createStateObject());
		this._sync();
	}

	private _handleCommandExecuted() {
		if (this._state === PromptInputState.Execute) {
			return;
		}

		this._cursorIndex = -1;

		// Remove any ghost text from the input if it exists on execute
		if (this._ghostTextIndex !== -1) {
			this._value = this._value.substring(0, this._ghostTextIndex);
			this._ghostTextIndex = -1;
		}

		const event = this._createStateObject();
		if (this._lastUserInput === '\u0003') {
			this._lastUserInput = '';
			this._onDidInterrupt.fire(event);
		}

		this._state = PromptInputState.Execute;
		this._onDidFinishInput.fire(event);
		this._onDidChangeInput.fire(event);
	}

	@throttle(0)
	private _sync() {
		try {
			this._doSync();
		} catch (e) {
			this._logService.error('Error while syncing prompt input model', e);
		}
	}

	private _doSync() {
		if (this._state !== PromptInputState.Input) {
			return;
		}

		let commandStartY = this._commandStartMarker?.line;
		if (commandStartY === undefined) {
			return;
		}

		const buffer = this._xterm.buffer.active;
		let line = buffer.getLine(commandStartY);
		const absoluteCursorY = buffer.baseY + buffer.cursorY;
		let cursorIndex: number | undefined;

		let commandLine = line?.translateToString(true, this._commandStartX);
		if (this._shellType === PosixShellType.Fish && (!line || !commandLine)) {
			commandStartY += 1;
			line = buffer.getLine(commandStartY);
			if (line) {
				commandLine = line.translateToString(true);
				cursorIndex = absoluteCursorY === commandStartY ? buffer.cursorX : commandLine?.trimEnd().length;
			}
		}
		if (line === undefined || commandLine === undefined) {
			this._logService.trace(`PromptInputModel#_sync: no line`);
			return;
		}

		let value = commandLine;
		let ghostTextIndex = -1;
		if (cursorIndex === undefined) {
			if (absoluteCursorY === commandStartY) {
				cursorIndex = Math.min(this._getRelativeCursorIndex(this._commandStartX, buffer, line), commandLine.length);
			} else {
				cursorIndex = commandLine.trimEnd().length;
			}
		}

		// From command start line to cursor line
		for (let y = commandStartY + 1; y <= absoluteCursorY; y++) {
			const nextLine = buffer.getLine(y);
			const lineText = nextLine?.translateToString(true);
			if (lineText && nextLine) {
				// Check if the line wrapped without a new line (continuation) or
				// we're on the last line and the continuation prompt is not present, so we need to add the value
				if (nextLine.isWrapped || (absoluteCursorY === y && this._continuationPrompt && !this._lineContainsContinuationPrompt(lineText))) {
					value += `${lineText}`;
					const relativeCursorIndex = this._getRelativeCursorIndex(0, buffer, nextLine);
					if (absoluteCursorY === y) {
						cursorIndex += relativeCursorIndex;
					} else {
						cursorIndex += lineText.length;
					}
				} else if (this._shellType === PosixShellType.Fish) {
					if (value.endsWith('\\')) {
						// Trim off the trailing backslash
						value = value.substring(0, value.length - 1);
						value += `${lineText.trim()}`;
						cursorIndex += lineText.trim().length - 1;
					} else {
						if (/^ {6,}/.test(lineText)) {
							// Was likely a new line
							value += `\n${lineText.trim()}`;
							cursorIndex += lineText.trim().length + 1;
						} else {
							value += lineText;
							cursorIndex += lineText.length;
						}
					}
				}
				// Verify continuation prompt if we have it, if this line doesn't have it then the
				// user likely just pressed enter.
				else if (this._continuationPrompt === undefined || this._lineContainsContinuationPrompt(lineText)) {
					const trimmedLineText = this._trimContinuationPrompt(lineText);
					value += `\n${trimmedLineText}`;
					if (absoluteCursorY === y) {
						const continuationCellWidth = this._getContinuationPromptCellWidth(nextLine, lineText);
						const relativeCursorIndex = this._getRelativeCursorIndex(continuationCellWidth, buffer, nextLine);
						cursorIndex += relativeCursorIndex + 1;
					} else {
						cursorIndex += trimmedLineText.length + 1;
					}
				}
			}
		}

		// Below cursor line
		for (let y = absoluteCursorY + 1; y < buffer.baseY + this._xterm.rows; y++) {
			const belowCursorLine = buffer.getLine(y);
			const lineText = belowCursorLine?.translateToString(true);
			if (lineText && belowCursorLine) {
				if (this._shellType === PosixShellType.Fish) {
					value += `${lineText}`;
				} else if (this._continuationPrompt === undefined || this._lineContainsContinuationPrompt(lineText)) {
					value += `\n${this._trimContinuationPrompt(lineText)}`;
				} else {
					value += lineText;
				}
			} else {
				break;
			}
		}

		if (this._logService.getLevel() === LogLevel.Trace) {
			this._logService.trace(`PromptInputModel#_sync: ${this.getCombinedString()}`);
		}

		// Adjust trailing whitespace
		{
			let trailingWhitespace = this._value.length - this._value.trimEnd().length;

			// Handle backspace key
			if (this._lastUserInput === '\x7F') {
				this._lastUserInput = '';
				if (cursorIndex === this._cursorIndex - 1) {
					// If trailing whitespace is being increased by removing a non-whitespace character
					if (this._value.trimEnd().length > value.trimEnd().length && value.trimEnd().length <= cursorIndex) {
						trailingWhitespace = Math.max((this._value.length - 1) - value.trimEnd().length, 0);
					}
					// Standard case; subtract from trailing whitespace
					else {
						trailingWhitespace = Math.max(trailingWhitespace - 1, 0);
					}

				}
			}

			// Handle delete key
			if (this._lastUserInput === '\x1b[3~') {
				this._lastUserInput = '';
				if (cursorIndex === this._cursorIndex) {
					trailingWhitespace = Math.max(trailingWhitespace - 1, 0);
				}
			}

			const valueLines = value.split('\n');
			const isMultiLine = valueLines.length > 1;
			const valueEndTrimmed = value.trimEnd();
			if (!isMultiLine) {
				// Adjust trimmed whitespace value based on cursor position
				if (valueEndTrimmed.length < value.length) {
					// Handle space key
					if (this._lastUserInput === ' ') {
						this._lastUserInput = '';
						if (cursorIndex > valueEndTrimmed.length && cursorIndex > this._cursorIndex) {
							trailingWhitespace++;
						}
					}
					trailingWhitespace = Math.max(cursorIndex - valueEndTrimmed.length, trailingWhitespace, 0);
				}

				// Handle case where a non-space character is inserted in the middle of trailing whitespace
				const charBeforeCursor = cursorIndex === 0 ? '' : value[cursorIndex - 1];
				if (trailingWhitespace > 0 && cursorIndex === this._cursorIndex + 1 && this._lastUserInput !== '' && charBeforeCursor !== ' ') {
					trailingWhitespace = this._value.length - this._cursorIndex;
				}
			}

			if (isMultiLine) {
				valueLines[valueLines.length - 1] = valueLines.at(-1)?.trimEnd() ?? '';
				const continuationOffset = (valueLines.length - 1) * (this._continuationPrompt?.length ?? 0);
				trailingWhitespace = Math.max(0, cursorIndex - value.length - continuationOffset);
			}

			value = valueLines.map(e => e.trimEnd()).join('\n') + ' '.repeat(trailingWhitespace);
		}

		ghostTextIndex = this._scanForGhostText(buffer, line, cursorIndex);

		if (this._value !== value || this._cursorIndex !== cursorIndex || this._ghostTextIndex !== ghostTextIndex) {
			this._value = value;
			this._cursorIndex = cursorIndex;
			this._ghostTextIndex = ghostTextIndex;
			this._onDidChangeInput.fire(this._createStateObject());
		}
	}

	private _handleUserInput(e: string) {
		this._lastUserInput = e;
	}

	/**
	 * Detect ghost text by looking for italic or dim text in or after the cursor and
	 * non-italic/dim text in the first non-whitespace cell following command start and before the cursor.
	 */
	private _scanForGhostText(buffer: IBuffer, line: IBufferLine, cursorIndex: number): number {
		if (!this.value.trim().length) {
			return -1;
		}
		// Check last non-whitespace character has non-ghost text styles
		let ghostTextIndex = -1;
		let proceedWithGhostTextCheck = false;
		let x = buffer.cursorX;
		while (x > 0) {
			const cell = line.getCell(--x);
			if (!cell) {
				break;
			}
			if (cell.getChars().trim().length > 0) {
				proceedWithGhostTextCheck = !this._isCellStyledLikeGhostText(cell);
				break;
			}
		}

		// Check to the end of the line for possible ghost text. For example pwsh's ghost text
		// can look like this `Get-|Ch[ildItem]`
		if (proceedWithGhostTextCheck) {
			let potentialGhostIndexOffset = 0;
			let x = buffer.cursorX;

			while (x < line.length) {
				const cell = line.getCell(x++);
				if (!cell || cell.getCode() === 0) {
					break;
				}
				if (this._isCellStyledLikeGhostText(cell)) {
					ghostTextIndex = cursorIndex + potentialGhostIndexOffset;
					break;
				}

				potentialGhostIndexOffset += cell.getChars().length;
			}
		}

		// Ghost text may not be italic or dimmed, but will have a different style than the
		// rest of the line that precedes it.
		if (ghostTextIndex === -1) {
			ghostTextIndex = this._scanForGhostTextAdvanced(buffer, line, cursorIndex);
		}

		if (ghostTextIndex > -1 && this.value.substring(ghostTextIndex).endsWith(' ')) {
			this._value = this.value.trim();
			if (!this.value.substring(ghostTextIndex)) {
				ghostTextIndex = -1;
			}
		}
		return ghostTextIndex;
	}

	private _scanForGhostTextAdvanced(buffer: IBuffer, line: IBufferLine, cursorIndex: number): number {
		let ghostTextIndex = -1;
		let currentPos = buffer.cursorX; // Start scanning from the cursor position

		// Map to store styles and their corresponding positions
		const styleMap = new Map<string, number[]>();

		// Identify the last non-whitespace character in the line
		let lastNonWhitespaceCell = line.getCell(currentPos);
		let nextCell: IBufferCell | undefined = lastNonWhitespaceCell;

		// Scan from the cursor position to the end of the line
		while (nextCell && currentPos < line.length) {
			const styleKey = this._getCellStyleAsString(nextCell);

			// Track all occurrences of each unique style in the line
			styleMap.set(styleKey, [...(styleMap.get(styleKey) ?? []), currentPos]);

			// Move to the next cell
			nextCell = line.getCell(++currentPos);

			// Update `lastNonWhitespaceCell` only if the new cell contains visible characters
			if (nextCell?.getChars().trim().length) {
				lastNonWhitespaceCell = nextCell;
			}
		}

		// If there's no valid last non-whitespace cell OR the first and last styles match (indicating no ghost text)
		if (!lastNonWhitespaceCell?.getChars().trim().length ||
			this._cellStylesMatch(line.getCell(this._commandStartX), lastNonWhitespaceCell)) {
			return -1;
		}

		// Retrieve the positions of all cells with the same style as `lastNonWhitespaceCell`
		const positionsWithGhostStyle = styleMap.get(this._getCellStyleAsString(lastNonWhitespaceCell));
		if (positionsWithGhostStyle) {
<<<<<<< HEAD
			// Ghost text must start at the cursor or one char after (e.g. a space),
			// preventing right-prompt styles from being misdetected as ghost text.
			if (positionsWithGhostStyle[0] > buffer.cursorX + 1) {
=======
			// Ghost text must start at the cursor or one char after (e.g. a space)
			// To account for cursor movement, we also ensure there are not 5+ spaces preceding the ghost text position
			if (positionsWithGhostStyle[0] > buffer.cursorX + 1 && this._isPositionRightPrompt(line, positionsWithGhostStyle[0])) {
>>>>>>> 359fa23b
				return -1;
			}
			// Ensure these positions are contiguous
			for (let i = 1; i < positionsWithGhostStyle.length; i++) {
				if (positionsWithGhostStyle[i] !== positionsWithGhostStyle[i - 1] + 1) {
					// Discontinuous styles, so may be syntax highlighting vs ghost text
					return -1;
				}
			}
			// Calculate the ghost text start index
			if (buffer.baseY + buffer.cursorY === this._commandStartMarker?.line) {
				ghostTextIndex = positionsWithGhostStyle[0] - this._commandStartX;
			} else {
				ghostTextIndex = positionsWithGhostStyle[0];
			}
		}

		// Ensure no earlier cells in the line match `lastNonWhitespaceCell`'s style,
		// which would indicate the text is not ghost text.
		if (ghostTextIndex !== -1) {
			for (let checkPos = buffer.cursorX; checkPos >= this._commandStartX; checkPos--) {
				const checkCell = line.getCell(checkPos);
				if (!checkCell?.getChars.length) {
					continue;
				}
				if (checkCell && checkCell.getCode() !== 0 && this._cellStylesMatch(lastNonWhitespaceCell, checkCell)) {
					return -1;
				}
			}
		}

		return ghostTextIndex >= cursorIndex ? ghostTextIndex : -1;
	}

	/**
	 * 5+ spaces preceding the position, following the command start,
	 * indicates that we're likely in a right prompt at the current position
	 */
	private _isPositionRightPrompt(line: IBufferLine, position: number): boolean {
		let count = 0;
		for (let i = position - 1; i >= this._commandStartX; i--) {
			const cell = line.getCell(i);
			// treat missing cell or whitespace-only cell as empty; reset count on first non-empty
			if (!cell || cell.getChars().trim().length === 0) {
				count++;
				// If we've already found 5 consecutive empties we can early-return
				if (count >= 5) {
					return true;
				}
			} else {
				// consecutive sequence broken
				count = 0;
			}
		}
		return false;
	}

	private _getCellStyleAsString(cell: IBufferCell): string {
		return `${cell.getFgColor()}${cell.getBgColor()}${cell.isBold()}${cell.isItalic()}${cell.isDim()}${cell.isUnderline()}${cell.isBlink()}${cell.isInverse()}${cell.isInvisible()}${cell.isStrikethrough()}${cell.isOverline()}${cell.getFgColorMode()}${cell.getBgColorMode()}`;
	}

	private _cellStylesMatch(a: IBufferCell | undefined, b: IBufferCell | undefined): boolean {
		if (!a || !b) {
			return false;
		}
		return a.getFgColor() === b.getFgColor()
			&& a.getBgColor() === b.getBgColor()
			&& a.isBold() === b.isBold()
			&& a.isItalic() === b.isItalic()
			&& a.isDim() === b.isDim()
			&& a.isUnderline() === b.isUnderline()
			&& a.isBlink() === b.isBlink()
			&& a.isInverse() === b.isInverse()
			&& a.isInvisible() === b.isInvisible()
			&& a.isStrikethrough() === b.isStrikethrough()
			&& a.isOverline() === b.isOverline()
			&& a?.getBgColorMode() === b?.getBgColorMode()
			&& a?.getFgColorMode() === b?.getFgColorMode();
	}

	private _trimContinuationPrompt(lineText: string): string {
		if (this._lineContainsContinuationPrompt(lineText)) {
			lineText = lineText.substring(this._continuationPrompt!.length);
		}
		return lineText;
	}

	private _lineContainsContinuationPrompt(lineText: string): boolean {
		return !!(this._continuationPrompt && lineText.startsWith(this._continuationPrompt.trimEnd()));
	}

	private _getContinuationPromptCellWidth(line: IBufferLine, lineText: string): number {
		if (!this._continuationPrompt || !lineText.startsWith(this._continuationPrompt.trimEnd())) {
			return 0;
		}
		let buffer = '';
		let x = 0;
		let cell: IBufferCell | undefined;
		while (buffer !== this._continuationPrompt) {
			cell = line.getCell(x++);
			if (!cell) {
				break;
			}
			buffer += cell.getChars();
		}
		return x;
	}

	private _getRelativeCursorIndex(startCellX: number, buffer: IBuffer, line: IBufferLine): number {
		return line?.translateToString(false, startCellX, buffer.cursorX).length ?? 0;
	}

	private _isCellStyledLikeGhostText(cell: IBufferCell): boolean {
		return !!(cell.isItalic() || cell.isDim());
	}

	private _createStateObject(): IPromptInputModelState {
		return Object.freeze({
			value: this._value,
			prefix: this.prefix,
			suffix: this.suffix,
			cursorIndex: this._cursorIndex,
			ghostTextIndex: this._ghostTextIndex
		});
	}
}<|MERGE_RESOLUTION|>--- conflicted
+++ resolved
@@ -546,15 +546,9 @@
 		// Retrieve the positions of all cells with the same style as `lastNonWhitespaceCell`
 		const positionsWithGhostStyle = styleMap.get(this._getCellStyleAsString(lastNonWhitespaceCell));
 		if (positionsWithGhostStyle) {
-<<<<<<< HEAD
-			// Ghost text must start at the cursor or one char after (e.g. a space),
-			// preventing right-prompt styles from being misdetected as ghost text.
-			if (positionsWithGhostStyle[0] > buffer.cursorX + 1) {
-=======
 			// Ghost text must start at the cursor or one char after (e.g. a space)
 			// To account for cursor movement, we also ensure there are not 5+ spaces preceding the ghost text position
 			if (positionsWithGhostStyle[0] > buffer.cursorX + 1 && this._isPositionRightPrompt(line, positionsWithGhostStyle[0])) {
->>>>>>> 359fa23b
 				return -1;
 			}
 			// Ensure these positions are contiguous
