/*---------------------------------------------------------------------------------------------
 *  Copyright (c) Microsoft Corporation. All rights reserved.
 *  Licensed under the MIT License. See License.txt in the project root for license information.
 *--------------------------------------------------------------------------------------------*/

declare module 'vscode' {
	/**
	 * Represents the status of a {@link ChatSession chat session}.
	 */
	export type ChatSessionStatus = ChatSessionInProgressStatus | ChatSessionCompletedStatus | ChatSessionFailedStatus;

	/**
	 * Status of a chat session that is currently in progress.
	 */
	export class ChatSessionInProgressStatus {
		/**
		 * Optional  execution timing information about the session.
		 */
		timing?: {
			/**
			 * The time the session started as a unix timestamp.
			 */
			startTime: number;
		};
	}

	/**
	 * Status of a chat session that has completed successfully.
	 */
	export class ChatSessionCompletedStatus {
		/**
		 * Optional  execution timing information about the session.
		 */
		timing?: {
			/**
			 * The time the session started as a unix timestamp.
			 */
			startTime: number;

			/**
			 * The time the session ended as a unix timestamp.
			 */
			endTime: number;
		};
	}

	/**
	 * Status of a chat session that has failed.
	 */
	export class ChatSessionFailedStatus {
		/**
		 * Optional execution timing information about the session.
		 */
		timing?: {
			/**
			 * The time the session started as a unix timestamp.
			 */
			startTime: number;

			/**
			 * The time the session ended as a unix timestamp.
			 */
			endTime: number;
		};
	}

	/**
	 * Provides a list of information about chat sessions.
	 */
	export interface ChatSessionItemProvider {
		/**
		 * Event that the provider can fire to signal that chat sessions have changed.
		 */
		readonly onDidChangeChatSessionItems: Event<void>;

		/**
		 * Creates a new chat session.
		 *
		 * @param options Options for the new session including an optional initial prompt and history
		 * @param token A cancellation token
		 * @returns Metadata for the chat session
		 */
		provideNewChatSessionItem?(options: {
			/**
			 * The chat request that initiated the session creation
			 */
			readonly request: ChatRequest;

			/**
			 * Initial prompt to initiate the session
			 */
			readonly prompt?: string;

			/**
			 * History to initialize the session with
			 */
			readonly history?: ReadonlyArray<ChatRequestTurn | ChatResponseTurn>;

			/**
			 * Additional metadata to use for session creation
			 */
			metadata?: any;
		}, token: CancellationToken): ProviderResult<ChatSessionItem>;

		/**
		 * Provides a list of chat sessions.
		 */
		// TODO: Do we need a flag to try auth if needed?
		provideChatSessionItems(token: CancellationToken): ProviderResult<ChatSessionItem[]>;
	}

	export interface ChatSessionItem {
		/**
		 * Unique identifier for the chat session.
		 */
		id: string;

		/**
		 * Human readable name of the session shown in the UI
		 */
		label: string;

		/**
		 * An icon for the participant shown in UI.
		 */
		iconPath?: IconPath;

		/**
		 * An optional description that provides additional context about the chat session.
		 */
		description?: string | MarkdownString;

		/**
		 * The tooltip text when you hover over this item.
		 */
		tooltip?: string | MarkdownString;

		/**
		 * The current status of the session.
		 *
		 * If not provided the session is assumed to be completed.
		 */
<<<<<<< HEAD
		status?: ChatSessionStatus;
=======
		timing?: {
			/**
			 * Session start timestamp in milliseconds elapsed since January 1, 1970 00:00:00 UTC.
			 */
			startTime: number;
			/**
			 * Session end timestamp in milliseconds elapsed since January 1, 1970 00:00:00 UTC.
			 */
			endTime?: number;
		};

		/**
		 * Statistics about the chat session.
		 */
		statistics?: {
			/**
			 * Number of insertions made during the session.
			 */
			insertions: number;

			/**
			 * Number of deletions made during the session.
			 */
			deletions: number;
		};
>>>>>>> 7da0b1bd
	}

	export interface ChatSession {
		/**
		 * The full history of the session
		 *
		 * This should not include any currently active responses
		 */
		// TODO: Are these the right types to use?
		// TODO: link request + response to encourage correct usage?
		readonly history: ReadonlyArray<ChatRequestTurn | ChatResponseTurn2>;

		/**
		 * Callback invoked by the editor for a currently running response. This allows the session to push items for the
		 * current response and stream these in as them come in. The current response will be considered complete once the
		 * callback resolved.
		 *
		 * If not provided, the chat session is assumed to not currently be running.
		 */
		readonly activeResponseCallback?: (stream: ChatResponseStream, token: CancellationToken) => Thenable<void>;

		/**
		 * Handles new request for the session.
		 *
		 * If not set, then the session will be considered read-only and no requests can be made.
		 */
		// TODO: Should we introduce our own type for `ChatRequestHandler` since not all field apply to chat sessions?
		// TODO: Revisit this to align with code.
		readonly requestHandler: ChatRequestHandler | undefined;
	}

	export interface ChatSessionContentProvider {
		/**
		 * Resolves a chat session into a full `ChatSession` object.
		 *
		 * @param sessionId The id of the chat session to open.
		 * @param token A cancellation token that can be used to cancel the operation.
		 */
		provideChatSessionContent(sessionId: string, token: CancellationToken): Thenable<ChatSession> | ChatSession;
	}

	export namespace chat {
		/**
		 * Registers a new {@link ChatSessionItemProvider chat session item provider}.
		 *
		 * To use this, also make sure to also add `chatSessions` contribution in the `package.json`.
		 *
		 * @param chatSessionType The type of chat session the provider is for.
		 * @param provider The provider to register.
		 *
		 * @returns A disposable that unregisters the provider when disposed.
		 */
		export function registerChatSessionItemProvider(chatSessionType: string, provider: ChatSessionItemProvider): Disposable;

		/**
		 * Registers a new {@link ChatSessionContentProvider chat session content provider}.
		 *
		 * @param chatSessionType A unique identifier for the chat session type. This is used to differentiate between different chat session providers.
		 * @param provider The provider to register.
		 *
		 * @returns A disposable that unregisters the provider when disposed.
		 */
		export function registerChatSessionContentProvider(chatSessionType: string, provider: ChatSessionContentProvider, capabilities?: ChatSessionCapabilities): Disposable;
	}

	export interface ChatSessionCapabilities {
		/**
		 * Whether sessions can be interrupted and resumed without side-effects.
		 */
		supportsInterruptions?: boolean;
	}

	export interface ChatSessionShowOptions {
		/**
		 * The editor view column to show the chat session in.
		 *
		 * If not provided, the chat session will be shown in the chat panel instead.
		 */
		readonly viewColumn?: ViewColumn;
	}

	export namespace window {
		/**
		 * Shows a chat session in the panel or editor.
		 */
		export function showChatSession(chatSessionType: string, sessionId: string, options: ChatSessionShowOptions): Thenable<void>;
	}
}<|MERGE_RESOLUTION|>--- conflicted
+++ resolved
@@ -136,13 +136,8 @@
 		tooltip?: string | MarkdownString;
 
 		/**
-		 * The current status of the session.
-		 *
-		 * If not provided the session is assumed to be completed.
-		 */
-<<<<<<< HEAD
-		status?: ChatSessionStatus;
-=======
+		 * The times at which session started and ended
+		 */
 		timing?: {
 			/**
 			 * Session start timestamp in milliseconds elapsed since January 1, 1970 00:00:00 UTC.
@@ -168,7 +163,6 @@
 			 */
 			deletions: number;
 		};
->>>>>>> 7da0b1bd
 	}
 
 	export interface ChatSession {
