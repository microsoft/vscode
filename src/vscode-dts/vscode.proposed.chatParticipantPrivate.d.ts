/*---------------------------------------------------------------------------------------------
 *  Copyright (c) Microsoft Corporation. All rights reserved.
 *  Licensed under the MIT License. See License.txt in the project root for license information.
 *--------------------------------------------------------------------------------------------*/

<<<<<<< HEAD
// version: 9
=======
// version: 8
>>>>>>> dd6b05c3

declare module 'vscode' {

	/**
	 * The location at which the chat is happening.
	 */
	export enum ChatLocation {
		/**
		 * The chat panel
		 */
		Panel = 1,
		/**
		 * Terminal inline chat
		 */
		Terminal = 2,
		/**
		 * Notebook inline chat
		 */
		Notebook = 3,
		/**
		 * Code editor inline chat
		 */
		Editor = 4,
	}

	export class ChatRequestEditorData {
		//TODO@API should be the editor
		document: TextDocument;
		selection: Selection;
		wholeRange: Range;

		constructor(document: TextDocument, selection: Selection, wholeRange: Range);
	}

	export class ChatRequestNotebookData {
		//TODO@API should be the editor
		readonly cell: TextDocument;

		constructor(cell: TextDocument);
	}

	export interface ChatRequest {
		/**
		 * The id of the chat request. Used to identity an interaction with any of the chat surfaces.
		 */
		readonly id: string;
		/**
		 * The attempt number of the request. The first request has attempt number 0.
		 */
		readonly attempt: number;

		/**
		 * If automatic command detection is enabled.
		 */
		readonly enableCommandDetection: boolean;

		/**
		 * If the chat participant or command was automatically assigned.
		 */
		readonly isParticipantDetected: boolean;

		/**
		 * The location at which the chat is happening. This will always be one of the supported values
		 *
		 * @deprecated
		 */
		readonly location: ChatLocation;

		/**
		 * Information that is specific to the location at which chat is happening, e.g within a document, notebook,
		 * or terminal. Will be `undefined` for the chat panel.
		 */
		readonly location2: ChatRequestEditorData | ChatRequestNotebookData | undefined;

		/**
		 * Events for edited files in this session collected since the last request.
		 */
		readonly editedFileEvents?: ChatRequestEditedFileEvent[];
	}

	export enum ChatRequestEditedFileEventKind {
		Keep = 1,
		Undo = 2,
		UserModification = 3,
	}

	export interface ChatRequestEditedFileEvent {
		readonly uri: Uri;
		readonly eventKind: ChatRequestEditedFileEventKind;
	}

	/**
	 * ChatRequestTurn + private additions. Note- at runtime this is the SAME as ChatRequestTurn and instanceof is safe.
	 */
	export class ChatRequestTurn2 {
		/**
		 * The prompt as entered by the user.
		 *
		 * Information about references used in this request is stored in {@link ChatRequestTurn.references}.
		 *
		 * *Note* that the {@link ChatParticipant.name name} of the participant and the {@link ChatCommand.name command}
		 * are not part of the prompt.
		 */
		readonly prompt: string;

		/**
		 * The id of the chat participant to which this request was directed.
		 */
		readonly participant: string;

		/**
		 * The name of the {@link ChatCommand command} that was selected for this request.
		 */
		readonly command?: string;

		/**
		 * The references that were used in this message.
		 */
		readonly references: ChatPromptReference[];

		/**
		 * The list of tools were attached to this request.
		 */
		readonly toolReferences: readonly ChatLanguageModelToolReference[];

		/**
		 * Events for edited files in this session collected between the previous request and this one.
		 */
		readonly editedFileEvents?: ChatRequestEditedFileEvent[];

		/**
		 * @hidden
		 */
		private constructor(prompt: string, command: string | undefined, references: ChatPromptReference[], participant: string, toolReferences: ChatLanguageModelToolReference[], editedFileEvents: ChatRequestEditedFileEvent[] | undefined);
	}

	export interface ChatParticipant {
		supportIssueReporting?: boolean;
	}

	export enum ChatErrorLevel {
		Info = 0,
		Warning = 1,
		Error = 2,
	}

	export interface ChatErrorDetails {
		/**
		 * If set to true, the message content is completely hidden. Only ChatErrorDetails#message will be shown.
		 */
		responseIsRedacted?: boolean;

		isQuotaExceeded?: boolean;

		level?: ChatErrorLevel;
	}

	export namespace chat {
		export function createDynamicChatParticipant(id: string, dynamicProps: DynamicChatParticipantProps, handler: ChatExtendedRequestHandler): ChatParticipant;
	}

	/**
	 * These don't get set on the ChatParticipant after creation, like other props, because they are typically defined in package.json and we want them at the time of creation.
	 */
	export interface DynamicChatParticipantProps {
		name: string;
		publisherName: string;
		description?: string;
		fullName?: string;
	}

	export namespace lm {
		export function registerIgnoredFileProvider(provider: LanguageModelIgnoredFileProvider): Disposable;
	}

	export interface LanguageModelIgnoredFileProvider {
		provideFileIgnored(uri: Uri, token: CancellationToken): ProviderResult<boolean>;
	}

	export interface LanguageModelToolInvocationOptions<T> {
		chatRequestId?: string;
		chatSessionId?: string;
		chatInteractionId?: string;
		terminalCommand?: string;
	}

	export interface PreparedToolInvocation {
		pastTenseMessage?: string | MarkdownString;
		presentation?: 'hidden' | undefined;
	}

	export interface LanguageModelTool<T> {
		prepareInvocation2?(options: LanguageModelToolInvocationPrepareOptions<T>, token: CancellationToken): ProviderResult<PreparedTerminalToolInvocation>;
	}

	export class PreparedTerminalToolInvocation {
		readonly command: string;
		readonly language: string;
		readonly confirmationMessages?: LanguageModelToolConfirmationMessages;

		constructor(
			command: string,
			language: string,
			confirmationMessages?: LanguageModelToolConfirmationMessages,
		);
	}

	export class ExtendedLanguageModelToolResult extends LanguageModelToolResult {
		toolResultMessage?: string | MarkdownString;
		toolResultDetails?: Array<Uri | Location>;
	}

	// #region Chat participant detection

	export interface ChatParticipantMetadata {
		participant: string;
		command?: string;
		disambiguation: { category: string; description: string; examples: string[] }[];
	}

	export interface ChatParticipantDetectionResult {
		participant: string;
		command?: string;
	}

	export interface ChatParticipantDetectionProvider {
		provideParticipantDetection(chatRequest: ChatRequest, context: ChatContext, options: { participants?: ChatParticipantMetadata[]; location: ChatLocation }, token: CancellationToken): ProviderResult<ChatParticipantDetectionResult>;
	}

	export namespace chat {
		export function registerChatParticipantDetectionProvider(participantDetectionProvider: ChatParticipantDetectionProvider): Disposable;

		export const onDidDisposeChatSession: Event<string>;
	}

	// #endregion
}<|MERGE_RESOLUTION|>--- conflicted
+++ resolved
@@ -3,11 +3,7 @@
  *  Licensed under the MIT License. See License.txt in the project root for license information.
  *--------------------------------------------------------------------------------------------*/
 
-<<<<<<< HEAD
-// version: 9
-=======
 // version: 8
->>>>>>> dd6b05c3
 
 declare module 'vscode' {
 
