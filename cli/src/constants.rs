--- conflicted
+++ resolved
@@ -3,7 +3,6 @@
  *  Licensed under the MIT License. See License.txt in the project root for license information.
  *--------------------------------------------------------------------------------------------*/
 
-<<<<<<< HEAD
  use std::collections::HashMap;
 
  use const_format::concatcp;
@@ -76,12 +75,18 @@
 
  const NONINTERACTIVE_VAR: &str = "VSCODE_CLI_NONINTERACTIVE";
 
- pub fn get_default_user_agent() -> String {
-	 format!(
-		 "vscode-server-launcher/{}",
-		 VSCODE_CLI_VERSION.unwrap_or("dev")
-	 )
- }
+/// Default data CLI data directory.
+pub const DEFAULT_DATA_PARENT_DIR: &str = match option_env!("VSCODE_CLI_DEFAULT_PARENT_DATA_DIR") {
+	Some(n) => n,
+	None => ".vscode-oss",
+};
+
+pub fn get_default_user_agent() -> String {
+	format!(
+		"vscode-server-launcher/{}",
+		VSCODE_CLI_VERSION.unwrap_or("dev")
+	)
+}
 
  const NO_COLOR_ENV: &str = "NO_COLOR";
 
@@ -120,129 +125,4 @@
 
 	 /// Whether i/o interactions are allowed in the current CLI.
 	 pub static ref IS_INTERACTIVE_CLI: bool = *IS_A_TTY && std::env::var(NONINTERACTIVE_VAR).is_err();
- }
-=======
-use std::collections::HashMap;
-
-use const_format::concatcp;
-use lazy_static::lazy_static;
-
-use crate::options::Quality;
-
-pub const CONTROL_PORT: u16 = 31545;
-
-/// Protocol version sent to clients. This can be used to indiciate new or
-/// changed capabilities that clients may wish to leverage.
-///  1 - Initial protocol version
-///  2 - Addition of `serve.compressed` property to control whether servermsg's
-///      are compressed bidirectionally.
-///  3 - The server's connection token is set to a SHA256 hash of the tunnel ID
-pub const PROTOCOL_VERSION: u32 = 3;
-
-/// Prefix for the tunnel tag that includes the version.
-pub const PROTOCOL_VERSION_TAG_PREFIX: &str = "protocolv";
-/// Tag for the current protocol version, which is included in dev tunnels.
-pub const PROTOCOL_VERSION_TAG: &str = concatcp!("protocolv", PROTOCOL_VERSION);
-
-pub const VSCODE_CLI_VERSION: Option<&'static str> = option_env!("VSCODE_CLI_VERSION");
-pub const VSCODE_CLI_AI_KEY: Option<&'static str> = option_env!("VSCODE_CLI_AI_KEY");
-pub const VSCODE_CLI_AI_ENDPOINT: Option<&'static str> = option_env!("VSCODE_CLI_AI_ENDPOINT");
-pub const VSCODE_CLI_QUALITY: Option<&'static str> = option_env!("VSCODE_CLI_QUALITY");
-pub const DOCUMENTATION_URL: Option<&'static str> = option_env!("VSCODE_CLI_DOCUMENTATION_URL");
-pub const VSCODE_CLI_COMMIT: Option<&'static str> = option_env!("VSCODE_CLI_COMMIT");
-pub const VSCODE_CLI_UPDATE_ENDPOINT: Option<&'static str> =
-	option_env!("VSCODE_CLI_UPDATE_ENDPOINT");
-
-/// Windows lock name for the running tunnel service. Used by the setup script
-/// to detect a tunnel process. See #179265.
-pub const TUNNEL_SERVICE_LOCK_NAME: Option<&'static str> =
-	option_env!("VSCODE_CLI_TUNNEL_SERVICE_MUTEX");
-
-/// Windows lock name for the running tunnel without a service. Used by the setup
-/// script to detect a tunnel process. See #179265.
-pub const TUNNEL_CLI_LOCK_NAME: Option<&'static str> = option_env!("VSCODE_CLI_TUNNEL_CLI_MUTEX");
-
-pub const TUNNEL_SERVICE_USER_AGENT_ENV_VAR: &str = "TUNNEL_SERVICE_USER_AGENT";
-
-/// Application name as it appears on the CLI.
-pub const APPLICATION_NAME: &str = match option_env!("VSCODE_CLI_APPLICATION_NAME") {
-	Some(n) => n,
-	None => "code",
-};
-
-/// Full name of the product with its version.
-pub const PRODUCT_NAME_LONG: &str = match option_env!("VSCODE_CLI_NAME_LONG") {
-	Some(n) => n,
-	None => "Code - OSS",
-};
-
-/// Name of the application without quality information.
-pub const QUALITYLESS_PRODUCT_NAME: &str = match option_env!("VSCODE_CLI_QUALITYLESS_PRODUCT_NAME")
-{
-	Some(n) => n,
-	None => "Code",
-};
-
-/// Name of the application without quality information.
-pub const QUALITYLESS_SERVER_NAME: &str = concatcp!(QUALITYLESS_PRODUCT_NAME, " Server");
-
-/// Web URL the editor is hosted at. For VS Code, this is vscode.dev.
-pub const EDITOR_WEB_URL: Option<&'static str> = option_env!("VSCODE_CLI_EDITOR_WEB_URL");
-
-/// Name shown in places where we need to tell a user what a process is, e.g. in sleep inhibition.
-pub const TUNNEL_ACTIVITY_NAME: &str = concatcp!(PRODUCT_NAME_LONG, " Tunnel");
-
-const NONINTERACTIVE_VAR: &str = "VSCODE_CLI_NONINTERACTIVE";
-
-/// Default data CLI data directory.
-pub const DEFAULT_DATA_PARENT_DIR: &str = match option_env!("VSCODE_CLI_DEFAULT_PARENT_DATA_DIR") {
-	Some(n) => n,
-	None => ".vscode-oss",
-};
-
-pub fn get_default_user_agent() -> String {
-	format!(
-		"vscode-server-launcher/{}",
-		VSCODE_CLI_VERSION.unwrap_or("dev")
-	)
-}
-
-const NO_COLOR_ENV: &str = "NO_COLOR";
-
-lazy_static! {
-	pub static ref TUNNEL_SERVICE_USER_AGENT: String =
-		match std::env::var(TUNNEL_SERVICE_USER_AGENT_ENV_VAR) {
-			Ok(ua) if !ua.is_empty() => format!("{} {}", ua, get_default_user_agent()),
-			_ => get_default_user_agent(),
-		};
-
-	/// Map of quality names to arrays of app IDs used for them, for example, `{"stable":["ABC123"]}`
-	pub static ref WIN32_APP_IDS: Option<HashMap<Quality, Vec<String>>> =
-		option_env!("VSCODE_CLI_WIN32_APP_IDS").and_then(|s| serde_json::from_str(s).unwrap());
-
-	/// Map of quality names to desktop download URIs
-	pub static ref QUALITY_DOWNLOAD_URIS: Option<HashMap<Quality, String>> =
-		option_env!("VSCODE_CLI_QUALITY_DOWNLOAD_URIS").and_then(|s| serde_json::from_str(s).unwrap());
-
-	/// Map of qualities to the long name of the app in that quality
-	pub static ref PRODUCT_NAME_LONG_MAP: Option<HashMap<Quality, String>> =
-		option_env!("VSCODE_CLI_NAME_LONG_MAP").and_then(|s| serde_json::from_str(s).unwrap());
-
-	/// Map of qualities to the application name
-	pub static ref APPLICATION_NAME_MAP: Option<HashMap<Quality, String>> =
-		option_env!("VSCODE_CLI_APPLICATION_NAME_MAP").and_then(|s| serde_json::from_str(s).unwrap());
-
-	/// Map of qualities to the server name
-	pub static ref SERVER_NAME_MAP: Option<HashMap<Quality, String>> =
-		option_env!("VSCODE_CLI_SERVER_NAME_MAP").and_then(|s| serde_json::from_str(s).unwrap());
-
-	/// Whether i/o interactions are allowed in the current CLI.
-	pub static ref IS_A_TTY: bool = atty::is(atty::Stream::Stdin);
-
-	/// Whether i/o interactions are allowed in the current CLI.
-	pub static ref COLORS_ENABLED: bool = *IS_A_TTY && std::env::var(NO_COLOR_ENV).is_err();
-
-	/// Whether i/o interactions are allowed in the current CLI.
-	pub static ref IS_INTERACTIVE_CLI: bool = *IS_A_TTY && std::env::var(NONINTERACTIVE_VAR).is_err();
-}
->>>>>>> dc897c6c
+ }