[
  {
    "kind": 1,
    "language": "markdown",
    "value": "#### Config"
  },
  {
    "kind": 2,
    "language": "github-issues",
<<<<<<< HEAD
    "value": "$repo=repo:microsoft/vscode\n$milestone=milestone:\"October 2023\"\n"
=======
    "value": "$repo=repo:microsoft/vscode\n$milestone=milestone:\"November 2023\"\n"
>>>>>>> 0e98f35f
  },
  {
    "kind": 1,
    "language": "markdown",
    "value": "### Finalization"
  },
  {
    "kind": 2,
    "language": "github-issues",
    "value": "$repo $milestone label:api-finalization\n"
  },
  {
    "kind": 1,
    "language": "markdown",
    "value": "### Proposals"
  },
  {
    "kind": 2,
    "language": "github-issues",
    "value": "$repo $milestone is:open label:api-proposal sort:created-asc\n"
  }
]<|MERGE_RESOLUTION|>--- conflicted
+++ resolved
@@ -7,11 +7,7 @@
   {
     "kind": 2,
     "language": "github-issues",
-<<<<<<< HEAD
-    "value": "$repo=repo:microsoft/vscode\n$milestone=milestone:\"October 2023\"\n"
-=======
     "value": "$repo=repo:microsoft/vscode\n$milestone=milestone:\"November 2023\"\n"
->>>>>>> 0e98f35f
   },
   {
     "kind": 1,
