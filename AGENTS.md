# VS Code Agents Instructions

This file provides instructions for AI coding agents working with the VS Code codebase.

For detailed project overview, architecture, coding guidelines, and validation steps, see the [Copilot Instructions](.github/copilot-instructions.md).

<<<<<<< HEAD
## Code Formatting

Before committing changes, always run:
```bash
npm run format:uncommitted
```

This ensures all uncommitted TypeScript files are properly formatted according to the project's formatting rules.
=======
## Code Formatting (IMPORTANT)

**After creating or modifying any TypeScript files within `/vscode`, ALWAYS run the formatting script:**

```bash
cd vscode
npm run format:uncommitted
```

This ensures all modified TypeScript files are properly formatted according to the project's formatting rules.

### Why this is critical

The pre-commit hook runs a hygiene check that will **fail** if files are not properly formatted. The error looks like:

```
File not formatted. Run the 'Format Document' command to fix it: src/path/to/file.ts
Hygiene failed with 1 errors.
```

To avoid blocking commits, **always run the format command after editing TypeScript files** in this directory.

### Alternative: Format a single file

If you need to format a specific file:

```bash
cd vscode
node --input-type=module -e "import {format} from './build/lib/formatter.ts'; import fs from 'fs'; const content = fs.readFileSync('src/path/to/file.ts', 'utf8'); const formatted = format('src/path/to/file.ts', content); fs.writeFileSync('src/path/to/file.ts', formatted, 'utf8'); console.log('Formatted');"
```

Replace `src/path/to/file.ts` with the actual file path relative to the `vscode` directory.
>>>>>>> 3f2cc651
<|MERGE_RESOLUTION|>--- conflicted
+++ resolved
@@ -4,16 +4,6 @@
 
 For detailed project overview, architecture, coding guidelines, and validation steps, see the [Copilot Instructions](.github/copilot-instructions.md).
 
-<<<<<<< HEAD
-## Code Formatting
-
-Before committing changes, always run:
-```bash
-npm run format:uncommitted
-```
-
-This ensures all uncommitted TypeScript files are properly formatted according to the project's formatting rules.
-=======
 ## Code Formatting (IMPORTANT)
 
 **After creating or modifying any TypeScript files within `/vscode`, ALWAYS run the formatting script:**
@@ -45,5 +35,4 @@
 node --input-type=module -e "import {format} from './build/lib/formatter.ts'; import fs from 'fs'; const content = fs.readFileSync('src/path/to/file.ts', 'utf8'); const formatted = format('src/path/to/file.ts', content); fs.writeFileSync('src/path/to/file.ts', formatted, 'utf8'); console.log('Formatted');"
 ```
 
-Replace `src/path/to/file.ts` with the actual file path relative to the `vscode` directory.
->>>>>>> 3f2cc651
+Replace `src/path/to/file.ts` with the actual file path relative to the `vscode` directory.