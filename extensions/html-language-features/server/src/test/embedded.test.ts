--- conflicted
+++ resolved
@@ -144,16 +144,13 @@
 		assertEmbeddedLanguageContent('<div onKeyUp="return"/>', 'javascript', ['return;']);
 		assertEmbeddedLanguageContent('<div onKeyUp=return\n/><script>foo();</script>', 'javascript', ['return;', 'foo();']);
 	});
-<<<<<<< HEAD
-=======
 
 	test('Script content - HTML escape characters', function (): any {
-		assertEmbeddedLanguageContent('<div style="font-family: &quot;Arial&quot;"></div>', 'css', '         __{font-family: "     Arial     "}       ');
-		assertEmbeddedLanguageContent('<div style="font-family: &#34;Arial&#34;"></div>', 'css', '         __{font-family: "    Arial    "}       ');
-		assertEmbeddedLanguageContent('<div style="font-family: &quot;Arial&#34;"></div>', 'css', '         __{font-family: "     Arial    "}       ');
-		assertEmbeddedLanguageContent('<div style="font-family:&quot; Arial &quot; "></div>', 'css', '         __{font-family:     " Arial      " }       ');
-		assertEmbeddedLanguageContent('<div style="font-family: Arial"></div>', 'css', '         __{font-family: Arial}       ');
+		assertEmbeddedLanguageContent('<div style="font-family: &quot;Arial&quot;"></div>', 'css', ['         __{font-family: "     Arial     "}       ']);
+		assertEmbeddedLanguageContent('<div style="font-family: &#34;Arial&#34;"></div>', 'css', ['         __{font-family: "    Arial    "}       ']);
+		assertEmbeddedLanguageContent('<div style="font-family: &quot;Arial&#34;"></div>', 'css', ['         __{font-family: "     Arial    "}       ']);
+		assertEmbeddedLanguageContent('<div style="font-family:&quot; Arial &quot; "></div>', 'css', ['         __{font-family:     " Arial      " }       ']);
+		assertEmbeddedLanguageContent('<div style="font-family: Arial"></div>', 'css', ['         __{font-family: Arial}       ']);
 	});
 
->>>>>>> 600b9b29
 });