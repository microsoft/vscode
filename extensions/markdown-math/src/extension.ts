--- conflicted
+++ resolved
@@ -30,15 +30,11 @@
 			if (isEnabled()) {
 				const katex = require('@vscode/markdown-it-katex').default;
 				const settingsMacros = getMacros();
-<<<<<<< HEAD
-				const options = { globalGroup: true, macros: { ...settingsMacros }, enableFencedBlocks: true };
-=======
 				const options = {
 					enableFencedBlocks: true,
 					globalGroup: true,
 					macros: { ...settingsMacros }
 				};
->>>>>>> 18bf36a7
 				md.core.ruler.push('reset-katex-macros', () => {
 					options.macros = { ...settingsMacros };
 				});
