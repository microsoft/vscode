--- conflicted
+++ resolved
@@ -537,66 +537,4 @@
 	public lookup(ref: string): MdLinkDefinition | undefined {
 		return this._map.get(ref);
 	}
-<<<<<<< HEAD
-=======
-}
-
-export class MdVsCodeLinkProvider implements vscode.DocumentLinkProvider {
-
-	constructor(
-		private readonly _linkProvider: MdLinkProvider,
-	) { }
-
-	public async provideDocumentLinks(
-		document: ITextDocument,
-		token: vscode.CancellationToken
-	): Promise<vscode.DocumentLink[]> {
-		const { links, definitions } = await this._linkProvider.getLinks(document);
-		if (token.isCancellationRequested) {
-			return [];
-		}
-
-		return coalesce(links.map(data => this.toValidDocumentLink(data, definitions)));
-	}
-
-	private toValidDocumentLink(link: MdLink, definitionSet: LinkDefinitionSet): vscode.DocumentLink | undefined {
-		switch (link.href.kind) {
-			case 'external': {
-				let target = link.href.uri;
-				// Normalize VS Code links to target currently running version
-				if (link.href.uri.scheme === Schemes.vscode || link.href.uri.scheme === Schemes['vscode-insiders']) {
-					target = target.with({ scheme: vscode.env.uriScheme });
-				}
-				return new vscode.DocumentLink(link.source.hrefRange, link.href.uri);
-			}
-			case 'internal': {
-				const uri = OpenDocumentLinkCommand.createCommandUri(link.source.resource, link.href.path, link.href.fragment);
-				const documentLink = new vscode.DocumentLink(link.source.hrefRange, uri);
-				documentLink.tooltip = localize('documentLink.tooltip', 'Follow link');
-				return documentLink;
-			}
-			case 'reference': {
-				// We only render reference links in the editor if they are actually defined.
-				// This matches how reference links are rendered by markdown-it.
-				const def = definitionSet.lookup(link.href.ref);
-				if (def) {
-					const documentLink = new vscode.DocumentLink(
-						link.source.hrefRange,
-						vscode.Uri.parse(`command:_markdown.moveCursorToPosition?${encodeURIComponent(JSON.stringify([def.source.hrefRange.start.line, def.source.hrefRange.start.character]))}`));
-					documentLink.tooltip = localize('documentLink.referenceTooltip', 'Go to link definition');
-					return documentLink;
-				} else {
-					return undefined;
-				}
-			}
-		}
-	}
-}
-
-export function registerDocumentLinkSupport(
-	selector: vscode.DocumentSelector,
-	linkProvider: MdLinkProvider,
-): vscode.Disposable {
-	return vscode.languages.registerDocumentLinkProvider(selector, new MdVsCodeLinkProvider(linkProvider));
->>>>>>> 06443bcc
 }