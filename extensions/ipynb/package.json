--- conflicted
+++ resolved
@@ -9,11 +9,7 @@
 		"vscode": "^1.57.0"
 	},
 	"enabledApiProposals": [
-<<<<<<< HEAD
-=======
-		"notebookEditor",
     "notebookWorkspaceEdit"
->>>>>>> daf0d5e5
 	],
 	"activationEvents": [
 		"*"
