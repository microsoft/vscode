--- conflicted
+++ resolved
@@ -169,13 +169,9 @@
 			return true;
 		},
 		readFile(path) {
-<<<<<<< HEAD
 			logVerbose('fs.readFile', { path });
 
-			if (!fs || path.startsWith('/')) {
-=======
 			if (!fs || path.startsWith('/lib.')) {
->>>>>>> 6c710f33
 				const webPath = getWebPath(path);
 				if (webPath) {
 					const request = new XMLHttpRequest();
