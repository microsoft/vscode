--- conflicted
+++ resolved
@@ -280,16 +280,9 @@
 	const prePostScripts = getPrePostScripts(scripts);
 	const packageManager = await getPackageManager(context, folder.uri, showWarning);
 
-<<<<<<< HEAD
 	for (const { name, value, nameRange } of scripts.scripts) {
-		const task = await createTask(context, name, ['run', name], folder!, packageJsonUri, showWarning, value);
+		const task = await createTask(packageManager, name, ['run', name], folder!, packageJsonUri, value);
 		const lowerCaseTaskName = name.toLowerCase();
-=======
-	for (const each of scripts.keys()) {
-		const scriptValue = scripts.get(each)!;
-		const task = await createTask(packageManager, each, ['run', each], folder!, packageJsonUri, scriptValue.script);
-		const lowerCaseTaskName = each.toLowerCase();
->>>>>>> 087b0081
 		if (isBuildTask(lowerCaseTaskName)) {
 			task.group = TaskGroup.Build;
 		} else if (isTestTask(lowerCaseTaskName)) {
