/*---------------------------------------------------------------------------------------------
 *  Copyright (c) Microsoft Corporation. All rights reserved.
 *  Licensed under the MIT License. See License.txt in the project root for license information.
 *--------------------------------------------------------------------------------------------*/

import * as os from 'os';
import * as path from 'path';
import { Command, commands, Disposable, LineChange, MessageOptions, Position, ProgressLocation, QuickPickItem, Range, SourceControlResourceState, TextDocumentShowOptions, TextEditor, Uri, ViewColumn, window, workspace, WorkspaceEdit, WorkspaceFolder, TimelineItem, env, Selection, TextDocumentContentProvider, InputBoxValidationSeverity } from 'vscode';
import TelemetryReporter from '@vscode/extension-telemetry';
import * as nls from 'vscode-nls';
import { uniqueNamesGenerator, adjectives, animals, colors, NumberDictionary } from '@joaomoreno/unique-names-generator';
import { Branch, ForcePushMode, GitErrorCodes, Ref, RefType, Status, CommitOptions, RemoteSourcePublisher } from './api/git';
import { Git, Stash } from './git';
import { Model } from './model';
import { Repository, Resource, ResourceGroupType } from './repository';
import { applyLineChanges, getModifiedRange, intersectDiffWithRange, invertLineChange, toLineRanges } from './staging';
import { fromGitUri, toGitUri, isGitUri } from './uri';
import { grep, isDescendant, pathEquals, relativePath } from './util';
import { LogLevel, OutputChannelLogger } from './log';
import { GitTimelineItem } from './timelineProvider';
import { ApiRepository } from './api/api1';
import { pickRemoteSource } from './remoteSource';

const localize = nls.loadMessageBundle();

class CheckoutItem implements QuickPickItem {

	protected get shortCommit(): string { return (this.ref.commit || '').substr(0, 8); }
	get label(): string { return this.ref.name || this.shortCommit; }
	get description(): string { return this.shortCommit; }

	constructor(protected ref: Ref) { }

	async run(repository: Repository, opts?: { detached?: boolean }): Promise<void> {
		const ref = this.ref.name;

		if (!ref) {
			return;
		}

		await repository.checkout(ref, opts);
	}
}

class CheckoutTagItem extends CheckoutItem {

	override get description(): string {
		return localize('tag at', "Tag at {0}", this.shortCommit);
	}
}

class CheckoutRemoteHeadItem extends CheckoutItem {

	override get description(): string {
		return localize('remote branch at', "Remote branch at {0}", this.shortCommit);
	}

	override async run(repository: Repository, opts?: { detached?: boolean }): Promise<void> {
		if (!this.ref.name) {
			return;
		}

		const branches = await repository.findTrackingBranches(this.ref.name);

		if (branches.length > 0) {
			await repository.checkout(branches[0].name!, opts);
		} else {
			await repository.checkoutTracking(this.ref.name, opts);
		}
	}
}

class BranchDeleteItem implements QuickPickItem {

	private get shortCommit(): string { return (this.ref.commit || '').substr(0, 8); }
	get branchName(): string | undefined { return this.ref.name; }
	get label(): string { return this.branchName || ''; }
	get description(): string { return this.shortCommit; }

	constructor(private ref: Ref) { }

	async run(repository: Repository, force?: boolean): Promise<void> {
		if (!this.branchName) {
			return;
		}
		await repository.deleteBranch(this.branchName, force);
	}
}

class MergeItem implements QuickPickItem {

	get label(): string { return this.ref.name || ''; }
	get description(): string { return this.ref.name || ''; }

	constructor(protected ref: Ref) { }

	async run(repository: Repository): Promise<void> {
		await repository.merge(this.ref.name! || this.ref.commit!);
	}
}

class RebaseItem implements QuickPickItem {

	get label(): string { return this.ref.name || ''; }
	description: string = '';

	constructor(readonly ref: Ref) { }

	async run(repository: Repository): Promise<void> {
		if (this.ref?.name) {
			await repository.rebase(this.ref.name);
		}
	}
}

class CreateBranchItem implements QuickPickItem {
	get label(): string { return '$(plus) ' + localize('create branch', 'Create new branch...'); }
	get description(): string { return ''; }
	get alwaysShow(): boolean { return true; }
}

class CreateBranchFromItem implements QuickPickItem {
	get label(): string { return '$(plus) ' + localize('create branch from', 'Create new branch from...'); }
	get description(): string { return ''; }
	get alwaysShow(): boolean { return true; }
}

class CheckoutDetachedItem implements QuickPickItem {
	get label(): string { return '$(debug-disconnect) ' + localize('checkout detached', 'Checkout detached...'); }
	get description(): string { return ''; }
	get alwaysShow(): boolean { return true; }
}

class HEADItem implements QuickPickItem {

	constructor(private repository: Repository) { }

	get label(): string { return 'HEAD'; }
	get description(): string { return (this.repository.HEAD && this.repository.HEAD.commit || '').substr(0, 8); }
	get alwaysShow(): boolean { return true; }
}

class AddRemoteItem implements QuickPickItem {

	constructor(private cc: CommandCenter) { }

	get label(): string { return '$(plus) ' + localize('add remote', 'Add a new remote...'); }
	get description(): string { return ''; }

	get alwaysShow(): boolean { return true; }

	async run(repository: Repository): Promise<void> {
		await this.cc.addRemote(repository);
	}
}

interface ScmCommandOptions {
	repository?: boolean;
	diff?: boolean;
}

interface ScmCommand {
	commandId: string;
	key: string;
	method: Function;
	options: ScmCommandOptions;
}

const Commands: ScmCommand[] = [];

function command(commandId: string, options: ScmCommandOptions = {}): Function {
	return (_target: any, key: string, descriptor: any) => {
		if (!(typeof descriptor.value === 'function')) {
			throw new Error('not supported');
		}

		Commands.push({ commandId, key, method: descriptor.value, options });
	};
}

// const ImageMimetypes = [
// 	'image/png',
// 	'image/gif',
// 	'image/jpeg',
// 	'image/webp',
// 	'image/tiff',
// 	'image/bmp'
// ];

async function categorizeResourceByResolution(resources: Resource[]): Promise<{ merge: Resource[]; resolved: Resource[]; unresolved: Resource[]; deletionConflicts: Resource[] }> {
	const selection = resources.filter(s => s instanceof Resource) as Resource[];
	const merge = selection.filter(s => s.resourceGroupType === ResourceGroupType.Merge);
	const isBothAddedOrModified = (s: Resource) => s.type === Status.BOTH_MODIFIED || s.type === Status.BOTH_ADDED;
	const isAnyDeleted = (s: Resource) => s.type === Status.DELETED_BY_THEM || s.type === Status.DELETED_BY_US;
	const possibleUnresolved = merge.filter(isBothAddedOrModified);
	const promises = possibleUnresolved.map(s => grep(s.resourceUri.fsPath, /^<{7}|^={7}|^>{7}/));
	const unresolvedBothModified = await Promise.all<boolean>(promises);
	const resolved = possibleUnresolved.filter((_s, i) => !unresolvedBothModified[i]);
	const deletionConflicts = merge.filter(s => isAnyDeleted(s));
	const unresolved = [
		...merge.filter(s => !isBothAddedOrModified(s) && !isAnyDeleted(s)),
		...possibleUnresolved.filter((_s, i) => unresolvedBothModified[i])
	];

	return { merge, resolved, unresolved, deletionConflicts };
}

function createCheckoutItems(repository: Repository): CheckoutItem[] {
	const config = workspace.getConfiguration('git');
	const checkoutTypeConfig = config.get<string | string[]>('checkoutType');
	let checkoutTypes: string[];

	if (checkoutTypeConfig === 'all' || !checkoutTypeConfig || checkoutTypeConfig.length === 0) {
		checkoutTypes = ['local', 'remote', 'tags'];
	} else if (typeof checkoutTypeConfig === 'string') {
		checkoutTypes = [checkoutTypeConfig];
	} else {
		checkoutTypes = checkoutTypeConfig;
	}

	const processors = checkoutTypes.map(getCheckoutProcessor)
		.filter(p => !!p) as CheckoutProcessor[];

	for (const ref of repository.refs) {
		for (const processor of processors) {
			processor.onRef(ref);
		}
	}

	return processors.reduce<CheckoutItem[]>((r, p) => r.concat(...p.items), []);
}

class CheckoutProcessor {

	private refs: Ref[] = [];
	get items(): CheckoutItem[] { return this.refs.map(r => new this.ctor(r)); }
	constructor(private type: RefType, private ctor: { new(ref: Ref): CheckoutItem }) { }

	onRef(ref: Ref): void {
		if (ref.type === this.type) {
			this.refs.push(ref);
		}
	}
}

function getCheckoutProcessor(type: string): CheckoutProcessor | undefined {
	switch (type) {
		case 'local':
			return new CheckoutProcessor(RefType.Head, CheckoutItem);
		case 'remote':
			return new CheckoutProcessor(RefType.RemoteHead, CheckoutRemoteHeadItem);
		case 'tags':
			return new CheckoutProcessor(RefType.Tag, CheckoutTagItem);
	}

	return undefined;
}

function sanitizeRemoteName(name: string) {
	name = name.trim();
	return name && name.replace(/^\.|\/\.|\.\.|~|\^|:|\/$|\.lock$|\.lock\/|\\|\*|\s|^\s*$|\.$|\[|\]$/g, '-');
}

class TagItem implements QuickPickItem {
	get label(): string { return this.ref.name ?? ''; }
	get description(): string { return this.ref.commit?.substr(0, 8) ?? ''; }
	constructor(readonly ref: Ref) { }
}

enum PushType {
	Push,
	PushTo,
	PushFollowTags,
	PushTags
}

interface PushOptions {
	pushType: PushType;
	forcePush?: boolean;
	silent?: boolean;

	pushTo?: {
		remote?: string;
		refspec?: string;
		setUpstream?: boolean;
	};
}

class CommandErrorOutputTextDocumentContentProvider implements TextDocumentContentProvider {

	private items = new Map<string, string>();

	set(uri: Uri, contents: string): void {
		this.items.set(uri.path, contents);
	}

	delete(uri: Uri): void {
		this.items.delete(uri.path);
	}

	provideTextDocumentContent(uri: Uri): string | undefined {
		return this.items.get(uri.path);
	}
}

export class CommandCenter {

	private disposables: Disposable[];
	private commandErrors = new CommandErrorOutputTextDocumentContentProvider();

	constructor(
		private git: Git,
		private model: Model,
		private outputChannelLogger: OutputChannelLogger,
		private telemetryReporter: TelemetryReporter
	) {
		this.disposables = Commands.map(({ commandId, key, method, options }) => {
			const command = this.createCommand(commandId, key, method, options);

			if (options.diff) {
				return commands.registerDiffInformationCommand(commandId, command);
			} else {
				return commands.registerCommand(commandId, command);
			}
		});

		this.disposables.push(workspace.registerTextDocumentContentProvider('git-output', this.commandErrors));
	}

	@command('git.setLogLevel')
	async setLogLevel(): Promise<void> {
		const createItem = (logLevel: LogLevel) => {
			let description: string | undefined;
			const defaultDescription = localize('default', "Default");
			const currentDescription = localize('current', "Current");

			if (logLevel === this.outputChannelLogger.defaultLogLevel && logLevel === this.outputChannelLogger.currentLogLevel) {
				description = `${defaultDescription} & ${currentDescription} `;
			} else if (logLevel === this.outputChannelLogger.defaultLogLevel) {
				description = defaultDescription;
			} else if (logLevel === this.outputChannelLogger.currentLogLevel) {
				description = currentDescription;
			}

			return {
				label: LogLevel[logLevel],
				logLevel,
				description
			};
		};

		const items = [
			createItem(LogLevel.Trace),
			createItem(LogLevel.Debug),
			createItem(LogLevel.Info),
			createItem(LogLevel.Warning),
			createItem(LogLevel.Error),
			createItem(LogLevel.Critical),
			createItem(LogLevel.Off)
		];

		const choice = await window.showQuickPick(items, {
			placeHolder: localize('select log level', "Select log level")
		});

		if (!choice) {
			return;
		}

		this.outputChannelLogger.setLogLevel(choice.logLevel);
	}

	@command('git.refresh', { repository: true })
	async refresh(repository: Repository): Promise<void> {
		await repository.status();
	}

	@command('git.openResource')
	async openResource(resource: Resource): Promise<void> {
		const repository = this.model.getRepository(resource.resourceUri);

		if (!repository) {
			return;
		}

		await resource.open();
	}

	@command('git.openAllChanges', { repository: true })
	async openChanges(repository: Repository): Promise<void> {
		for (const resource of [...repository.workingTreeGroup.resourceStates, ...repository.untrackedGroup.resourceStates]) {
			if (
				resource.type === Status.DELETED || resource.type === Status.DELETED_BY_THEM ||
				resource.type === Status.DELETED_BY_US || resource.type === Status.BOTH_DELETED
			) {
				continue;
			}

			void commands.executeCommand(
				'vscode.open',
				resource.resourceUri,
				{ background: true, preview: false, }
			);
		}
	}

	async cloneRepository(url?: string, parentPath?: string, options: { recursive?: boolean } = {}): Promise<void> {
		if (!url || typeof url !== 'string') {
			url = await pickRemoteSource({
				providerLabel: provider => localize('clonefrom', "Clone from {0}", provider.name),
				urlLabel: localize('repourl', "Clone from URL")
			});
		}

		if (!url) {
			/* __GDPR__
				"clone" : {
					"outcome" : { "classification": "SystemMetaData", "purpose": "FeatureInsight" }
				}
			*/
			this.telemetryReporter.sendTelemetryEvent('clone', { outcome: 'no_URL' });
			return;
		}

		url = url.trim().replace(/^git\s+clone\s+/, '');

		if (!parentPath) {
			const config = workspace.getConfiguration('git');
			let defaultCloneDirectory = config.get<string>('defaultCloneDirectory') || os.homedir();
			defaultCloneDirectory = defaultCloneDirectory.replace(/^~/, os.homedir());

			const uris = await window.showOpenDialog({
				canSelectFiles: false,
				canSelectFolders: true,
				canSelectMany: false,
				defaultUri: Uri.file(defaultCloneDirectory),
				openLabel: localize('selectFolder', "Select Repository Location")
			});

			if (!uris || uris.length === 0) {
				/* __GDPR__
					"clone" : {
						"outcome" : { "classification": "SystemMetaData", "purpose": "FeatureInsight" }
					}
				*/
				this.telemetryReporter.sendTelemetryEvent('clone', { outcome: 'no_directory' });
				return;
			}

			const uri = uris[0];
			parentPath = uri.fsPath;
		}

		try {
			const opts = {
				location: ProgressLocation.Notification,
				title: localize('cloning', "Cloning git repository '{0}'...", url),
				cancellable: true
			};

			const repositoryPath = await window.withProgress(
				opts,
				(progress, token) => this.git.clone(url!, { parentPath: parentPath!, progress, recursive: options.recursive }, token)
			);

			const config = workspace.getConfiguration('git');
			const openAfterClone = config.get<'always' | 'alwaysNewWindow' | 'whenNoFolderOpen' | 'prompt'>('openAfterClone');

			enum PostCloneAction { Open, OpenNewWindow, AddToWorkspace }
			let action: PostCloneAction | undefined = undefined;

			if (openAfterClone === 'always') {
				action = PostCloneAction.Open;
			} else if (openAfterClone === 'alwaysNewWindow') {
				action = PostCloneAction.OpenNewWindow;
			} else if (openAfterClone === 'whenNoFolderOpen' && !workspace.workspaceFolders) {
				action = PostCloneAction.Open;
			}

			if (action === undefined) {
				let message = localize('proposeopen', "Would you like to open the cloned repository?");
				const open = localize('openrepo', "Open");
				const openNewWindow = localize('openreponew', "Open in New Window");
				const choices = [open, openNewWindow];

				const addToWorkspace = localize('add', "Add to Workspace");
				if (workspace.workspaceFolders) {
					message = localize('proposeopen2', "Would you like to open the cloned repository, or add it to the current workspace?");
					choices.push(addToWorkspace);
				}

				const result = await window.showInformationMessage(message, ...choices);

				action = result === open ? PostCloneAction.Open
					: result === openNewWindow ? PostCloneAction.OpenNewWindow
						: result === addToWorkspace ? PostCloneAction.AddToWorkspace : undefined;
			}

			/* __GDPR__
				"clone" : {
					"outcome" : { "classification": "SystemMetaData", "purpose": "FeatureInsight" },
					"openFolder": { "classification": "SystemMetaData", "purpose": "PerformanceAndHealth", "isMeasurement": true }
				}
			*/
			this.telemetryReporter.sendTelemetryEvent('clone', { outcome: 'success' }, { openFolder: action === PostCloneAction.Open || action === PostCloneAction.OpenNewWindow ? 1 : 0 });

			const uri = Uri.file(repositoryPath);

			if (action === PostCloneAction.Open) {
				commands.executeCommand('vscode.openFolder', uri, { forceReuseWindow: true });
			} else if (action === PostCloneAction.AddToWorkspace) {
				workspace.updateWorkspaceFolders(workspace.workspaceFolders!.length, 0, { uri });
			} else if (action === PostCloneAction.OpenNewWindow) {
				commands.executeCommand('vscode.openFolder', uri, { forceNewWindow: true });
			}
		} catch (err) {
			if (/already exists and is not an empty directory/.test(err && err.stderr || '')) {
				/* __GDPR__
					"clone" : {
						"outcome" : { "classification": "SystemMetaData", "purpose": "FeatureInsight" }
					}
				*/
				this.telemetryReporter.sendTelemetryEvent('clone', { outcome: 'directory_not_empty' });
			} else if (/Cancelled/i.test(err && (err.message || err.stderr || ''))) {
				return;
			} else {
				/* __GDPR__
					"clone" : {
						"outcome" : { "classification": "SystemMetaData", "purpose": "FeatureInsight" }
					}
				*/
				this.telemetryReporter.sendTelemetryEvent('clone', { outcome: 'error' });
			}

			throw err;
		}
	}

	@command('git.clone')
	async clone(url?: string, parentPath?: string): Promise<void> {
		await this.cloneRepository(url, parentPath);
	}

	@command('git.cloneRecursive')
	async cloneRecursive(url?: string, parentPath?: string): Promise<void> {
		await this.cloneRepository(url, parentPath, { recursive: true });
	}

	@command('git.init')
	async init(skipFolderPrompt = false): Promise<void> {
		let repositoryPath: string | undefined = undefined;
		let askToOpen = true;

		if (workspace.workspaceFolders) {
			if (skipFolderPrompt && workspace.workspaceFolders.length === 1) {
				repositoryPath = workspace.workspaceFolders[0].uri.fsPath;
				askToOpen = false;
			} else {
				const placeHolder = localize('init', "Pick workspace folder to initialize git repo in");
				const pick = { label: localize('choose', "Choose Folder...") };
				const items: { label: string; folder?: WorkspaceFolder }[] = [
					...workspace.workspaceFolders.map(folder => ({ label: folder.name, description: folder.uri.fsPath, folder })),
					pick
				];
				const item = await window.showQuickPick(items, { placeHolder, ignoreFocusOut: true });

				if (!item) {
					return;
				} else if (item.folder) {
					repositoryPath = item.folder.uri.fsPath;
					askToOpen = false;
				}
			}
		}

		if (!repositoryPath) {
			const homeUri = Uri.file(os.homedir());
			const defaultUri = workspace.workspaceFolders && workspace.workspaceFolders.length > 0
				? Uri.file(workspace.workspaceFolders[0].uri.fsPath)
				: homeUri;

			const result = await window.showOpenDialog({
				canSelectFiles: false,
				canSelectFolders: true,
				canSelectMany: false,
				defaultUri,
				openLabel: localize('init repo', "Initialize Repository")
			});

			if (!result || result.length === 0) {
				return;
			}

			const uri = result[0];

			if (homeUri.toString().startsWith(uri.toString())) {
				const yes = localize('create repo', "Initialize Repository");
				const answer = await window.showWarningMessage(localize('are you sure', "This will create a Git repository in '{0}'. Are you sure you want to continue?", uri.fsPath), yes);

				if (answer !== yes) {
					return;
				}
			}

			repositoryPath = uri.fsPath;

			if (workspace.workspaceFolders && workspace.workspaceFolders.some(w => w.uri.toString() === uri.toString())) {
				askToOpen = false;
			}
		}

		await this.git.init(repositoryPath);

		let message = localize('proposeopen init', "Would you like to open the initialized repository?");
		const open = localize('openrepo', "Open");
		const openNewWindow = localize('openreponew', "Open in New Window");
		const choices = [open, openNewWindow];

		if (!askToOpen) {
			return;
		}

		const addToWorkspace = localize('add', "Add to Workspace");
		if (workspace.workspaceFolders) {
			message = localize('proposeopen2 init', "Would you like to open the initialized repository, or add it to the current workspace?");
			choices.push(addToWorkspace);
		}

		const result = await window.showInformationMessage(message, ...choices);
		const uri = Uri.file(repositoryPath);

		if (result === open) {
			commands.executeCommand('vscode.openFolder', uri);
		} else if (result === addToWorkspace) {
			workspace.updateWorkspaceFolders(workspace.workspaceFolders!.length, 0, { uri });
		} else if (result === openNewWindow) {
			commands.executeCommand('vscode.openFolder', uri, true);
		} else {
			await this.model.openRepository(repositoryPath);
		}
	}

	@command('git.openRepository', { repository: false })
	async openRepository(path?: string): Promise<void> {
		if (!path) {
			const result = await window.showOpenDialog({
				canSelectFiles: false,
				canSelectFolders: true,
				canSelectMany: false,
				defaultUri: Uri.file(os.homedir()),
				openLabel: localize('open repo', "Open Repository")
			});

			if (!result || result.length === 0) {
				return;
			}

			path = result[0].fsPath;
		}

		await this.model.openRepository(path);
	}

	@command('git.close', { repository: true })
	async close(repository: Repository): Promise<void> {
		this.model.close(repository);
	}

	@command('git.openFile')
	async openFile(arg?: Resource | Uri, ...resourceStates: SourceControlResourceState[]): Promise<void> {
		const preserveFocus = arg instanceof Resource;

		let uris: Uri[] | undefined;

		if (arg instanceof Uri) {
			if (isGitUri(arg)) {
				uris = [Uri.file(fromGitUri(arg).path)];
			} else if (arg.scheme === 'file') {
				uris = [arg];
			}
		} else {
			let resource = arg;

			if (!(resource instanceof Resource)) {
				// can happen when called from a keybinding
				resource = this.getSCMResource();
			}

			if (resource) {
				uris = ([resource, ...resourceStates] as Resource[])
					.filter(r => r.type !== Status.DELETED && r.type !== Status.INDEX_DELETED)
					.map(r => r.resourceUri);
			} else if (window.activeTextEditor) {
				uris = [window.activeTextEditor.document.uri];
			}
		}

		if (!uris) {
			return;
		}

		const activeTextEditor = window.activeTextEditor;
		// Must extract these now because opening a new document will change the activeTextEditor reference
		const previousVisibleRange = activeTextEditor?.visibleRanges[0];
		const previousURI = activeTextEditor?.document.uri;
		const previousSelection = activeTextEditor?.selection;

		for (const uri of uris) {
			const opts: TextDocumentShowOptions = {
				preserveFocus,
				preview: false,
				viewColumn: ViewColumn.Active
			};

			await commands.executeCommand('vscode.open', uri, {
				...opts,
				override: arg instanceof Resource && arg.type === Status.BOTH_MODIFIED ? false : undefined
			});

			const document = window.activeTextEditor?.document;

			// If the document doesn't match what we opened then don't attempt to select the range
			// Additioanlly if there was no previous document we don't have information to select a range
			if (document?.uri.toString() !== uri.toString() || !activeTextEditor || !previousURI || !previousSelection) {
				continue;
			}

			// Check if active text editor has same path as other editor. we cannot compare via
			// URI.toString() here because the schemas can be different. Instead we just go by path.
			if (previousURI.path === uri.path && document) {
				// preserve not only selection but also visible range
				opts.selection = previousSelection;
				const editor = await window.showTextDocument(document, opts);
				// This should always be defined but just in case
				if (previousVisibleRange) {
					editor.revealRange(previousVisibleRange);
				}
			}
		}
	}

	@command('git.openFile2')
	async openFile2(arg?: Resource | Uri, ...resourceStates: SourceControlResourceState[]): Promise<void> {
		this.openFile(arg, ...resourceStates);
	}

	@command('git.openHEADFile')
	async openHEADFile(arg?: Resource | Uri): Promise<void> {
		let resource: Resource | undefined = undefined;
		const preview = !(arg instanceof Resource);

		if (arg instanceof Resource) {
			resource = arg;
		} else if (arg instanceof Uri) {
			resource = this.getSCMResource(arg);
		} else {
			resource = this.getSCMResource();
		}

		if (!resource) {
			return;
		}

		const HEAD = resource.leftUri;
		const basename = path.basename(resource.resourceUri.fsPath);
		const title = `${basename} (HEAD)`;

		if (!HEAD) {
			window.showWarningMessage(localize('HEAD not available', "HEAD version of '{0}' is not available.", path.basename(resource.resourceUri.fsPath)));
			return;
		}

		const opts: TextDocumentShowOptions = {
			preview
		};

		return await commands.executeCommand<void>('vscode.open', HEAD, opts, title);
	}

	@command('git.openChange')
	async openChange(arg?: Resource | Uri, ...resourceStates: SourceControlResourceState[]): Promise<void> {
		let resources: Resource[] | undefined = undefined;

		if (arg instanceof Uri) {
			const resource = this.getSCMResource(arg);
			if (resource !== undefined) {
				resources = [resource];
			}
		} else {
			let resource: Resource | undefined = undefined;

			if (arg instanceof Resource) {
				resource = arg;
			} else {
				resource = this.getSCMResource();
			}

			if (resource) {
				resources = [...resourceStates as Resource[], resource];
			}
		}

		if (!resources) {
			return;
		}

		for (const resource of resources) {
			await resource.openChange();
		}
	}

	@command('git.rename', { repository: true })
	async rename(repository: Repository, fromUri: Uri | undefined): Promise<void> {
		fromUri = fromUri ?? window.activeTextEditor?.document.uri;

		if (!fromUri) {
			return;
		}

		const from = relativePath(repository.root, fromUri.fsPath);
		let to = await window.showInputBox({
			value: from,
			valueSelection: [from.length - path.basename(from).length, from.length]
		});

		to = to?.trim();

		if (!to) {
			return;
		}

		await repository.move(from, to);
	}

	@command('git.stage')
	async stage(...resourceStates: SourceControlResourceState[]): Promise<void> {
		this.outputChannelLogger.logDebug(`git.stage ${resourceStates.length} `);

		resourceStates = resourceStates.filter(s => !!s);

		if (resourceStates.length === 0 || (resourceStates[0] && !(resourceStates[0].resourceUri instanceof Uri))) {
			const resource = this.getSCMResource();

			this.outputChannelLogger.logDebug(`git.stage.getSCMResource ${resource ? resource.resourceUri.toString() : null} `);

			if (!resource) {
				return;
			}

			resourceStates = [resource];
		}

		const selection = resourceStates.filter(s => s instanceof Resource) as Resource[];
		const { resolved, unresolved, deletionConflicts } = await categorizeResourceByResolution(selection);

		if (unresolved.length > 0) {
			const message = unresolved.length > 1
				? localize('confirm stage files with merge conflicts', "Are you sure you want to stage {0} files with merge conflicts?", unresolved.length)
				: localize('confirm stage file with merge conflicts', "Are you sure you want to stage {0} with merge conflicts?", path.basename(unresolved[0].resourceUri.fsPath));

			const yes = localize('yes', "Yes");
			const pick = await window.showWarningMessage(message, { modal: true }, yes);

			if (pick !== yes) {
				return;
			}
		}

		try {
			await this.runByRepository(deletionConflicts.map(r => r.resourceUri), async (repository, resources) => {
				for (const resource of resources) {
					await this._stageDeletionConflict(repository, resource);
				}
			});
		} catch (err) {
			if (/Cancelled/.test(err.message)) {
				return;
			}

			throw err;
		}

		const workingTree = selection.filter(s => s.resourceGroupType === ResourceGroupType.WorkingTree);
		const untracked = selection.filter(s => s.resourceGroupType === ResourceGroupType.Untracked);
		const scmResources = [...workingTree, ...untracked, ...resolved, ...unresolved];

		this.outputChannelLogger.logDebug(`git.stage.scmResources ${scmResources.length} `);
		if (!scmResources.length) {
			return;
		}

		const resources = scmResources.map(r => r.resourceUri);
		await this.runByRepository(resources, async (repository, resources) => repository.add(resources));
	}

	@command('git.stageAll', { repository: true })
	async stageAll(repository: Repository): Promise<void> {
		const resources = [...repository.workingTreeGroup.resourceStates, ...repository.untrackedGroup.resourceStates];
		const uris = resources.map(r => r.resourceUri);

		if (uris.length > 0) {
			const config = workspace.getConfiguration('git', Uri.file(repository.root));
			const untrackedChanges = config.get<'mixed' | 'separate' | 'hidden'>('untrackedChanges');
			await repository.add(uris, untrackedChanges === 'mixed' ? undefined : { update: true });
		}
	}

	private async _stageDeletionConflict(repository: Repository, uri: Uri): Promise<void> {
		const uriString = uri.toString();
		const resource = repository.mergeGroup.resourceStates.filter(r => r.resourceUri.toString() === uriString)[0];

		if (!resource) {
			return;
		}

		if (resource.type === Status.DELETED_BY_THEM) {
			const keepIt = localize('keep ours', "Keep Our Version");
			const deleteIt = localize('delete', "Delete File");
			const result = await window.showInformationMessage(localize('deleted by them', "File '{0}' was deleted by them and modified by us.\n\nWhat would you like to do?", path.basename(uri.fsPath)), { modal: true }, keepIt, deleteIt);

			if (result === keepIt) {
				await repository.add([uri]);
			} else if (result === deleteIt) {
				await repository.rm([uri]);
			} else {
				throw new Error('Cancelled');
			}
		} else if (resource.type === Status.DELETED_BY_US) {
			const keepIt = localize('keep theirs', "Keep Their Version");
			const deleteIt = localize('delete', "Delete File");
			const result = await window.showInformationMessage(localize('deleted by us', "File '{0}' was deleted by us and modified by them.\n\nWhat would you like to do?", path.basename(uri.fsPath)), { modal: true }, keepIt, deleteIt);

			if (result === keepIt) {
				await repository.add([uri]);
			} else if (result === deleteIt) {
				await repository.rm([uri]);
			} else {
				throw new Error('Cancelled');
			}
		}
	}

	@command('git.stageAllTracked', { repository: true })
	async stageAllTracked(repository: Repository): Promise<void> {
		const resources = repository.workingTreeGroup.resourceStates
			.filter(r => r.type !== Status.UNTRACKED && r.type !== Status.IGNORED);
		const uris = resources.map(r => r.resourceUri);

		await repository.add(uris);
	}

	@command('git.stageAllUntracked', { repository: true })
	async stageAllUntracked(repository: Repository): Promise<void> {
		const resources = [...repository.workingTreeGroup.resourceStates, ...repository.untrackedGroup.resourceStates]
			.filter(r => r.type === Status.UNTRACKED || r.type === Status.IGNORED);
		const uris = resources.map(r => r.resourceUri);

		await repository.add(uris);
	}

	@command('git.stageAllMerge', { repository: true })
	async stageAllMerge(repository: Repository): Promise<void> {
		const resources = repository.mergeGroup.resourceStates.filter(s => s instanceof Resource) as Resource[];
		const { merge, unresolved, deletionConflicts } = await categorizeResourceByResolution(resources);

		try {
			for (const deletionConflict of deletionConflicts) {
				await this._stageDeletionConflict(repository, deletionConflict.resourceUri);
			}
		} catch (err) {
			if (/Cancelled/.test(err.message)) {
				return;
			}

			throw err;
		}

		if (unresolved.length > 0) {
			const message = unresolved.length > 1
				? localize('confirm stage files with merge conflicts', "Are you sure you want to stage {0} files with merge conflicts?", merge.length)
				: localize('confirm stage file with merge conflicts', "Are you sure you want to stage {0} with merge conflicts?", path.basename(merge[0].resourceUri.fsPath));

			const yes = localize('yes', "Yes");
			const pick = await window.showWarningMessage(message, { modal: true }, yes);

			if (pick !== yes) {
				return;
			}
		}

		const uris = resources.map(r => r.resourceUri);

		if (uris.length > 0) {
			await repository.add(uris);
		}
	}

	@command('git.stageChange')
	async stageChange(uri: Uri, changes: LineChange[], index: number): Promise<void> {
		if (!uri) {
			return;
		}

		const textEditor = window.visibleTextEditors.filter(e => e.document.uri.toString() === uri.toString())[0];

		if (!textEditor) {
			return;
		}

		await this._stageChanges(textEditor, [changes[index]]);

		const firstStagedLine = changes[index].modifiedStartLineNumber - 1;
		textEditor.selections = [new Selection(firstStagedLine, 0, firstStagedLine, 0)];
	}

	@command('git.stageSelectedRanges', { diff: true })
	async stageSelectedChanges(changes: LineChange[]): Promise<void> {
		const textEditor = window.activeTextEditor;

		if (!textEditor) {
			return;
		}

		const modifiedDocument = textEditor.document;
		const selectedLines = toLineRanges(textEditor.selections, modifiedDocument);
		const selectedChanges = changes
			.map(diff => selectedLines.reduce<LineChange | null>((result, range) => result || intersectDiffWithRange(modifiedDocument, diff, range), null))
			.filter(d => !!d) as LineChange[];

		if (!selectedChanges.length) {
			return;
		}

		await this._stageChanges(textEditor, selectedChanges);
	}

	private async _stageChanges(textEditor: TextEditor, changes: LineChange[]): Promise<void> {
		const modifiedDocument = textEditor.document;
		const modifiedUri = modifiedDocument.uri;

		if (modifiedUri.scheme !== 'file') {
			return;
		}

		const originalUri = toGitUri(modifiedUri, '~');
		const originalDocument = await workspace.openTextDocument(originalUri);
		const result = applyLineChanges(originalDocument, modifiedDocument, changes);

		await this.runByRepository(modifiedUri, async (repository, resource) => await repository.stage(resource, result));
	}

	@command('git.revertChange')
	async revertChange(uri: Uri, changes: LineChange[], index: number): Promise<void> {
		if (!uri) {
			return;
		}

		const textEditor = window.visibleTextEditors.filter(e => e.document.uri.toString() === uri.toString())[0];

		if (!textEditor) {
			return;
		}

		await this._revertChanges(textEditor, [...changes.slice(0, index), ...changes.slice(index + 1)]);

		const firstStagedLine = changes[index].modifiedStartLineNumber - 1;
		textEditor.selections = [new Selection(firstStagedLine, 0, firstStagedLine, 0)];
	}

	@command('git.revertSelectedRanges', { diff: true })
	async revertSelectedRanges(changes: LineChange[]): Promise<void> {
		const textEditor = window.activeTextEditor;

		if (!textEditor) {
			return;
		}

		const modifiedDocument = textEditor.document;
		const selections = textEditor.selections;
		const selectedChanges = changes.filter(change => {
			const modifiedRange = getModifiedRange(modifiedDocument, change);
			return selections.every(selection => !selection.intersection(modifiedRange));
		});

		if (selectedChanges.length === changes.length) {
			return;
		}

		const selectionsBeforeRevert = textEditor.selections;
		await this._revertChanges(textEditor, selectedChanges);
		textEditor.selections = selectionsBeforeRevert;
	}

	private async _revertChanges(textEditor: TextEditor, changes: LineChange[]): Promise<void> {
		const modifiedDocument = textEditor.document;
		const modifiedUri = modifiedDocument.uri;

		if (modifiedUri.scheme !== 'file') {
			return;
		}

		const originalUri = toGitUri(modifiedUri, '~');
		const originalDocument = await workspace.openTextDocument(originalUri);
		const visibleRangesBeforeRevert = textEditor.visibleRanges;
		const result = applyLineChanges(originalDocument, modifiedDocument, changes);

		const edit = new WorkspaceEdit();
		edit.replace(modifiedUri, new Range(new Position(0, 0), modifiedDocument.lineAt(modifiedDocument.lineCount - 1).range.end), result);
		workspace.applyEdit(edit);

		await modifiedDocument.save();

		textEditor.revealRange(visibleRangesBeforeRevert[0]);
	}

	@command('git.unstage')
	async unstage(...resourceStates: SourceControlResourceState[]): Promise<void> {
		resourceStates = resourceStates.filter(s => !!s);

		if (resourceStates.length === 0 || (resourceStates[0] && !(resourceStates[0].resourceUri instanceof Uri))) {
			const resource = this.getSCMResource();

			if (!resource) {
				return;
			}

			resourceStates = [resource];
		}

		const scmResources = resourceStates
			.filter(s => s instanceof Resource && s.resourceGroupType === ResourceGroupType.Index) as Resource[];

		if (!scmResources.length) {
			return;
		}

		const resources = scmResources.map(r => r.resourceUri);
		await this.runByRepository(resources, async (repository, resources) => repository.revert(resources));
	}

	@command('git.unstageAll', { repository: true })
	async unstageAll(repository: Repository): Promise<void> {
		await repository.revert([]);
	}

	@command('git.unstageSelectedRanges', { diff: true })
	async unstageSelectedRanges(diffs: LineChange[]): Promise<void> {
		const textEditor = window.activeTextEditor;

		if (!textEditor) {
			return;
		}

		const modifiedDocument = textEditor.document;
		const modifiedUri = modifiedDocument.uri;

		if (!isGitUri(modifiedUri)) {
			return;
		}

		const { ref } = fromGitUri(modifiedUri);

		if (ref !== '') {
			return;
		}

		const originalUri = toGitUri(modifiedUri, 'HEAD');
		const originalDocument = await workspace.openTextDocument(originalUri);
		const selectedLines = toLineRanges(textEditor.selections, modifiedDocument);
		const selectedDiffs = diffs
			.map(diff => selectedLines.reduce<LineChange | null>((result, range) => result || intersectDiffWithRange(modifiedDocument, diff, range), null))
			.filter(d => !!d) as LineChange[];

		if (!selectedDiffs.length) {
			return;
		}

		const invertedDiffs = selectedDiffs.map(invertLineChange);
		const result = applyLineChanges(modifiedDocument, originalDocument, invertedDiffs);

		await this.runByRepository(modifiedUri, async (repository, resource) => await repository.stage(resource, result));
	}

	@command('git.clean')
	async clean(...resourceStates: SourceControlResourceState[]): Promise<void> {
		resourceStates = resourceStates.filter(s => !!s);

		if (resourceStates.length === 0 || (resourceStates[0] && !(resourceStates[0].resourceUri instanceof Uri))) {
			const resource = this.getSCMResource();

			if (!resource) {
				return;
			}

			resourceStates = [resource];
		}

		const scmResources = resourceStates.filter(s => s instanceof Resource
			&& (s.resourceGroupType === ResourceGroupType.WorkingTree || s.resourceGroupType === ResourceGroupType.Untracked)) as Resource[];

		if (!scmResources.length) {
			return;
		}

		const untrackedCount = scmResources.reduce((s, r) => s + (r.type === Status.UNTRACKED ? 1 : 0), 0);
		let message: string;
		let yes = localize('discard', "Discard Changes");

		if (scmResources.length === 1) {
			if (untrackedCount > 0) {
				message = localize('confirm delete', "Are you sure you want to DELETE {0}?\nThis is IRREVERSIBLE!\nThis file will be FOREVER LOST if you proceed.", path.basename(scmResources[0].resourceUri.fsPath));
				yes = localize('delete file', "Delete file");
			} else {
				if (scmResources[0].type === Status.DELETED) {
					yes = localize('restore file', "Restore file");
					message = localize('confirm restore', "Are you sure you want to restore {0}?", path.basename(scmResources[0].resourceUri.fsPath));
				} else {
					message = localize('confirm discard', "Are you sure you want to discard changes in {0}?", path.basename(scmResources[0].resourceUri.fsPath));
				}
			}
		} else {
			if (scmResources.every(resource => resource.type === Status.DELETED)) {
				yes = localize('restore files', "Restore files");
				message = localize('confirm restore multiple', "Are you sure you want to restore {0} files?", scmResources.length);
			} else {
				message = localize('confirm discard multiple', "Are you sure you want to discard changes in {0} files?", scmResources.length);
			}

			if (untrackedCount > 0) {
				message = `${message}\n\n${localize('warn untracked', "This will DELETE {0} untracked files!\nThis is IRREVERSIBLE!\nThese files will be FOREVER LOST.", untrackedCount)}`;
			}
		}

		const pick = await window.showWarningMessage(message, { modal: true }, yes);

		if (pick !== yes) {
			return;
		}

		const resources = scmResources.map(r => r.resourceUri);
		await this.runByRepository(resources, async (repository, resources) => repository.clean(resources));
	}

	@command('git.cleanAll', { repository: true })
	async cleanAll(repository: Repository): Promise<void> {
		let resources = repository.workingTreeGroup.resourceStates;

		if (resources.length === 0) {
			return;
		}

		const trackedResources = resources.filter(r => r.type !== Status.UNTRACKED && r.type !== Status.IGNORED);
		const untrackedResources = resources.filter(r => r.type === Status.UNTRACKED || r.type === Status.IGNORED);

		if (untrackedResources.length === 0) {
			await this._cleanTrackedChanges(repository, resources);
		} else if (resources.length === 1) {
			await this._cleanUntrackedChange(repository, resources[0]);
		} else if (trackedResources.length === 0) {
			await this._cleanUntrackedChanges(repository, resources);
		} else { // resources.length > 1 && untrackedResources.length > 0 && trackedResources.length > 0
			const untrackedMessage = untrackedResources.length === 1
				? localize('there are untracked files single', "The following untracked file will be DELETED FROM DISK if discarded: {0}.", path.basename(untrackedResources[0].resourceUri.fsPath))
				: localize('there are untracked files', "There are {0} untracked files which will be DELETED FROM DISK if discarded.", untrackedResources.length);

			const message = localize('confirm discard all 2', "{0}\n\nThis is IRREVERSIBLE, your current working set will be FOREVER LOST.", untrackedMessage, resources.length);

			const yesTracked = trackedResources.length === 1
				? localize('yes discard tracked', "Discard 1 Tracked File", trackedResources.length)
				: localize('yes discard tracked multiple', "Discard {0} Tracked Files", trackedResources.length);

			const yesAll = localize('discardAll', "Discard All {0} Files", resources.length);
			const pick = await window.showWarningMessage(message, { modal: true }, yesTracked, yesAll);

			if (pick === yesTracked) {
				resources = trackedResources;
			} else if (pick !== yesAll) {
				return;
			}

			await repository.clean(resources.map(r => r.resourceUri));
		}
	}

	@command('git.cleanAllTracked', { repository: true })
	async cleanAllTracked(repository: Repository): Promise<void> {
		const resources = repository.workingTreeGroup.resourceStates
			.filter(r => r.type !== Status.UNTRACKED && r.type !== Status.IGNORED);

		if (resources.length === 0) {
			return;
		}

		await this._cleanTrackedChanges(repository, resources);
	}

	@command('git.cleanAllUntracked', { repository: true })
	async cleanAllUntracked(repository: Repository): Promise<void> {
		const resources = [...repository.workingTreeGroup.resourceStates, ...repository.untrackedGroup.resourceStates]
			.filter(r => r.type === Status.UNTRACKED || r.type === Status.IGNORED);

		if (resources.length === 0) {
			return;
		}

		if (resources.length === 1) {
			await this._cleanUntrackedChange(repository, resources[0]);
		} else {
			await this._cleanUntrackedChanges(repository, resources);
		}
	}

	private async _cleanTrackedChanges(repository: Repository, resources: Resource[]): Promise<void> {
		const message = resources.length === 1
			? localize('confirm discard all single', "Are you sure you want to discard changes in {0}?", path.basename(resources[0].resourceUri.fsPath))
			: localize('confirm discard all', "Are you sure you want to discard ALL changes in {0} files?\nThis is IRREVERSIBLE!\nYour current working set will be FOREVER LOST if you proceed.", resources.length);
		const yes = resources.length === 1
			? localize('discardAll multiple', "Discard 1 File")
			: localize('discardAll', "Discard All {0} Files", resources.length);
		const pick = await window.showWarningMessage(message, { modal: true }, yes);

		if (pick !== yes) {
			return;
		}

		await repository.clean(resources.map(r => r.resourceUri));
	}

	private async _cleanUntrackedChange(repository: Repository, resource: Resource): Promise<void> {
		const message = localize('confirm delete', "Are you sure you want to DELETE {0}?\nThis is IRREVERSIBLE!\nThis file will be FOREVER LOST if you proceed.", path.basename(resource.resourceUri.fsPath));
		const yes = localize('delete file', "Delete file");
		const pick = await window.showWarningMessage(message, { modal: true }, yes);

		if (pick !== yes) {
			return;
		}

		await repository.clean([resource.resourceUri]);
	}

	private async _cleanUntrackedChanges(repository: Repository, resources: Resource[]): Promise<void> {
		const message = localize('confirm delete multiple', "Are you sure you want to DELETE {0} files?\nThis is IRREVERSIBLE!\nThese files will be FOREVER LOST if you proceed.", resources.length);
		const yes = localize('delete files', "Delete Files");
		const pick = await window.showWarningMessage(message, { modal: true }, yes);

		if (pick !== yes) {
			return;
		}

		await repository.clean(resources.map(r => r.resourceUri));
	}

	private async smartCommit(
		repository: Repository,
		getCommitMessage: () => Promise<string | undefined>,
		opts?: CommitOptions
	): Promise<boolean> {
		const config = workspace.getConfiguration('git', Uri.file(repository.root));
		let promptToSaveFilesBeforeCommit = config.get<'always' | 'staged' | 'never'>('promptToSaveFilesBeforeCommit');

		// migration
		if (promptToSaveFilesBeforeCommit as any === true) {
			promptToSaveFilesBeforeCommit = 'always';
		} else if (promptToSaveFilesBeforeCommit as any === false) {
			promptToSaveFilesBeforeCommit = 'never';
		}

		const enableSmartCommit = config.get<boolean>('enableSmartCommit') === true;
		const enableCommitSigning = config.get<boolean>('enableCommitSigning') === true;
		let noStagedChanges = repository.indexGroup.resourceStates.length === 0;
		let noUnstagedChanges = repository.workingTreeGroup.resourceStates.length === 0;

		if (promptToSaveFilesBeforeCommit !== 'never') {
			let documents = workspace.textDocuments
				.filter(d => !d.isUntitled && d.isDirty && isDescendant(repository.root, d.uri.fsPath));

			if (promptToSaveFilesBeforeCommit === 'staged' || repository.indexGroup.resourceStates.length > 0) {
				documents = documents
					.filter(d => repository.indexGroup.resourceStates.some(s => pathEquals(s.resourceUri.fsPath, d.uri.fsPath)));
			}

			if (documents.length > 0) {
				const message = documents.length === 1
					? localize('unsaved files single', "The following file has unsaved changes which won't be included in the commit if you proceed: {0}.\n\nWould you like to save it before committing?", path.basename(documents[0].uri.fsPath))
					: localize('unsaved files', "There are {0} unsaved files.\n\nWould you like to save them before committing?", documents.length);
				const saveAndCommit = localize('save and commit', "Save All & Commit");
				const commit = localize('commit', "Commit Staged Changes");
				const pick = await window.showWarningMessage(message, { modal: true }, saveAndCommit, commit);

				if (pick === saveAndCommit) {
					await Promise.all(documents.map(d => d.save()));
					await repository.add(documents.map(d => d.uri));

					noStagedChanges = repository.indexGroup.resourceStates.length === 0;
					noUnstagedChanges = repository.workingTreeGroup.resourceStates.length === 0;
				} else if (pick !== commit) {
					return false; // do not commit on cancel
				}
			}
		}

		if (!opts) {
			opts = { all: noStagedChanges };
		} else if (!opts.all && noStagedChanges && !opts.empty) {
			opts = { ...opts, all: true };
		}

		// no changes, and the user has not configured to commit all in this case
		if (!noUnstagedChanges && noStagedChanges && !enableSmartCommit && !opts.empty) {
			const suggestSmartCommit = config.get<boolean>('suggestSmartCommit') === true;

			if (!suggestSmartCommit) {
				return false;
			}

			// prompt the user if we want to commit all or not
			const message = localize('no staged changes', "There are no staged changes to commit.\n\nWould you like to stage all your changes and commit them directly?");
			const yes = localize('yes', "Yes");
			const always = localize('always', "Always");
			const never = localize('never', "Never");
			const pick = await window.showWarningMessage(message, { modal: true }, yes, always, never);

			if (pick === always) {
				config.update('enableSmartCommit', true, true);
			} else if (pick === never) {
				config.update('suggestSmartCommit', false, true);
				return false;
			} else if (pick !== yes) {
				return false; // do not commit on cancel
			}
		}

		// enable signing of commits if configured
		opts.signCommit = enableCommitSigning;

		if (config.get<boolean>('alwaysSignOff')) {
			opts.signoff = true;
		}

		const smartCommitChanges = config.get<'all' | 'tracked'>('smartCommitChanges');

		if (
			(
				// no changes
				(noStagedChanges && noUnstagedChanges)
				// or no staged changes and not `all`
				|| (!opts.all && noStagedChanges)
				// no staged changes and no tracked unstaged changes
				|| (noStagedChanges && smartCommitChanges === 'tracked' && repository.workingTreeGroup.resourceStates.every(r => r.type === Status.UNTRACKED))
			)
			// amend allows changing only the commit message
			&& !opts.amend
			&& !opts.empty
		) {
			const commitAnyway = localize('commit anyway', "Create Empty Commit");
			const answer = await window.showInformationMessage(localize('no changes', "There are no changes to commit."), commitAnyway);

			if (answer !== commitAnyway) {
				return false;
			}

			opts.empty = true;
		}

		if (opts.noVerify) {
			if (!config.get<boolean>('allowNoVerifyCommit')) {
				await window.showErrorMessage(localize('no verify commit not allowed', "Commits without verification are not allowed, please enable them with the 'git.allowNoVerifyCommit' setting."));
				return false;
			}

			if (config.get<boolean>('confirmNoVerifyCommit')) {
				const message = localize('confirm no verify commit', "You are about to commit your changes without verification, this skips pre-commit hooks and can be undesirable.\n\nAre you sure to continue?");
				const yes = localize('ok', "OK");
				const neverAgain = localize('never ask again', "OK, Don't Ask Again");
				const pick = await window.showWarningMessage(message, { modal: true }, yes, neverAgain);

				if (pick === neverAgain) {
					config.update('confirmNoVerifyCommit', false, true);
				} else if (pick !== yes) {
					return false;
				}
			}
		}

		let message = await getCommitMessage();

		if (!message && !opts.amend) {
			return false;
		}

		if (opts.all && smartCommitChanges === 'tracked') {
			opts.all = 'tracked';
		}

		if (opts.all && config.get<'mixed' | 'separate' | 'hidden'>('untrackedChanges') !== 'mixed') {
			opts.all = 'tracked';
		}

		await repository.commit(message, opts);

		const postCommitCommand = config.get<'none' | 'push' | 'sync'>('postCommitCommand');

		switch (postCommitCommand) {
			case 'push':
				await this._push(repository, { pushType: PushType.Push, silent: true });
				break;
			case 'sync':
				await this.sync(repository);
				break;
		}

		return true;
	}

	private async commitWithAnyInput(repository: Repository, opts?: CommitOptions): Promise<void> {
		const message = repository.inputBox.value;
		const getCommitMessage = async () => {
			let _message: string | undefined = message;

			if (!_message) {
				let value: string | undefined = undefined;

				if (opts && opts.amend && repository.HEAD && repository.HEAD.commit) {
					return undefined;
				}

				const branchName = repository.headShortName;
				let placeHolder: string;

				if (branchName) {
					placeHolder = localize('commitMessageWithHeadLabel2', "Message (commit on '{0}')", branchName);
				} else {
					placeHolder = localize('commit message', "Commit message");
				}

				_message = await window.showInputBox({
					value,
					placeHolder,
					prompt: localize('provide commit message', "Please provide a commit message"),
					ignoreFocusOut: true
				});
			}

			return _message;
		};

		const didCommit = await this.smartCommit(repository, getCommitMessage, opts);

		if (message && didCommit) {
			repository.inputBox.value = await repository.getInputTemplate();
		}
	}

	@command('git.commit', { repository: true })
	async commit(repository: Repository): Promise<void> {
		await this.commitWithAnyInput(repository);
	}

	@command('git.commitStaged', { repository: true })
	async commitStaged(repository: Repository): Promise<void> {
		await this.commitWithAnyInput(repository, { all: false });
	}

	@command('git.commitStagedSigned', { repository: true })
	async commitStagedSigned(repository: Repository): Promise<void> {
		await this.commitWithAnyInput(repository, { all: false, signoff: true });
	}

	@command('git.commitStagedAmend', { repository: true })
	async commitStagedAmend(repository: Repository): Promise<void> {
		await this.commitWithAnyInput(repository, { all: false, amend: true });
	}

	@command('git.commitAll', { repository: true })
	async commitAll(repository: Repository): Promise<void> {
		await this.commitWithAnyInput(repository, { all: true });
	}

	@command('git.commitAllSigned', { repository: true })
	async commitAllSigned(repository: Repository): Promise<void> {
		await this.commitWithAnyInput(repository, { all: true, signoff: true });
	}

	@command('git.commitAllAmend', { repository: true })
	async commitAllAmend(repository: Repository): Promise<void> {
		await this.commitWithAnyInput(repository, { all: true, amend: true });
	}

	private async _commitEmpty(repository: Repository, noVerify?: boolean): Promise<void> {
		const root = Uri.file(repository.root);
		const config = workspace.getConfiguration('git', root);
		const shouldPrompt = config.get<boolean>('confirmEmptyCommits') === true;

		if (shouldPrompt) {
			const message = localize('confirm emtpy commit', "Are you sure you want to create an empty commit?");
			const yes = localize('yes', "Yes");
			const neverAgain = localize('yes never again', "Yes, Don't Show Again");
			const pick = await window.showWarningMessage(message, { modal: true }, yes, neverAgain);

			if (pick === neverAgain) {
				await config.update('confirmEmptyCommits', false, true);
			} else if (pick !== yes) {
				return;
			}
		}

		await this.commitWithAnyInput(repository, { empty: true, noVerify });
	}

	@command('git.commitEmpty', { repository: true })
	async commitEmpty(repository: Repository): Promise<void> {
		await this._commitEmpty(repository);
	}

	@command('git.commitNoVerify', { repository: true })
	async commitNoVerify(repository: Repository): Promise<void> {
		await this.commitWithAnyInput(repository, { noVerify: true });
	}

	@command('git.commitStagedNoVerify', { repository: true })
	async commitStagedNoVerify(repository: Repository): Promise<void> {
		await this.commitWithAnyInput(repository, { all: false, noVerify: true });
	}

	@command('git.commitStagedSignedNoVerify', { repository: true })
	async commitStagedSignedNoVerify(repository: Repository): Promise<void> {
		await this.commitWithAnyInput(repository, { all: false, signoff: true, noVerify: true });
	}

	@command('git.commitStagedAmendNoVerify', { repository: true })
	async commitStagedAmendNoVerify(repository: Repository): Promise<void> {
		await this.commitWithAnyInput(repository, { all: false, amend: true, noVerify: true });
	}

	@command('git.commitAllNoVerify', { repository: true })
	async commitAllNoVerify(repository: Repository): Promise<void> {
		await this.commitWithAnyInput(repository, { all: true, noVerify: true });
	}

	@command('git.commitAllSignedNoVerify', { repository: true })
	async commitAllSignedNoVerify(repository: Repository): Promise<void> {
		await this.commitWithAnyInput(repository, { all: true, signoff: true, noVerify: true });
	}

	@command('git.commitAllAmendNoVerify', { repository: true })
	async commitAllAmendNoVerify(repository: Repository): Promise<void> {
		await this.commitWithAnyInput(repository, { all: true, amend: true, noVerify: true });
	}

	@command('git.commitEmptyNoVerify', { repository: true })
	async commitEmptyNoVerify(repository: Repository): Promise<void> {
		await this._commitEmpty(repository, true);
	}

	@command('git.restoreCommitTemplate', { repository: true })
	async restoreCommitTemplate(repository: Repository): Promise<void> {
		repository.inputBox.value = await repository.getCommitTemplate();
	}

	@command('git.undoCommit', { repository: true })
	async undoCommit(repository: Repository): Promise<void> {
		const HEAD = repository.HEAD;

		if (!HEAD || !HEAD.commit) {
			window.showWarningMessage(localize('no more', "Can't undo because HEAD doesn't point to any commit."));
			return;
		}

		const commit = await repository.getCommit('HEAD');

		if (commit.parents.length > 1) {
			const yes = localize('undo commit', "Undo merge commit");
			const result = await window.showWarningMessage(localize('merge commit', "The last commit was a merge commit. Are you sure you want to undo it?"), { modal: true }, yes);

			if (result !== yes) {
				return;
			}
		}

		if (commit.parents.length > 0) {
			await repository.reset('HEAD~');
		} else {
			await repository.deleteRef('HEAD');
			await this.unstageAll(repository);
		}

		repository.inputBox.value = commit.message;
	}

	@command('git.checkout', { repository: true })
	async checkout(repository: Repository, treeish?: string): Promise<boolean> {
		return this._checkout(repository, { treeish });
	}

	@command('git.checkoutDetached', { repository: true })
	async checkoutDetached(repository: Repository, treeish?: string): Promise<boolean> {
		return this._checkout(repository, { detached: true, treeish });
	}

	private async _checkout(repository: Repository, opts?: { detached?: boolean; treeish?: string }): Promise<boolean> {
		if (typeof opts?.treeish === 'string') {
			await repository.checkout(opts?.treeish, opts);
			return true;
		}

		const createBranch = new CreateBranchItem();
		const createBranchFrom = new CreateBranchFromItem();
		const checkoutDetached = new CheckoutDetachedItem();
		const picks: QuickPickItem[] = [];

		if (!opts?.detached) {
			picks.push(createBranch, createBranchFrom, checkoutDetached);
		}

		picks.push(...createCheckoutItems(repository));

		const quickpick = window.createQuickPick();
		quickpick.items = picks;
		quickpick.placeholder = opts?.detached
			? localize('select a ref to checkout detached', 'Select a ref to checkout in detached mode')
			: localize('select a ref to checkout', 'Select a ref to checkout');

		quickpick.show();

		const choice = await new Promise<QuickPickItem | undefined>(c => quickpick.onDidAccept(() => c(quickpick.activeItems[0])));
		quickpick.hide();

		if (!choice) {
			return false;
		}

		if (choice === createBranch) {
			await this._branch(repository, quickpick.value);
		} else if (choice === createBranchFrom) {
			await this._branch(repository, quickpick.value, true);
		} else if (choice === checkoutDetached) {
			return this._checkout(repository, { detached: true });
		} else {
			const item = choice as CheckoutItem;

			try {
				await item.run(repository, opts);
			} catch (err) {
				if (err.gitErrorCode !== GitErrorCodes.DirtyWorkTree) {
					throw err;
				}

				const force = localize('force', "Force Checkout");
				const stash = localize('stashcheckout', "Stash & Checkout");
				const choice = await window.showWarningMessage(localize('local changes', "Your local changes would be overwritten by checkout."), { modal: true }, force, stash);

				if (choice === force) {
					await this.cleanAll(repository);
					await item.run(repository, opts);
				} else if (choice === stash) {
					await this.stash(repository);
					await item.run(repository, opts);
					await this.stashPopLatest(repository);
				}
			}
		}

		return true;
	}

	@command('git.branch', { repository: true })
	async branch(repository: Repository): Promise<void> {
		await this._branch(repository);
	}

	@command('git.branchFrom', { repository: true })
	async branchFrom(repository: Repository): Promise<void> {
		await this._branch(repository, undefined, true);
	}

	private generateRandomBranchName(repository: Repository, separator: string): string {
		const config = workspace.getConfiguration('git');
		const branchRandomNameDictionary = config.get<string[]>('branchRandomName.dictionary')!;

		const dictionaries: string[][] = [];
		for (const dictionary of branchRandomNameDictionary) {
			if (dictionary.toLowerCase() === 'adjectives') {
				dictionaries.push(adjectives);
			}
			if (dictionary.toLowerCase() === 'animals') {
				dictionaries.push(animals);
			}
			if (dictionary.toLowerCase() === 'colors') {
				dictionaries.push(colors);
			}
			if (dictionary.toLowerCase() === 'numbers') {
				dictionaries.push(NumberDictionary.generate({ length: 3 }));
			}
		}

		if (dictionaries.length === 0) {
			return '';
		}

		// 5 attempts to generate a random branch name
		for (let index = 0; index < 5; index++) {
			const randomName = uniqueNamesGenerator({
				dictionaries,
				length: dictionaries.length,
				separator
			});

			// Check for local ref conflict
			if (!repository.refs.find(r => r.type === RefType.Head && r.name === randomName)) {
				return randomName;
			}
		}

		return '';
	}

	private async promptForBranchName(repository: Repository, defaultName?: string, initialValue?: string): Promise<string> {
		const config = workspace.getConfiguration('git');
		const branchPrefix = config.get<string>('branchPrefix')!;
		const branchWhitespaceChar = config.get<string>('branchWhitespaceChar')!;
		const branchValidationRegex = config.get<string>('branchValidationRegex')!;
		const sanitize = (name: string) => name ?
			name.trim().replace(/^-+/, '').replace(/^\.|\/\.|\.\.|~|\^|:|\/$|\.lock$|\.lock\/|\\|\*|\s|^\s*$|\.$|\[|\]$/g, branchWhitespaceChar)
			: name;

<<<<<<< HEAD
		let rawBranchName = defaultName;

		if (!rawBranchName) {
			// Branch name
			if (!initialValue) {
				const branchRandomNameEnabled = config.get<boolean>('branchRandomName.enable', false);
				initialValue = `${branchPrefix}${branchRandomNameEnabled ? this.generateRandomBranchName(repository, branchWhitespaceChar) : ''}`;
			}

			// Branch name selection
			const initialValueSelection: [number, number] | undefined =
				initialValue.startsWith(branchPrefix) ? [branchPrefix.length, initialValue.length] : undefined;

			rawBranchName = await window.showInputBox({
				placeHolder: localize('branch name', "Branch name"),
				prompt: localize('provide branch name', "Please provide a new branch name"),
				value: initialValue,
				valueSelection: initialValueSelection,
				ignoreFocusOut: true,
				validateInput: (name: string) => {
					const validateName = new RegExp(branchValidationRegex);
					if (validateName.test(sanitize(name))) {
						return null;
					}
=======
		const rawBranchName = defaultName || await window.showInputBox({
			placeHolder: localize('branch name', "Branch name"),
			prompt: localize('provide branch name', "Please provide a new branch name"),
			value: initialValue,
			ignoreFocusOut: true,
			validateInput: (name: string) => {
				const validateName = new RegExp(branchValidationRegex);
				const sanitizedName = sanitize(name);
				if (validateName.test(sanitizedName)) {
					// If the sanitized name that we will use is different than what is
					// in the input box, show an info message to the user informing them
					// the branch name that will be used.
					return name === sanitizedName
						? null
						: {
							message: localize('branch name does not match sanitized', "The new branch will be '{0}'", sanitizedName),
							severity: InputBoxValidationSeverity.Info
						};
				}
>>>>>>> e5b5dc24

					return localize('branch name format invalid', "Branch name needs to match regex: {0}", branchValidationRegex);
				}
			});
		}

		return sanitize(rawBranchName || '');
	}

	private async _branch(repository: Repository, defaultName?: string, from = false): Promise<void> {
		const branchName = await this.promptForBranchName(repository, defaultName);

		if (!branchName) {
			return;
		}

		let target = 'HEAD';

		if (from) {
			const picks = [new HEADItem(repository), ...createCheckoutItems(repository)];
			const placeHolder = localize('select a ref to create a new branch from', 'Select a ref to create the \'{0}\' branch from', branchName);
			const choice = await window.showQuickPick(picks, { placeHolder });

			if (!choice) {
				return;
			}

			target = choice.label;
		}

		await repository.branch(branchName, true, target);
	}

	@command('git.deleteBranch', { repository: true })
	async deleteBranch(repository: Repository, name: string, force?: boolean): Promise<void> {
		let run: (force?: boolean) => Promise<void>;
		if (typeof name === 'string') {
			run = force => repository.deleteBranch(name, force);
		} else {
			const currentHead = repository.HEAD && repository.HEAD.name;
			const heads = repository.refs.filter(ref => ref.type === RefType.Head && ref.name !== currentHead)
				.map(ref => new BranchDeleteItem(ref));

			const placeHolder = localize('select branch to delete', 'Select a branch to delete');
			const choice = await window.showQuickPick<BranchDeleteItem>(heads, { placeHolder });

			if (!choice || !choice.branchName) {
				return;
			}
			name = choice.branchName;
			run = force => choice.run(repository, force);
		}

		try {
			await run(force);
		} catch (err) {
			if (err.gitErrorCode !== GitErrorCodes.BranchNotFullyMerged) {
				throw err;
			}

			const message = localize('confirm force delete branch', "The branch '{0}' is not fully merged. Delete anyway?", name);
			const yes = localize('delete branch', "Delete Branch");
			const pick = await window.showWarningMessage(message, { modal: true }, yes);

			if (pick === yes) {
				await run(true);
			}
		}
	}

	@command('git.renameBranch', { repository: true })
	async renameBranch(repository: Repository): Promise<void> {
		const currentBranchName = repository.HEAD && repository.HEAD.name;
		const branchName = await this.promptForBranchName(repository, undefined, currentBranchName);

		if (!branchName) {
			return;
		}

		try {
			await repository.renameBranch(branchName);
		} catch (err) {
			switch (err.gitErrorCode) {
				case GitErrorCodes.InvalidBranchName:
					window.showErrorMessage(localize('invalid branch name', 'Invalid branch name'));
					return;
				case GitErrorCodes.BranchAlreadyExists:
					window.showErrorMessage(localize('branch already exists', "A branch named '{0}' already exists", branchName));
					return;
				default:
					throw err;
			}
		}
	}

	@command('git.merge', { repository: true })
	async merge(repository: Repository): Promise<void> {
		const config = workspace.getConfiguration('git');
		const checkoutType = config.get<string | string[]>('checkoutType');
		const includeRemotes = checkoutType === 'all' || checkoutType === 'remote' || checkoutType?.includes('remote');

		const heads = repository.refs.filter(ref => ref.type === RefType.Head)
			.filter(ref => ref.name || ref.commit)
			.map(ref => new MergeItem(ref as Branch));

		const remoteHeads = (includeRemotes ? repository.refs.filter(ref => ref.type === RefType.RemoteHead) : [])
			.filter(ref => ref.name || ref.commit)
			.map(ref => new MergeItem(ref as Branch));

		const picks = [...heads, ...remoteHeads];
		const placeHolder = localize('select a branch to merge from', 'Select a branch to merge from');
		const choice = await window.showQuickPick<MergeItem>(picks, { placeHolder });

		if (!choice) {
			return;
		}

		await choice.run(repository);
	}

	@command('git.rebase', { repository: true })
	async rebase(repository: Repository): Promise<void> {
		const config = workspace.getConfiguration('git');
		const checkoutType = config.get<string | string[]>('checkoutType');
		const includeRemotes = checkoutType === 'all' || checkoutType === 'remote' || checkoutType?.includes('remote');

		const heads = repository.refs.filter(ref => ref.type === RefType.Head)
			.filter(ref => ref.name !== repository.HEAD?.name)
			.filter(ref => ref.name || ref.commit);

		const remoteHeads = (includeRemotes ? repository.refs.filter(ref => ref.type === RefType.RemoteHead) : [])
			.filter(ref => ref.name || ref.commit);

		const picks = [...heads, ...remoteHeads]
			.map(ref => new RebaseItem(ref));

		// set upstream branch as first
		if (repository.HEAD?.upstream) {
			const upstreamName = `${repository.HEAD?.upstream.remote}/${repository.HEAD?.upstream.name}`;
			const index = picks.findIndex(e => e.ref.name === upstreamName);

			if (index > -1) {
				const [ref] = picks.splice(index, 1);
				ref.description = '(upstream)';
				picks.unshift(ref);
			}
		}

		const placeHolder = localize('select a branch to rebase onto', 'Select a branch to rebase onto');
		const choice = await window.showQuickPick<RebaseItem>(picks, { placeHolder });

		if (!choice) {
			return;
		}

		await choice.run(repository);
	}

	@command('git.createTag', { repository: true })
	async createTag(repository: Repository): Promise<void> {
		const inputTagName = await window.showInputBox({
			placeHolder: localize('tag name', "Tag name"),
			prompt: localize('provide tag name', "Please provide a tag name"),
			ignoreFocusOut: true
		});

		if (!inputTagName) {
			return;
		}

		const inputMessage = await window.showInputBox({
			placeHolder: localize('tag message', "Message"),
			prompt: localize('provide tag message', "Please provide a message to annotate the tag"),
			ignoreFocusOut: true
		});

		const name = inputTagName.replace(/^\.|\/\.|\.\.|~|\^|:|\/$|\.lock$|\.lock\/|\\|\*|\s|^\s*$|\.$/g, '-');
		await repository.tag(name, inputMessage);
	}

	@command('git.deleteTag', { repository: true })
	async deleteTag(repository: Repository): Promise<void> {
		const picks = repository.refs.filter(ref => ref.type === RefType.Tag)
			.map(ref => new TagItem(ref));

		if (picks.length === 0) {
			window.showWarningMessage(localize('no tags', "This repository has no tags."));
			return;
		}

		const placeHolder = localize('select a tag to delete', 'Select a tag to delete');
		const choice = await window.showQuickPick(picks, { placeHolder });

		if (!choice) {
			return;
		}

		await repository.deleteTag(choice.label);
	}

	@command('git.fetch', { repository: true })
	async fetch(repository: Repository): Promise<void> {
		if (repository.remotes.length === 0) {
			window.showWarningMessage(localize('no remotes to fetch', "This repository has no remotes configured to fetch from."));
			return;
		}

		await repository.fetchDefault();
	}

	@command('git.fetchPrune', { repository: true })
	async fetchPrune(repository: Repository): Promise<void> {
		if (repository.remotes.length === 0) {
			window.showWarningMessage(localize('no remotes to fetch', "This repository has no remotes configured to fetch from."));
			return;
		}

		await repository.fetchPrune();
	}


	@command('git.fetchAll', { repository: true })
	async fetchAll(repository: Repository): Promise<void> {
		if (repository.remotes.length === 0) {
			window.showWarningMessage(localize('no remotes to fetch', "This repository has no remotes configured to fetch from."));
			return;
		}

		await repository.fetchAll();
	}

	@command('git.pullFrom', { repository: true })
	async pullFrom(repository: Repository): Promise<void> {
		const remotes = repository.remotes;

		if (remotes.length === 0) {
			window.showWarningMessage(localize('no remotes to pull', "Your repository has no remotes configured to pull from."));
			return;
		}

		const remotePicks = remotes.filter(r => r.fetchUrl !== undefined).map(r => ({ label: r.name, description: r.fetchUrl! }));
		const placeHolder = localize('pick remote pull repo', "Pick a remote to pull the branch from");
		const remotePick = await window.showQuickPick(remotePicks, { placeHolder });

		if (!remotePick) {
			return;
		}

		const remoteRefs = repository.refs;
		const remoteRefsFiltered = remoteRefs.filter(r => (r.remote === remotePick.label));
		const branchPicks = remoteRefsFiltered.map(r => ({ label: r.name! }));
		const branchPlaceHolder = localize('pick branch pull', "Pick a branch to pull from");
		const branchPick = await window.showQuickPick(branchPicks, { placeHolder: branchPlaceHolder });

		if (!branchPick) {
			return;
		}

		const remoteCharCnt = remotePick.label.length;

		await repository.pullFrom(false, remotePick.label, branchPick.label.slice(remoteCharCnt + 1));
	}

	@command('git.pull', { repository: true })
	async pull(repository: Repository): Promise<void> {
		const remotes = repository.remotes;

		if (remotes.length === 0) {
			window.showWarningMessage(localize('no remotes to pull', "Your repository has no remotes configured to pull from."));
			return;
		}

		await repository.pull(repository.HEAD);
	}

	@command('git.pullRebase', { repository: true })
	async pullRebase(repository: Repository): Promise<void> {
		const remotes = repository.remotes;

		if (remotes.length === 0) {
			window.showWarningMessage(localize('no remotes to pull', "Your repository has no remotes configured to pull from."));
			return;
		}

		await repository.pullWithRebase(repository.HEAD);
	}

	private async _push(repository: Repository, pushOptions: PushOptions) {
		const remotes = repository.remotes;

		if (remotes.length === 0) {
			if (pushOptions.silent) {
				return;
			}

			const addRemote = localize('addremote', 'Add Remote');
			const result = await window.showWarningMessage(localize('no remotes to push', "Your repository has no remotes configured to push to."), addRemote);

			if (result === addRemote) {
				await this.addRemote(repository);
			}

			return;
		}

		const config = workspace.getConfiguration('git', Uri.file(repository.root));
		let forcePushMode: ForcePushMode | undefined = undefined;

		if (pushOptions.forcePush) {
			if (!config.get<boolean>('allowForcePush')) {
				await window.showErrorMessage(localize('force push not allowed', "Force push is not allowed, please enable it with the 'git.allowForcePush' setting."));
				return;
			}

			forcePushMode = config.get<boolean>('useForcePushWithLease') === true ? ForcePushMode.ForceWithLease : ForcePushMode.Force;

			if (config.get<boolean>('confirmForcePush')) {
				const message = localize('confirm force push', "You are about to force push your changes, this can be destructive and could inadvertently overwrite changes made by others.\n\nAre you sure to continue?");
				const yes = localize('ok', "OK");
				const neverAgain = localize('never ask again', "OK, Don't Ask Again");
				const pick = await window.showWarningMessage(message, { modal: true }, yes, neverAgain);

				if (pick === neverAgain) {
					config.update('confirmForcePush', false, true);
				} else if (pick !== yes) {
					return;
				}
			}
		}

		if (pushOptions.pushType === PushType.PushFollowTags) {
			await repository.pushFollowTags(undefined, forcePushMode);
			return;
		}

		if (pushOptions.pushType === PushType.PushTags) {
			await repository.pushTags(undefined, forcePushMode);
		}

		if (!repository.HEAD || !repository.HEAD.name) {
			if (!pushOptions.silent) {
				window.showWarningMessage(localize('nobranch', "Please check out a branch to push to a remote."));
			}
			return;
		}

		if (pushOptions.pushType === PushType.Push) {
			try {
				await repository.push(repository.HEAD, forcePushMode);
			} catch (err) {
				if (err.gitErrorCode !== GitErrorCodes.NoUpstreamBranch) {
					throw err;
				}

				if (pushOptions.silent) {
					return;
				}

				const branchName = repository.HEAD.name;
				const message = localize('confirm publish branch', "The branch '{0}' has no remote branch. Would you like to publish this branch?", branchName);
				const yes = localize('ok', "OK");
				const pick = await window.showWarningMessage(message, { modal: true }, yes);

				if (pick === yes) {
					await this.publish(repository);
				}
			}
		} else {
			const branchName = repository.HEAD.name;
			if (!pushOptions.pushTo?.remote) {
				const addRemote = new AddRemoteItem(this);
				const picks = [...remotes.filter(r => r.pushUrl !== undefined).map(r => ({ label: r.name, description: r.pushUrl })), addRemote];
				const placeHolder = localize('pick remote', "Pick a remote to publish the branch '{0}' to:", branchName);
				const choice = await window.showQuickPick(picks, { placeHolder });

				if (!choice) {
					return;
				}

				if (choice === addRemote) {
					const newRemote = await this.addRemote(repository);

					if (newRemote) {
						await repository.pushTo(newRemote, branchName, undefined, forcePushMode);
					}
				} else {
					await repository.pushTo(choice.label, branchName, undefined, forcePushMode);
				}
			} else {
				await repository.pushTo(pushOptions.pushTo.remote, pushOptions.pushTo.refspec || branchName, pushOptions.pushTo.setUpstream, forcePushMode);
			}
		}
	}

	@command('git.push', { repository: true })
	async push(repository: Repository): Promise<void> {
		await this._push(repository, { pushType: PushType.Push });
	}

	@command('git.pushForce', { repository: true })
	async pushForce(repository: Repository): Promise<void> {
		await this._push(repository, { pushType: PushType.Push, forcePush: true });
	}

	@command('git.pushWithTags', { repository: true })
	async pushFollowTags(repository: Repository): Promise<void> {
		await this._push(repository, { pushType: PushType.PushFollowTags });
	}

	@command('git.pushWithTagsForce', { repository: true })
	async pushFollowTagsForce(repository: Repository): Promise<void> {
		await this._push(repository, { pushType: PushType.PushFollowTags, forcePush: true });
	}

	@command('git.cherryPick', { repository: true })
	async cherryPick(repository: Repository): Promise<void> {
		const hash = await window.showInputBox({
			placeHolder: localize('commit hash', "Commit Hash"),
			prompt: localize('provide commit hash', "Please provide the commit hash"),
			ignoreFocusOut: true
		});

		if (!hash) {
			return;
		}

		await repository.cherryPick(hash);
	}

	@command('git.pushTo', { repository: true })
	async pushTo(repository: Repository, remote?: string, refspec?: string, setUpstream?: boolean): Promise<void> {
		await this._push(repository, { pushType: PushType.PushTo, pushTo: { remote: remote, refspec: refspec, setUpstream: setUpstream } });
	}

	@command('git.pushToForce', { repository: true })
	async pushToForce(repository: Repository, remote?: string, refspec?: string, setUpstream?: boolean): Promise<void> {
		await this._push(repository, { pushType: PushType.PushTo, pushTo: { remote: remote, refspec: refspec, setUpstream: setUpstream }, forcePush: true });
	}

	@command('git.pushTags', { repository: true })
	async pushTags(repository: Repository): Promise<void> {
		await this._push(repository, { pushType: PushType.PushTags });
	}

	@command('git.addRemote', { repository: true })
	async addRemote(repository: Repository): Promise<string | undefined> {
		const url = await pickRemoteSource({
			providerLabel: provider => localize('addfrom', "Add remote from {0}", provider.name),
			urlLabel: localize('addFrom', "Add remote from URL")
		});

		if (!url) {
			return;
		}

		const resultName = await window.showInputBox({
			placeHolder: localize('remote name', "Remote name"),
			prompt: localize('provide remote name', "Please provide a remote name"),
			ignoreFocusOut: true,
			validateInput: (name: string) => {
				if (!sanitizeRemoteName(name)) {
					return localize('remote name format invalid', "Remote name format invalid");
				} else if (repository.remotes.find(r => r.name === name)) {
					return localize('remote already exists', "Remote '{0}' already exists.", name);
				}

				return null;
			}
		});

		const name = sanitizeRemoteName(resultName || '');

		if (!name) {
			return;
		}

		await repository.addRemote(name, url.trim());
		await repository.fetch({ remote: name });
		return name;
	}

	@command('git.removeRemote', { repository: true })
	async removeRemote(repository: Repository): Promise<void> {
		const remotes = repository.remotes;

		if (remotes.length === 0) {
			window.showErrorMessage(localize('no remotes added', "Your repository has no remotes."));
			return;
		}

		const picks = remotes.map(r => r.name);
		const placeHolder = localize('remove remote', "Pick a remote to remove");

		const remoteName = await window.showQuickPick(picks, { placeHolder });

		if (!remoteName) {
			return;
		}

		await repository.removeRemote(remoteName);
	}

	private async _sync(repository: Repository, rebase: boolean): Promise<void> {
		const HEAD = repository.HEAD;

		if (!HEAD) {
			return;
		} else if (!HEAD.upstream) {
			const branchName = HEAD.name;
			const message = localize('confirm publish branch', "The branch '{0}' has no remote branch. Would you like to publish this branch?", branchName);
			const yes = localize('ok', "OK");
			const pick = await window.showWarningMessage(message, { modal: true }, yes);

			if (pick === yes) {
				await this.publish(repository);
			}
			return;
		}

		const remoteName = HEAD.remote || HEAD.upstream.remote;
		const remote = repository.remotes.find(r => r.name === remoteName);
		const isReadonly = remote && remote.isReadOnly;

		const config = workspace.getConfiguration('git');
		const shouldPrompt = !isReadonly && config.get<boolean>('confirmSync') === true;

		if (shouldPrompt) {
			const message = localize('sync is unpredictable', "This action will pull and push commits from and to '{0}/{1}'.", HEAD.upstream.remote, HEAD.upstream.name);
			const yes = localize('ok', "OK");
			const neverAgain = localize('never again', "OK, Don't Show Again");
			const pick = await window.showWarningMessage(message, { modal: true }, yes, neverAgain);

			if (pick === neverAgain) {
				await config.update('confirmSync', false, true);
			} else if (pick !== yes) {
				return;
			}
		}

		if (rebase) {
			await repository.syncRebase(HEAD);
		} else {
			await repository.sync(HEAD);
		}
	}

	@command('git.sync', { repository: true })
	async sync(repository: Repository): Promise<void> {
		try {
			await this._sync(repository, false);
		} catch (err) {
			if (/Cancelled/i.test(err && (err.message || err.stderr || ''))) {
				return;
			}

			throw err;
		}
	}

	@command('git._syncAll')
	async syncAll(): Promise<void> {
		await Promise.all(this.model.repositories.map(async repository => {
			const HEAD = repository.HEAD;

			if (!HEAD || !HEAD.upstream) {
				return;
			}

			await repository.sync(HEAD);
		}));
	}

	@command('git.syncRebase', { repository: true })
	async syncRebase(repository: Repository): Promise<void> {
		try {
			await this._sync(repository, true);
		} catch (err) {
			if (/Cancelled/i.test(err && (err.message || err.stderr || ''))) {
				return;
			}

			throw err;
		}
	}

	@command('git.publish', { repository: true })
	async publish(repository: Repository): Promise<void> {
		const branchName = repository.HEAD && repository.HEAD.name || '';
		const remotes = repository.remotes;

		if (remotes.length === 0) {
			const publishers = this.model.getRemoteSourcePublishers();

			if (publishers.length === 0) {
				window.showWarningMessage(localize('no remotes to publish', "Your repository has no remotes configured to publish to."));
				return;
			}

			let publisher: RemoteSourcePublisher;

			if (publishers.length === 1) {
				publisher = publishers[0];
			} else {
				const picks = publishers
					.map(provider => ({ label: (provider.icon ? `$(${provider.icon}) ` : '') + localize('publish to', "Publish to {0}", provider.name), alwaysShow: true, provider }));
				const placeHolder = localize('pick provider', "Pick a provider to publish the branch '{0}' to:", branchName);
				const choice = await window.showQuickPick(picks, { placeHolder });

				if (!choice) {
					return;
				}

				publisher = choice.provider;
			}

			await publisher.publishRepository(new ApiRepository(repository));
			this.model.firePublishEvent(repository, branchName);

			return;
		}

		if (remotes.length === 1) {
			await repository.pushTo(remotes[0].name, branchName, true);
			this.model.firePublishEvent(repository, branchName);

			return;
		}

		const addRemote = new AddRemoteItem(this);
		const picks = [...repository.remotes.map(r => ({ label: r.name, description: r.pushUrl })), addRemote];
		const placeHolder = localize('pick remote', "Pick a remote to publish the branch '{0}' to:", branchName);
		const choice = await window.showQuickPick(picks, { placeHolder });

		if (!choice) {
			return;
		}

		if (choice === addRemote) {
			const newRemote = await this.addRemote(repository);

			if (newRemote) {
				await repository.pushTo(newRemote, branchName, true);

				this.model.firePublishEvent(repository, branchName);
			}
		} else {
			await repository.pushTo(choice.label, branchName, true);

			this.model.firePublishEvent(repository, branchName);
		}
	}

	@command('git.ignore')
	async ignore(...resourceStates: SourceControlResourceState[]): Promise<void> {
		resourceStates = resourceStates.filter(s => !!s);

		if (resourceStates.length === 0 || (resourceStates[0] && !(resourceStates[0].resourceUri instanceof Uri))) {
			const resource = this.getSCMResource();

			if (!resource) {
				return;
			}

			resourceStates = [resource];
		}

		const resources = resourceStates
			.filter(s => s instanceof Resource)
			.map(r => r.resourceUri);

		if (!resources.length) {
			return;
		}

		await this.runByRepository(resources, async (repository, resources) => repository.ignore(resources));
	}

	@command('git.revealInExplorer')
	async revealInExplorer(resourceState: SourceControlResourceState): Promise<void> {
		if (!resourceState) {
			return;
		}

		if (!(resourceState.resourceUri instanceof Uri)) {
			return;
		}

		await commands.executeCommand('revealInExplorer', resourceState.resourceUri);
	}

	private async _stash(repository: Repository, includeUntracked = false): Promise<void> {
		const noUnstagedChanges = repository.workingTreeGroup.resourceStates.length === 0
			&& (!includeUntracked || repository.untrackedGroup.resourceStates.length === 0);
		const noStagedChanges = repository.indexGroup.resourceStates.length === 0;

		if (noUnstagedChanges && noStagedChanges) {
			window.showInformationMessage(localize('no changes stash', "There are no changes to stash."));
			return;
		}

		const config = workspace.getConfiguration('git', Uri.file(repository.root));
		const promptToSaveFilesBeforeStashing = config.get<'always' | 'staged' | 'never'>('promptToSaveFilesBeforeStash');

		if (promptToSaveFilesBeforeStashing !== 'never') {
			let documents = workspace.textDocuments
				.filter(d => !d.isUntitled && d.isDirty && isDescendant(repository.root, d.uri.fsPath));

			if (promptToSaveFilesBeforeStashing === 'staged' || repository.indexGroup.resourceStates.length > 0) {
				documents = documents
					.filter(d => repository.indexGroup.resourceStates.some(s => pathEquals(s.resourceUri.fsPath, d.uri.fsPath)));
			}

			if (documents.length > 0) {
				const message = documents.length === 1
					? localize('unsaved stash files single', "The following file has unsaved changes which won't be included in the stash if you proceed: {0}.\n\nWould you like to save it before stashing?", path.basename(documents[0].uri.fsPath))
					: localize('unsaved stash files', "There are {0} unsaved files.\n\nWould you like to save them before stashing?", documents.length);
				const saveAndStash = localize('save and stash', "Save All & Stash");
				const stash = localize('stash', "Stash Anyway");
				const pick = await window.showWarningMessage(message, { modal: true }, saveAndStash, stash);

				if (pick === saveAndStash) {
					await Promise.all(documents.map(d => d.save()));
				} else if (pick !== stash) {
					return; // do not stash on cancel
				}
			}
		}

		let message: string | undefined;

		if (config.get<boolean>('useCommitInputAsStashMessage') && (!repository.sourceControl.commitTemplate || repository.inputBox.value !== repository.sourceControl.commitTemplate)) {
			message = repository.inputBox.value;
		}

		message = await window.showInputBox({
			value: message,
			prompt: localize('provide stash message', "Optionally provide a stash message"),
			placeHolder: localize('stash message', "Stash message")
		});

		if (typeof message === 'undefined') {
			return;
		}

		await repository.createStash(message, includeUntracked);
	}

	@command('git.stash', { repository: true })
	stash(repository: Repository): Promise<void> {
		return this._stash(repository);
	}

	@command('git.stashIncludeUntracked', { repository: true })
	stashIncludeUntracked(repository: Repository): Promise<void> {
		return this._stash(repository, true);
	}

	@command('git.stashPop', { repository: true })
	async stashPop(repository: Repository): Promise<void> {
		const placeHolder = localize('pick stash to pop', "Pick a stash to pop");
		const stash = await this.pickStash(repository, placeHolder);

		if (!stash) {
			return;
		}

		await repository.popStash(stash.index);
	}

	@command('git.stashPopLatest', { repository: true })
	async stashPopLatest(repository: Repository): Promise<void> {
		const stashes = await repository.getStashes();

		if (stashes.length === 0) {
			window.showInformationMessage(localize('no stashes', "There are no stashes in the repository."));
			return;
		}

		await repository.popStash();
	}

	@command('git.stashApply', { repository: true })
	async stashApply(repository: Repository): Promise<void> {
		const placeHolder = localize('pick stash to apply', "Pick a stash to apply");
		const stash = await this.pickStash(repository, placeHolder);

		if (!stash) {
			return;
		}

		await repository.applyStash(stash.index);
	}

	@command('git.stashApplyLatest', { repository: true })
	async stashApplyLatest(repository: Repository): Promise<void> {
		const stashes = await repository.getStashes();

		if (stashes.length === 0) {
			window.showInformationMessage(localize('no stashes', "There are no stashes in the repository."));
			return;
		}

		await repository.applyStash();
	}

	@command('git.stashDrop', { repository: true })
	async stashDrop(repository: Repository): Promise<void> {
		const placeHolder = localize('pick stash to drop', "Pick a stash to drop");
		const stash = await this.pickStash(repository, placeHolder);

		if (!stash) {
			return;
		}

		// request confirmation for the operation
		const yes = localize('yes', "Yes");
		const result = await window.showWarningMessage(
			localize('sure drop', "Are you sure you want to drop the stash: {0}?", stash.description),
			yes
		);
		if (result !== yes) {
			return;
		}

		await repository.dropStash(stash.index);
	}

	@command('git.stashDropAll', { repository: true })
	async stashDropAll(repository: Repository): Promise<void> {
		const stashes = await repository.getStashes();

		if (stashes.length === 0) {
			window.showInformationMessage(localize('no stashes', "There are no stashes in the repository."));
			return;
		}

		// request confirmation for the operation
		const yes = localize('yes', "Yes");
		const question = stashes.length === 1 ?
			localize('drop one stash', "Are you sure you want to drop ALL stashes? There is 1 stash that will be subject to pruning, and MAY BE IMPOSSIBLE TO RECOVER.") :
			localize('drop all stashes', "Are you sure you want to drop ALL stashes? There are {0} stashes that will be subject to pruning, and MAY BE IMPOSSIBLE TO RECOVER.", stashes.length);

		const result = await window.showWarningMessage(question, yes);
		if (result !== yes) {
			return;
		}

		await repository.dropStash();
	}

	private async pickStash(repository: Repository, placeHolder: string): Promise<Stash | undefined> {
		const stashes = await repository.getStashes();

		if (stashes.length === 0) {
			window.showInformationMessage(localize('no stashes', "There are no stashes in the repository."));
			return;
		}

		const picks = stashes.map(stash => ({ label: `#${stash.index}:  ${stash.description}`, description: '', details: '', stash }));
		const result = await window.showQuickPick(picks, { placeHolder });
		return result && result.stash;
	}

	@command('git.timeline.openDiff', { repository: false })
	async timelineOpenDiff(item: TimelineItem, uri: Uri | undefined, _source: string) {
		const cmd = this.resolveTimelineOpenDiffCommand(
			item, uri,
			{
				preserveFocus: true,
				preview: true,
				viewColumn: ViewColumn.Active
			},
		);
		if (cmd === undefined) {
			return undefined;
		}

		return commands.executeCommand(cmd.command, ...(cmd.arguments ?? []));
	}

	resolveTimelineOpenDiffCommand(item: TimelineItem, uri: Uri | undefined, options?: TextDocumentShowOptions): Command | undefined {
		if (uri === undefined || uri === null || !GitTimelineItem.is(item)) {
			return undefined;
		}

		const basename = path.basename(uri.fsPath);

		let title;
		if ((item.previousRef === 'HEAD' || item.previousRef === '~') && item.ref === '') {
			title = localize('git.title.workingTree', '{0} (Working Tree)', basename);
		}
		else if (item.previousRef === 'HEAD' && item.ref === '~') {
			title = localize('git.title.index', '{0} (Index)', basename);
		} else {
			title = localize('git.title.diffRefs', '{0} ({1}) ↔ {0} ({2})', basename, item.shortPreviousRef, item.shortRef);
		}

		return {
			command: 'vscode.diff',
			title: localize('git.timeline.openDiffCommand', "Open Comparison"),
			arguments: [toGitUri(uri, item.previousRef), item.ref === '' ? uri : toGitUri(uri, item.ref), title, options]
		};
	}

	@command('git.timeline.copyCommitId', { repository: false })
	async timelineCopyCommitId(item: TimelineItem, _uri: Uri | undefined, _source: string) {
		if (!GitTimelineItem.is(item)) {
			return;
		}

		env.clipboard.writeText(item.ref);
	}

	@command('git.timeline.copyCommitMessage', { repository: false })
	async timelineCopyCommitMessage(item: TimelineItem, _uri: Uri | undefined, _source: string) {
		if (!GitTimelineItem.is(item)) {
			return;
		}

		env.clipboard.writeText(item.message);
	}

	private _selectedForCompare: { uri: Uri; item: GitTimelineItem } | undefined;

	@command('git.timeline.selectForCompare', { repository: false })
	async timelineSelectForCompare(item: TimelineItem, uri: Uri | undefined, _source: string) {
		if (!GitTimelineItem.is(item) || !uri) {
			return;
		}

		this._selectedForCompare = { uri, item };
		await commands.executeCommand('setContext', 'git.timeline.selectedForCompare', true);
	}

	@command('git.timeline.compareWithSelected', { repository: false })
	async timelineCompareWithSelected(item: TimelineItem, uri: Uri | undefined, _source: string) {
		if (!GitTimelineItem.is(item) || !uri || !this._selectedForCompare || uri.toString() !== this._selectedForCompare.uri.toString()) {
			return;
		}

		const { item: selected } = this._selectedForCompare;

		const basename = path.basename(uri.fsPath);
		let leftTitle;
		if ((selected.previousRef === 'HEAD' || selected.previousRef === '~') && selected.ref === '') {
			leftTitle = localize('git.title.workingTree', '{0} (Working Tree)', basename);
		}
		else if (selected.previousRef === 'HEAD' && selected.ref === '~') {
			leftTitle = localize('git.title.index', '{0} (Index)', basename);
		} else {
			leftTitle = localize('git.title.ref', '{0} ({1})', basename, selected.shortRef);
		}

		let rightTitle;
		if ((item.previousRef === 'HEAD' || item.previousRef === '~') && item.ref === '') {
			rightTitle = localize('git.title.workingTree', '{0} (Working Tree)', basename);
		}
		else if (item.previousRef === 'HEAD' && item.ref === '~') {
			rightTitle = localize('git.title.index', '{0} (Index)', basename);
		} else {
			rightTitle = localize('git.title.ref', '{0} ({1})', basename, item.shortRef);
		}


		const title = localize('git.title.diff', '{0} ↔ {1}', leftTitle, rightTitle);
		await commands.executeCommand('vscode.diff', selected.ref === '' ? uri : toGitUri(uri, selected.ref), item.ref === '' ? uri : toGitUri(uri, item.ref), title);
	}

	@command('git.rebaseAbort', { repository: true })
	async rebaseAbort(repository: Repository): Promise<void> {
		if (repository.rebaseCommit) {
			await repository.rebaseAbort();
		} else {
			await window.showInformationMessage(localize('no rebase', "No rebase in progress."));
		}
	}

	@command('git.closeAllDiffEditors', { repository: true })
	closeDiffEditors(repository: Repository): void {
		const resources = [
			...repository.indexGroup.resourceStates.map(r => r.resourceUri.fsPath),
			...repository.workingTreeGroup.resourceStates.map(r => r.resourceUri.fsPath),
			...repository.untrackedGroup.resourceStates.map(r => r.resourceUri.fsPath)
		];

		repository.closeDiffEditors(resources, resources, true);
	}

	private createCommand(id: string, key: string, method: Function, options: ScmCommandOptions): (...args: any[]) => any {
		const result = (...args: any[]) => {
			let result: Promise<any>;

			if (!options.repository) {
				result = Promise.resolve(method.apply(this, args));
			} else {
				// try to guess the repository based on the first argument
				const repository = this.model.getRepository(args[0]);
				let repositoryPromise: Promise<Repository | undefined>;

				if (repository) {
					repositoryPromise = Promise.resolve(repository);
				} else if (this.model.repositories.length === 1) {
					repositoryPromise = Promise.resolve(this.model.repositories[0]);
				} else {
					repositoryPromise = this.model.pickRepository();
				}

				result = repositoryPromise.then(repository => {
					if (!repository) {
						return Promise.resolve();
					}

					return Promise.resolve(method.apply(this, [repository, ...args.slice(1)]));
				});
			}

			/* __GDPR__
				"git.command" : {
					"command" : { "classification": "SystemMetaData", "purpose": "FeatureInsight" }
				}
			*/
			this.telemetryReporter.sendTelemetryEvent('git.command', { command: id });

			return result.catch(async err => {
				const options: MessageOptions = {
					modal: true
				};

				let message: string;
				let type: 'error' | 'warning' = 'error';

				const choices = new Map<string, () => void>();
				const openOutputChannelChoice = localize('open git log', "Open Git Log");
				const outputChannelLogger = this.outputChannelLogger;
				choices.set(openOutputChannelChoice, () => outputChannelLogger.showOutputChannel());

				const showCommandOutputChoice = localize('show command output', "Show Command Output");
				if (err.stderr) {
					choices.set(showCommandOutputChoice, async () => {
						const timestamp = new Date().getTime();
						const uri = Uri.parse(`git-output:/git-error-${timestamp}`);

						let command = 'git';

						if (err.gitArgs) {
							command = `${command} ${err.gitArgs.join(' ')}`;
						} else if (err.gitCommand) {
							command = `${command} ${err.gitCommand}`;
						}

						this.commandErrors.set(uri, `> ${command}\n${err.stderr}`);

						try {
							const doc = await workspace.openTextDocument(uri);
							await window.showTextDocument(doc);
						} finally {
							this.commandErrors.delete(uri);
						}
					});
				}

				switch (err.gitErrorCode) {
					case GitErrorCodes.DirtyWorkTree:
						message = localize('clean repo', "Please clean your repository working tree before checkout.");
						break;
					case GitErrorCodes.PushRejected:
						message = localize('cant push', "Can't push refs to remote. Try running 'Pull' first to integrate your changes.");
						break;
					case GitErrorCodes.Conflict:
						message = localize('merge conflicts', "There are merge conflicts. Resolve them before committing.");
						type = 'warning';
						options.modal = false;
						break;
					case GitErrorCodes.StashConflict:
						message = localize('stash merge conflicts', "There were merge conflicts while applying the stash.");
						type = 'warning';
						options.modal = false;
						break;
					case GitErrorCodes.AuthenticationFailed: {
						const regex = /Authentication failed for '(.*)'/i;
						const match = regex.exec(err.stderr || String(err));

						message = match
							? localize('auth failed specific', "Failed to authenticate to git remote:\n\n{0}", match[1])
							: localize('auth failed', "Failed to authenticate to git remote.");
						break;
					}
					case GitErrorCodes.NoUserNameConfigured:
					case GitErrorCodes.NoUserEmailConfigured:
						message = localize('missing user info', "Make sure you configure your 'user.name' and 'user.email' in git.");
						choices.set(localize('learn more', "Learn More"), () => commands.executeCommand('vscode.open', Uri.parse('https://aka.ms/vscode-setup-git')));
						break;
					default: {
						const hint = (err.stderr || err.message || String(err))
							.replace(/^error: /mi, '')
							.replace(/^> husky.*$/mi, '')
							.split(/[\r\n]/)
							.filter((line: string) => !!line)
						[0];

						message = hint
							? localize('git error details', "Git: {0}", hint)
							: localize('git error', "Git error");

						break;
					}
				}

				if (!message) {
					console.error(err);
					return;
				}

				const allChoices = Array.from(choices.keys());
				const result = type === 'error'
					? await window.showErrorMessage(message, options, ...allChoices)
					: await window.showWarningMessage(message, options, ...allChoices);

				if (result) {
					const resultFn = choices.get(result);

					if (resultFn) {
						resultFn();
					}
				}
			});
		};

		// patch this object, so people can call methods directly
		(this as any)[key] = result;

		return result;
	}

	private getSCMResource(uri?: Uri): Resource | undefined {
		uri = uri ? uri : (window.activeTextEditor && window.activeTextEditor.document.uri);

		this.outputChannelLogger.logDebug(`git.getSCMResource.uri ${uri && uri.toString()}`);

		for (const r of this.model.repositories.map(r => r.root)) {
			this.outputChannelLogger.logDebug(`repo root ${r}`);
		}

		if (!uri) {
			return undefined;
		}

		if (isGitUri(uri)) {
			const { path } = fromGitUri(uri);
			uri = Uri.file(path);
		}

		if (uri.scheme === 'file') {
			const uriString = uri.toString();
			const repository = this.model.getRepository(uri);

			if (!repository) {
				return undefined;
			}

			return repository.workingTreeGroup.resourceStates.filter(r => r.resourceUri.toString() === uriString)[0]
				|| repository.indexGroup.resourceStates.filter(r => r.resourceUri.toString() === uriString)[0];
		}
		return undefined;
	}

	private runByRepository<T>(resource: Uri, fn: (repository: Repository, resource: Uri) => Promise<T>): Promise<T[]>;
	private runByRepository<T>(resources: Uri[], fn: (repository: Repository, resources: Uri[]) => Promise<T>): Promise<T[]>;
	private async runByRepository<T>(arg: Uri | Uri[], fn: (repository: Repository, resources: any) => Promise<T>): Promise<T[]> {
		const resources = arg instanceof Uri ? [arg] : arg;
		const isSingleResource = arg instanceof Uri;

		const groups = resources.reduce((result, resource) => {
			let repository = this.model.getRepository(resource);

			if (!repository) {
				console.warn('Could not find git repository for ', resource);
				return result;
			}

			// Could it be a submodule?
			if (pathEquals(resource.fsPath, repository.root)) {
				repository = this.model.getRepositoryForSubmodule(resource) || repository;
			}

			const tuple = result.filter(p => p.repository === repository)[0];

			if (tuple) {
				tuple.resources.push(resource);
			} else {
				result.push({ repository, resources: [resource] });
			}

			return result;
		}, [] as { repository: Repository; resources: Uri[] }[]);

		const promises = groups
			.map(({ repository, resources }) => fn(repository as Repository, isSingleResource ? resources[0] : resources));

		return Promise.all(promises);
	}

	dispose(): void {
		this.disposables.forEach(d => d.dispose());
	}
}<|MERGE_RESOLUTION|>--- conflicted
+++ resolved
@@ -1823,7 +1823,6 @@
 			name.trim().replace(/^-+/, '').replace(/^\.|\/\.|\.\.|~|\^|:|\/$|\.lock$|\.lock\/|\\|\*|\s|^\s*$|\.$|\[|\]$/g, branchWhitespaceChar)
 			: name;
 
-<<<<<<< HEAD
 		let rawBranchName = defaultName;
 
 		if (!rawBranchName) {
@@ -1845,30 +1844,18 @@
 				ignoreFocusOut: true,
 				validateInput: (name: string) => {
 					const validateName = new RegExp(branchValidationRegex);
-					if (validateName.test(sanitize(name))) {
-						return null;
+					const sanitizedName = sanitize(name);
+					if (validateName.test(sanitizedName)) {
+						// If the sanitized name that we will use is different than what is
+						// in the input box, show an info message to the user informing them
+						// the branch name that will be used.
+						return name === sanitizedName
+							? null
+							: {
+								message: localize('branch name does not match sanitized', "The new branch will be '{0}'", sanitizedName),
+								severity: InputBoxValidationSeverity.Info
+							};
 					}
-=======
-		const rawBranchName = defaultName || await window.showInputBox({
-			placeHolder: localize('branch name', "Branch name"),
-			prompt: localize('provide branch name', "Please provide a new branch name"),
-			value: initialValue,
-			ignoreFocusOut: true,
-			validateInput: (name: string) => {
-				const validateName = new RegExp(branchValidationRegex);
-				const sanitizedName = sanitize(name);
-				if (validateName.test(sanitizedName)) {
-					// If the sanitized name that we will use is different than what is
-					// in the input box, show an info message to the user informing them
-					// the branch name that will be used.
-					return name === sanitizedName
-						? null
-						: {
-							message: localize('branch name does not match sanitized', "The new branch will be '{0}'", sanitizedName),
-							severity: InputBoxValidationSeverity.Info
-						};
-				}
->>>>>>> e5b5dc24
 
 					return localize('branch name format invalid', "Branch name needs to match regex: {0}", branchValidationRegex);
 				}
