/*---------------------------------------------------------------------------------------------
 *  Copyright (c) Microsoft Corporation. All rights reserved.
 *  Licensed under the MIT License. See License.txt in the project root for license information.
 *--------------------------------------------------------------------------------------------*/

import { workspace, WorkspaceFoldersChangeEvent, Uri, window, Event, EventEmitter, QuickPickItem, Disposable, SourceControl, SourceControlResourceGroup, TextEditor, Memento, commands, LogOutputChannel, l10n, ProgressLocation, WorkspaceFolder, ThemeIcon } from 'vscode';
import TelemetryReporter from '@vscode/extension-telemetry';
import { IRepositoryResolver, Repository, RepositoryState } from './repository';
import { memoize, sequentialize, debounce } from './decorators';
import { dispose, anyEvent, filterEvent, isDescendant, pathEquals, toDisposable, eventToPromise } from './util';
import { Git } from './git';
import * as path from 'path';
import * as fs from 'fs';
import { fromGitUri } from './uri';
import { APIState as State, CredentialsProvider, PushErrorHandler, PublishEvent, RemoteSourcePublisher, PostCommitCommandsProvider, BranchProtectionProvider, SourceControlHistoryItemDetailsProvider } from './api/git';
import { Askpass } from './askpass';
import { IPushErrorHandlerRegistry } from './pushError';
import { ApiRepository } from './api/api1';
import { IRemoteSourcePublisherRegistry } from './remotePublisher';
import { IPostCommitCommandsProviderRegistry } from './postCommitCommands';
import { IBranchProtectionProviderRegistry } from './branchProtection';
import { ISourceControlHistoryItemDetailsProviderRegistry } from './historyItemDetailsProvider';
import { RepositoryCache } from './repositoryCache';

class RepositoryPick implements QuickPickItem {
	@memoize get label(): string {
		return path.basename(this.repository.root);
	}

	@memoize get description(): string {
		return [this.repository.headLabel, this.repository.syncLabel]
			.filter(l => !!l)
			.join(' ');
	}

	@memoize get iconPath(): ThemeIcon {
		switch (this.repository.kind) {
			case 'submodule':
				return new ThemeIcon('archive');
			case 'worktree':
				return new ThemeIcon('list-tree');
			default:
				return new ThemeIcon('repo');
		}
	}

	constructor(public readonly repository: Repository, public readonly index: number) { }
}

export interface ModelChangeEvent {
	repository: Repository;
	uri: Uri;
}

export interface OriginalResourceChangeEvent {
	repository: Repository;
	uri: Uri;
}

interface OpenRepository extends Disposable {
	repository: Repository;
}

class ClosedRepositoriesManager {

	private _repositories: Set<string>;
	get repositories(): string[] {
		return [...this._repositories.values()];
	}

	constructor(private readonly workspaceState: Memento) {
		this._repositories = new Set<string>(workspaceState.get<string[]>('closedRepositories', []));
		this.onDidChangeRepositories();
	}

	addRepository(repository: string): void {
		this._repositories.add(repository);
		this.onDidChangeRepositories();
	}

	deleteRepository(repository: string): boolean {
		const result = this._repositories.delete(repository);
		if (result) {
			this.onDidChangeRepositories();
		}

		return result;
	}

	isRepositoryClosed(repository: string): boolean {
		return this._repositories.has(repository);
	}

	private onDidChangeRepositories(): void {
		this.workspaceState.update('closedRepositories', [...this._repositories.values()]);
		commands.executeCommand('setContext', 'git.closedRepositoryCount', this._repositories.size);
	}
}

class ParentRepositoriesManager {

	/**
	 * Key   - normalized path used in user interface
	 * Value - value indicating whether the repository should be opened
	 */
	private _repositories = new Set<string>;
	get repositories(): string[] {
		return [...this._repositories.values()];
	}

	constructor(private readonly globalState: Memento) {
		this.onDidChangeRepositories();
	}

	addRepository(repository: string): void {
		this._repositories.add(repository);
		this.onDidChangeRepositories();
	}

	deleteRepository(repository: string): boolean {
		const result = this._repositories.delete(repository);
		if (result) {
			this.onDidChangeRepositories();
		}

		return result;
	}

	hasRepository(repository: string): boolean {
		return this._repositories.has(repository);
	}

	openRepository(repository: string): void {
		this.globalState.update(`parentRepository:${repository}`, true);
		this.deleteRepository(repository);
	}

	private onDidChangeRepositories(): void {
		commands.executeCommand('setContext', 'git.parentRepositoryCount', this._repositories.size);
	}
}

class UnsafeRepositoriesManager {

	/**
	 * Key   - normalized path used in user interface
	 * Value - path extracted from the output of the `git status` command
	 *         used when calling `git config --global --add safe.directory`
	 */
	private _repositories = new Map<string, string>();
	get repositories(): string[] {
		return [...this._repositories.keys()];
	}

	constructor() {
		this.onDidChangeRepositories();
	}

	addRepository(repository: string, path: string): void {
		this._repositories.set(repository, path);
		this.onDidChangeRepositories();
	}

	deleteRepository(repository: string): boolean {
		const result = this._repositories.delete(repository);
		if (result) {
			this.onDidChangeRepositories();
		}

		return result;
	}

	getRepositoryPath(repository: string): string | undefined {
		return this._repositories.get(repository);
	}

	hasRepository(repository: string): boolean {
		return this._repositories.has(repository);
	}

	private onDidChangeRepositories(): void {
		commands.executeCommand('setContext', 'git.unsafeRepositoryCount', this._repositories.size);
	}
}

export class Model implements IRepositoryResolver, IBranchProtectionProviderRegistry, IRemoteSourcePublisherRegistry, IPostCommitCommandsProviderRegistry, IPushErrorHandlerRegistry, ISourceControlHistoryItemDetailsProviderRegistry {

	private _onDidOpenRepository = new EventEmitter<Repository>();
	readonly onDidOpenRepository: Event<Repository> = this._onDidOpenRepository.event;

	private _onDidCloseRepository = new EventEmitter<Repository>();
	readonly onDidCloseRepository: Event<Repository> = this._onDidCloseRepository.event;

	private _onDidChangeRepository = new EventEmitter<ModelChangeEvent>();
	readonly onDidChangeRepository: Event<ModelChangeEvent> = this._onDidChangeRepository.event;

	private _onDidChangeOriginalResource = new EventEmitter<OriginalResourceChangeEvent>();
	readonly onDidChangeOriginalResource: Event<OriginalResourceChangeEvent> = this._onDidChangeOriginalResource.event;

	private openRepositories: OpenRepository[] = [];
	get repositories(): Repository[] { return this.openRepositories.map(r => r.repository); }

	private possibleGitRepositoryPaths = new Set<string>();

	private _onDidChangeState = new EventEmitter<State>();
	readonly onDidChangeState = this._onDidChangeState.event;

	private _onDidPublish = new EventEmitter<PublishEvent>();
	readonly onDidPublish = this._onDidPublish.event;

	firePublishEvent(repository: Repository, branch?: string) {
		this._onDidPublish.fire({ repository: new ApiRepository(repository), branch: branch });
	}

	private _state: State = 'uninitialized';
	get state(): State { return this._state; }

	setState(state: State): void {
		this._state = state;
		this._onDidChangeState.fire(state);
		commands.executeCommand('setContext', 'git.state', state);
	}

	@memoize
	get isInitialized(): Promise<void> {
		if (this._state === 'initialized') {
			return Promise.resolve();
		}

		return eventToPromise(filterEvent(this.onDidChangeState, s => s === 'initialized')) as Promise<any>;
	}

	private remoteSourcePublishers = new Set<RemoteSourcePublisher>();

	private _onDidAddRemoteSourcePublisher = new EventEmitter<RemoteSourcePublisher>();
	readonly onDidAddRemoteSourcePublisher = this._onDidAddRemoteSourcePublisher.event;

	private _onDidRemoveRemoteSourcePublisher = new EventEmitter<RemoteSourcePublisher>();
	readonly onDidRemoveRemoteSourcePublisher = this._onDidRemoveRemoteSourcePublisher.event;

	private postCommitCommandsProviders = new Set<PostCommitCommandsProvider>();

	private _onDidChangePostCommitCommandsProviders = new EventEmitter<void>();
	readonly onDidChangePostCommitCommandsProviders = this._onDidChangePostCommitCommandsProviders.event;

	private branchProtectionProviders = new Map<string, Set<BranchProtectionProvider>>();

	private _onDidChangeBranchProtectionProviders = new EventEmitter<Uri>();
	readonly onDidChangeBranchProtectionProviders = this._onDidChangeBranchProtectionProviders.event;

	private pushErrorHandlers = new Set<PushErrorHandler>();
	private historyItemDetailsProviders = new Set<SourceControlHistoryItemDetailsProvider>();

	private _unsafeRepositoriesManager: UnsafeRepositoriesManager;
	get unsafeRepositories(): string[] {
		return this._unsafeRepositoriesManager.repositories;
	}

	private _parentRepositoriesManager: ParentRepositoriesManager;
	get parentRepositories(): string[] {
		return this._parentRepositoriesManager.repositories;
	}

	private _closedRepositoriesManager: ClosedRepositoriesManager;
	get closedRepositories(): string[] {
		return [...this._closedRepositoriesManager.repositories];
	}

	/**
	 * We maintain a map containing both the path and the canonical path of the
	 * workspace folders. We are doing this as `git.exe` expands the symbolic links
	 * while there are scenarios in which VS Code does not.
	 *
	 * Key   - path of the workspace folder
	 * Value - canonical path of the workspace folder
	 */
	private _workspaceFolders = new Map<string, string>();

<<<<<<< HEAD
=======
	private repositoryCache: RepositoryCache;
>>>>>>> 7525da5e

	private disposables: Disposable[] = [];

	constructor(readonly git: Git, private readonly askpass: Askpass, private globalState: Memento, readonly workspaceState: Memento, private logger: LogOutputChannel, private telemetryReporter: TelemetryReporter, private readonly repositoryCache: RepositoryCache) {
		// Repositories managers
		this._closedRepositoriesManager = new ClosedRepositoriesManager(workspaceState);
		this._parentRepositoriesManager = new ParentRepositoriesManager(globalState);
		this._unsafeRepositoriesManager = new UnsafeRepositoriesManager();

		workspace.onDidChangeWorkspaceFolders(this.onDidChangeWorkspaceFolders, this, this.disposables);
		window.onDidChangeVisibleTextEditors(this.onDidChangeVisibleTextEditors, this, this.disposables);
		window.onDidChangeActiveTextEditor(this.onDidChangeActiveTextEditor, this, this.disposables);
		workspace.onDidChangeConfiguration(this.onDidChangeConfiguration, this, this.disposables);

		const fsWatcher = workspace.createFileSystemWatcher('**');
		this.disposables.push(fsWatcher);

		const onWorkspaceChange = anyEvent(fsWatcher.onDidChange, fsWatcher.onDidCreate, fsWatcher.onDidDelete);
		const onGitRepositoryChange = filterEvent(onWorkspaceChange, uri => /\/\.git/.test(uri.path));
		const onPossibleGitRepositoryChange = filterEvent(onGitRepositoryChange, uri => !this.getRepository(uri));
		onPossibleGitRepositoryChange(this.onPossibleGitRepositoryChange, this, this.disposables);

		this.setState('uninitialized');
		this.doInitialScan().finally(() => this.setState('initialized'));
		this.repositoryCache = new RepositoryCache(globalState, logger);
	}

	private async doInitialScan(): Promise<void> {
		this.logger.info('[Model][doInitialScan] Initial repository scan started');

		const config = workspace.getConfiguration('git');
		const autoRepositoryDetection = config.get<boolean | 'subFolders' | 'openEditors'>('autoRepositoryDetection');
		const parentRepositoryConfig = config.get<'always' | 'never' | 'prompt'>('openRepositoryInParentFolders', 'prompt');

		this.logger.trace(`[Model][doInitialScan] Settings: autoRepositoryDetection=${autoRepositoryDetection}, openRepositoryInParentFolders=${parentRepositoryConfig}`);

		// Initial repository scan function
		const initialScanFn = () => Promise.all([
			this.onDidChangeWorkspaceFolders({ added: workspace.workspaceFolders || [], removed: [] }),
			this.onDidChangeVisibleTextEditors(window.visibleTextEditors),
			this.scanWorkspaceFolders()
		]);

		if (config.get<boolean>('showProgress', true)) {
			await window.withProgress({ location: ProgressLocation.SourceControl }, initialScanFn);
		} else {
			await initialScanFn();
		}

		if (this.parentRepositories.length !== 0 &&
			parentRepositoryConfig === 'prompt') {
			// Parent repositories notification
			this.showParentRepositoryNotification();
		} else if (this.unsafeRepositories.length !== 0) {
			// Unsafe repositories notification
			this.showUnsafeRepositoryNotification();
		}

		/* __GDPR__
			"git.repositoryInitialScan" : {
				"owner": "lszomoru",
				"autoRepositoryDetection": { "classification": "SystemMetaData", "purpose": "FeatureInsight", "comment": "Setting that controls the initial repository scan" },
				"repositoryCount": { "classification": "SystemMetaData", "purpose": "FeatureInsight", "isMeasurement": true, "comment": "Number of repositories opened during initial repository scan" }
			}
		*/
		this.telemetryReporter.sendTelemetryEvent('git.repositoryInitialScan', { autoRepositoryDetection: String(autoRepositoryDetection) }, { repositoryCount: this.openRepositories.length });
		this.logger.info(`[Model][doInitialScan] Initial repository scan completed - repositories (${this.repositories.length}), closed repositories (${this.closedRepositories.length}), parent repositories (${this.parentRepositories.length}), unsafe repositories (${this.unsafeRepositories.length})`);
	}

	/**
	 * Scans each workspace folder, looking for git repositories. By
	 * default it scans one level deep but that can be changed using
	 * the git.repositoryScanMaxDepth setting.
	 */
	private async scanWorkspaceFolders(): Promise<void> {
		try {
			const config = workspace.getConfiguration('git');
			const autoRepositoryDetection = config.get<boolean | 'subFolders' | 'openEditors'>('autoRepositoryDetection');

			if (autoRepositoryDetection !== true && autoRepositoryDetection !== 'subFolders') {
				return;
			}

			await Promise.all((workspace.workspaceFolders || []).map(async folder => {
				const root = folder.uri.fsPath;
				this.logger.trace(`[Model][scanWorkspaceFolders] Workspace folder: ${root}`);

				// Workspace folder children
				const repositoryScanMaxDepth = (workspace.isTrusted ? workspace.getConfiguration('git', folder.uri) : config).get<number>('repositoryScanMaxDepth', 1);
				const repositoryScanIgnoredFolders = (workspace.isTrusted ? workspace.getConfiguration('git', folder.uri) : config).get<string[]>('repositoryScanIgnoredFolders', []);

				const subfolders = new Set(await this.traverseWorkspaceFolder(root, repositoryScanMaxDepth, repositoryScanIgnoredFolders));

				// Repository scan folders
				const scanPaths = (workspace.isTrusted ? workspace.getConfiguration('git', folder.uri) : config).get<string[]>('scanRepositories') || [];
				this.logger.trace(`[Model][scanWorkspaceFolders] Workspace scan settings: repositoryScanMaxDepth=${repositoryScanMaxDepth}; repositoryScanIgnoredFolders=[${repositoryScanIgnoredFolders.join(', ')}]; scanRepositories=[${scanPaths.join(', ')}]`);

				for (const scanPath of scanPaths) {
					if (scanPath === '.git') {
						this.logger.trace('[Model][scanWorkspaceFolders] \'.git\' not supported in \'git.scanRepositories\' setting.');
						continue;
					}

					if (path.isAbsolute(scanPath)) {
						const notSupportedMessage = l10n.t('Absolute paths not supported in "git.scanRepositories" setting.');
						this.logger.warn(`[Model][scanWorkspaceFolders] ${notSupportedMessage}`);
						console.warn(notSupportedMessage);
						continue;
					}

					subfolders.add(path.join(root, scanPath));
				}

				this.logger.trace(`[Model][scanWorkspaceFolders] Workspace scan sub folders: [${[...subfolders].join(', ')}]`);
				await Promise.all([...subfolders].map(f => this.openRepository(f)));
			}));
		}
		catch (err) {
			this.logger.warn(`[Model][scanWorkspaceFolders] Error: ${err}`);
		}
	}

	private async traverseWorkspaceFolder(workspaceFolder: string, maxDepth: number, repositoryScanIgnoredFolders: string[]): Promise<string[]> {
		const result: string[] = [];
		const foldersToTravers = [{ path: workspaceFolder, depth: 0 }];

		while (foldersToTravers.length > 0) {
			const currentFolder = foldersToTravers.shift()!;

			const children: fs.Dirent[] = [];
			try {
				children.push(...await fs.promises.readdir(currentFolder.path, { withFileTypes: true }));

				if (currentFolder.depth !== 0) {
					result.push(currentFolder.path);
				}
			}
			catch (err) {
				this.logger.warn(`[Model][traverseWorkspaceFolder] Unable to read workspace folder '${currentFolder.path}': ${err}`);
				continue;
			}

			if (currentFolder.depth < maxDepth || maxDepth === -1) {
				const childrenFolders = children
					.filter(dirent =>
						dirent.isDirectory() && dirent.name !== '.git' &&
						!repositoryScanIgnoredFolders.find(f => pathEquals(dirent.name, f)))
					.map(dirent => path.join(currentFolder.path, dirent.name));

				foldersToTravers.push(...childrenFolders.map(folder => {
					return { path: folder, depth: currentFolder.depth + 1 };
				}));
			}
		}

		return result;
	}

	private onPossibleGitRepositoryChange(uri: Uri): void {
		const config = workspace.getConfiguration('git');
		const autoRepositoryDetection = config.get<boolean | 'subFolders' | 'openEditors'>('autoRepositoryDetection');

		if (autoRepositoryDetection === false) {
			return;
		}

		this.eventuallyScanPossibleGitRepository(uri.fsPath.replace(/\.git.*$/, ''));
	}

	private eventuallyScanPossibleGitRepository(path: string) {
		this.possibleGitRepositoryPaths.add(path);
		this.eventuallyScanPossibleGitRepositories();
	}

	@debounce(500)
	private eventuallyScanPossibleGitRepositories(): void {
		for (const path of this.possibleGitRepositoryPaths) {
			this.openRepository(path, false, true);
		}

		this.possibleGitRepositoryPaths.clear();
	}

	private async onDidChangeWorkspaceFolders({ added, removed }: WorkspaceFoldersChangeEvent): Promise<void> {
		try {
			const possibleRepositoryFolders = added
				.filter(folder => !this.getOpenRepository(folder.uri));

			const activeRepositoriesList = window.visibleTextEditors
				.map(editor => this.getRepository(editor.document.uri))
				.filter(repository => !!repository) as Repository[];

			const activeRepositories = new Set<Repository>(activeRepositoriesList);
			const openRepositoriesToDispose = removed
				.map(folder => this.getOpenRepository(folder.uri))
				.filter(r => !!r)
				.filter(r => !activeRepositories.has(r!.repository))
				.filter(r => !(workspace.workspaceFolders || []).some(f => isDescendant(f.uri.fsPath, r!.repository.root))) as OpenRepository[];

			openRepositoriesToDispose.forEach(r => r.dispose());
			this.logger.trace(`[Model][onDidChangeWorkspaceFolders] Workspace folders: [${possibleRepositoryFolders.map(p => p.uri.fsPath).join(', ')}]`);
			await Promise.all(possibleRepositoryFolders.map(p => this.openRepository(p.uri.fsPath)));
		}
		catch (err) {
			this.logger.warn(`[Model][onDidChangeWorkspaceFolders] Error: ${err}`);
		}
	}

	private onDidChangeConfiguration(): void {
		const possibleRepositoryFolders = (workspace.workspaceFolders || [])
			.filter(folder => workspace.getConfiguration('git', folder.uri).get<boolean>('enabled') === true)
			.filter(folder => !this.getOpenRepository(folder.uri));

		const openRepositoriesToDispose = this.openRepositories
			.map(repository => ({ repository, root: Uri.file(repository.repository.root) }))
			.filter(({ root }) => workspace.getConfiguration('git', root).get<boolean>('enabled') !== true)
			.map(({ repository }) => repository);

		this.logger.trace(`[Model][onDidChangeConfiguration] Workspace folders: [${possibleRepositoryFolders.map(p => p.uri.fsPath).join(', ')}]`);
		possibleRepositoryFolders.forEach(p => this.openRepository(p.uri.fsPath));
		openRepositoriesToDispose.forEach(r => r.dispose());
	}

	private async onDidChangeVisibleTextEditors(editors: readonly TextEditor[]): Promise<void> {
		try {
			if (!workspace.isTrusted) {
				this.logger.trace('[Model][onDidChangeVisibleTextEditors] Workspace is not trusted.');
				return;
			}

			const config = workspace.getConfiguration('git');
			const autoRepositoryDetection = config.get<boolean | 'subFolders' | 'openEditors'>('autoRepositoryDetection');

			if (autoRepositoryDetection !== true && autoRepositoryDetection !== 'openEditors') {
				return;
			}

			await Promise.all(editors.map(async editor => {
				const uri = editor.document.uri;

				if (uri.scheme !== 'file') {
					return;
				}

				const repository = this.getRepository(uri);

				if (repository) {
					this.logger.trace(`[Model][onDidChangeVisibleTextEditors] Repository for editor resource ${uri.fsPath} already exists: ${repository.root}`);
					return;
				}

				this.logger.trace(`[Model][onDidChangeVisibleTextEditors] Open repository for editor resource ${uri.fsPath}`);
				await this.openRepository(path.dirname(uri.fsPath));
			}));
		}
		catch (err) {
			this.logger.warn(`[Model][onDidChangeVisibleTextEditors] Error: ${err}`);
		}
	}

	private onDidChangeActiveTextEditor(): void {
		const textEditor = window.activeTextEditor;

		if (textEditor === undefined) {
			commands.executeCommand('setContext', 'git.activeResourceHasUnstagedChanges', false);
			commands.executeCommand('setContext', 'git.activeResourceHasStagedChanges', false);
			commands.executeCommand('setContext', 'git.activeResourceHasMergeConflicts', false);
			return;
		}

		const repository = this.getRepository(textEditor.document.uri);
		if (!repository) {
			commands.executeCommand('setContext', 'git.activeResourceHasUnstagedChanges', false);
			commands.executeCommand('setContext', 'git.activeResourceHasStagedChanges', false);
			commands.executeCommand('setContext', 'git.activeResourceHasMergeConflicts', false);
			return;
		}

		const indexResource = repository.indexGroup.resourceStates
			.find(resource => pathEquals(resource.resourceUri.fsPath, textEditor.document.uri.fsPath));
		const workingTreeResource = repository.workingTreeGroup.resourceStates
			.find(resource => pathEquals(resource.resourceUri.fsPath, textEditor.document.uri.fsPath));
		const mergeChangesResource = repository.mergeGroup.resourceStates
			.find(resource => pathEquals(resource.resourceUri.fsPath, textEditor.document.uri.fsPath));
		const hasMergeConflicts = mergeChangesResource ? /^(<{7,}|={7,}|>{7,})/m.test(textEditor.document.getText()) : false;

		commands.executeCommand('setContext', 'git.activeResourceHasStagedChanges', indexResource !== undefined);
		commands.executeCommand('setContext', 'git.activeResourceHasUnstagedChanges', workingTreeResource !== undefined);
		commands.executeCommand('setContext', 'git.activeResourceHasMergeConflicts', hasMergeConflicts);
	}

	@sequentialize
	async openRepository(repoPath: string, openIfClosed = false, openIfParent = false): Promise<void> {
		this.logger.trace(`[Model][openRepository] Repository: ${repoPath}`);
		const existingRepository = await this.getRepositoryExact(repoPath);
		if (existingRepository) {
			this.logger.trace(`[Model][openRepository] Repository for path ${repoPath} already exists: ${existingRepository.root}`);
			return;
		}

		const config = workspace.getConfiguration('git', Uri.file(repoPath));
		const enabled = config.get<boolean>('enabled') === true;

		if (!enabled) {
			this.logger.trace('[Model][openRepository] Git is not enabled');
			return;
		}

		if (!workspace.isTrusted) {
			// Check if the folder is a bare repo: if it has a file named HEAD && `rev-parse --show -cdup` is empty
			try {
				fs.accessSync(path.join(repoPath, 'HEAD'), fs.constants.F_OK);
				const result = await this.git.exec(repoPath, ['-C', repoPath, 'rev-parse', '--show-cdup']);
				if (result.stderr.trim() === '' && result.stdout.trim() === '') {
					this.logger.trace(`[Model][openRepository] Bare repository: ${repoPath}`);
					return;
				}
			} catch {
				// If this throw, we should be good to open the repo (e.g. HEAD doesn't exist)
			}
		}

		try {
			const { repositoryRoot, unsafeRepositoryMatch } = await this.getRepositoryRoot(repoPath);
			this.logger.trace(`[Model][openRepository] Repository root for path ${repoPath} is: ${repositoryRoot}`);

			const existingRepository = await this.getRepositoryExact(repositoryRoot);
			if (existingRepository) {
				this.logger.trace(`[Model][openRepository] Repository for path ${repositoryRoot} already exists: ${existingRepository.root}`);
				return;
			}

			if (this.shouldRepositoryBeIgnored(repositoryRoot)) {
				this.logger.trace(`[Model][openRepository] Repository for path ${repositoryRoot} is ignored`);
				return;
			}

			// Handle git repositories that are in parent folders
			const parentRepositoryConfig = config.get<'always' | 'never' | 'prompt'>('openRepositoryInParentFolders', 'prompt');
			if (parentRepositoryConfig !== 'always' && this.globalState.get<boolean>(`parentRepository:${repositoryRoot}`) !== true) {
				const isRepositoryOutsideWorkspace = await this.isRepositoryOutsideWorkspace(repositoryRoot);
				if (!openIfParent && isRepositoryOutsideWorkspace) {
					this.logger.trace(`[Model][openRepository] Repository in parent folder: ${repositoryRoot}`);

					if (!this._parentRepositoriesManager.hasRepository(repositoryRoot)) {
						// Show a notification if the parent repository is opened after the initial scan
						if (this.state === 'initialized' && parentRepositoryConfig === 'prompt') {
							this.showParentRepositoryNotification();
						}

						this._parentRepositoriesManager.addRepository(repositoryRoot);
					}

					return;
				}
			}

			// Handle unsafe repositories
			if (unsafeRepositoryMatch && unsafeRepositoryMatch.length === 3) {
				this.logger.trace(`[Model][openRepository] Unsafe repository: ${repositoryRoot}`);

				// Show a notification if the unsafe repository is opened after the initial scan
				if (this._state === 'initialized' && !this._unsafeRepositoriesManager.hasRepository(repositoryRoot)) {
					this.showUnsafeRepositoryNotification();
				}

				this._unsafeRepositoriesManager.addRepository(repositoryRoot, unsafeRepositoryMatch[2]);

				return;
			}

			// Handle repositories that were closed by the user
			if (!openIfClosed && this._closedRepositoriesManager.isRepositoryClosed(repositoryRoot)) {
				this.logger.trace(`[Model][openRepository] Repository for path ${repositoryRoot} is closed`);
				return;
			}

			// Open repository
			const [dotGit, repositoryRootRealPath] = await Promise.all([this.git.getRepositoryDotGit(repositoryRoot), this.getRepositoryRootRealPath(repositoryRoot)]);
			const gitRepository = this.git.open(repositoryRoot, repositoryRootRealPath, dotGit, this.logger);
			const repository = new Repository(gitRepository, this, this, this, this, this, this, this.globalState, this.logger, this.telemetryReporter, this.repositoryCache);

			this.open(repository);
			this._closedRepositoriesManager.deleteRepository(repository.root);

			this.logger.info(`[Model][openRepository] Opened repository (path): ${repository.root}`);
			this.logger.info(`[Model][openRepository] Opened repository (real path): ${repository.rootRealPath ?? repository.root}`);
			this.logger.info(`[Model][openRepository] Opened repository (kind): ${gitRepository.kind}`);

			// Do not await this, we want SCM
			// to know about the repo asap
			repository.status().then(() => {
				this.repositoryCache.update(repository.remotes, [], repository.root);
			});
		} catch (err) {
			// noop
			this.logger.trace(`[Model][openRepository] Opening repository for path='${repoPath}' failed. Error:${err}`);
		}
	}

	async openParentRepository(repoPath: string): Promise<void> {
		this._parentRepositoriesManager.openRepository(repoPath);
		await this.openRepository(repoPath);
	}

	private async getRepositoryRoot(repoPath: string): Promise<{ repositoryRoot: string; unsafeRepositoryMatch: RegExpMatchArray | null }> {
		try {
			const rawRoot = await this.git.getRepositoryRoot(repoPath);

			// This can happen whenever `path` has the wrong case sensitivity in case
			// insensitive file systems https://github.com/microsoft/vscode/issues/33498
			return { repositoryRoot: Uri.file(rawRoot).fsPath, unsafeRepositoryMatch: null };
		} catch (err) {
			// Handle unsafe repository
			const unsafeRepositoryMatch = /^fatal: detected dubious ownership in repository at \'([^']+)\'[\s\S]*git config --global --add safe\.directory '?([^'\n]+)'?$/m.exec(err.stderr);
			if (unsafeRepositoryMatch && unsafeRepositoryMatch.length === 3) {
				return { repositoryRoot: path.normalize(unsafeRepositoryMatch[1]), unsafeRepositoryMatch };
			}

			throw err;
		}
	}

	private async getRepositoryRootRealPath(repositoryRoot: string): Promise<string | undefined> {
		try {
			const repositoryRootRealPath = await fs.promises.realpath(repositoryRoot);
			return !pathEquals(repositoryRoot, repositoryRootRealPath) ? repositoryRootRealPath : undefined;
		} catch (err) {
			this.logger.warn(`[Model][getRepositoryRootRealPath] Failed to get repository realpath for "${repositoryRoot}": ${err}`);
			return undefined;
		}
	}

	private shouldRepositoryBeIgnored(repositoryRoot: string): boolean {
		const config = workspace.getConfiguration('git');
		const ignoredRepos = config.get<string[]>('ignoredRepositories') || [];

		for (const ignoredRepo of ignoredRepos) {
			if (path.isAbsolute(ignoredRepo)) {
				if (pathEquals(ignoredRepo, repositoryRoot)) {
					return true;
				}
			} else {
				for (const folder of workspace.workspaceFolders || []) {
					if (pathEquals(path.join(folder.uri.fsPath, ignoredRepo), repositoryRoot)) {
						return true;
					}
				}
			}
		}

		return false;
	}

	private open(repository: Repository): void {
		this.logger.trace(`[Model][open] Repository: ${repository.root}`);

		const onDidDisappearRepository = filterEvent(repository.onDidChangeState, state => state === RepositoryState.Disposed);
		const disappearListener = onDidDisappearRepository(() => dispose());
		const disposeParentListener = repository.sourceControl.onDidDisposeParent(() => dispose());
		const changeListener = repository.onDidChangeRepository(uri => this._onDidChangeRepository.fire({ repository, uri }));
		const originalResourceChangeListener = repository.onDidChangeOriginalResource(uri => this._onDidChangeOriginalResource.fire({ repository, uri }));

		const shouldDetectSubmodules = workspace
			.getConfiguration('git', Uri.file(repository.root))
			.get<boolean>('detectSubmodules') as boolean;

		const submodulesLimit = workspace
			.getConfiguration('git', Uri.file(repository.root))
			.get<number>('detectSubmodulesLimit') as number;

		const shouldDetectWorktrees = workspace
			.getConfiguration('git', Uri.file(repository.root))
			.get<boolean>('detectWorktrees') as boolean;

		const worktreesLimit = workspace
			.getConfiguration('git', Uri.file(repository.root))
			.get<number>('detectWorktreesLimit') as number;

		const checkForSubmodules = () => {
			if (!shouldDetectSubmodules) {
				this.logger.trace('[Model][open] Automatic detection of git submodules is not enabled.');
				return;
			}

			if (repository.submodules.length > submodulesLimit) {
				window.showWarningMessage(l10n.t('The "{0}" repository has {1} submodules which won\'t be opened automatically. You can still open each one individually by opening a file within.', path.basename(repository.root), repository.submodules.length));
				statusListener.dispose();
			}

			repository.submodules
				.slice(0, submodulesLimit)
				.map(r => path.join(repository.root, r.path))
				.forEach(p => {
					this.logger.trace(`[Model][open] Opening submodule: '${p}'`);
					this.eventuallyScanPossibleGitRepository(p);
				});
		};

		const checkForWorktrees = () => {
			if (!shouldDetectWorktrees) {
				this.logger.trace('[Model][open] Automatic detection of git worktrees is not enabled.');
				return;
			}

			if (repository.kind === 'worktree') {
				this.logger.trace('[Model][open] Automatic detection of git worktrees is not skipped.');
				return;
			}

			if (repository.worktrees.length > worktreesLimit) {
				window.showWarningMessage(l10n.t('The "{0}" repository has {1} worktrees which won\'t be opened automatically. You can still open each one individually by opening a file within.', path.basename(repository.root), repository.worktrees.length));
				statusListener.dispose();
			}

			repository.worktrees
				.slice(0, worktreesLimit)
				.forEach(w => {
					this.logger.trace(`[Model][open] Opening worktree: '${w.path}'`);
					this.eventuallyScanPossibleGitRepository(w.path);
				});
		};

		const updateMergeChanges = () => {
			// set mergeChanges context
			const mergeChanges: Uri[] = [];
			for (const { repository } of this.openRepositories.values()) {
				for (const state of repository.mergeGroup.resourceStates) {
					mergeChanges.push(state.resourceUri);
				}
			}
			commands.executeCommand('setContext', 'git.mergeChanges', mergeChanges);
		};

		const statusListener = repository.onDidRunGitStatus(() => {
			checkForSubmodules();
			checkForWorktrees();
			updateMergeChanges();
			this.onDidChangeActiveTextEditor();
		});
		checkForSubmodules();
		checkForWorktrees();
		this.onDidChangeActiveTextEditor();

		const updateOperationInProgressContext = () => {
			let operationInProgress = false;
			for (const { repository } of this.openRepositories.values()) {
				if (repository.operations.shouldDisableCommands()) {
					operationInProgress = true;
				}
			}

			commands.executeCommand('setContext', 'operationInProgress', operationInProgress);
		};

		const operationEvent = anyEvent(repository.onDidRunOperation as Event<any>, repository.onRunOperation as Event<any>);
		const operationListener = operationEvent(() => updateOperationInProgressContext());
		updateOperationInProgressContext();

		const dispose = () => {
			disappearListener.dispose();
			disposeParentListener.dispose();
			changeListener.dispose();
			originalResourceChangeListener.dispose();
			statusListener.dispose();
			operationListener.dispose();
			repository.dispose();

			this.openRepositories = this.openRepositories.filter(e => e !== openRepository);
			this._onDidCloseRepository.fire(repository);
		};

		const openRepository = { repository, dispose };
		this.openRepositories.push(openRepository);
		updateMergeChanges();
		this._onDidOpenRepository.fire(repository);
	}

	close(repository: Repository): void {
		const openRepository = this.getOpenRepository(repository);

		if (!openRepository) {
			return;
		}

		this.logger.info(`[Model][close] Repository: ${repository.root}`);
		this._closedRepositoriesManager.addRepository(openRepository.repository.root);
		this.repositoryCache.update(repository.remotes, [], repository.root);
		openRepository.dispose();
	}

	async pickRepository(repositoryFilter?: ('repository' | 'submodule' | 'worktree')[]): Promise<Repository | undefined> {
		if (this.openRepositories.length === 0) {
			throw new Error(l10n.t('There are no available repositories'));
		}

		const repositories = this.openRepositories
			.filter(r => !repositoryFilter || repositoryFilter.includes(r.repository.kind));

		if (repositories.length === 0) {
			throw new Error(l10n.t('There are no available repositories matching the filter'));
		} else if (repositories.length === 1) {
			return repositories[0].repository;
		}

		const active = window.activeTextEditor;
		const picks = repositories.map((e, index) => new RepositoryPick(e.repository, index));
		const repository = active && this.getRepository(active.document.fileName);
		const index = picks.findIndex(pick => pick.repository === repository);

		// Move repository pick containing the active text editor to appear first
		if (index > -1) {
			picks.unshift(...picks.splice(index, 1));
		}

		const placeHolder = l10n.t('Choose a repository');
		const pick = await window.showQuickPick(picks, { placeHolder });

		return pick && pick.repository;
	}

	getRepository(sourceControl: SourceControl): Repository | undefined;
	getRepository(resourceGroup: SourceControlResourceGroup): Repository | undefined;
	getRepository(path: string): Repository | undefined;
	getRepository(resource: Uri): Repository | undefined;
	getRepository(hint: any): Repository | undefined {
		const liveRepository = this.getOpenRepository(hint);
		return liveRepository && liveRepository.repository;
	}

	private async getRepositoryExact(repoPath: string): Promise<Repository | undefined> {
		// Use the repository path
		const openRepository = this.openRepositories
			.find(r => pathEquals(r.repository.root, repoPath));

		if (openRepository) {
			return openRepository.repository;
		}

		try {
			// Use the repository real path
			const repoPathRealPath = await fs.promises.realpath(repoPath, { encoding: 'utf8' });
			const openRepositoryRealPath = this.openRepositories
				.find(r => pathEquals(r.repository.rootRealPath ?? r.repository.root, repoPathRealPath));

			return openRepositoryRealPath?.repository;
		} catch (err) {
			this.logger.warn(`[Model][getRepositoryExact] Failed to get repository realpath for: "${repoPath}". Error:${err}`);
			return undefined;
		}
	}

	private getOpenRepository(repository: Repository): OpenRepository | undefined;
	private getOpenRepository(sourceControl: SourceControl): OpenRepository | undefined;
	private getOpenRepository(resourceGroup: SourceControlResourceGroup): OpenRepository | undefined;
	private getOpenRepository(path: string): OpenRepository | undefined;
	private getOpenRepository(resource: Uri): OpenRepository | undefined;
	private getOpenRepository(hint: any): OpenRepository | undefined {
		if (!hint) {
			return undefined;
		}

		if (hint instanceof Repository) {
			return this.openRepositories.filter(r => r.repository === hint)[0];
		}

		if (hint instanceof ApiRepository) {
			hint = hint.rootUri;
		}

		if (typeof hint === 'string') {
			hint = Uri.file(hint);
		}

		if (hint instanceof Uri) {
			let resourcePath: string;

			if (hint.scheme === 'git') {
				resourcePath = fromGitUri(hint).path;
			} else {
				resourcePath = hint.fsPath;
			}

			outer:
			for (const liveRepository of this.openRepositories.sort((a, b) => b.repository.root.length - a.repository.root.length)) {
				if (!isDescendant(liveRepository.repository.root, resourcePath)) {
					continue;
				}

				for (const submodule of liveRepository.repository.submodules) {
					const submoduleRoot = path.join(liveRepository.repository.root, submodule.path);

					if (isDescendant(submoduleRoot, resourcePath)) {
						continue outer;
					}
				}

				return liveRepository;
			}

			return undefined;
		}

		for (const liveRepository of this.openRepositories) {
			const repository = liveRepository.repository;

			if (hint === repository.sourceControl) {
				return liveRepository;
			}

			if (hint === repository.mergeGroup || hint === repository.indexGroup || hint === repository.workingTreeGroup || hint === repository.untrackedGroup) {
				return liveRepository;
			}
		}

		return undefined;
	}

	getRepositoryForSubmodule(submoduleUri: Uri): Repository | undefined {
		for (const repository of this.repositories) {
			for (const submodule of repository.submodules) {
				const submodulePath = path.join(repository.root, submodule.path);

				if (submodulePath === submoduleUri.fsPath) {
					return repository;
				}
			}
		}

		return undefined;
	}

	registerRemoteSourcePublisher(publisher: RemoteSourcePublisher): Disposable {
		this.remoteSourcePublishers.add(publisher);
		this._onDidAddRemoteSourcePublisher.fire(publisher);

		return toDisposable(() => {
			this.remoteSourcePublishers.delete(publisher);
			this._onDidRemoveRemoteSourcePublisher.fire(publisher);
		});
	}

	getRemoteSourcePublishers(): RemoteSourcePublisher[] {
		return [...this.remoteSourcePublishers.values()];
	}

	registerBranchProtectionProvider(root: Uri, provider: BranchProtectionProvider): Disposable {
		const providerDisposables: Disposable[] = [];

		this.branchProtectionProviders.set(root.toString(), (this.branchProtectionProviders.get(root.toString()) ?? new Set()).add(provider));
		providerDisposables.push(provider.onDidChangeBranchProtection(uri => this._onDidChangeBranchProtectionProviders.fire(uri)));

		this._onDidChangeBranchProtectionProviders.fire(root);

		return toDisposable(() => {
			const providers = this.branchProtectionProviders.get(root.toString());

			if (providers && providers.has(provider)) {
				providers.delete(provider);
				this.branchProtectionProviders.set(root.toString(), providers);
				this._onDidChangeBranchProtectionProviders.fire(root);
			}

			dispose(providerDisposables);
		});
	}

	getBranchProtectionProviders(root: Uri): BranchProtectionProvider[] {
		return [...(this.branchProtectionProviders.get(root.toString()) ?? new Set()).values()];
	}

	registerPostCommitCommandsProvider(provider: PostCommitCommandsProvider): Disposable {
		this.postCommitCommandsProviders.add(provider);
		this._onDidChangePostCommitCommandsProviders.fire();

		return toDisposable(() => {
			this.postCommitCommandsProviders.delete(provider);
			this._onDidChangePostCommitCommandsProviders.fire();
		});
	}

	getPostCommitCommandsProviders(): PostCommitCommandsProvider[] {
		return [...this.postCommitCommandsProviders.values()];
	}

	registerCredentialsProvider(provider: CredentialsProvider): Disposable {
		return this.askpass.registerCredentialsProvider(provider);
	}

	registerPushErrorHandler(handler: PushErrorHandler): Disposable {
		this.pushErrorHandlers.add(handler);
		return toDisposable(() => this.pushErrorHandlers.delete(handler));
	}

	getPushErrorHandlers(): PushErrorHandler[] {
		return [...this.pushErrorHandlers];
	}

	registerSourceControlHistoryItemDetailsProvider(provider: SourceControlHistoryItemDetailsProvider): Disposable {
		this.historyItemDetailsProviders.add(provider);
		return toDisposable(() => this.historyItemDetailsProviders.delete(provider));
	}

	getSourceControlHistoryItemDetailsProviders(): SourceControlHistoryItemDetailsProvider[] {
		return [...this.historyItemDetailsProviders];
	}

	getUnsafeRepositoryPath(repository: string): string | undefined {
		return this._unsafeRepositoriesManager.getRepositoryPath(repository);
	}

	deleteUnsafeRepository(repository: string): boolean {
		return this._unsafeRepositoriesManager.deleteRepository(repository);
	}

	private async isRepositoryOutsideWorkspace(repositoryPath: string): Promise<boolean> {
		const workspaceFolders = (workspace.workspaceFolders || [])
			.filter(folder => folder.uri.scheme === 'file');

		if (workspaceFolders.length === 0) {
			return true;
		}

		// The repository path may be a canonical path or it may contain a symbolic link so we have
		// to match it against the workspace folders and the canonical paths of the workspace folders
		const workspaceFolderPaths = new Set<string | undefined>([
			...workspaceFolders.map(folder => folder.uri.fsPath),
			...await Promise.all(workspaceFolders.map(folder => this.getWorkspaceFolderRealPath(folder)))
		]);

		return !Array.from(workspaceFolderPaths).some(folder => folder && (pathEquals(folder, repositoryPath) || isDescendant(folder, repositoryPath)));
	}

	private async getWorkspaceFolderRealPath(workspaceFolder: WorkspaceFolder): Promise<string | undefined> {
		let result = this._workspaceFolders.get(workspaceFolder.uri.fsPath);

		if (!result) {
			try {
				result = await fs.promises.realpath(workspaceFolder.uri.fsPath, { encoding: 'utf8' });
				this._workspaceFolders.set(workspaceFolder.uri.fsPath, result);
			} catch (err) {
				// noop - Workspace folder does not exist
				this.logger.trace(`[Model][getWorkspaceFolderRealPath] Failed to resolve workspace folder "${workspaceFolder.uri.fsPath}". Error:${err}`);
			}
		}

		return result;
	}

	private async showParentRepositoryNotification(): Promise<void> {
		const message = this.parentRepositories.length === 1 ?
			l10n.t('A git repository was found in the parent folders of the workspace or the open file(s). Would you like to open the repository?') :
			l10n.t('Git repositories were found in the parent folders of the workspace or the open file(s). Would you like to open the repositories?');

		const yes = l10n.t('Yes');
		const always = l10n.t('Always');
		const never = l10n.t('Never');

		const choice = await window.showInformationMessage(message, yes, always, never);
		if (choice === yes) {
			// Open Parent Repositories
			commands.executeCommand('git.openRepositoriesInParentFolders');
		} else if (choice === always || choice === never) {
			// Update setting
			const config = workspace.getConfiguration('git');
			await config.update('openRepositoryInParentFolders', choice === always ? 'always' : 'never', true);

			if (choice === always) {
				for (const parentRepository of this.parentRepositories) {
					await this.openParentRepository(parentRepository);
				}
			}
		}
	}

	private async showUnsafeRepositoryNotification(): Promise<void> {
		// If no repositories are open, we will use a welcome view to inform the user
		// that a potentially unsafe repository was found so we do not have to show
		// the notification
		if (this.repositories.length === 0) {
			return;
		}

		const message = this.unsafeRepositories.length === 1 ?
			l10n.t('The git repository in the current folder is potentially unsafe as the folder is owned by someone other than the current user.') :
			l10n.t('The git repositories in the current folder are potentially unsafe as the folders are owned by someone other than the current user.');

		const manageUnsafeRepositories = l10n.t('Manage Unsafe Repositories');
		const learnMore = l10n.t('Learn More');

		const choice = await window.showErrorMessage(message, manageUnsafeRepositories, learnMore);
		if (choice === manageUnsafeRepositories) {
			// Manage Unsafe Repositories
			commands.executeCommand('git.manageUnsafeRepositories');
		} else if (choice === learnMore) {
			// Learn More
			commands.executeCommand('vscode.open', Uri.parse('https://aka.ms/vscode-git-unsafe-repository'));
		}
	}

	disposeRepository(repository: Repository): void {
		const openRepository = this.getOpenRepository(repository);
		if (!openRepository) {
			return;
		}

		this.logger.info(`[Model][disposeRepository] Repository: ${repository.root}`);
		openRepository.dispose();
	}

	dispose(): void {
		const openRepositories = [...this.openRepositories];
		openRepositories.forEach(r => r.dispose());
		this.openRepositories = [];

		this.possibleGitRepositoryPaths.clear();
		this.disposables = dispose(this.disposables);
	}
}<|MERGE_RESOLUTION|>--- conflicted
+++ resolved
@@ -276,11 +276,6 @@
 	 */
 	private _workspaceFolders = new Map<string, string>();
 
-<<<<<<< HEAD
-=======
-	private repositoryCache: RepositoryCache;
->>>>>>> 7525da5e
-
 	private disposables: Disposable[] = [];
 
 	constructor(readonly git: Git, private readonly askpass: Askpass, private globalState: Memento, readonly workspaceState: Memento, private logger: LogOutputChannel, private telemetryReporter: TelemetryReporter, private readonly repositoryCache: RepositoryCache) {
