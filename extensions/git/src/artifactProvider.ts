/*---------------------------------------------------------------------------------------------
 *  Copyright (c) Microsoft Corporation. All rights reserved.
 *  Licensed under the MIT License. See License.txt in the project root for license information.
 *--------------------------------------------------------------------------------------------*/

import { LogOutputChannel, SourceControlArtifactProvider, SourceControlArtifactGroup, SourceControlArtifact, Event, EventEmitter, ThemeIcon, l10n, workspace, Uri, Disposable } from 'vscode';
import { dispose, IDisposable } from './util';
import { Repository } from './repository';

export class GitArtifactProvider implements SourceControlArtifactProvider, IDisposable {
	private readonly _onDidChangeArtifacts = new EventEmitter<string[]>();
	readonly onDidChangeArtifacts: Event<string[]> = this._onDidChangeArtifacts.event;

	private readonly _groups: SourceControlArtifactGroup[];
<<<<<<< HEAD
	private _disposables: Disposable[] = [];
=======
	private readonly _disposables: Disposable[] = [];
>>>>>>> 9e07a1bd

	constructor(
		private readonly repository: Repository,
		private readonly logger: LogOutputChannel
	) {
		this._groups = [
			{ id: 'branches', name: l10n.t('Branches'), icon: new ThemeIcon('git-branch') },
			{ id: 'tags', name: l10n.t('Tags'), icon: new ThemeIcon('tag') }
		];

		this._disposables.push(this._onDidChangeArtifacts);
<<<<<<< HEAD
		this._disposables.push(repository.historyProvider.onDidChangeHistoryItemRefs(e => {
			const groups = new Set<string>();
			for (const ref of e.added.concat(e.modified).concat(e.removed)) {
				if (ref.id.startsWith('refs/heads/')) {
					groups.add('branches');
				} else if (ref.id.startsWith('refs/tags/')) {
					groups.add('tags');
				}
			}

			this._onDidChangeArtifacts.fire(Array.from(groups));
		}));
=======
>>>>>>> 9e07a1bd
	}

	provideArtifactGroups(): SourceControlArtifactGroup[] {
		return this._groups;
	}

	async provideArtifacts(group: string): Promise<SourceControlArtifact[]> {
		const config = workspace.getConfiguration('git', Uri.file(this.repository.root));
		const shortCommitLength = config.get<number>('commitShortHashLength', 7);

		try {
			if (group === 'branches') {
				const refs = await this.repository
					.getRefs({ pattern: 'refs/heads', includeCommitDetails: true });

				return refs.map(r => ({
					id: `refs/heads/${r.name}`,
					name: r.name ?? r.commit ?? '',
					description: `${r.commit?.substring(0, shortCommitLength)}`
				}));
			} else if (group === 'tags') {
				const refs = await this.repository
					.getRefs({ pattern: 'refs/tags', includeCommitDetails: true });

				return refs.map(r => ({
					id: `refs/tags/${r.name}`,
					name: r.name ?? r.commit ?? '',
					description: r.commitDetails?.message ?? r.commit?.substring(0, shortCommitLength)
				}));
			}
		} catch (err) {
			this.logger.error(`[GitArtifactProvider][provideArtifacts] Error while providing artifacts for group '${group}': `, err);
			return [];
		}

		return [];
	}

	dispose(): void {
		dispose(this._disposables);
	}
}<|MERGE_RESOLUTION|>--- conflicted
+++ resolved
@@ -12,11 +12,7 @@
 	readonly onDidChangeArtifacts: Event<string[]> = this._onDidChangeArtifacts.event;
 
 	private readonly _groups: SourceControlArtifactGroup[];
-<<<<<<< HEAD
-	private _disposables: Disposable[] = [];
-=======
 	private readonly _disposables: Disposable[] = [];
->>>>>>> 9e07a1bd
 
 	constructor(
 		private readonly repository: Repository,
@@ -28,7 +24,6 @@
 		];
 
 		this._disposables.push(this._onDidChangeArtifacts);
-<<<<<<< HEAD
 		this._disposables.push(repository.historyProvider.onDidChangeHistoryItemRefs(e => {
 			const groups = new Set<string>();
 			for (const ref of e.added.concat(e.modified).concat(e.removed)) {
@@ -41,8 +36,6 @@
 
 			this._onDidChangeArtifacts.fire(Array.from(groups));
 		}));
-=======
->>>>>>> 9e07a1bd
 	}
 
 	provideArtifactGroups(): SourceControlArtifactGroup[] {
