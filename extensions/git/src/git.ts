--- conflicted
+++ resolved
@@ -1833,13 +1833,8 @@
 		}
 	}
 
-<<<<<<< HEAD
-	getStatus(opts?: { limit?: number, ignoreSubmodules?: boolean, ignoreUntrackedDirFiles?: boolean }): Promise<{ status: IFileStatus[]; statusLength: number; didHitLimit: boolean; }> {
-		return new Promise<{ status: IFileStatus[]; statusLength: number; didHitLimit: boolean; }>((c, e) => {
-=======
-	getStatus(opts?: { limit?: number; ignoreSubmodules?: boolean }): Promise<{ status: IFileStatus[]; statusLength: number; didHitLimit: boolean }> {
+	getStatus(opts?: { limit?: number; ignoreSubmodules?: boolean, ignoreUntrackedDirFiles?: boolean }): Promise<{ status: IFileStatus[]; statusLength: number; didHitLimit: boolean }> {
 		return new Promise<{ status: IFileStatus[]; statusLength: number; didHitLimit: boolean }>((c, e) => {
->>>>>>> e485dc29
 			const parser = new GitStatusParser();
 			const env = { GIT_OPTIONAL_LOCKS: '0' };
 			const args = ['status', '-z'];
