--- conflicted
+++ resolved
@@ -6,11 +6,7 @@
 'use strict';
 
 import 'mocha';
-<<<<<<< HEAD
-import { GitStatusParser, GitDiffStatusParser } from '../git';
-=======
-import { GitStatusParser, parseGitmodules } from '../git';
->>>>>>> b5ef98e6
+import { GitStatusParser, parseGitmodules, GitDiffStatusParser } from '../git';
 import * as assert from 'assert';
 
 suite('git', () => {
