/*---------------------------------------------------------------------------------------------
 *  Copyright (c) Microsoft Corporation. All rights reserved.
 *  Licensed under the MIT License. See License.txt in the project root for license information.
 *--------------------------------------------------------------------------------------------*/

'use strict';

import { Uri, Command, EventEmitter, Event, scm, SourceControl, SourceControlInputBox, SourceControlResourceGroup, SourceControlResourceState, SourceControlResourceDecorations, Disposable, ProgressLocation, window, workspace, WorkspaceEdit, ThemeColor, DecorationData, Memento } from 'vscode';
<<<<<<< HEAD
import { Repository as BaseRepository, Ref, Branch, Remote, Commit, GitErrorCodes, Stash, RefType, GitError, Compare, equalRefs } from './git';
import { anyEvent, filterEvent, eventToPromise, dispose, find } from './util';
=======
import { Repository as BaseRepository, Ref, Branch, Remote, Commit, GitErrorCodes, Stash, RefType, GitError, Submodule, DiffOptions } from './git';
import { anyEvent, filterEvent, eventToPromise, dispose, find, isDescendant, IDisposable, onceEvent, EmptyDisposable, debounceEvent } from './util';
>>>>>>> b5ef98e6
import { memoize, throttle, debounce } from './decorators';
import { toGitUri } from './uri';
import { AutoFetcher } from './autofetch';
import * as path from 'path';
import * as nls from 'vscode-nls';
import * as fs from 'fs';
import { StatusBarCommands } from './statusbar';

const timeout = (millis: number) => new Promise(c => setTimeout(c, millis));

const localize = nls.loadMessageBundle();
const iconsRootPath = path.join(path.dirname(__dirname), 'resources', 'icons');

function getIconUri(iconName: string, theme: string): Uri {
	return Uri.file(path.join(iconsRootPath, theme, `${iconName}.svg`));
}

export enum RepositoryState {
	Idle,
	Disposed
}

export enum Status {
	INDEX_MODIFIED,
	INDEX_ADDED,
	INDEX_DELETED,
	INDEX_RENAMED,
	INDEX_COPIED,

	COMPARE_ADDED,
	COMPARE_COPIED,
	COMPARE_DELETED,
	COMPARE_MODIFIED,
	COMPARE_RENAMED,

	MODIFIED,
	DELETED,
	UNTRACKED,
	IGNORED,

	ADDED_BY_US,
	ADDED_BY_THEM,
	DELETED_BY_US,
	DELETED_BY_THEM,
	BOTH_ADDED,
	BOTH_DELETED,
	BOTH_MODIFIED
}

export enum ResourceGroupType {
	Merge,
	Index,
	WorkingTree,
	Compare
}

export class Resource implements SourceControlResourceState {

	@memoize
	get resourceUri(): Uri {
		if (this.renameResourceUri &&
			(
				this._type === Status.MODIFIED ||
				this._type === Status.DELETED ||
				this._type === Status.INDEX_RENAMED ||
				this._type === Status.INDEX_COPIED ||
				this._type === Status.COMPARE_RENAMED ||
				this._type === Status.COMPARE_COPIED
			)
		) {
			return this.renameResourceUri;
		}

		return this._resourceUri;
	}

	@memoize
	get command(): Command {
		return {
			command: 'git.openResource',
			title: localize('open', "Open"),
			arguments: [this]
		};
	}

	get resourceGroupType(): ResourceGroupType { return this._resourceGroupType; }
	get type(): Status { return this._type; }
	get original(): Uri { return this._resourceUri; }
	get renameResourceUri(): Uri | undefined { return this._renameResourceUri; }
	get compare(): Compare | undefined {
		return this._compare;
	}

	private static Icons: any = {
		light: {
			Modified: getIconUri('status-modified', 'light'),
			Added: getIconUri('status-added', 'light'),
			Deleted: getIconUri('status-deleted', 'light'),
			Renamed: getIconUri('status-renamed', 'light'),
			Copied: getIconUri('status-copied', 'light'),
			Untracked: getIconUri('status-untracked', 'light'),
			Ignored: getIconUri('status-ignored', 'light'),
			Conflict: getIconUri('status-conflict', 'light'),
		},
		dark: {
			Modified: getIconUri('status-modified', 'dark'),
			Added: getIconUri('status-added', 'dark'),
			Deleted: getIconUri('status-deleted', 'dark'),
			Renamed: getIconUri('status-renamed', 'dark'),
			Copied: getIconUri('status-copied', 'dark'),
			Untracked: getIconUri('status-untracked', 'dark'),
			Ignored: getIconUri('status-ignored', 'dark'),
			Conflict: getIconUri('status-conflict', 'dark')
		}
	};

	private getIconPath(theme: string): Uri {
		switch (this.type) {
			case Status.INDEX_MODIFIED: return Resource.Icons[theme].Modified;
			case Status.MODIFIED: return Resource.Icons[theme].Modified;
			case Status.INDEX_ADDED: return Resource.Icons[theme].Added;
			case Status.INDEX_DELETED: return Resource.Icons[theme].Deleted;
			case Status.DELETED: return Resource.Icons[theme].Deleted;
			case Status.INDEX_RENAMED: return Resource.Icons[theme].Renamed;
			case Status.INDEX_COPIED: return Resource.Icons[theme].Copied;
			case Status.COMPARE_ADDED: return Resource.Icons[theme].Added;
			case Status.COMPARE_COPIED: return Resource.Icons[theme].Copied;
			case Status.COMPARE_DELETED: return Resource.Icons[theme].Deleted;
			case Status.COMPARE_MODIFIED: return Resource.Icons[theme].Modified;
			case Status.COMPARE_RENAMED: return Resource.Icons[theme].Renamed;
			case Status.UNTRACKED: return Resource.Icons[theme].Untracked;
			case Status.IGNORED: return Resource.Icons[theme].Ignored;
			case Status.BOTH_DELETED: return Resource.Icons[theme].Conflict;
			case Status.ADDED_BY_US: return Resource.Icons[theme].Conflict;
			case Status.DELETED_BY_THEM: return Resource.Icons[theme].Conflict;
			case Status.ADDED_BY_THEM: return Resource.Icons[theme].Conflict;
			case Status.DELETED_BY_US: return Resource.Icons[theme].Conflict;
			case Status.BOTH_ADDED: return Resource.Icons[theme].Conflict;
			case Status.BOTH_MODIFIED: return Resource.Icons[theme].Conflict;
		}
	}

	private get tooltip(): string {
		switch (this.type) {
			case Status.INDEX_MODIFIED: return localize('index modified', "Index Modified");
			case Status.MODIFIED: return localize('modified', "Modified");
			case Status.INDEX_ADDED: return localize('index added', "Index Added");
			case Status.INDEX_DELETED: return localize('index deleted', "Index Deleted");
			case Status.DELETED: return localize('deleted', "Deleted");
			case Status.INDEX_RENAMED: return localize('index renamed', "Index Renamed");
			case Status.INDEX_COPIED: return localize('index copied', "Index Copied");
			case Status.COMPARE_ADDED: return localize('compare added', "Compare Added");
			case Status.COMPARE_COPIED: return localize('compare copied', "Compare Copied");
			case Status.COMPARE_DELETED: return localize('compare deleted', "Compare Deleted");
			case Status.COMPARE_MODIFIED: return localize('compare modified', "Compare Modified");
			case Status.COMPARE_RENAMED: return localize('compare renamed', "Compare Renamed");
			case Status.UNTRACKED: return localize('untracked', "Untracked");
			case Status.IGNORED: return localize('ignored', "Ignored");
			case Status.BOTH_DELETED: return localize('both deleted', "Both Deleted");
			case Status.ADDED_BY_US: return localize('added by us', "Added By Us");
			case Status.DELETED_BY_THEM: return localize('deleted by them', "Deleted By Them");
			case Status.ADDED_BY_THEM: return localize('added by them', "Added By Them");
			case Status.DELETED_BY_US: return localize('deleted by us', "Deleted By Us");
			case Status.BOTH_ADDED: return localize('both added', "Both Added");
			case Status.BOTH_MODIFIED: return localize('both modified', "Both Modified");
		}
	}

	private get strikeThrough(): boolean {
		switch (this.type) {
			case Status.DELETED:
			case Status.BOTH_DELETED:
			case Status.DELETED_BY_THEM:
			case Status.DELETED_BY_US:
			case Status.INDEX_DELETED:
			case Status.COMPARE_DELETED:
				return true;
			default:
				return false;
		}
	}

	@memoize
	private get faded(): boolean {
		// TODO@joao
		return false;
		// const workspaceRootPath = this.workspaceRoot.fsPath;
		// return this.resourceUri.fsPath.substr(0, workspaceRootPath.length) !== workspaceRootPath;
	}

	get decorations(): SourceControlResourceDecorations {
		const light = this._useIcons ? { iconPath: this.getIconPath('light') } : undefined;
		const dark = this._useIcons ? { iconPath: this.getIconPath('dark') } : undefined;
		const tooltip = this.tooltip;
		const strikeThrough = this.strikeThrough;
		const faded = this.faded;
		const letter = this.letter;
		const color = this.color;

		return { strikeThrough, faded, tooltip, light, dark, letter, color, source: 'git.resource' /*todo@joh*/ };
	}

	get letter(): string {
		switch (this.type) {
			case Status.INDEX_MODIFIED:
			case Status.COMPARE_MODIFIED:
			case Status.MODIFIED:
				return 'M';
			case Status.INDEX_ADDED:
			case Status.COMPARE_ADDED:
				return 'A';
			case Status.INDEX_DELETED:
			case Status.COMPARE_DELETED:
			case Status.DELETED:
				return 'D';
			case Status.INDEX_RENAMED:
			case Status.COMPARE_RENAMED:
				return 'R';
			case Status.UNTRACKED:
				return 'U';
			case Status.IGNORED:
				return 'I';
			case Status.INDEX_COPIED:
			case Status.COMPARE_COPIED:
			case Status.BOTH_DELETED:
			case Status.ADDED_BY_US:
			case Status.DELETED_BY_THEM:
			case Status.ADDED_BY_THEM:
			case Status.DELETED_BY_US:
			case Status.BOTH_ADDED:
			case Status.BOTH_MODIFIED:
				return 'C';
		}
	}

	get color(): ThemeColor {
		switch (this.type) {
			case Status.INDEX_MODIFIED:
			case Status.COMPARE_MODIFIED:
			case Status.MODIFIED:
				return new ThemeColor('gitDecoration.modifiedResourceForeground');
			case Status.INDEX_DELETED:
			case Status.COMPARE_DELETED:
			case Status.DELETED:
				return new ThemeColor('gitDecoration.deletedResourceForeground');
			case Status.INDEX_ADDED: // todo@joh - special color?
			case Status.COMPARE_ADDED:
			case Status.INDEX_RENAMED: // todo@joh - special color?
			case Status.COMPARE_RENAMED:
			case Status.UNTRACKED:
				return new ThemeColor('gitDecoration.untrackedResourceForeground');
			case Status.IGNORED:
				return new ThemeColor('gitDecoration.ignoredResourceForeground');
			case Status.INDEX_COPIED:
			case Status.COMPARE_COPIED:
			case Status.BOTH_DELETED:
			case Status.ADDED_BY_US:
			case Status.DELETED_BY_THEM:
			case Status.ADDED_BY_THEM:
			case Status.DELETED_BY_US:
			case Status.BOTH_ADDED:
			case Status.BOTH_MODIFIED:
				return new ThemeColor('gitDecoration.conflictingResourceForeground');
		}
	}

	get priority(): number {
		switch (this.type) {
			case Status.INDEX_MODIFIED:
			case Status.COMPARE_MODIFIED:
			case Status.MODIFIED:
				return 2;
			case Status.IGNORED:
				return 3;
			case Status.INDEX_COPIED:
			case Status.COMPARE_COPIED:
			case Status.BOTH_DELETED:
			case Status.ADDED_BY_US:
			case Status.DELETED_BY_THEM:
			case Status.ADDED_BY_THEM:
			case Status.DELETED_BY_US:
			case Status.BOTH_ADDED:
			case Status.BOTH_MODIFIED:
				return 4;
			default:
				return 1;
		}
	}

	get resourceDecoration(): DecorationData | undefined {
		const title = this.tooltip;
		const abbreviation = this.letter;
		const color = this.color;
		const priority = this.priority;
		return { bubble: true, source: 'git.resource', title, abbreviation, color, priority };
	}

	constructor(
		private _resourceGroupType: ResourceGroupType,
		private _resourceUri: Uri,
		private _type: Status,
		private _useIcons: boolean,
		private _renameResourceUri?: Uri,
		private _compare?: Compare
	) { }
}

export enum Operation {
	Status = 'Status',
	Diff = 'Diff',
	Add = 'Add',
	RevertFiles = 'RevertFiles',
	Commit = 'Commit',
	Clean = 'Clean',
	Branch = 'Branch',
	Checkout = 'Checkout',
	Reset = 'Reset',
	Fetch = 'Fetch',
	Pull = 'Pull',
	Push = 'Push',
	Sync = 'Sync',
	Show = 'Show',
	Stage = 'Stage',
	GetCommitTemplate = 'GetCommitTemplate',
	DeleteBranch = 'DeleteBranch',
	RenameBranch = 'RenameBranch',
	Merge = 'Merge',
	MergeBase = 'MergeBase',
	Ignore = 'Ignore',
	Tag = 'Tag',
	Stash = 'Stash',
	CheckIgnore = 'CheckIgnore',
	LSTree = 'LSTree',
	SubmoduleUpdate = 'SubmoduleUpdate'
}

function isReadOnly(operation: Operation): boolean {
	switch (operation) {
		case Operation.Show:
		case Operation.GetCommitTemplate:
		case Operation.CheckIgnore:
		case Operation.LSTree:
		case Operation.MergeBase:
			return true;
		default:
			return false;
	}
}

function shouldShowProgress(operation: Operation): boolean {
	switch (operation) {
		case Operation.Fetch:
		case Operation.CheckIgnore:
		case Operation.LSTree:
		case Operation.Show:
			return false;
		default:
			return true;
	}
}

export interface Operations {
	isIdle(): boolean;
	shouldShowProgress(): boolean;
	isRunning(operation: Operation): boolean;
}

class OperationsImpl implements Operations {

	private operations = new Map<Operation, number>();

	start(operation: Operation): void {
		this.operations.set(operation, (this.operations.get(operation) || 0) + 1);
	}

	end(operation: Operation): void {
		const count = (this.operations.get(operation) || 0) - 1;

		if (count <= 0) {
			this.operations.delete(operation);
		} else {
			this.operations.set(operation, count);
		}
	}

	isRunning(operation: Operation): boolean {
		return this.operations.has(operation);
	}

	isIdle(): boolean {
		const operations = this.operations.keys();

		for (const operation of operations) {
			if (!isReadOnly(operation)) {
				return false;
			}
		}

		return true;
	}

	shouldShowProgress(): boolean {
		const operations = this.operations.keys();

		for (const operation of operations) {
			if (shouldShowProgress(operation)) {
				return true;
			}
		}

		return false;
	}
}

export interface CommitOptions {
	all?: boolean;
	amend?: boolean;
	signoff?: boolean;
	signCommit?: boolean;
}

export interface GitResourceGroup extends SourceControlResourceGroup {
	resourceStates: Resource[];
}

export interface OperationResult {
	operation: Operation;
	error: any;
}

class ProgressManager {

	private disposable: IDisposable = EmptyDisposable;

	constructor(private repository: Repository) {
		const start = onceEvent(filterEvent(repository.onDidChangeOperations, () => repository.operations.shouldShowProgress()));
		const end = onceEvent(filterEvent(debounceEvent(repository.onDidChangeOperations, 300), () => !repository.operations.shouldShowProgress()));

		const setup = () => {
			this.disposable = start(() => {
				const promise = eventToPromise(end).then(() => setup());
				window.withProgress({ location: ProgressLocation.SourceControl }, () => promise);
			});
		};

		setup();
	}

	dispose(): void {
		this.disposable.dispose();
	}
}

export class Repository implements Disposable {

	private _onDidChangeRepository = new EventEmitter<Uri>();
	readonly onDidChangeRepository: Event<Uri> = this._onDidChangeRepository.event;

	private _onDidChangeState = new EventEmitter<RepositoryState>();
	readonly onDidChangeState: Event<RepositoryState> = this._onDidChangeState.event;

	private _onDidChangeStatus = new EventEmitter<void>();
	readonly onDidRunGitStatus: Event<void> = this._onDidChangeStatus.event;

	private _onDidChangeOriginalResource = new EventEmitter<Uri>();
	readonly onDidChangeOriginalResource: Event<Uri> = this._onDidChangeOriginalResource.event;

	private _onRunOperation = new EventEmitter<Operation>();
	readonly onRunOperation: Event<Operation> = this._onRunOperation.event;

	private _onDidRunOperation = new EventEmitter<OperationResult>();
	readonly onDidRunOperation: Event<OperationResult> = this._onDidRunOperation.event;

	@memoize
	get onDidChangeOperations(): Event<void> {
		return anyEvent(this.onRunOperation as Event<any>, this.onDidRunOperation as Event<any>);
	}

	private _sourceControl: SourceControl;
	get sourceControl(): SourceControl { return this._sourceControl; }

	get inputBox(): SourceControlInputBox { return this._sourceControl.inputBox; }

	private _mergeGroup: SourceControlResourceGroup;
	get mergeGroup(): GitResourceGroup { return this._mergeGroup as GitResourceGroup; }

	private _indexGroup: SourceControlResourceGroup;
	get indexGroup(): GitResourceGroup { return this._indexGroup as GitResourceGroup; }

	private _workingTreeGroup: SourceControlResourceGroup;
	get workingTreeGroup(): GitResourceGroup { return this._workingTreeGroup as GitResourceGroup; }

	private _compareGroup: SourceControlResourceGroup;
	get compareGroup(): GitResourceGroup { return this._compareGroup as GitResourceGroup; }

	private _HEAD: Branch | undefined;
	get HEAD(): Branch | undefined {
		return this._HEAD;
	}

	private _refs: Ref[] = [];
	get refs(): Ref[] {
		return this._refs;
	}

	private _remotes: Remote[] = [];
	get remotes(): Remote[] {
		return this._remotes;
	}

	private _submodules: Submodule[] = [];
	get submodules(): Submodule[] {
		return this._submodules;
	}

	private _operations = new OperationsImpl();
	get operations(): Operations { return this._operations; }

	private _state = RepositoryState.Idle;
	get state(): RepositoryState { return this._state; }
	set state(state: RepositoryState) {
		this._state = state;
		this._onDidChangeState.fire(state);

		this._HEAD = undefined;
		this._refs = [];
		this._remotes = [];
		this.mergeGroup.resourceStates = [];
		this.indexGroup.resourceStates = [];
		this.workingTreeGroup.resourceStates = [];
		this.compareGroup.resourceStates = [];
		this._sourceControl.count = 0;
	}

	private _compare: Compare | undefined;
	get compare(): Compare | undefined { return this._compare; }
	set compare(compare: Compare | undefined) {
		this._compare = compare;
		this.updateModelState();
	}

	get root(): string {
		return this.repository.root;
	}

	private isRepositoryHuge = false;
	private didWarnAboutLimit = false;
	private disposables: Disposable[] = [];

	constructor(
		private readonly repository: BaseRepository,
		globalState: Memento
	) {
		const fsWatcher = workspace.createFileSystemWatcher('**');
		this.disposables.push(fsWatcher);

		const onWorkspaceChange = anyEvent(fsWatcher.onDidChange, fsWatcher.onDidCreate, fsWatcher.onDidDelete);
		const onRepositoryChange = filterEvent(onWorkspaceChange, uri => isDescendant(repository.root, uri.fsPath));
		const onRelevantRepositoryChange = filterEvent(onRepositoryChange, uri => !/\/\.git\/index\.lock$/.test(uri.path));
		onRelevantRepositoryChange(this.onFSChange, this, this.disposables);

		const onRelevantGitChange = filterEvent(onRelevantRepositoryChange, uri => /\/\.git\//.test(uri.path));
		onRelevantGitChange(this._onDidChangeRepository.fire, this._onDidChangeRepository, this.disposables);

		this._sourceControl = scm.createSourceControl('git', 'Git', Uri.file(repository.root));
		this._sourceControl.inputBox.placeholder = localize('commitMessage', "Message (press {0} to commit)");
		this._sourceControl.acceptInputCommand = { command: 'git.commitWithInput', title: localize('commit', "Commit"), arguments: [this._sourceControl] };
		this._sourceControl.quickDiffProvider = this;
		this._sourceControl.inputBox.lineWarningLength = 72;
		this.disposables.push(this._sourceControl);

		this._mergeGroup = this._sourceControl.createResourceGroup('merge', localize('merge changes', "Merge Changes"));
		this._indexGroup = this._sourceControl.createResourceGroup('index', localize('staged changes', "Staged Changes"));
		this._workingTreeGroup = this._sourceControl.createResourceGroup('workingTree', localize('changes', "Changes"));
		this._compareGroup = this._sourceControl.createResourceGroup('compare', '' /* label will be set when model updates */);

		this.mergeGroup.hideWhenEmpty = true;
		this.indexGroup.hideWhenEmpty = true;
		this._compareGroup.hideWhenEmpty = true;

		this.disposables.push(this.mergeGroup);
		this.disposables.push(this.indexGroup);
		this.disposables.push(this.workingTreeGroup);
		this.disposables.push(this.compareGroup);

		this.disposables.push(new AutoFetcher(this, globalState));

		const statusBar = new StatusBarCommands(this);
		this.disposables.push(statusBar);
		statusBar.onDidChange(() => this._sourceControl.statusBarCommands = statusBar.commands, null, this.disposables);
		this._sourceControl.statusBarCommands = statusBar.commands;

		const progressManager = new ProgressManager(this);
		this.disposables.push(progressManager);

		this.updateCommitTemplate();
		this.status();
	}

	provideOriginalResource(uri: Uri): Uri | undefined {
		if (uri.scheme !== 'file') {
			return;
		}

		return toGitUri(uri, '', { replaceFileExtension: true });
	}

	private async updateCommitTemplate(): Promise<void> {
		try {
			this._sourceControl.commitTemplate = await this.repository.getCommitTemplate();
		} catch (e) {
			// noop
		}
	}

	@throttle
	async status(): Promise<void> {
		await this.run(Operation.Status);
	}

	diff(path: string, options: DiffOptions = {}): Promise<string> {
		return this.run(Operation.Diff, () => this.repository.diff(path, options));
	}

	async add(resources: Uri[]): Promise<void> {
		await this.run(Operation.Add, () => this.repository.add(resources.map(r => r.fsPath)));
	}

	async stage(resource: Uri, contents: string): Promise<void> {
		const relativePath = path.relative(this.repository.root, resource.fsPath).replace(/\\/g, '/');
		await this.run(Operation.Stage, () => this.repository.stage(relativePath, contents));
		this._onDidChangeOriginalResource.fire(resource);
	}

	async revert(resources: Uri[]): Promise<void> {
		await this.run(Operation.RevertFiles, () => this.repository.revert('HEAD', resources.map(r => r.fsPath)));
	}

	async commit(message: string, opts: CommitOptions = Object.create(null)): Promise<void> {
		await this.run(Operation.Commit, async () => {
			if (opts.all) {
				await this.repository.add([]);
			}

			await this.repository.commit(message, opts);
		});
	}

	async clean(resources: Uri[]): Promise<void> {
		await this.run(Operation.Clean, async () => {
			const toClean: string[] = [];
			const toCheckout: string[] = [];
			const submodulesToUpdate: string[] = [];

			resources.forEach(r => {
				const fsPath = r.fsPath;

				for (const submodule of this.submodules) {
					if (path.join(this.root, submodule.path) === fsPath) {
						submodulesToUpdate.push(fsPath);
						return;
					}
				}

				const raw = r.toString();
				const scmResource = find(this.workingTreeGroup.resourceStates, sr => sr.resourceUri.toString() === raw);

				if (!scmResource) {
					return;
				}

				switch (scmResource.type) {
					case Status.UNTRACKED:
					case Status.IGNORED:
						toClean.push(fsPath);
						break;

					default:
						toCheckout.push(fsPath);
						break;
				}
			});

			const promises: Promise<void>[] = [];

			if (toClean.length > 0) {
				promises.push(this.repository.clean(toClean));
			}

			if (toCheckout.length > 0) {
				promises.push(this.repository.checkout('', toCheckout));
			}

			if (submodulesToUpdate.length > 0) {
				promises.push(this.repository.updateSubmodules(submodulesToUpdate));
			}

			await Promise.all(promises);
		});
	}

	async branch(name: string): Promise<void> {
		await this.run(Operation.Branch, () => this.repository.branch(name, true));
	}

	async deleteBranch(name: string, force?: boolean): Promise<void> {
		await this.run(Operation.DeleteBranch, () => this.repository.deleteBranch(name, force));
	}

	async renameBranch(name: string): Promise<void> {
		await this.run(Operation.RenameBranch, () => this.repository.renameBranch(name));
	}

	async merge(ref: string): Promise<void> {
		await this.run(Operation.Merge, () => this.repository.merge(ref));
	}

	async mergeBase(refs: string[]): Promise<string> {
		return await this.run(Operation.MergeBase, () => this.repository.mergeBase(refs));
	}

	async tag(name: string, message?: string): Promise<void> {
		await this.run(Operation.Tag, () => this.repository.tag(name, message));
	}

	async checkout(treeish: string): Promise<void> {
		await this.run(Operation.Checkout, () => this.repository.checkout(treeish, []));
	}

	async getCommit(ref: string): Promise<Commit> {
		return await this.repository.getCommit(ref);
	}

	async reset(treeish: string, hard?: boolean): Promise<void> {
		await this.run(Operation.Reset, () => this.repository.reset(treeish, hard));
	}

	@throttle
	async fetch(): Promise<void> {
		await this.run(Operation.Fetch, () => this.repository.fetch());
	}

	@throttle
	async pullWithRebase(): Promise<void> {
		await this.run(Operation.Pull, () => this.repository.pull(true));
	}

	@throttle
	async pull(rebase?: boolean, remote?: string, name?: string): Promise<void> {
		await this.run(Operation.Pull, () => this.repository.pull(rebase, remote, name));
	}

	@throttle
	async push(): Promise<void> {
		await this.run(Operation.Push, () => this.repository.push());
	}

	async pullFrom(rebase?: boolean, remote?: string, branch?: string): Promise<void> {
		await this.run(Operation.Pull, () => this.repository.pull(rebase, remote, branch));
	}

	async pushTo(remote?: string, name?: string, setUpstream: boolean = false): Promise<void> {
		await this.run(Operation.Push, () => this.repository.push(remote, name, setUpstream));
	}

	async pushTags(remote?: string): Promise<void> {
		await this.run(Operation.Push, () => this.repository.push(remote, undefined, false, true));
	}

	private async _sync(rebase: boolean): Promise<void> {
		await this.run(Operation.Sync, async () => {
			await this.repository.pull(rebase);

			const shouldPush = this.HEAD && typeof this.HEAD.ahead === 'number' ? this.HEAD.ahead > 0 : true;

			if (shouldPush) {
				await this.repository.push();
			}
		});
	}

	@throttle
	sync(): Promise<void> {
		return this._sync(false);
	}

	@throttle
	async syncRebase(): Promise<void> {
		return this._sync(true);
	}

	async show(ref: string, filePath: string): Promise<string> {
		return await this.run(Operation.Show, async () => {
			const relativePath = path.relative(this.repository.root, filePath).replace(/\\/g, '/');
			const configFiles = workspace.getConfiguration('files', Uri.file(filePath));
			const encoding = configFiles.get<string>('encoding');

			// TODO@joao: Resource config api
			return await this.repository.bufferString(`${ref}:${relativePath}`, encoding);
		});
	}

	async buffer(ref: string, filePath: string): Promise<Buffer> {
		return await this.run(Operation.Show, async () => {
			const relativePath = path.relative(this.repository.root, filePath).replace(/\\/g, '/');
			const configFiles = workspace.getConfiguration('files', Uri.file(filePath));
			const encoding = configFiles.get<string>('encoding');

			// TODO@joao: REsource config api
			return await this.repository.buffer(`${ref}:${relativePath}`);
		});
	}

	lstree(ref: string, filePath: string): Promise<{ mode: number, object: string, size: number }> {
		return this.run(Operation.LSTree, () => this.repository.lstree(ref, filePath));
	}

	detectObjectType(object: string): Promise<{ mimetype: string, encoding?: string }> {
		return this.run(Operation.Show, () => this.repository.detectObjectType(object));
	}

	async getStashes(): Promise<Stash[]> {
		return await this.repository.getStashes();
	}

	async createStash(message?: string, includeUntracked?: boolean): Promise<void> {
		return await this.run(Operation.Stash, () => this.repository.createStash(message, includeUntracked));
	}

	async popStash(index?: number): Promise<void> {
		return await this.run(Operation.Stash, () => this.repository.popStash(index));
	}

	async getCommitTemplate(): Promise<string> {
		return await this.run(Operation.GetCommitTemplate, async () => this.repository.getCommitTemplate());
	}

	async ignore(files: Uri[]): Promise<void> {
		return await this.run(Operation.Ignore, async () => {
			const ignoreFile = `${this.repository.root}${path.sep}.gitignore`;
			const textToAppend = files
				.map(uri => path.relative(this.repository.root, uri.fsPath).replace(/\\/g, '/'))
				.join('\n');

			const document = await new Promise(c => fs.exists(ignoreFile, c))
				? await workspace.openTextDocument(ignoreFile)
				: await workspace.openTextDocument(Uri.file(ignoreFile).with({ scheme: 'untitled' }));

			await window.showTextDocument(document);

			const edit = new WorkspaceEdit();
			const lastLine = document.lineAt(document.lineCount - 1);
			const text = lastLine.isEmptyOrWhitespace ? `${textToAppend}\n` : `\n${textToAppend}\n`;

			edit.insert(document.uri, lastLine.range.end, text);
			workspace.applyEdit(edit);
		});
	}

	checkIgnore(filePaths: string[]): Promise<Set<string>> {
		return this.run(Operation.CheckIgnore, () => {
			return new Promise<Set<string>>((resolve, reject) => {

				filePaths = filePaths
					.filter(filePath => isDescendant(this.root, filePath));

				if (filePaths.length === 0) {
					// nothing left
					return resolve(new Set<string>());
				}

				// https://git-scm.com/docs/git-check-ignore#git-check-ignore--z
				const child = this.repository.stream(['check-ignore', '-z', '--stdin'], { stdio: [null, null, null] });
				child.stdin.end(filePaths.join('\0'), 'utf8');

				const onExit = (exitCode: number) => {
					if (exitCode === 1) {
						// nothing ignored
						resolve(new Set<string>());
					} else if (exitCode === 0) {
						// paths are separated by the null-character
						resolve(new Set<string>(data.split('\0')));
					} else {
						if (/ is in submodule /.test(stderr)) {
							reject(new GitError({ stdout: data, stderr, exitCode, gitErrorCode: GitErrorCodes.IsInSubmodule }));
						} else {
							reject(new GitError({ stdout: data, stderr, exitCode }));
						}
					}
				};

				let data = '';
				const onStdoutData = (raw: string) => {
					data += raw;
				};

				child.stdout.setEncoding('utf8');
				child.stdout.on('data', onStdoutData);

				let stderr: string = '';
				child.stderr.setEncoding('utf8');
				child.stderr.on('data', raw => stderr += raw);

				child.on('error', reject);
				child.on('exit', onExit);
			});
		});
	}

	private async run<T>(operation: Operation, runOperation: () => Promise<T> = () => Promise.resolve<any>(null)): Promise<T> {
		if (this.state !== RepositoryState.Idle) {
			throw new Error('Repository not initialized');
		}

		let error: any = null;

		this._operations.start(operation);
		this._onRunOperation.fire(operation);

		try {
			const result = await this.retryRun(runOperation);

			if (!isReadOnly(operation)) {
				await this.updateModelState();
			}

			return result;
		} catch (err) {
			error = err;

			if (err.gitErrorCode === GitErrorCodes.NotAGitRepository) {
				this.state = RepositoryState.Disposed;
			}

			throw err;
		} finally {
			this._operations.end(operation);
			this._onDidRunOperation.fire({ operation, error });
		}
	}

	private async retryRun<T>(runOperation: () => Promise<T> = () => Promise.resolve<any>(null)): Promise<T> {
		let attempt = 0;

		while (true) {
			try {
				attempt++;
				return await runOperation();
			} catch (err) {
				if (err.gitErrorCode === GitErrorCodes.RepositoryIsLocked && attempt <= 10) {
					// quatratic backoff
					await timeout(Math.pow(attempt, 2) * 50);
				} else {
					throw err;
				}
			}
		}
	}

	@throttle
	private async updateModelState(): Promise<void> {
		let HEAD: Branch | undefined;
		try {
			HEAD = await this.repository.getHEAD();
			if (HEAD.name) {
				HEAD = await this.repository.getBranch(HEAD.name);
			}
		} catch (err) {
			// noop
		}

		if (!equalRefs(this._HEAD, HEAD)) {
			// Reset the comparison if the head ref changes.
			this.compare = undefined;
		}
		this._HEAD = HEAD;

		const status = await this.repository.getStatus();
		const compareStatus = await (async () => this.compare && this.repository.getStatus(this.compare))();
		const config = workspace.getConfiguration('git');
		const shouldIgnore = config.get<boolean>('ignoreLimitWarning') === true;
		const useIcons = !config.get<boolean>('decorations.enabled', true);

		this.isRepositoryHuge = status.didHitLimit || (!!compareStatus && compareStatus.didHitLimit);

		if (this.isRepositoryHuge && !shouldIgnore && !this.didWarnAboutLimit) {
			const ok = { title: localize('ok', "OK"), isCloseAffordance: true };
			const neverAgain = { title: localize('neveragain', "Never Show Again") };

			window.showWarningMessage(localize('huge', "The git repository at '{0}' has too many active changes, only a subset of Git features will be enabled.", this.repository.root), ok, neverAgain).then(result => {
				if (result === neverAgain) {
					config.update('ignoreLimitWarning', true, false);
				}
			});

			this.didWarnAboutLimit = true;
		}

<<<<<<< HEAD
		const [refs, remotes] = await Promise.all([this.repository.getRefs(), this.repository.getRemotes()]);
=======
		let HEAD: Branch | undefined;

		try {
			HEAD = await this.repository.getHEAD();

			if (HEAD.name) {
				try {
					HEAD = await this.repository.getBranch(HEAD.name);
				} catch (err) {
					// noop
				}
			}
		} catch (err) {
			// noop
		}

		const [refs, remotes, submodules] = await Promise.all([this.repository.getRefs(), this.repository.getRemotes(), this.repository.getSubmodules()]);
>>>>>>> b5ef98e6

		this._refs = refs;
		this._remotes = remotes;
		this._submodules = submodules;

		const index: Resource[] = [];
		const workingTree: Resource[] = [];
		const merge: Resource[] = [];

		status.status.forEach(raw => {
			const uri = Uri.file(path.join(this.repository.root, raw.path));
			const renameUri = raw.rename ? Uri.file(path.join(this.repository.root, raw.rename)) : undefined;

			switch (raw.x + raw.y) {
				case '??': return workingTree.push(new Resource(ResourceGroupType.WorkingTree, uri, Status.UNTRACKED, useIcons));
				case '!!': return workingTree.push(new Resource(ResourceGroupType.WorkingTree, uri, Status.IGNORED, useIcons));
				case 'DD': return merge.push(new Resource(ResourceGroupType.Merge, uri, Status.BOTH_DELETED, useIcons));
				case 'AU': return merge.push(new Resource(ResourceGroupType.Merge, uri, Status.ADDED_BY_US, useIcons));
				case 'UD': return merge.push(new Resource(ResourceGroupType.Merge, uri, Status.DELETED_BY_THEM, useIcons));
				case 'UA': return merge.push(new Resource(ResourceGroupType.Merge, uri, Status.ADDED_BY_THEM, useIcons));
				case 'DU': return merge.push(new Resource(ResourceGroupType.Merge, uri, Status.DELETED_BY_US, useIcons));
				case 'AA': return merge.push(new Resource(ResourceGroupType.Merge, uri, Status.BOTH_ADDED, useIcons));
				case 'UU': return merge.push(new Resource(ResourceGroupType.Merge, uri, Status.BOTH_MODIFIED, useIcons));
			}

			switch (raw.x) {
				case 'M': index.push(new Resource(ResourceGroupType.Index, uri, Status.INDEX_MODIFIED, useIcons)); break;
				case 'A': index.push(new Resource(ResourceGroupType.Index, uri, Status.INDEX_ADDED, useIcons)); break;
				case 'D': index.push(new Resource(ResourceGroupType.Index, uri, Status.INDEX_DELETED, useIcons)); break;
				case 'R': index.push(new Resource(ResourceGroupType.Index, uri, Status.INDEX_RENAMED, useIcons, renameUri)); break;
				case 'C': index.push(new Resource(ResourceGroupType.Index, uri, Status.INDEX_COPIED, useIcons, renameUri)); break;
			}

			switch (raw.y) {
				case 'M': workingTree.push(new Resource(ResourceGroupType.WorkingTree, uri, Status.MODIFIED, useIcons, renameUri)); break;
				case 'D': workingTree.push(new Resource(ResourceGroupType.WorkingTree, uri, Status.DELETED, useIcons, renameUri)); break;
			}
		});

		const compare: Resource[] = [];
		for (const status of compareStatus && compareStatus.status || []) {
			const uri = Uri.file(path.join(this.repository.root, status.path));
			const renameUri = status.rename ? Uri.file(path.join(this.repository.root, status.rename)) : undefined;
			switch (status.x) {
				case 'A': compare.push(new Resource(ResourceGroupType.Compare, uri, Status.COMPARE_ADDED, useIcons, renameUri, this.compare)); break;
				case 'C': compare.push(new Resource(ResourceGroupType.Compare, uri, Status.COMPARE_COPIED, useIcons, renameUri, this.compare)); break;
				case 'D': compare.push(new Resource(ResourceGroupType.Compare, uri, Status.COMPARE_DELETED, useIcons, renameUri, this.compare)); break;
				case 'M': compare.push(new Resource(ResourceGroupType.Compare, uri, Status.COMPARE_MODIFIED, useIcons, renameUri, this.compare)); break;
				case 'R': compare.push(new Resource(ResourceGroupType.Compare, uri, Status.COMPARE_RENAMED, useIcons, renameUri, this.compare)); break;
			}
		}

		// set resource groups
		this.mergeGroup.resourceStates = merge;
		this.indexGroup.resourceStates = index;
		this.workingTreeGroup.resourceStates = workingTree;
		this.compareGroup.resourceStates = compare;

		if (this.compare) {
			this.compareGroup.label = localize('compare refs', "Compare {0}", this.compare.raw);
		} else {
			this.compareGroup.label = '';
		}

		// set count badge
		const countBadge = workspace.getConfiguration('git').get<string>('countBadge');
		let count = merge.length + index.length + workingTree.length;

		switch (countBadge) {
			case 'off': count = 0; break;
			case 'tracked': count = count - workingTree.filter(r => r.type === Status.UNTRACKED || r.type === Status.IGNORED).length; break;
		}

		this._sourceControl.count = count;

		// set context key
		let stateContextKey = '';

		switch (this.state) {
			case RepositoryState.Idle: stateContextKey = 'idle'; break;
			case RepositoryState.Disposed: stateContextKey = 'norepo'; break;
		}

		this._onDidChangeStatus.fire();
	}

	private onFSChange(uri: Uri): void {
		const config = workspace.getConfiguration('git');
		const autorefresh = config.get<boolean>('autorefresh');

		if (!autorefresh) {
			return;
		}

		if (this.isRepositoryHuge) {
			return;
		}

		if (!this.operations.isIdle()) {
			return;
		}

		this.eventuallyUpdateWhenIdleAndWait();
	}

	@debounce(1000)
	private eventuallyUpdateWhenIdleAndWait(): void {
		this.updateWhenIdleAndWait();
	}

	@throttle
	private async updateWhenIdleAndWait(): Promise<void> {
		await this.whenIdleAndFocused();
		await this.status();
		await timeout(5000);
	}

	async whenIdleAndFocused(): Promise<void> {
		while (true) {
			if (!this.operations.isIdle()) {
				await eventToPromise(this.onDidRunOperation);
				continue;
			}

			if (!window.state.focused) {
				const onDidFocusWindow = filterEvent(window.onDidChangeWindowState, e => e.focused);
				await eventToPromise(onDidFocusWindow);
				continue;
			}

			return;
		}
	}

	get headLabel(): string {
		const HEAD = this.HEAD;

		if (!HEAD) {
			return '';
		}

		const tag = this.refs.filter(iref => iref.type === RefType.Tag && iref.commit === HEAD.commit)[0];
		const tagName = tag && tag.name;
		const head = HEAD.name || tagName || (HEAD.commit || '').substr(0, 8);

		return head
			+ (this.workingTreeGroup.resourceStates.length > 0 ? '*' : '')
			+ (this.indexGroup.resourceStates.length > 0 ? '+' : '')
			+ (this.mergeGroup.resourceStates.length > 0 ? '!' : '');
	}

	get syncLabel(): string {
		if (!this.HEAD
			|| !this.HEAD.name
			|| !this.HEAD.commit
			|| !this.HEAD.upstream
			|| !(this.HEAD.ahead || this.HEAD.behind)
		) {
			return '';
		}

		return `${this.HEAD.behind}↓ ${this.HEAD.ahead}↑`;
	}

	dispose(): void {
		this.disposables = dispose(this.disposables);
	}
}<|MERGE_RESOLUTION|>--- conflicted
+++ resolved
@@ -6,13 +6,8 @@
 'use strict';
 
 import { Uri, Command, EventEmitter, Event, scm, SourceControl, SourceControlInputBox, SourceControlResourceGroup, SourceControlResourceState, SourceControlResourceDecorations, Disposable, ProgressLocation, window, workspace, WorkspaceEdit, ThemeColor, DecorationData, Memento } from 'vscode';
-<<<<<<< HEAD
-import { Repository as BaseRepository, Ref, Branch, Remote, Commit, GitErrorCodes, Stash, RefType, GitError, Compare, equalRefs } from './git';
-import { anyEvent, filterEvent, eventToPromise, dispose, find } from './util';
-=======
-import { Repository as BaseRepository, Ref, Branch, Remote, Commit, GitErrorCodes, Stash, RefType, GitError, Submodule, DiffOptions } from './git';
+import { Repository as BaseRepository, Ref, Branch, Remote, Commit, GitErrorCodes, Stash, RefType, GitError, Submodule, DiffOptions, Compare, equalRefs } from './git';
 import { anyEvent, filterEvent, eventToPromise, dispose, find, isDescendant, IDisposable, onceEvent, EmptyDisposable, debounceEvent } from './util';
->>>>>>> b5ef98e6
 import { memoize, throttle, debounce } from './decorators';
 import { toGitUri } from './uri';
 import { AutoFetcher } from './autofetch';
@@ -1011,27 +1006,7 @@
 			this.didWarnAboutLimit = true;
 		}
 
-<<<<<<< HEAD
-		const [refs, remotes] = await Promise.all([this.repository.getRefs(), this.repository.getRemotes()]);
-=======
-		let HEAD: Branch | undefined;
-
-		try {
-			HEAD = await this.repository.getHEAD();
-
-			if (HEAD.name) {
-				try {
-					HEAD = await this.repository.getBranch(HEAD.name);
-				} catch (err) {
-					// noop
-				}
-			}
-		} catch (err) {
-			// noop
-		}
-
 		const [refs, remotes, submodules] = await Promise.all([this.repository.getRefs(), this.repository.getRemotes(), this.repository.getSubmodules()]);
->>>>>>> b5ef98e6
 
 		this._refs = refs;
 		this._remotes = remotes;
