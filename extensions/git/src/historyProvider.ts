/*---------------------------------------------------------------------------------------------
 *  Copyright (c) Microsoft Corporation. All rights reserved.
 *  Licensed under the MIT License. See License.txt in the project root for license information.
 *--------------------------------------------------------------------------------------------*/


import { CancellationToken, Disposable, Event, EventEmitter, FileDecoration, FileDecorationProvider, SourceControlHistoryItem, SourceControlHistoryItemChange, SourceControlHistoryOptions, SourceControlHistoryProvider, ThemeIcon, Uri, window, LogOutputChannel, SourceControlHistoryItemRef, l10n, SourceControlHistoryItemRefsChangeEvent, workspace, ConfigurationChangeEvent } from 'vscode';
import { Repository, Resource } from './repository';
import { IDisposable, deltaHistoryItemRefs, dispose, filterEvent, truncate } from './util';
import { toMultiFileDiffEditorUris } from './uri';
import { AvatarQuery, AvatarQueryCommit, Branch, LogOptions, Ref, RefType } from './api/git';
import { emojify, ensureEmojis } from './emoji';
import { Commit } from './git';
import { OperationKind, OperationResult } from './operation';
import { ISourceControlHistoryItemDetailsProviderRegistry, provideSourceControlHistoryItemAvatar, provideSourceControlHistoryItemMessageLinks } from './historyItemDetailsProvider';

function compareSourceControlHistoryItemRef(ref1: SourceControlHistoryItemRef, ref2: SourceControlHistoryItemRef): number {
	const getOrder = (ref: SourceControlHistoryItemRef): number => {
		if (ref.id.startsWith('refs/heads/')) {
			return 1;
		} else if (ref.id.startsWith('refs/remotes/')) {
			return 2;
		} else if (ref.id.startsWith('refs/tags/')) {
			return 3;
		}

		return 99;
	};

	const ref1Order = getOrder(ref1);
	const ref2Order = getOrder(ref2);

	if (ref1Order !== ref2Order) {
		return ref1Order - ref2Order;
	}

	return ref1.name.localeCompare(ref2.name);
}

export class GitHistoryProvider implements SourceControlHistoryProvider, FileDecorationProvider, IDisposable {
	private readonly _onDidChangeDecorations = new EventEmitter<Uri[]>();
	readonly onDidChangeFileDecorations: Event<Uri[]> = this._onDidChangeDecorations.event;

	private _currentHistoryItemRef: SourceControlHistoryItemRef | undefined;
	get currentHistoryItemRef(): SourceControlHistoryItemRef | undefined { return this._currentHistoryItemRef; }

	private _currentHistoryItemRemoteRef: SourceControlHistoryItemRef | undefined;
	get currentHistoryItemRemoteRef(): SourceControlHistoryItemRef | undefined { return this._currentHistoryItemRemoteRef; }

	private _currentHistoryItemBaseRef: SourceControlHistoryItemRef | undefined;
	get currentHistoryItemBaseRef(): SourceControlHistoryItemRef | undefined { return this._currentHistoryItemBaseRef; }

	private readonly _onDidChangeCurrentHistoryItemRefs = new EventEmitter<void>();
	readonly onDidChangeCurrentHistoryItemRefs: Event<void> = this._onDidChangeCurrentHistoryItemRefs.event;

	private readonly _onDidChangeHistoryItemRefs = new EventEmitter<SourceControlHistoryItemRefsChangeEvent>();
	readonly onDidChangeHistoryItemRefs: Event<SourceControlHistoryItemRefsChangeEvent> = this._onDidChangeHistoryItemRefs.event;

	private _HEAD: Branch | undefined;
	private _historyItemRefs: SourceControlHistoryItemRef[] = [];

	private commitShortHashLength = 7;
	private historyItemDecorations = new Map<string, FileDecoration>();

	private disposables: Disposable[] = [];

	constructor(
		private historyItemDetailProviderRegistry: ISourceControlHistoryItemDetailsProviderRegistry,
		private readonly repository: Repository,
		private readonly logger: LogOutputChannel
	) {
		this.disposables.push(workspace.onDidChangeConfiguration(this.onDidChangeConfiguration));
		this.onDidChangeConfiguration();

		const onDidRunWriteOperation = filterEvent(repository.onDidRunOperation, e => !e.operation.readOnly);
		this.disposables.push(onDidRunWriteOperation(this.onDidRunWriteOperation, this));

		this.disposables.push(window.registerFileDecorationProvider(this));
	}

	private onDidChangeConfiguration(e?: ConfigurationChangeEvent): void {
		if (e && !e.affectsConfiguration('git.commitShortHashLength')) {
			return;
		}

		const config = workspace.getConfiguration('git', Uri.file(this.repository.root));
		this.commitShortHashLength = config.get<number>('commitShortHashLength', 7);
	}

	private async onDidRunWriteOperation(result: OperationResult): Promise<void> {
		if (!this.repository.HEAD) {
			this.logger.trace('[GitHistoryProvider][onDidRunWriteOperation] repository.HEAD is undefined');
			this._currentHistoryItemRef = this._currentHistoryItemRemoteRef = this._currentHistoryItemBaseRef = undefined;
			this._onDidChangeCurrentHistoryItemRefs.fire();

			return;
		}

		// Refs (alphabetically)
		const historyItemRefs = this.repository.refs
			.map(ref => this.toSourceControlHistoryItemRef(ref))
			.sort((a, b) => a.id.localeCompare(b.id));

		const delta = deltaHistoryItemRefs(this._historyItemRefs, historyItemRefs);
		this._historyItemRefs = historyItemRefs;

		let historyItemRefId = '';
		let historyItemRefName = '';

		switch (this.repository.HEAD.type) {
			case RefType.Head: {
				if (this.repository.HEAD.name !== undefined) {
					// Branch
					historyItemRefId = `refs/heads/${this.repository.HEAD.name}`;
					historyItemRefName = this.repository.HEAD.name;

					// Remote
					if (this.repository.HEAD.upstream) {
						if (this.repository.HEAD.upstream.remote === '.') {
							// Local branch
							this._currentHistoryItemRemoteRef = {
								id: `refs/heads/${this.repository.HEAD.upstream.name}`,
								name: this.repository.HEAD.upstream.name,
								revision: this.repository.HEAD.upstream.commit,
								icon: new ThemeIcon('gi-branch')
							};
						} else {
							// Remote branch
							this._currentHistoryItemRemoteRef = {
								id: `refs/remotes/${this.repository.HEAD.upstream.remote}/${this.repository.HEAD.upstream.name}`,
								name: `${this.repository.HEAD.upstream.remote}/${this.repository.HEAD.upstream.name}`,
								revision: this.repository.HEAD.upstream.commit,
								icon: new ThemeIcon('cloud')
							};
						}
					} else {
						this._currentHistoryItemRemoteRef = undefined;
					}

					// Base
					if (this._HEAD?.name !== this.repository.HEAD.name) {
						// Compute base if the branch has changed
						const mergeBase = await this.resolveHEADMergeBase();

						this._currentHistoryItemBaseRef = mergeBase && mergeBase.name && mergeBase.remote &&
							(mergeBase.remote !== this.repository.HEAD.upstream?.remote ||
								mergeBase.name !== this.repository.HEAD.upstream?.name) ? {
							id: `refs/remotes/${mergeBase.remote}/${mergeBase.name}`,
							name: `${mergeBase.remote}/${mergeBase.name}`,
							revision: mergeBase.commit,
							icon: new ThemeIcon('cloud')
						} : undefined;
					} else {
						// Update base revision if it has changed
						const mergeBaseModified = delta.modified
							.find(ref => ref.id === this._currentHistoryItemBaseRef?.id);

						if (this._currentHistoryItemBaseRef && mergeBaseModified) {
							this._currentHistoryItemBaseRef = {
								...this._currentHistoryItemBaseRef,
								revision: mergeBaseModified.revision
							};
						}
					}
				} else {
					// Detached commit
					historyItemRefId = this.repository.HEAD.commit ?? '';
					historyItemRefName = this.repository.HEAD.commit ?? '';

					this._currentHistoryItemRemoteRef = undefined;
					this._currentHistoryItemBaseRef = undefined;
				}
				break;
			}
			case RefType.Tag: {
				// Tag
				historyItemRefId = `refs/tags/${this.repository.HEAD.name}`;
				historyItemRefName = this.repository.HEAD.name ?? this.repository.HEAD.commit ?? '';

				this._currentHistoryItemRemoteRef = undefined;
				this._currentHistoryItemBaseRef = undefined;
				break;
			}
		}

		this._HEAD = this.repository.HEAD;

		this._currentHistoryItemRef = {
			id: historyItemRefId,
			name: historyItemRefName,
			revision: this.repository.HEAD.commit,
			icon: new ThemeIcon('target'),
		};

		this._onDidChangeCurrentHistoryItemRefs.fire();
		this.logger.trace(`[GitHistoryProvider][onDidRunWriteOperation] currentHistoryItemRef: ${JSON.stringify(this._currentHistoryItemRef)}`);
		this.logger.trace(`[GitHistoryProvider][onDidRunWriteOperation] currentHistoryItemRemoteRef: ${JSON.stringify(this._currentHistoryItemRemoteRef)}`);
		this.logger.trace(`[GitHistoryProvider][onDidRunWriteOperation] currentHistoryItemBaseRef: ${JSON.stringify(this._currentHistoryItemBaseRef)}`);

		// Auto-fetch
		const silent = result.operation.kind === OperationKind.Fetch && result.operation.showProgress === false;
		this._onDidChangeHistoryItemRefs.fire({ ...delta, silent });

		const deltaLog = {
			added: delta.added.map(ref => ref.id),
			modified: delta.modified.map(ref => ref.id),
			removed: delta.removed.map(ref => ref.id),
			silent
		};
		this.logger.trace(`[GitHistoryProvider][onDidRunWriteOperation] historyItemRefs: ${JSON.stringify(deltaLog)}`);
	}

	async provideHistoryItemRefs(historyItemRefs: string[] | undefined): Promise<SourceControlHistoryItemRef[]> {
		const refs = await this.repository.getRefs({ pattern: historyItemRefs });

		const branches: SourceControlHistoryItemRef[] = [];
		const remoteBranches: SourceControlHistoryItemRef[] = [];
		const tags: SourceControlHistoryItemRef[] = [];

		for (const ref of refs) {
			switch (ref.type) {
				case RefType.RemoteHead:
					remoteBranches.push(this.toSourceControlHistoryItemRef(ref));
					break;
				case RefType.Tag:
					tags.push(this.toSourceControlHistoryItemRef(ref));
					break;
				default:
					branches.push(this.toSourceControlHistoryItemRef(ref));
					break;
			}
		}

		return [...branches, ...remoteBranches, ...tags];
	}

	async provideHistoryItems(options: SourceControlHistoryOptions, token: CancellationToken): Promise<SourceControlHistoryItem[]> {
		if (!this.currentHistoryItemRef || !options.historyItemRefs) {
			return [];
		}

		// Deduplicate refNames
		const refNames = Array.from(new Set<string>(options.historyItemRefs));

		let logOptions: LogOptions = { refNames, shortStats: true };

		try {
			if (options.limit === undefined || typeof options.limit === 'number') {
				logOptions = { ...logOptions, maxEntries: options.limit ?? 50 };
			} else if (typeof options.limit.id === 'string') {
				// Get the common ancestor commit, and commits
				const commit = await this.repository.getCommit(options.limit.id);
				const commitParentId = commit.parents.length > 0 ? commit.parents[0] : await this.repository.getEmptyTree();

				logOptions = { ...logOptions, range: `${commitParentId}..` };
			}

			if (typeof options.skip === 'number') {
				logOptions = { ...logOptions, skip: options.skip };
			}

<<<<<<< HEAD
			const commits = typeof options.filterText === 'string' && options.filterText !== ''
				? await this._searchHistoryItems(options.filterText.trim(), logOptions)
				: await this.repository.log({ ...logOptions, silent: true });
=======
			const commits = await this.repository.log({ ...logOptions, silent: true }, token);
>>>>>>> 28b55a76

			// Avatars
			const avatarQuery = {
				commits: commits.map(c => ({
					hash: c.hash,
					authorName: c.authorName,
					authorEmail: c.authorEmail
				} satisfies AvatarQueryCommit)),
				size: 20
			} satisfies AvatarQuery;

			const commitAvatars = await provideSourceControlHistoryItemAvatar(
				this.historyItemDetailProviderRegistry, this.repository, avatarQuery);

			await ensureEmojis();

			const historyItems: SourceControlHistoryItem[] = [];
			for (const commit of commits) {
				const message = emojify(commit.message);
				const messageWithLinks = await provideSourceControlHistoryItemMessageLinks(
					this.historyItemDetailProviderRegistry, this.repository, message) ?? message;

				const newLineIndex = message.indexOf('\n');
				const subject = newLineIndex !== -1
					? `${truncate(message, newLineIndex, false)}`
					: message;

				const avatarUrl = commitAvatars?.get(commit.hash);
				const references = this._resolveHistoryItemRefs(commit);

				historyItems.push({
					id: commit.hash,
					parentIds: commit.parents,
					subject,
					message: messageWithLinks,
					author: commit.authorName,
					authorEmail: commit.authorEmail,
					authorIcon: avatarUrl ? Uri.parse(avatarUrl) : new ThemeIcon('account'),
					displayId: truncate(commit.hash, this.commitShortHashLength, false),
					timestamp: commit.authorDate?.getTime(),
					statistics: commit.shortStat ?? { files: 0, insertions: 0, deletions: 0 },
					references: references.length !== 0 ? references : undefined
				} satisfies SourceControlHistoryItem);
			}

			return historyItems;
		} catch (err) {
			this.logger.error(`[GitHistoryProvider][provideHistoryItems] Failed to get history items with options '${JSON.stringify(options)}': ${err}`);
			return [];
		}
	}

	async provideHistoryItemChanges(historyItemId: string, historyItemParentId: string | undefined): Promise<SourceControlHistoryItemChange[]> {
		historyItemParentId = historyItemParentId ?? await this.repository.getEmptyTree();

		const historyItemChangesUri: Uri[] = [];
		const historyItemChanges: SourceControlHistoryItemChange[] = [];
		const changes = await this.repository.diffTrees(historyItemParentId, historyItemId);

		for (const change of changes) {
			const historyItemUri = change.uri.with({
				query: `ref=${historyItemId}`
			});

			// History item change
			historyItemChanges.push({
				uri: historyItemUri,
				...toMultiFileDiffEditorUris(change, historyItemParentId, historyItemId)
			} satisfies SourceControlHistoryItemChange);

			// History item change decoration
			const letter = Resource.getStatusLetter(change.status);
			const tooltip = Resource.getStatusText(change.status);
			const color = Resource.getStatusColor(change.status);
			const fileDecoration = new FileDecoration(letter, tooltip, color);
			this.historyItemDecorations.set(historyItemUri.toString(), fileDecoration);

			historyItemChangesUri.push(historyItemUri);
		}

		this._onDidChangeDecorations.fire(historyItemChangesUri);
		return historyItemChanges;
	}

	async resolveHistoryItemChatContext(historyItemId: string): Promise<string | undefined> {
		try {
			const commitDetails = await this.repository.showCommit(historyItemId);
			return commitDetails;
		} catch (err) {
			this.logger.error(`[GitHistoryProvider][resolveHistoryItemChatContext] Failed to resolve history item '${historyItemId}': ${err}`);
		}

		return undefined;
	}

	async resolveHistoryItemRefsCommonAncestor(historyItemRefs: string[]): Promise<string | undefined> {
		try {
			if (historyItemRefs.length === 0) {
				// TODO@lszomoru - log
				return undefined;
			} else if (historyItemRefs.length === 1 && historyItemRefs[0] === this.currentHistoryItemRef?.id) {
				// Remote
				if (this.currentHistoryItemRemoteRef) {
					const ancestor = await this.repository.getMergeBase(historyItemRefs[0], this.currentHistoryItemRemoteRef.id);
					return ancestor;
				}

				// Base
				if (this.currentHistoryItemBaseRef) {
					const ancestor = await this.repository.getMergeBase(historyItemRefs[0], this.currentHistoryItemBaseRef.id);
					return ancestor;
				}

				// First commit
				const commits = await this.repository.log({ maxParents: 0, refNames: ['HEAD'] });
				if (commits.length > 0) {
					return commits[0].hash;
				}
			} else if (historyItemRefs.length > 1) {
				const ancestor = await this.repository.getMergeBase(historyItemRefs[0], historyItemRefs[1], ...historyItemRefs.slice(2));
				return ancestor;
			}
		}
		catch (err) {
			this.logger.error(`[GitHistoryProvider][resolveHistoryItemRefsCommonAncestor] Failed to resolve common ancestor for ${historyItemRefs.join(',')}: ${err}`);
		}

		return undefined;
	}

	provideFileDecoration(uri: Uri): FileDecoration | undefined {
		return this.historyItemDecorations.get(uri.toString());
	}

	private _resolveHistoryItemRefs(commit: Commit): SourceControlHistoryItemRef[] {
		const references: SourceControlHistoryItemRef[] = [];

		for (const ref of commit.refNames) {
			if (ref === 'refs/remotes/origin/HEAD') {
				continue;
			}

			switch (true) {
				case ref.startsWith('HEAD -> refs/heads/'):
					references.push({
						id: ref.substring('HEAD -> '.length),
						name: ref.substring('HEAD -> refs/heads/'.length),
						revision: commit.hash,
						category: l10n.t('branches'),
						icon: new ThemeIcon('target')
					});
					break;
				case ref.startsWith('refs/heads/'):
					references.push({
						id: ref,
						name: ref.substring('refs/heads/'.length),
						revision: commit.hash,
						category: l10n.t('branches'),
						icon: new ThemeIcon('git-branch')
					});
					break;
				case ref.startsWith('refs/remotes/'):
					references.push({
						id: ref,
						name: ref.substring('refs/remotes/'.length),
						revision: commit.hash,
						category: l10n.t('remote branches'),
						icon: new ThemeIcon('cloud')
					});
					break;
				case ref.startsWith('tag: refs/tags/'):
					references.push({
						id: ref.substring('tag: '.length),
						name: ref.substring('tag: refs/tags/'.length),
						revision: commit.hash,
						category: l10n.t('tags'),
						icon: new ThemeIcon('tag')
					});
					break;
			}
		}

		return references.sort(compareSourceControlHistoryItemRef);
	}

	private async resolveHEADMergeBase(): Promise<Branch | undefined> {
		try {
			if (this.repository.HEAD?.type !== RefType.Head || !this.repository.HEAD?.name) {
				return undefined;
			}

			const mergeBase = await this.repository.getBranchBase(this.repository.HEAD.name);
			return mergeBase;
		} catch (err) {
			this.logger.error(`[GitHistoryProvider][resolveHEADMergeBase] Failed to resolve merge base for ${this.repository.HEAD?.name}: ${err}`);
			return undefined;
		}
	}

	private async _searchHistoryItems(filterText: string, options: LogOptions): Promise<Commit[]> {
		const commits = new Map<string, Commit>();

		// If the filter text contains any spaces, convert it into a
		// regular expression to search for all words in the commit message
		// const grep = filterText.indexOf(' ') !== -1
		// 	? [filterText, ...filterText.split(' ')]
		// 	: [filterText];

		// Search by author and commit message in parallel
		const [authorResults, grepResults] = await Promise.all([
			this.repository.log({ ...options, refNames: undefined, author: filterText, silent: true }),
			this.repository.log({ ...options, refNames: undefined, grep: filterText, silent: true })
		]);

		console.log(`authorResults: ${authorResults.length}`);
		console.log(`grepResults: ${grepResults.length}`);

		for (const commit of [...authorResults, ...grepResults]) {
			if (!commits.has(commit.hash)) {
				commits.set(commit.hash, commit);
			}
		}

		return Array.from(commits.values());
	}

	private toSourceControlHistoryItemRef(ref: Ref): SourceControlHistoryItemRef {
		switch (ref.type) {
			case RefType.RemoteHead:
				return {
					id: `refs/remotes/${ref.name}`,
					name: ref.name ?? '',
					description: ref.commit ? l10n.t('Remote branch at {0}', truncate(ref.commit, this.commitShortHashLength, false)) : undefined,
					revision: ref.commit,
					icon: new ThemeIcon('cloud'),
					category: l10n.t('remote branches')
				};
			case RefType.Tag:
				return {
					id: `refs/tags/${ref.name}`,
					name: ref.name ?? '',
					description: ref.commit ? l10n.t('Tag at {0}', truncate(ref.commit, this.commitShortHashLength, false)) : undefined,
					revision: ref.commit,
					icon: new ThemeIcon('tag'),
					category: l10n.t('tags')
				};
			default:
				return {
					id: `refs/heads/${ref.name}`,
					name: ref.name ?? '',
					description: ref.commit ? truncate(ref.commit, this.commitShortHashLength, false) : undefined,
					revision: ref.commit,
					icon: new ThemeIcon('git-branch'),
					category: l10n.t('branches')
				};
		}
	}

	dispose(): void {
		dispose(this.disposables);
	}
}<|MERGE_RESOLUTION|>--- conflicted
+++ resolved
@@ -259,13 +259,9 @@
 				logOptions = { ...logOptions, skip: options.skip };
 			}
 
-<<<<<<< HEAD
 			const commits = typeof options.filterText === 'string' && options.filterText !== ''
 				? await this._searchHistoryItems(options.filterText.trim(), logOptions)
-				: await this.repository.log({ ...logOptions, silent: true });
-=======
-			const commits = await this.repository.log({ ...logOptions, silent: true }, token);
->>>>>>> 28b55a76
+				: await this.repository.log({ ...logOptions, silent: true }, token);
 
 			// Avatars
 			const avatarQuery = {
