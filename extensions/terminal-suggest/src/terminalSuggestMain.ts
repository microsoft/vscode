/*---------------------------------------------------------------------------------------------
 *  Copyright (c) Microsoft Corporation. All rights reserved.
 *  Licensed under the MIT License. See License.txt in the project root for license information.
 *--------------------------------------------------------------------------------------------*/

import { ExecOptionsWithStringEncoding } from 'child_process';
import * as fs from 'fs/promises';
import * as path from 'path';
import * as vscode from 'vscode';
import cdSpec from './completions/cd';
import codeCompletionSpec from './completions/code';
import codeInsidersCompletionSpec from './completions/code-insiders';
import npxCompletionSpec from './completions/npx';
import setLocationSpec from './completions/set-location';
import { upstreamSpecs } from './constants';
import { PathExecutableCache } from './env/pathExecutableCache';
import { osIsWindows } from './helpers/os';
import { getFriendlyResourcePath } from './helpers/uri';
import { getBashGlobals } from './shell/bash';
import { getFishGlobals } from './shell/fish';
import { getPwshGlobals } from './shell/pwsh';
import { getZshGlobals } from './shell/zsh';
import { getTokenType, TokenType } from './tokens';
import type { ICompletionResource } from './types';
import { createCompletionItem } from './helpers/completionItem';
import { getFigSuggestions } from './fig/figInterface';
import { executeCommand, executeCommandTimeout, IFigExecuteExternals } from './fig/execute';
import { createTimeoutPromise } from './helpers/promise';

export const enum TerminalShellType {
	Bash = 'bash',
	Fish = 'fish',
	Zsh = 'zsh',
	PowerShell = 'pwsh',
	Python = 'python'
}

const isWindows = osIsWindows();
const cachedGlobals: Map<TerminalShellType, ICompletionResource[] | undefined> = new Map();
let pathExecutableCache: PathExecutableCache;

export const availableSpecs: Fig.Spec[] = [
	cdSpec,
	codeInsidersCompletionSpec,
	codeCompletionSpec,
	npxCompletionSpec,
	setLocationSpec,
];
for (const spec of upstreamSpecs) {
	availableSpecs.push(require(`./completions/upstream/${spec}`).default);
}

const getShellSpecificGlobals: Map<TerminalShellType, (options: ExecOptionsWithStringEncoding, existingCommands?: Set<string>) => Promise<(string | ICompletionResource)[]>> = new Map([
	[TerminalShellType.Bash, getBashGlobals],
	[TerminalShellType.Zsh, getZshGlobals],
	// TODO: Ghost text in the command line prevents completions from working ATM for fish
	[TerminalShellType.Fish, getFishGlobals],
	[TerminalShellType.PowerShell, getPwshGlobals],
]);

async function getShellGlobals(shellType: TerminalShellType, existingCommands?: Set<string>): Promise<ICompletionResource[] | undefined> {
	try {
		const cachedCommands = cachedGlobals.get(shellType);
		if (cachedCommands) {
			return cachedCommands;
		}
		if (!shellType) {
			return;
		}
		const options: ExecOptionsWithStringEncoding = { encoding: 'utf-8', shell: shellType };
		const mixedCommands: (string | ICompletionResource)[] | undefined = await getShellSpecificGlobals.get(shellType)?.(options, existingCommands);
		const normalizedCommands = mixedCommands?.map(command => typeof command === 'string' ? ({ label: command }) : command);
		cachedGlobals.set(shellType, normalizedCommands);
		return normalizedCommands;

	} catch (error) {
		console.error('Error fetching builtin commands:', error);
		return;
	}
}

export async function activate(context: vscode.ExtensionContext) {
	pathExecutableCache = new PathExecutableCache();
	context.subscriptions.push(pathExecutableCache);

	context.subscriptions.push(vscode.window.registerTerminalCompletionProvider({
		id: 'terminal-suggest',
		async provideTerminalCompletions(terminal: vscode.Terminal, terminalContext: vscode.TerminalCompletionContext, token: vscode.CancellationToken): Promise<vscode.TerminalCompletionItem[] | vscode.TerminalCompletionList | undefined> {
			if (token.isCancellationRequested) {
				console.debug('#terminalCompletions token cancellation requested');
				return;
			}

			const shellType: string | undefined = 'shell' in terminal.state ? terminal.state.shell as string : undefined;
			const terminalShellType = getTerminalShellType(shellType);
			if (!terminalShellType) {
				console.debug('#terminalCompletions No shell type found for terminal');
				return;
			}

			const commandsInPath = await pathExecutableCache.getExecutablesInPath(terminal.shellIntegration?.env?.value);
			const shellGlobals = await getShellGlobals(terminalShellType, commandsInPath?.labels) ?? [];
			if (!commandsInPath?.completionResources) {
				console.debug('#terminalCompletions No commands found in path');
				return;
			}
			// Order is important here, add shell globals first so they are prioritized over path commands
			const commands = [...shellGlobals, ...commandsInPath.completionResources];
			const prefix = getPrefix(terminalContext.commandLine, terminalContext.cursorPosition);
			const pathSeparator = isWindows ? '\\' : '/';
<<<<<<< HEAD
			const tokenType = getTokenType(terminalContext, terminalShellType);
			const result = await getCompletionItemsFromSpecs(availableSpecs, terminalContext, commands, prefix, tokenType, terminal.shellIntegration?.cwd, getEnvAsRecord(terminal.shellIntegration?.env?.value), terminal.name, token);
=======
			const tokenType = getTokenType(terminalContext, shellType);
			const result = await Promise.race([
				getCompletionItemsFromSpecs(
					availableSpecs,
					terminalContext,
					commands,
					prefix,
					tokenType,
					terminal.shellIntegration?.cwd,
					getEnvAsRecord(terminal.shellIntegration?.env?.value),
					terminal.name,
					token
				),
				createTimeoutPromise(300, undefined)
			]);
			if (!result) {
				return;
			}

>>>>>>> 580daf03
			if (terminal.shellIntegration?.env) {
				const homeDirCompletion = result.items.find(i => i.label === '~');
				if (homeDirCompletion && terminal.shellIntegration.env?.value?.HOME) {
					homeDirCompletion.documentation = getFriendlyResourcePath(vscode.Uri.file(terminal.shellIntegration.env.value.HOME), pathSeparator, vscode.TerminalCompletionItemKind.Folder);
					homeDirCompletion.kind = vscode.TerminalCompletionItemKind.Folder;
				}
			}

			if (result.cwd && (result.filesRequested || result.foldersRequested)) {
				return new vscode.TerminalCompletionList(result.items, { filesRequested: result.filesRequested, foldersRequested: result.foldersRequested, fileExtensions: result.fileExtensions, cwd: result.cwd, env: terminal.shellIntegration?.env?.value });
			}
			return result.items;
		}
	}, '/', '\\'));
}

/**
 * Adjusts the current working directory based on a given prefix if it is a folder.
 * @param prefix - The folder path prefix.
 * @param currentCwd - The current working directory.
 * @returns The new working directory.
 */
export async function resolveCwdFromPrefix(prefix: string, currentCwd?: vscode.Uri): Promise<vscode.Uri | undefined> {
	if (!currentCwd) {
		return;
	}
	try {
		// Get the nearest folder path from the prefix. This ignores everything after the `/` as
		// they are what triggers changes in the directory.
		let lastSlashIndex: number;
		if (isWindows) {
			// TODO: This support is very basic, ideally the slashes supported would depend upon the
			//       shell type. For example git bash under Windows does not allow using \ as a path
			//       separator.
			lastSlashIndex = prefix.lastIndexOf('\\');
			if (lastSlashIndex === -1) {
				lastSlashIndex = prefix.lastIndexOf('/');
			}
		} else {
			lastSlashIndex = prefix.lastIndexOf('/');
		}
		const relativeFolder = lastSlashIndex === -1 ? '' : prefix.slice(0, lastSlashIndex);

		// Resolve the absolute path of the prefix
		const resolvedPath = path.resolve(currentCwd?.fsPath, relativeFolder);

		const stat = await fs.stat(resolvedPath);

		// Check if the resolved path exists and is a directory
		if (stat.isDirectory()) {
			return currentCwd.with({ path: resolvedPath });
		}
	} catch {
		// Ignore errors
	}

	// No valid path found
	return undefined;
}

function getPrefix(commandLine: string, cursorPosition: number): string {
	// Return an empty string if the command line is empty after trimming
	if (commandLine.trim() === '') {
		return '';
	}

	// Check if cursor is not at the end and there's non-whitespace after the cursor
	if (cursorPosition < commandLine.length && /\S/.test(commandLine[cursorPosition])) {
		return '';
	}

	// Extract the part of the line up to the cursor position
	const beforeCursor = commandLine.slice(0, cursorPosition);

	// Find the last sequence of non-whitespace characters before the cursor
	const match = beforeCursor.match(/(\S+)\s*$/);

	// Return the match if found, otherwise undefined
	return match ? match[0] : '';
}

export function asArray<T>(x: T | T[]): T[];
export function asArray<T>(x: T | readonly T[]): readonly T[];
export function asArray<T>(x: T | T[]): T[] {
	return Array.isArray(x) ? x : [x];
}

export async function getCompletionItemsFromSpecs(
	specs: Fig.Spec[],
	terminalContext: vscode.TerminalCompletionContext,
	availableCommands: ICompletionResource[],
	prefix: string,
	tokenType: TokenType,
	shellIntegrationCwd: vscode.Uri | undefined,
	env: Record<string, string>,
	name: string,
	token?: vscode.CancellationToken,
	executeExternals?: IFigExecuteExternals,
): Promise<{ items: vscode.TerminalCompletionItem[]; filesRequested: boolean; foldersRequested: boolean; fileExtensions?: string[]; cwd?: vscode.Uri }> {
	const items: vscode.TerminalCompletionItem[] = [];
	let filesRequested = false;
	let foldersRequested = false;
	let hasCurrentArg = false;
	let fileExtensions: string[] | undefined;

	let precedingText = terminalContext.commandLine.slice(0, terminalContext.cursorPosition + 1);
	if (isWindows) {
		const spaceIndex = precedingText.indexOf(' ');
		const commandEndIndex = spaceIndex === -1 ? precedingText.length : spaceIndex;
		const lastDotIndex = precedingText.lastIndexOf('.', commandEndIndex);
		if (lastDotIndex > 0) { // Don't treat dotfiles as extensions
			precedingText = precedingText.substring(0, lastDotIndex) + precedingText.substring(spaceIndex);
		}
	}

	const result = await getFigSuggestions(specs, terminalContext, availableCommands, prefix, tokenType, shellIntegrationCwd, env, name, precedingText, executeExternals ?? { executeCommand, executeCommandTimeout }, token);
	if (result) {
		hasCurrentArg ||= result.hasCurrentArg;
		filesRequested ||= result.filesRequested;
		foldersRequested ||= result.foldersRequested;
		fileExtensions = result.fileExtensions;
		if (result.items) {
			items.push(...result.items);
		}
	}

	if (tokenType === TokenType.Command) {
		// Include builitin/available commands in the results
		const labels = new Set(items.map((i) => typeof i.label === 'string' ? i.label : i.label.label));
		for (const command of availableCommands) {
			const commandTextLabel = typeof command.label === 'string' ? command.label : command.label.label;
			if (!labels.has(commandTextLabel)) {
				items.push(createCompletionItem(
					terminalContext.cursorPosition,
					prefix,
					command,
					command.detail,
					command.documentation
				));
				labels.add(commandTextLabel);
			} else {
				const existingItem = items.find(i => (typeof i.label === 'string' ? i.label : i.label.label) === commandTextLabel);
				if (!existingItem) {
					continue;
				}
				const preferredItem = compareItems(existingItem, command);
				if (preferredItem) {
					items.splice(items.indexOf(existingItem), 1, preferredItem);
				}
			}
		}
		filesRequested = true;
		foldersRequested = true;
	}
	// For arguments when no fig suggestions are found these are fallback suggestions
	else if (!items.length && !filesRequested && !foldersRequested && !hasCurrentArg) {
		if (terminalContext.allowFallbackCompletions) {
			filesRequested = true;
			foldersRequested = true;
		}
	}

	let cwd: vscode.Uri | undefined;
	if (shellIntegrationCwd && (filesRequested || foldersRequested)) {
		cwd = await resolveCwdFromPrefix(prefix, shellIntegrationCwd);
	}

	return { items, filesRequested, foldersRequested, fileExtensions, cwd };
}

function compareItems(existingItem: vscode.TerminalCompletionItem, command: ICompletionResource): vscode.TerminalCompletionItem | undefined {
	let score = typeof command.label === 'object' ? (command.label.detail !== undefined ? 1 : 0) : 0;
	score += typeof command.label === 'object' ? (command.label.description !== undefined ? 2 : 0) : 0;
	score += command.documentation ? typeof command.documentation === 'string' ? 2 : 3 : 0;
	if (score > 0) {
		score -= typeof existingItem.label === 'object' ? (existingItem.label.detail !== undefined ? 1 : 0) : 0;
		score -= typeof existingItem.label === 'object' ? (existingItem.label.description !== undefined ? 2 : 0) : 0;
		score -= existingItem.documentation ? typeof existingItem.documentation === 'string' ? 2 : 3 : 0;
		if (score >= 0) {
			return { ...command, replacementIndex: existingItem.replacementIndex, replacementLength: existingItem.replacementLength };
		}
	}
}

function getEnvAsRecord(shellIntegrationEnv: { [key: string]: string | undefined } | undefined): Record<string, string> {
	const env: Record<string, string> = {};
	for (const [key, value] of Object.entries(shellIntegrationEnv ?? process.env)) {
		if (typeof value === 'string') {
			env[key] = value;
		}
	}
	if (!shellIntegrationEnv) {
		sanitizeProcessEnvironment(env);
	}
	return env;
}

function getTerminalShellType(shellType: string | undefined): TerminalShellType | undefined {
	switch (shellType) {
		case 'bash':
			return TerminalShellType.Bash;
		case 'zsh':
			return TerminalShellType.Zsh;
		case 'pwsh':
			return TerminalShellType.PowerShell;
		case 'fish':
			return TerminalShellType.Fish;
		case 'python':
			return TerminalShellType.Python;
		default:
			return undefined;
	}
}

export function sanitizeProcessEnvironment(env: Record<string, string>, ...preserve: string[]): void {
	const set = preserve.reduce<Record<string, boolean>>((set, key) => {
		set[key] = true;
		return set;
	}, {});
	const keysToRemove = [
		/^ELECTRON_.$/,
		/^VSCODE_(?!(PORTABLE|SHELL_LOGIN|ENV_REPLACE|ENV_APPEND|ENV_PREPEND)).$/,
		/^SNAP(|_.*)$/,
		/^GDK_PIXBUF_.$/,
	];
	const envKeys = Object.keys(env);
	envKeys
		.filter(key => !set[key])
		.forEach(envKey => {
			for (let i = 0; i < keysToRemove.length; i++) {
				if (envKey.search(keysToRemove[i]) !== -1) {
					delete env[envKey];
					break;
				}
			}
		});
}<|MERGE_RESOLUTION|>--- conflicted
+++ resolved
@@ -108,10 +108,6 @@
 			const commands = [...shellGlobals, ...commandsInPath.completionResources];
 			const prefix = getPrefix(terminalContext.commandLine, terminalContext.cursorPosition);
 			const pathSeparator = isWindows ? '\\' : '/';
-<<<<<<< HEAD
-			const tokenType = getTokenType(terminalContext, terminalShellType);
-			const result = await getCompletionItemsFromSpecs(availableSpecs, terminalContext, commands, prefix, tokenType, terminal.shellIntegration?.cwd, getEnvAsRecord(terminal.shellIntegration?.env?.value), terminal.name, token);
-=======
 			const tokenType = getTokenType(terminalContext, shellType);
 			const result = await Promise.race([
 				getCompletionItemsFromSpecs(
@@ -131,7 +127,6 @@
 				return;
 			}
 
->>>>>>> 580daf03
 			if (terminal.shellIntegration?.env) {
 				const homeDirCompletion = result.items.find(i => i.label === '~');
 				if (homeDirCompletion && terminal.shellIntegration.env?.value?.HOME) {
