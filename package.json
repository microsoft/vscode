--- conflicted
+++ resolved
@@ -1,13 +1,8 @@
 {
   "name": "code-oss-dev",
   "version": "1.6.0",
-<<<<<<< HEAD
   "electronVersion": "1.3.5",
-  "distro": "221e07c30a60acb4752cc6ba35e5ac4481d8b9d5",
-=======
-  "electronVersion": "0.37.6",
   "distro": "3d44b35db8d394d6d7b2bc224675735a0a8f2704",
->>>>>>> 49750bbe
   "author": {
     "name": "Microsoft Corporation"
   },
