{
  "name": "code-oss-dev",
  "version": "1.104.0",
<<<<<<< HEAD
  "distro": "58e4a3ea0bbc94dd155845c88c7e77228c231efa",
=======
  "distro": "992ef8c359e93660c95ea905326bd0fef76c8528",
>>>>>>> 050422ff
  "author": {
    "name": "Microsoft Corporation"
  },
  "license": "MIT",
  "main": "./out/main.js",
  "type": "module",
  "private": true,
  "scripts": {
    "test": "echo Please run any of the test scripts from the scripts folder.",
    "test-browser": "npx playwright install && node test/unit/browser/index.js",
    "test-browser-no-install": "node test/unit/browser/index.js",
    "test-node": "mocha test/unit/node/index.js --delay --ui=tdd --timeout=5000 --exit",
    "test-extension": "vscode-test",
    "preinstall": "node build/npm/preinstall.js",
    "postinstall": "node build/npm/postinstall.js",
    "compile": "node ./node_modules/gulp/bin/gulp.js compile",
    "compile-check-ts-native": "tsgo --project ./src/tsconfig.json --noEmit --skipLibCheck",
    "watch": "npm-run-all -lp watch-client watch-extensions",
    "watchd": "deemon npm run watch",
    "watch-webd": "deemon npm run watch-web",
    "kill-watchd": "deemon --kill npm run watch",
    "kill-watch-webd": "deemon --kill npm run watch-web",
    "restart-watchd": "deemon --restart npm run watch",
    "restart-watch-webd": "deemon --restart npm run watch-web",
    "watch-client": "node --max-old-space-size=8192 ./node_modules/gulp/bin/gulp.js watch-client",
    "watch-clientd": "deemon npm run watch-client",
    "kill-watch-clientd": "deemon --kill npm run watch-client",
    "watch-extensions": "node --max-old-space-size=8192 ./node_modules/gulp/bin/gulp.js watch-extensions watch-extension-media",
    "watch-extensionsd": "deemon npm run watch-extensions",
    "kill-watch-extensionsd": "deemon --kill npm run watch-extensions",
    "precommit": "node build/hygiene.js",
    "gulp": "node --max-old-space-size=8192 ./node_modules/gulp/bin/gulp.js",
    "electron": "node build/lib/electron",
    "7z": "7z",
    "update-grammars": "node build/npm/update-all-grammars.mjs",
    "update-localization-extension": "node build/npm/update-localization-extension.js",
    "smoketest": "node build/lib/preLaunch.js && cd test/smoke && npm run compile && node test/index.js",
    "smoketest-no-compile": "cd test/smoke && node test/index.js",
    "download-builtin-extensions": "node build/lib/builtInExtensions.js",
    "download-builtin-extensions-cg": "node build/lib/builtInExtensionsCG.js",
    "monaco-compile-check": "tsc -p src/tsconfig.monaco.json --noEmit",
    "tsec-compile-check": "node node_modules/tsec/bin/tsec -p src/tsconfig.tsec.json",
    "vscode-dts-compile-check": "tsgo --project src/tsconfig.vscode-dts.json && tsgo --project src/tsconfig.vscode-proposed-dts.json",
    "valid-layers-check": "node build/checker/layersChecker.js && tsgo --project build/checker/tsconfig.browser.json && tsgo --project build/checker/tsconfig.worker.json && tsgo --project build/checker/tsconfig.node.json && tsgo --project build/checker/tsconfig.electron-browser.json && tsgo --project build/checker/tsconfig.electron-main.json && tsgo --project build/checker/tsconfig.electron-utility.json",
    "define-class-fields-check": "node build/lib/propertyInitOrderChecker.js && tsc -p src/tsconfig.defineClassFields.json",
    "update-distro": "node build/npm/update-distro.mjs",
    "web": "echo 'npm run web' is replaced by './scripts/code-server' or './scripts/code-web'",
    "compile-cli": "gulp compile-cli",
    "compile-web": "node ./node_modules/gulp/bin/gulp.js compile-web",
    "watch-web": "node ./node_modules/gulp/bin/gulp.js watch-web",
    "watch-cli": "node ./node_modules/gulp/bin/gulp.js watch-cli",
    "eslint": "node build/eslint",
    "stylelint": "node build/stylelint",
    "playwright-install": "npm exec playwright install",
    "compile-build": "node ./node_modules/gulp/bin/gulp.js compile-build-with-mangling",
    "compile-extensions-build": "node ./node_modules/gulp/bin/gulp.js compile-extensions-build",
    "minify-vscode": "node ./node_modules/gulp/bin/gulp.js minify-vscode",
    "minify-vscode-reh": "node ./node_modules/gulp/bin/gulp.js minify-vscode-reh",
    "minify-vscode-reh-web": "node ./node_modules/gulp/bin/gulp.js minify-vscode-reh-web",
    "hygiene": "node ./node_modules/gulp/bin/gulp.js hygiene",
    "core-ci": "node ./node_modules/gulp/bin/gulp.js core-ci",
    "core-ci-pr": "node ./node_modules/gulp/bin/gulp.js core-ci-pr",
    "extensions-ci": "node ./node_modules/gulp/bin/gulp.js extensions-ci",
    "extensions-ci-pr": "node ./node_modules/gulp/bin/gulp.js extensions-ci-pr",
    "perf": "node scripts/code-perf.js",
    "update-build-ts-version": "npm install -D typescript@next && npm install -D @typescript/native-preview && (cd build && npm run compile)"
  },
  "dependencies": {
    "@microsoft/1ds-core-js": "^3.2.13",
    "@microsoft/1ds-post-js": "^3.2.13",
    "@parcel/watcher": "2.5.1",
    "@types/semver": "^7.5.8",
    "@vscode/deviceid": "^0.1.1",
    "@vscode/iconv-lite-umd": "0.7.0",
    "@vscode/policy-watcher": "^1.3.2",
    "@vscode/proxy-agent": "^0.32.0",
    "@vscode/ripgrep": "^1.15.13",
    "@vscode/spdlog": "^0.15.2",
    "@vscode/sqlite3": "5.1.8-vscode",
    "@vscode/sudo-prompt": "9.3.1",
    "@vscode/tree-sitter-wasm": "^0.1.4",
    "@vscode/vscode-languagedetection": "1.0.21",
    "@vscode/windows-mutex": "^0.5.0",
    "@vscode/windows-process-tree": "^0.6.0",
    "@vscode/windows-registry": "^1.1.0",
    "@xterm/addon-clipboard": "^0.2.0-beta.100",
    "@xterm/addon-image": "^0.9.0-beta.117",
    "@xterm/addon-ligatures": "^0.10.0-beta.117",
    "@xterm/addon-progress": "^0.2.0-beta.23",
    "@xterm/addon-search": "^0.16.0-beta.117",
    "@xterm/addon-serialize": "^0.14.0-beta.117",
    "@xterm/addon-unicode11": "^0.9.0-beta.117",
    "@xterm/addon-webgl": "^0.19.0-beta.117",
    "@xterm/headless": "^5.6.0-beta.117",
    "@xterm/xterm": "^5.6.0-beta.117",
    "http-proxy-agent": "^7.0.0",
    "https-proxy-agent": "^7.0.2",
    "jschardet": "3.1.4",
    "katex": "^0.16.22",
    "kerberos": "2.1.1",
    "minimist": "^1.2.8",
    "native-is-elevated": "0.7.0",
    "native-keymap": "^3.3.5",
    "native-watchdog": "^1.4.1",
    "node-pty": "^1.1.0-beta33",
    "open": "^10.1.2",
    "tas-client-umd": "0.2.0",
    "v8-inspect-profiler": "^0.1.1",
    "vscode-oniguruma": "1.7.0",
    "vscode-regexpp": "^3.1.0",
    "vscode-textmate": "9.2.0",
    "yauzl": "^3.0.0",
    "yazl": "^2.4.3"
  },
  "devDependencies": {
    "@playwright/test": "^1.53.2",
    "@stylistic/eslint-plugin-ts": "^2.8.0",
    "@types/cookie": "^0.3.3",
    "@types/debug": "^4.1.5",
    "@types/eslint": "^9.6.1",
    "@types/gulp-svgmin": "^1.2.1",
    "@types/http-proxy-agent": "^2.0.1",
    "@types/kerberos": "^1.1.2",
    "@types/minimist": "^1.2.1",
    "@types/mocha": "^10.0.10",
    "@types/node": "22.x",
    "@types/sinon": "^10.0.2",
    "@types/sinon-test": "^2.4.2",
    "@types/trusted-types": "^1.0.6",
    "@types/vscode-notebook-renderer": "^1.72.0",
    "@types/webpack": "^5.28.5",
    "@types/wicg-file-system-access": "^2020.9.6",
    "@types/windows-foreground-love": "^0.3.0",
    "@types/winreg": "^1.2.30",
    "@types/yauzl": "^2.10.0",
    "@types/yazl": "^2.4.2",
    "@typescript-eslint/utils": "^8.36.0",
    "@typescript/native-preview": "^7.0.0-dev.20250812.1",
    "@vscode/gulp-electron": "^1.38.2",
    "@vscode/l10n-dev": "0.0.35",
    "@vscode/telemetry-extractor": "^1.10.2",
    "@vscode/test-cli": "^0.0.6",
    "@vscode/test-electron": "^2.4.0",
    "@vscode/test-web": "^0.0.62",
    "@vscode/v8-heap-parser": "^0.1.0",
    "@vscode/vscode-perf": "^0.0.19",
    "@webgpu/types": "^0.1.44",
    "ansi-colors": "^3.2.3",
    "asar": "^3.0.3",
    "chromium-pickle-js": "^0.2.0",
    "cookie": "^0.7.2",
    "copy-webpack-plugin": "^11.0.0",
    "css-loader": "^6.9.1",
    "debounce": "^1.0.0",
    "deemon": "^1.13.6",
    "electron": "37.3.1",
    "eslint": "^9.11.1",
    "eslint-formatter-compact": "^8.40.0",
    "eslint-plugin-header": "3.1.1",
    "eslint-plugin-jsdoc": "^50.3.1",
    "event-stream": "3.3.4",
    "fancy-log": "^1.3.3",
    "file-loader": "^6.2.0",
    "glob": "^5.0.13",
    "gulp": "^4.0.0",
    "gulp-azure-storage": "^0.12.1",
    "gulp-bom": "^3.0.0",
    "gulp-buffer": "0.0.2",
    "gulp-filter": "^5.1.0",
    "gulp-flatmap": "^1.0.2",
    "gulp-gunzip": "^1.0.0",
    "gulp-gzip": "^1.4.2",
    "gulp-json-editor": "^2.5.0",
    "gulp-plumber": "^1.2.0",
    "gulp-rename": "^1.2.0",
    "gulp-replace": "^0.5.4",
    "gulp-sourcemaps": "^3.0.0",
    "gulp-svgmin": "^4.1.0",
    "gulp-untar": "^0.0.7",
    "husky": "^0.13.1",
    "innosetup": "^6.4.1",
    "istanbul-lib-coverage": "^3.2.0",
    "istanbul-lib-instrument": "^6.0.1",
    "istanbul-lib-report": "^3.0.0",
    "istanbul-lib-source-maps": "^4.0.1",
    "istanbul-reports": "^3.1.5",
    "lazy.js": "^0.4.2",
    "merge-options": "^1.0.1",
    "mime": "^1.4.1",
    "minimatch": "^3.0.4",
    "mocha": "^10.8.2",
    "mocha-junit-reporter": "^2.2.1",
    "mocha-multi-reporters": "^1.5.1",
    "npm-run-all": "^4.1.5",
    "os-browserify": "^0.3.0",
    "p-all": "^1.0.0",
    "path-browserify": "^1.0.1",
    "pump": "^1.0.1",
    "rcedit": "^1.1.0",
    "rimraf": "^2.2.8",
    "sinon": "^12.0.1",
    "sinon-test": "^3.1.3",
    "source-map": "0.6.1",
    "source-map-support": "^0.3.2",
    "style-loader": "^3.3.2",
    "ts-loader": "^9.5.1",
    "ts-node": "^10.9.1",
    "tsec": "0.2.7",
    "tslib": "^2.6.3",
    "typescript": "^6.0.0-dev.20250827",
    "typescript-eslint": "^8.39.0",
    "util": "^0.12.4",
    "webpack": "^5.94.0",
    "webpack-cli": "^5.1.4",
    "webpack-stream": "^7.0.0",
    "xml2js": "^0.5.0",
    "yaserver": "^0.4.0",
    "zx": "^8.7.0"
  },
  "overrides": {
    "node-gyp-build": "4.8.1",
    "kerberos@2.1.1": {
      "node-addon-api": "7.1.0"
    }
  },
  "repository": {
    "type": "git",
    "url": "https://github.com/microsoft/vscode.git"
  },
  "bugs": {
    "url": "https://github.com/microsoft/vscode/issues"
  },
  "optionalDependencies": {
    "windows-foreground-love": "0.5.0"
  }
}<|MERGE_RESOLUTION|>--- conflicted
+++ resolved
@@ -1,11 +1,7 @@
 {
   "name": "code-oss-dev",
   "version": "1.104.0",
-<<<<<<< HEAD
   "distro": "58e4a3ea0bbc94dd155845c88c7e77228c231efa",
-=======
-  "distro": "992ef8c359e93660c95ea905326bd0fef76c8528",
->>>>>>> 050422ff
   "author": {
     "name": "Microsoft Corporation"
   },
