--- conflicted
+++ resolved
@@ -45,13 +45,8 @@
     "sudo-prompt": "8.2.0",
     "v8-inspect-profiler": "^0.0.8",
     "vscode-chokidar": "1.6.4",
-<<<<<<< HEAD
-    "vscode-debugprotocol": "1.31.0",
+    "vscode-debugprotocol": "1.32.0-pre.0",
     "vscode-nsfw": "Tyriar/vscode-nsfw#electron-3.0.x",
-=======
-    "vscode-debugprotocol": "1.32.0-pre.0",
-    "vscode-nsfw": "1.0.17",
->>>>>>> ed1cd513
     "vscode-ripgrep": "1.1.0",
     "vscode-textmate": "^4.0.1",
     "vscode-xterm": "3.8.0-beta1",
