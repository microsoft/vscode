{
  "name": "code-oss-dev",
  "version": "1.27.0",
<<<<<<< HEAD
  "distro": "d7d928fdf29993d6789a427febd37951eed2ad89",
=======
  "distro": "a4155d9780fbbc94ead6cb3017dd0fc3806c57b8",
>>>>>>> cd1f0f27
  "author": {
    "name": "Microsoft Corporation"
  },
  "main": "./out/main",
  "private": true,
  "scripts": {
    "test": "mocha",
    "preinstall": "node build/npm/preinstall.js",
    "postinstall": "node build/npm/postinstall.js",
    "compile": "gulp compile --max_old_space_size=4095",
    "watch": "gulp watch --max_old_space_size=4095",
    "watch-client": "gulp watch-client --max_old_space_size=4095",
    "monaco-editor-test": "mocha --only-monaco-editor",
    "precommit": "node build/gulpfile.hygiene.js",
    "gulp": "gulp --max_old_space_size=4095",
    "7z": "7z",
    "update-grammars": "node build/npm/update-all-grammars.js",
    "update-localization-extension": "node build/npm/update-localization-extension.js",
    "smoketest": "cd test/smoke && node test/index.js",
    "monaco-compile-check": "tsc -p src/tsconfig.monaco.json --noEmit",
    "download-builtin-extensions": "node build/lib/builtInExtensions.js",
    "check-monaco-editor-compilation": "tsc -p src/tsconfig.monaco.json --noEmit"
  },
  "dependencies": {
    "applicationinsights": "0.18.0",
    "fast-plist": "0.1.2",
    "gc-signals": "^0.0.1",
    "getmac": "1.4.1",
    "graceful-fs": "4.1.11",
    "http-proxy-agent": "^2.1.0",
    "https-proxy-agent": "^2.2.1",
    "iconv-lite": "0.4.23",
    "jschardet": "1.6.0",
    "keytar": "4.2.1",
    "minimist": "1.2.0",
    "native-is-elevated": "^0.2.1",
    "native-keymap": "1.2.5",
    "native-watchdog": "0.3.0",
    "node-pty": "0.7.6",
    "semver": "^5.5.0",
    "spdlog": "0.7.1",
    "sudo-prompt": "8.2.0",
    "v8-inspect-profiler": "^0.0.8",
    "vscode-chokidar": "^1.6.2",
    "vscode-debugprotocol": "1.31.0",
    "vscode-nsfw": "bpasero/vscode-nsfw#electron-3.0.x",
    "vscode-ripgrep": "^1.0.1",
<<<<<<< HEAD
    "vscode-textmate": "Microsoft/vscode-textmate#electron-3.0.x",
    "vscode-xterm": "3.7.0-beta3",
=======
    "vscode-textmate": "^4.0.1",
    "vscode-xterm": "3.7.0-beta4",
>>>>>>> cd1f0f27
    "winreg": "^1.2.4",
    "yauzl": "^2.9.1"
  },
  "devDependencies": {
    "7zip": "0.0.6",
    "@types/keytar": "4.0.1",
    "@types/minimist": "1.2.0",
    "@types/mocha": "2.2.39",
    "@types/sinon": "1.16.34",
    "asar": "^0.14.0",
    "chromium-pickle-js": "^0.2.0",
    "clean-css": "3.4.6",
    "coveralls": "^2.11.11",
    "cson-parser": "^1.3.3",
    "debounce": "^1.0.0",
    "documentdb": "^1.5.1",
    "electron-mksnapshot": "~1.7.0",
    "eslint": "^3.4.0",
    "event-stream": "^3.1.7",
    "express": "^4.13.1",
    "glob": "^5.0.13",
    "gulp": "^3.8.9",
    "gulp-atom-electron": "^1.16.1",
    "gulp-azure-storage": "^0.7.0",
    "gulp-bom": "^1.0.0",
    "gulp-buffer": "0.0.2",
    "gulp-concat": "^2.6.0",
    "gulp-cssnano": "^2.1.0",
    "gulp-eslint": "^3.0.1",
    "gulp-filter": "^3.0.0",
    "gulp-flatmap": "^1.0.0",
    "gulp-image-resize": "^0.10.0",
    "gulp-json-editor": "^2.2.1",
    "gulp-mocha": "^2.1.3",
    "gulp-plumber": "^1.2.0",
    "gulp-remote-src": "^0.4.0",
    "gulp-rename": "^1.2.0",
    "gulp-replace": "^0.5.4",
    "gulp-shell": "^0.5.2",
    "gulp-sourcemaps": "^1.11.0",
    "gulp-tsb": "2.0.5",
    "gulp-tslint": "^8.1.2",
    "gulp-uglify": "^3.0.0",
    "gulp-util": "^3.0.6",
    "gulp-vinyl-zip": "^1.2.2",
    "husky": "^0.13.1",
    "innosetup-compiler": "^5.5.60",
    "is": "^3.1.0",
    "istanbul": "^0.3.17",
    "jsdom-no-contextify": "^3.1.0",
    "lazy.js": "^0.4.2",
    "mime": "^1.4.1",
    "minimatch": "^2.0.10",
    "mkdirp": "^0.5.0",
    "mocha": "^2.2.5",
    "mocha-junit-reporter": "^1.17.0",
    "object-assign": "^4.0.1",
    "optimist": "0.3.5",
    "p-all": "^1.0.0",
    "pump": "^1.0.1",
    "queue": "3.0.6",
    "remap-istanbul": "^0.6.4",
    "rimraf": "^2.2.8",
    "sinon": "^1.17.2",
    "source-map": "^0.4.4",
    "tslint": "^5.9.1",
    "typescript": "2.9.2",
    "typescript-formatter": "7.1.0",
    "uglify-es": "^3.0.18",
    "underscore": "^1.8.2",
    "vinyl": "^0.4.5",
    "vinyl-fs": "^2.4.3",
    "vsce": "1.33.2",
    "vscode-nls-dev": "3.0.7"
  },
  "repository": {
    "type": "git",
    "url": "https://github.com/Microsoft/vscode.git"
  },
  "bugs": {
    "url": "https://github.com/Microsoft/vscode/issues"
  },
  "optionalDependencies": {
    "windows-foreground-love": "0.1.0",
    "windows-mutex": "^0.2.0",
    "windows-process-tree": "0.2.2"
  }
}<|MERGE_RESOLUTION|>--- conflicted
+++ resolved
@@ -1,11 +1,7 @@
 {
   "name": "code-oss-dev",
   "version": "1.27.0",
-<<<<<<< HEAD
   "distro": "d7d928fdf29993d6789a427febd37951eed2ad89",
-=======
-  "distro": "a4155d9780fbbc94ead6cb3017dd0fc3806c57b8",
->>>>>>> cd1f0f27
   "author": {
     "name": "Microsoft Corporation"
   },
@@ -53,13 +49,8 @@
     "vscode-debugprotocol": "1.31.0",
     "vscode-nsfw": "bpasero/vscode-nsfw#electron-3.0.x",
     "vscode-ripgrep": "^1.0.1",
-<<<<<<< HEAD
     "vscode-textmate": "Microsoft/vscode-textmate#electron-3.0.x",
-    "vscode-xterm": "3.7.0-beta3",
-=======
-    "vscode-textmate": "^4.0.1",
     "vscode-xterm": "3.7.0-beta4",
->>>>>>> cd1f0f27
     "winreg": "^1.2.4",
     "yauzl": "^2.9.1"
   },
