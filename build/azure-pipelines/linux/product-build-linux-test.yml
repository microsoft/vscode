parameters:
  - name: VSCODE_QUALITY
    type: string
  - name: VSCODE_RUN_ELECTRON_TESTS
    type: boolean
  - name: VSCODE_RUN_BROWSER_TESTS
    type: boolean
  - name: VSCODE_RUN_REMOTE_TESTS
    type: boolean
  - name: VSCODE_TEST_ARTIFACT_NAME
    type: string
  - name: PUBLISH_TASK_NAME
    type: string
    default: PublishPipelineArtifact@0

steps:
  - script: npm exec -- npm-run-all -lp "electron $(VSCODE_ARCH)" "playwright-install"
    env:
      GITHUB_TOKEN: "$(github-distro-mixin-password)"
    displayName: Download Electron and Playwright
    retryCountOnTaskFailure: 3

  - ${{ if ne(parameters.VSCODE_QUALITY, 'oss') }}:
    - script: |
        set -e
        APP_ROOT=$(agent.builddirectory)/VSCode-linux-$(VSCODE_ARCH)
        ELECTRON_ROOT=.build/electron
        sudo chown root $APP_ROOT/chrome-sandbox
        sudo chown root $ELECTRON_ROOT/chrome-sandbox
        sudo chmod 4755 $APP_ROOT/chrome-sandbox
        sudo chmod 4755 $ELECTRON_ROOT/chrome-sandbox
        stat $APP_ROOT/chrome-sandbox
        stat $ELECTRON_ROOT/chrome-sandbox
      displayName: Change setuid helper binary permission

  - ${{ if eq(parameters.VSCODE_QUALITY, 'oss') }}:
    - ${{ if eq(parameters.VSCODE_RUN_ELECTRON_TESTS, true) }}:
      - script: ./scripts/test.sh --tfs "Unit Tests"
        env:
          DISPLAY: ":10"
        displayName: Run unit tests (Electron)
        timeoutInMinutes: 15
      - script: npm run test-node
        displayName: Run unit tests (node.js)
        timeoutInMinutes: 15

    - ${{ if eq(parameters.VSCODE_RUN_BROWSER_TESTS, true) }}:
      - script: npm run test-browser-no-install -- --browser chromium --tfs "Browser Unit Tests"
        env:
          DEBUG: "*browser*"
        displayName: Run unit tests (Browser, Chromium)
        timeoutInMinutes: 15

  - ${{ if ne(parameters.VSCODE_QUALITY, 'oss') }}:
    - ${{ if eq(parameters.VSCODE_RUN_ELECTRON_TESTS, true) }}:
      - script: ./scripts/test.sh --build --tfs "Unit Tests"
        displayName: Run unit tests (Electron)
        timeoutInMinutes: 15
      - script: npm run test-node -- --build
        displayName: Run unit tests (node.js)
        timeoutInMinutes: 15

    - ${{ if eq(parameters.VSCODE_RUN_BROWSER_TESTS, true) }}:
      - script: npm run test-browser-no-install -- --build --browser chromium --tfs "Browser Unit Tests"
        env:
          DEBUG: "*browser*"
        displayName: Run unit tests (Browser, Chromium)
        timeoutInMinutes: 15

  - script: |
      set -e
      npm run gulp \
        compile-extension:configuration-editing \
        compile-extension:css-language-features-server \
        compile-extension:emmet \
        compile-extension:git \
        compile-extension:github-authentication \
        compile-extension:html-language-features-server \
        compile-extension:ipynb \
        compile-extension:notebook-renderers \
        compile-extension:json-language-features-server \
        compile-extension:markdown-language-features \
        compile-extension-media \
        compile-extension:microsoft-authentication \
        compile-extension:typescript-language-features \
        compile-extension:vscode-api-tests \
        compile-extension:vscode-colorize-tests \
        compile-extension:vscode-colorize-perf-tests \
        compile-extension:vscode-test-resolver
    displayName: Build integration tests

  - ${{ if eq(parameters.VSCODE_QUALITY, 'oss') }}:
    - ${{ if eq(parameters.VSCODE_RUN_ELECTRON_TESTS, true) }}:
      - script: ./scripts/test-integration.sh --tfs "Integration Tests"
        env:
          DISPLAY: ":10"
        displayName: Run integration tests (Electron)
        timeoutInMinutes: 20

    - ${{ if eq(parameters.VSCODE_RUN_BROWSER_TESTS, true) }}:
      - script: ./scripts/test-web-integration.sh --browser chromium
        displayName: Run integration tests (Browser, Chromium)
        timeoutInMinutes: 20

    - ${{ if eq(parameters.VSCODE_RUN_REMOTE_TESTS, true) }}:
      - script: ./scripts/test-remote-integration.sh
        displayName: Run integration tests (Remote)
        timeoutInMinutes: 20

  - ${{ if ne(parameters.VSCODE_QUALITY, 'oss') }}:
    - ${{ if eq(parameters.VSCODE_RUN_ELECTRON_TESTS, true) }}:
      - script: |
          # Figure out the full absolute path of the product we just built
          # including the remote server and configure the integration tests
          # to run with these builds instead of running out of sources.
          set -e
          APP_ROOT=$(agent.builddirectory)/VSCode-linux-$(VSCODE_ARCH)
          APP_NAME=$(node -p "require(\"$APP_ROOT/resources/app/product.json\").applicationName")
          INTEGRATION_TEST_APP_NAME="$APP_NAME" \
          INTEGRATION_TEST_ELECTRON_PATH="$APP_ROOT/$APP_NAME" \
          ./scripts/test-integration.sh --build --tfs "Integration Tests"
        env:
          VSCODE_REMOTE_SERVER_PATH: $(agent.builddirectory)/vscode-server-linux-$(VSCODE_ARCH)
        displayName: Run integration tests (Electron)
        timeoutInMinutes: 20

    - ${{ if eq(parameters.VSCODE_RUN_BROWSER_TESTS, true) }}:
      - script: ./scripts/test-web-integration.sh --browser chromium
        env:
          VSCODE_REMOTE_SERVER_PATH: $(agent.builddirectory)/vscode-server-linux-$(VSCODE_ARCH)-web
        displayName: Run integration tests (Browser, Chromium)
        timeoutInMinutes: 20

    - ${{ if eq(parameters.VSCODE_RUN_REMOTE_TESTS, true) }}:
      - script: |
          set -e
          APP_ROOT=$(agent.builddirectory)/VSCode-linux-$(VSCODE_ARCH)
          APP_NAME=$(node -p "require(\"$APP_ROOT/resources/app/product.json\").applicationName")
          INTEGRATION_TEST_APP_NAME="$APP_NAME" \
          INTEGRATION_TEST_ELECTRON_PATH="$APP_ROOT/$APP_NAME" \
          ./scripts/test-remote-integration.sh
        env:
          VSCODE_REMOTE_SERVER_PATH: $(agent.builddirectory)/vscode-server-linux-$(VSCODE_ARCH)
        displayName: Run integration tests (Remote)
        timeoutInMinutes: 20

  - script: |
      set -e
      ps -ef
      cat /proc/sys/fs/inotify/max_user_watches
      lsof | wc -l
    displayName: Diagnostics before smoke test run (processes, max_user_watches, number of opened file handles)
    continueOnError: true
    condition: succeededOrFailed()

  - ${{ if eq(parameters.VSCODE_QUALITY, 'oss') }}:
    - script: npm run compile
      workingDirectory: test/smoke
      displayName: Compile smoke tests

    - script: npm run gulp node
      displayName: Download node.js for remote smoke tests
      retryCountOnTaskFailure: 3

    - ${{ if eq(parameters.VSCODE_RUN_ELECTRON_TESTS, true) }}:
      - script: npm run smoketest-no-compile -- --tracing
        timeoutInMinutes: 20
        displayName: Run smoke tests (Electron)

<<<<<<< HEAD
    - ${{ if eq(parameters.VSCODE_RUN_BROWSER_TESTS, true) }}:
      - script: npm run smoketest-no-compile -- --web --tracing --headless --electronArgs="--disable-dev-shm-usage"
=======
      - script: npm run smoketest-no-compile -- --web --tracing --headless
>>>>>>> d70ed26a
        timeoutInMinutes: 20
        displayName: Run smoke tests (Browser, Chromium)

    - ${{ if eq(parameters.VSCODE_RUN_REMOTE_TESTS, true) }}:
      - script: npm run smoketest-no-compile -- --remote --tracing
        timeoutInMinutes: 20
        displayName: Run smoke tests (Remote)

  - ${{ if ne(parameters.VSCODE_QUALITY, 'oss') }}:
    - ${{ if eq(parameters.VSCODE_RUN_ELECTRON_TESTS, true) }}:
      - script: npm run smoketest-no-compile -- --tracing --build "$(agent.builddirectory)/VSCode-linux-$(VSCODE_ARCH)"
        timeoutInMinutes: 20
        displayName: Run smoke tests (Electron)

<<<<<<< HEAD
    - ${{ if eq(parameters.VSCODE_RUN_BROWSER_TESTS, true) }}:
      - script: npm run smoketest-no-compile -- --web --tracing --headless --electronArgs="--disable-dev-shm-usage"
=======
      - script: npm run smoketest-no-compile -- --web --tracing --headless
>>>>>>> d70ed26a
        env:
          VSCODE_REMOTE_SERVER_PATH: $(agent.builddirectory)/vscode-server-linux-$(VSCODE_ARCH)-web
        timeoutInMinutes: 20
        displayName: Run smoke tests (Browser, Chromium)

    - ${{ if eq(parameters.VSCODE_RUN_REMOTE_TESTS, true) }}:
      - script: |
          set -e
          APP_PATH=$(agent.builddirectory)/VSCode-linux-$(VSCODE_ARCH)
          VSCODE_REMOTE_SERVER_PATH="$(agent.builddirectory)/vscode-server-linux-$(VSCODE_ARCH)" \
          npm run smoketest-no-compile -- --tracing --remote --build "$APP_PATH"
        timeoutInMinutes: 20
        displayName: Run smoke tests (Remote)

  - script: |
      set -e
      ps -ef
      cat /proc/sys/fs/inotify/max_user_watches
      lsof | wc -l
    displayName: Diagnostics after smoke test run (processes, max_user_watches, number of opened file handles)
    continueOnError: true
    condition: succeededOrFailed()

  - task: ${{ parameters.PUBLISH_TASK_NAME }}
    inputs:
      targetPath: .build/crashes
      ${{ if eq(parameters.VSCODE_TEST_ARTIFACT_NAME, '') }}:
        artifactName: crash-dump-linux-$(VSCODE_ARCH)-$(System.JobAttempt)
      ${{ else }}:
        artifactName: crash-dump-linux-$(VSCODE_ARCH)-${{ parameters.VSCODE_TEST_ARTIFACT_NAME }}-$(System.JobAttempt)
      sbomEnabled: false
    displayName: "Publish Crash Reports"
    continueOnError: true
    condition: failed()

  # In order to properly symbolify above crash reports
  # (if any), we need the compiled native modules too
  - task: ${{ parameters.PUBLISH_TASK_NAME }}
    inputs:
      targetPath: node_modules
      ${{ if eq(parameters.VSCODE_TEST_ARTIFACT_NAME, '') }}:
        artifactName: node-modules-linux-$(VSCODE_ARCH)-$(System.JobAttempt)
      ${{ else }}:
        artifactName: node-modules-linux-$(VSCODE_ARCH)-${{ parameters.VSCODE_TEST_ARTIFACT_NAME }}-$(System.JobAttempt)
      sbomEnabled: false
    displayName: "Publish Node Modules"
    continueOnError: true
    condition: failed()

  - task: ${{ parameters.PUBLISH_TASK_NAME }}
    inputs:
      targetPath: .build/logs
      ${{ if eq(parameters.VSCODE_TEST_ARTIFACT_NAME, '') }}:
        artifactName: logs-linux-$(VSCODE_ARCH)-$(System.JobAttempt)
      ${{ else }}:
        artifactName: logs-linux-$(VSCODE_ARCH)-${{ parameters.VSCODE_TEST_ARTIFACT_NAME }}-$(System.JobAttempt)
      sbomEnabled: false
    displayName: "Publish Log Files"
    continueOnError: true
    condition: succeededOrFailed()

  - task: PublishTestResults@2
    displayName: Publish Tests Results
    inputs:
      testResultsFiles: "*-results.xml"
      searchFolder: "$(Build.ArtifactStagingDirectory)/test-results"
    condition: succeededOrFailed()<|MERGE_RESOLUTION|>--- conflicted
+++ resolved
@@ -167,12 +167,7 @@
         timeoutInMinutes: 20
         displayName: Run smoke tests (Electron)
 
-<<<<<<< HEAD
-    - ${{ if eq(parameters.VSCODE_RUN_BROWSER_TESTS, true) }}:
-      - script: npm run smoketest-no-compile -- --web --tracing --headless --electronArgs="--disable-dev-shm-usage"
-=======
       - script: npm run smoketest-no-compile -- --web --tracing --headless
->>>>>>> d70ed26a
         timeoutInMinutes: 20
         displayName: Run smoke tests (Browser, Chromium)
 
@@ -187,12 +182,7 @@
         timeoutInMinutes: 20
         displayName: Run smoke tests (Electron)
 
-<<<<<<< HEAD
-    - ${{ if eq(parameters.VSCODE_RUN_BROWSER_TESTS, true) }}:
-      - script: npm run smoketest-no-compile -- --web --tracing --headless --electronArgs="--disable-dev-shm-usage"
-=======
       - script: npm run smoketest-no-compile -- --web --tracing --headless
->>>>>>> d70ed26a
         env:
           VSCODE_REMOTE_SERVER_PATH: $(agent.builddirectory)/vscode-server-linux-$(VSCODE_ARCH)-web
         timeoutInMinutes: 20
