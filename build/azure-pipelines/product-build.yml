resources:
  containers:
  - container: vscode-x64
    image: vscodehub.azurecr.io/vscode-linux-build-agent:x64
<<<<<<< HEAD
=======
    endpoint: VSCodeHub
  - container: vscode-ia32
    image: vscodehub.azurecr.io/vscode-linux-build-agent:ia32
    endpoint: VSCodeHub
>>>>>>> ae6be636
  - container: snapcraft
    image: snapcore/snapcraft

jobs:
- job: Windows
  condition: eq(variables['VSCODE_BUILD_WIN32'], 'true')
  pool:
    vmImage: VS2017-Win2016
  variables:
    VSCODE_ARCH: x64
  steps:
  - template: win32/product-build-win32.yml

- job: Windows32
  condition: eq(variables['VSCODE_BUILD_WIN32_32BIT'], 'true')
  pool:
    vmImage: VS2017-Win2016
  variables:
    VSCODE_ARCH: ia32
  steps:
  - template: win32/product-build-win32.yml

- job: Linux
  condition: eq(variables['VSCODE_BUILD_LINUX'], 'true')
  pool:
    vmImage: 'Ubuntu-16.04'
  variables:
    VSCODE_ARCH: x64
  container: vscode-x64
  steps:
  - template: linux/product-build-linux.yml

- job: LinuxSnap
  condition: eq(variables['VSCODE_BUILD_LINUX'], 'true')
  pool:
    vmImage: 'Ubuntu-16.04'
  variables:
    VSCODE_ARCH: x64
  container: snapcraft
  dependsOn: Linux
  steps:
  - template: linux/snap-build-linux.yml

<<<<<<< HEAD
=======
- job: Linux32
  condition: eq(variables['VSCODE_BUILD_LINUX_32BIT'], 'true')
  pool:
    vmImage: 'Ubuntu-16.04'
  variables:
    VSCODE_ARCH: ia32
  container: vscode-ia32
  steps:
  - template: linux/product-build-linux.yml

- job: LinuxArmhf
  condition: eq(variables['VSCODE_BUILD_LINUX_ARMHF'], 'true')
  pool:
    vmImage: 'Ubuntu-16.04'
  variables:
    VSCODE_ARCH: armhf
  steps:
  - template: linux/product-build-linux-arm.yml

>>>>>>> ae6be636
- job: macOS
  condition: eq(variables['VSCODE_BUILD_MACOS'], 'true')
  pool:
    vmImage: macOS 10.13
  steps:
  - template: darwin/product-build-darwin.yml

- job: Mooncake
  pool:
    vmImage: 'Ubuntu-16.04'
  condition: true
  dependsOn:
  - Windows
  - Windows32
  - Linux
  - LinuxSnap
<<<<<<< HEAD
=======
  - Linux32
  - LinuxArmhf
>>>>>>> ae6be636
  - macOS
  steps:
  - template: sync-mooncake.yml<|MERGE_RESOLUTION|>--- conflicted
+++ resolved
@@ -2,13 +2,7 @@
   containers:
   - container: vscode-x64
     image: vscodehub.azurecr.io/vscode-linux-build-agent:x64
-<<<<<<< HEAD
-=======
     endpoint: VSCodeHub
-  - container: vscode-ia32
-    image: vscodehub.azurecr.io/vscode-linux-build-agent:ia32
-    endpoint: VSCodeHub
->>>>>>> ae6be636
   - container: snapcraft
     image: snapcore/snapcraft
 
@@ -52,18 +46,6 @@
   steps:
   - template: linux/snap-build-linux.yml
 
-<<<<<<< HEAD
-=======
-- job: Linux32
-  condition: eq(variables['VSCODE_BUILD_LINUX_32BIT'], 'true')
-  pool:
-    vmImage: 'Ubuntu-16.04'
-  variables:
-    VSCODE_ARCH: ia32
-  container: vscode-ia32
-  steps:
-  - template: linux/product-build-linux.yml
-
 - job: LinuxArmhf
   condition: eq(variables['VSCODE_BUILD_LINUX_ARMHF'], 'true')
   pool:
@@ -73,7 +55,6 @@
   steps:
   - template: linux/product-build-linux-arm.yml
 
->>>>>>> ae6be636
 - job: macOS
   condition: eq(variables['VSCODE_BUILD_MACOS'], 'true')
   pool:
@@ -90,11 +71,7 @@
   - Windows32
   - Linux
   - LinuxSnap
-<<<<<<< HEAD
-=======
-  - Linux32
   - LinuxArmhf
->>>>>>> ae6be636
   - macOS
   steps:
   - template: sync-mooncake.yml