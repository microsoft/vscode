pr: none

schedules:
  - cron: "0 5 * * Mon-Fri"
    displayName: Mon-Fri at 7:00
    branches:
      include:
        - main
        - joao/web

trigger:
  branches:
    include: ["main", "release/*"]

parameters:
  - name: VSCODE_DISTRO_REF
    displayName: Distro Ref (Private build)
    type: string
    default: " "
  - name: VSCODE_QUALITY
    displayName: Quality
    type: string
    default: insider
    values:
      - exploration
      - insider
      - stable
  - name: ENABLE_TERRAPIN
    displayName: "Enable Terrapin"
    type: boolean
    default: false
  - name: VSCODE_BUILD_WIN32
    displayName: "🎯 Windows x64"
    type: boolean
    default: true
  - name: VSCODE_BUILD_WIN32_32BIT
    displayName: "🎯 Windows ia32"
    type: boolean
    default: true
  - name: VSCODE_BUILD_WIN32_ARM64
    displayName: "🎯 Windows arm64"
    type: boolean
    default: true
  - name: VSCODE_BUILD_LINUX
    displayName: "🎯 Linux x64"
    type: boolean
    default: true
  - name: VSCODE_BUILD_LINUX_ARM64
    displayName: "🎯 Linux arm64"
    type: boolean
    default: true
  - name: VSCODE_BUILD_LINUX_ARMHF
    displayName: "🎯 Linux armhf"
    type: boolean
    default: true
  - name: VSCODE_BUILD_LINUX_ALPINE
    displayName: "🎯 Alpine Linux x64"
    type: boolean
    default: true
  - name: VSCODE_BUILD_LINUX_ALPINE_ARM64
    displayName: "🎯 Alpine Linux arm64"
    type: boolean
    default: true
  - name: VSCODE_BUILD_MACOS
    displayName: "🎯 macOS x64"
    type: boolean
    default: true
  - name: VSCODE_BUILD_MACOS_ARM64
    displayName: "🎯 macOS arm64"
    type: boolean
    default: true
  - name: VSCODE_BUILD_MACOS_UNIVERSAL
    displayName: "🎯 macOS universal"
    type: boolean
    default: true
  - name: VSCODE_BUILD_WEB
    displayName: "🎯 Web"
    type: boolean
    default: true
  - name: VSCODE_BUILD_TUNNEL_CLI
    displayName: "Build Tunnel CLI"
    type: boolean
    default: false
  - name: VSCODE_PUBLISH
    displayName: "Publish to builds.code.visualstudio.com"
    type: boolean
    default: true
  - name: VSCODE_PUBLISH_TO_MOONCAKE
    displayName: "Publish to Azure China"
    type: boolean
    default: true
  - name: VSCODE_RELEASE
    displayName: "Release build if successful"
    type: boolean
    default: false
  - name: VSCODE_COMPILE_ONLY
    displayName: "Run Compile stage exclusively"
    type: boolean
    default: false
  - name: VSCODE_STEP_ON_IT
    displayName: "Skip tests"
    type: boolean
    default: false

variables:
  - name: VSCODE_DISTRO_REF
    value: ${{ parameters.VSCODE_DISTRO_REF }}
  - name: ENABLE_TERRAPIN
    value: ${{ eq(parameters.ENABLE_TERRAPIN, true) }}
  - name: VSCODE_QUALITY
    value: ${{ parameters.VSCODE_QUALITY }}
  - name: VSCODE_BUILD_STAGE_WINDOWS
    value: ${{ or(eq(parameters.VSCODE_BUILD_WIN32, true), eq(parameters.VSCODE_BUILD_WIN32_32BIT, true), eq(parameters.VSCODE_BUILD_WIN32_ARM64, true)) }}
  - name: VSCODE_BUILD_STAGE_ARM_LINUX
    value: ${{ or(eq(parameters.VSCODE_BUILD_LINUX_ARMHF, true), eq(parameters.VSCODE_BUILD_LINUX_ARM64, true), eq(parameters.VSCODE_BUILD_LINUX_ALPINE_ARM64, true)) }}
  - name: VSCODE_BUILD_STAGE_X86_LINUX
    value: ${{ or(eq(parameters.VSCODE_BUILD_LINUX, true), eq(parameters.VSCODE_BUILD_LINUX_ALPINE, true)) }}
  - name: VSCODE_BUILD_STAGE_LINUX
    value: ${{ or(eq(parameters.VSCODE_BUILD_LINUX, true), eq(parameters.VSCODE_BUILD_LINUX_ARMHF, true), eq(parameters.VSCODE_BUILD_LINUX_ARM64, true), eq(parameters.VSCODE_BUILD_LINUX_ALPINE, true), eq(parameters.VSCODE_BUILD_LINUX_ALPINE_ARM64, true)) }}
  - name: VSCODE_BUILD_STAGE_MACOS
    value: ${{ or(eq(parameters.VSCODE_BUILD_MACOS, true), eq(parameters.VSCODE_BUILD_MACOS_ARM64, true)) }}
  - name: VSCODE_BUILD_STAGE_WEB
    value: ${{ eq(parameters.VSCODE_BUILD_WEB, true) }}
  - name: VSCODE_CIBUILD
    value: ${{ in(variables['Build.Reason'], 'IndividualCI', 'BatchedCI') }}
  - name: VSCODE_PUBLISH
    value: ${{ and(eq(parameters.VSCODE_PUBLISH, true), eq(variables.VSCODE_CIBUILD, false)) }}
  - name: VSCODE_PUBLISH_TO_MOONCAKE
    value: ${{ eq(parameters.VSCODE_PUBLISH_TO_MOONCAKE, true) }}
  - name: VSCODE_SCHEDULEDBUILD
    value: ${{ eq(variables['Build.Reason'], 'Schedule') }}
  - name: VSCODE_STEP_ON_IT
    value: ${{ eq(parameters.VSCODE_STEP_ON_IT, true) }}
  - name: VSCODE_BUILD_MACOS_UNIVERSAL
    value: ${{ and(eq(parameters.VSCODE_BUILD_MACOS, true), eq(parameters.VSCODE_BUILD_MACOS_ARM64, true), eq(parameters.VSCODE_BUILD_MACOS_UNIVERSAL, true)) }}
  - name: AZURE_CDN_URL
    value: https://az764295.vo.msecnd.net
  - name: AZURE_DOCUMENTDB_ENDPOINT
    value: https://vscode.documents.azure.com:443/
  - name: MOONCAKE_CDN_URL
    value: https://vscode.cdn.azure.cn
  - name: VSCODE_MIXIN_REPO
    value: microsoft/vscode-distro
  - name: skipComponentGovernanceDetection
    value: true
  - name: Codeql.SkipTaskAutoInjection
    value: true
  - name: VSCODE_CLI_BINARY_NAME
    value: code-tunnel

resources:
  containers:
    - container: vscode-bionic-x64
      image: vscodehub.azurecr.io/vscode-linux-build-agent:bionic-x64
      endpoint: VSCodeHub
      options: --user 0:0 --cap-add SYS_ADMIN
    - container: vscode-arm64
      image: vscodehub.azurecr.io/vscode-linux-build-agent:stretch-arm64
      endpoint: VSCodeHub
      options: --user 0:0 --cap-add SYS_ADMIN
    - container: vscode-armhf
      image: vscodehub.azurecr.io/vscode-linux-build-agent:stretch-armhf
      endpoint: VSCodeHub
      options: --user 0:0 --cap-add SYS_ADMIN
    - container: centos7-devtoolset8-x64
      image: vscodehub.azurecr.io/vscode-linux-build-agent:centos7-devtoolset8-x64
      endpoint: VSCodeHub
      options: --user 0:0 --cap-add SYS_ADMIN
    - container: snapcraft
      image: snapcore/snapcraft:stable

stages:
  - stage: Compile
    jobs:
      - job: Compile
        pool: vscode-1es-linux
        variables:
          VSCODE_ARCH: x64
        steps:
          - template: product-compile.yml
            parameters:
              VSCODE_QUALITY: ${{ variables.VSCODE_QUALITY }}

  - ${{ if eq(parameters.VSCODE_BUILD_TUNNEL_CLI, true) }}:
    - stage: CompileCLI
      dependsOn: []
      jobs:
<<<<<<< HEAD
        - ${{ if eq(variables.VSCODE_BUILD_STAGE_X86_LINUX, true) }}:
          - job: LinuxX86
            pool: vscode-1es-linux
            steps:
              - template: ./cli/prepare.yml
                parameters:
                  VSCODE_QUALITY: ${{ variables.VSCODE_QUALITY }}
                  VSCODE_IS_POSIX: true
              - template: ./cli/compile-linux.yml
                parameters:
                  VSCODE_CLI_DIR: $(Build.SourcesDirectory)/cli
                  VSCODE_CLI_BINARY_NAME: ${{ variables.VSCODE_CLI_BINARY_NAME }}
                  VSCODE_CLI_TARGETS:
                    - ${{ if eq(parameters.VSCODE_BUILD_LINUX_ALPINE, true) }}:
                      - { target: x86_64-unknown-linux-musl, artifact: vscode_cli_alpine_x64_cli-unsigned }
                    - ${{ if eq(parameters.VSCODE_BUILD_LINUX, true) }}:
                      - { target: x86_64-unknown-linux-gnu, artifact: vscode_cli_linux_x64_cli-unsigned }

        - ${{ if eq(variables.VSCODE_BUILD_STAGE_ARM_LINUX, true) }}:
          - job: LinuxArm64
            pool: vscode-1es-linux-20.04-arm64
=======
        - ${{ if or(eq(parameters.VSCODE_BUILD_LINUX, true), eq(parameters.VSCODE_BUILD_LINUX_ALPINE, true)) }}:
          - job: LinuxX86
            pool: vscode-1es-linux
            variables:
              VSCODE_ARCH: x64
            steps:
              - template: ./linux/cli-build-linux.yml
                parameters:
                  VSCODE_QUALITY: ${{ variables.VSCODE_QUALITY }}
                  VSCODE_BUILD_LINUX_ALPINE: ${{ parameters.VSCODE_BUILD_LINUX_ALPINE }}
                  VSCODE_BUILD_LINUX: ${{ parameters.VSCODE_BUILD_LINUX }}

        - ${{ if or(eq(parameters.VSCODE_BUILD_LINUX_ARMHF, true), eq(parameters.VSCODE_BUILD_LINUX_ARM64, true), eq(parameters.VSCODE_BUILD_LINUX_ALPINE_ARM64, true)) }}:
          - job: LinuxArm64
            pool: vscode-1es-linux-20.04-arm64
            variables:
              VSCODE_ARCH: arm64
>>>>>>> 65270235
            steps:
              - task: NodeTool@0
                displayName: Install Node.js
                inputs:
                  versionSpec: 16.x
              - script: |
                  set -e
                  npm install -g yarn
                  sudo apt update -y
                  sudo apt install -y build-essential pkg-config
                displayName: Install build dependencies
<<<<<<< HEAD
              - template: ./cli/prepare.yml
                parameters:
                  VSCODE_QUALITY: ${{ variables.VSCODE_QUALITY }}
                  VSCODE_IS_POSIX: true
              - template: ./cli/compile-linux.yml
                parameters:
                  VSCODE_CLI_DIR: $(Build.SourcesDirectory)/cli
                  VSCODE_CLI_BINARY_NAME: ${{ variables.VSCODE_CLI_BINARY_NAME }}
                  VSCODE_CLI_TARGETS:
                    - ${{ if eq(parameters.VSCODE_BUILD_LINUX_ALPINE_ARM64, true) }}:
                      - { target: aarch64-unknown-linux-musl, artifact: vscode_cli_alpine_arm64_cli-unsigned }
                    - ${{ if eq(parameters.VSCODE_BUILD_LINUX_ARM64, true) }}:
                      - { target: aarch64-unknown-linux-gnu, artifact: vscode_cli_linux_arm64_cli-unsigned }
=======
              - template: ./linux/cli-build-linux.yml
                parameters:
                  VSCODE_QUALITY: ${{ variables.VSCODE_QUALITY }}
                  VSCODE_BUILD_LINUX_ALPINE_ARM64: ${{ parameters.VSCODE_BUILD_LINUX_ALPINE_ARM64 }}
                  VSCODE_BUILD_LINUX_ARM64: ${{ parameters.VSCODE_BUILD_LINUX_ARM64 }}
>>>>>>> 65270235

        - ${{ if eq(variables.VSCODE_BUILD_STAGE_MACOS, true) }}:
          - job: MacOS
            pool:
              vmImage: macOS-latest
            steps:
<<<<<<< HEAD
              - template: ./cli/prepare.yml
                parameters:
                  VSCODE_QUALITY: ${{ variables.VSCODE_QUALITY }}
                  VSCODE_IS_POSIX: true
              - template: ./cli/compile-macos.yml
                parameters:
                  VSCODE_CLI_DIR: $(Build.SourcesDirectory)/cli
                  VSCODE_CLI_BINARY_NAME: ${{ variables.VSCODE_CLI_BINARY_NAME }}
                  VSCODE_CLI_TARGETS:
                    - ${{ if eq(parameters.VSCODE_BUILD_MACOS, true) }}:
                      - { target: x86_64-apple-darwin, artifact: vscode_cli_darwin_x64_cli-unsigned }
                    - ${{ if eq(parameters.VSCODE_BUILD_MACOS_ARM64, true) }}:
                      - { target: aarch64-apple-darwin, artifact: vscode_cli_darwin_arm64_cli-unsigned }
=======
              - template: ./darwin/cli-build-darwin.yml
                parameters:
                  VSCODE_QUALITY: ${{ variables.VSCODE_QUALITY }}
                  VSCODE_BUILD_MACOS: ${{ parameters.VSCODE_BUILD_MACOS }}
                  VSCODE_BUILD_MACOS_ARM64: ${{ parameters.VSCODE_BUILD_MACOS_ARM64 }}
>>>>>>> 65270235

        - ${{ if eq(variables.VSCODE_BUILD_STAGE_WINDOWS, true) }}:
          - job: Windows
            pool: vscode-1es-windows
            steps:
<<<<<<< HEAD
              - template: ./cli/prepare.yml
                parameters:
                  VSCODE_QUALITY: ${{ variables.VSCODE_QUALITY }}
                  VSCODE_IS_POSIX: false
              - template: ./cli/vcpkg-deps.yml
                parameters:
                  targets:
                    - ${{ if eq(parameters.VSCODE_BUILD_WIN32, true) }}:
                      - x64-windows-static-md
                    - ${{ if eq(parameters.VSCODE_BUILD_WIN32_ARM64, true) }}:
                      - arm64-windows-static-md
                  vcpkgDir: $(Build.SourcesDirectory)/build/azure-pipelines/cli/vcpkg
                  targetDirectory: $(Build.ArtifactStagingDirectory)/deps
              - template: ./cli/compile-windows.yml
                parameters:
                  VSCODE_CLI_DIR: $(Build.SourcesDirectory)/cli
                  VSCODE_CLI_BINARY_NAME: ${{ variables.VSCODE_CLI_BINARY_NAME }}
                  VSCODE_CLI_TARGETS:
                    - ${{ if eq(parameters.VSCODE_BUILD_WIN32, true) }}:
                      - { target: x86_64-pc-windows-msvc, artifact: vscode_cli_win32_x64_cli-unsigned }
                    - ${{ if eq(parameters.VSCODE_BUILD_WIN32_ARM64, true) }}:
                      - { target: aarch64-pc-windows-msvc, artifact: vscode_cli_win32_arm64_cli-unsigned }
=======
              - template: ./win32/cli-build-win32.yml
                parameters:
                  VSCODE_QUALITY: ${{ variables.VSCODE_QUALITY }}
                  VSCODE_BUILD_WIN32: ${{ parameters.VSCODE_BUILD_WIN32 }}
                  VSCODE_BUILD_WIN32_ARM64: ${{ parameters.VSCODE_BUILD_WIN32_ARM64 }}
>>>>>>> 65270235

  - ${{ if and(eq(parameters.VSCODE_COMPILE_ONLY, false), eq(variables['VSCODE_BUILD_STAGE_WINDOWS'], true)) }}:
      - stage: Windows
        dependsOn:
          - Compile
          - ${{ if eq(parameters.VSCODE_BUILD_TUNNEL_CLI, true) }}:
            - CompileCLI
        pool: vscode-1es-windows
        jobs:
          - ${{ if eq(variables['VSCODE_CIBUILD'], true) }}:
              - job: WindowsUnitTests
                displayName: Unit Tests
                timeoutInMinutes: 60
                variables:
                  VSCODE_ARCH: x64
                steps:
                  - template: win32/product-build-win32.yml
                    parameters:
                      VSCODE_PUBLISH: ${{ variables.VSCODE_PUBLISH }}
                      VSCODE_QUALITY: ${{ variables.VSCODE_QUALITY }}
                      VSCODE_BUILD_TUNNEL_CLI: false
                      VSCODE_RUN_UNIT_TESTS: true
                      VSCODE_RUN_INTEGRATION_TESTS: false
                      VSCODE_RUN_SMOKE_TESTS: false
              - job: WindowsIntegrationTests
                displayName: Integration Tests
                timeoutInMinutes: 60
                variables:
                  VSCODE_ARCH: x64
                steps:
                  - template: win32/product-build-win32.yml
                    parameters:
                      VSCODE_PUBLISH: ${{ variables.VSCODE_PUBLISH }}
                      VSCODE_QUALITY: ${{ variables.VSCODE_QUALITY }}
                      VSCODE_BUILD_TUNNEL_CLI: false
                      VSCODE_RUN_UNIT_TESTS: false
                      VSCODE_RUN_INTEGRATION_TESTS: true
                      VSCODE_RUN_SMOKE_TESTS: false
              - job: WindowsSmokeTests
                displayName: Smoke Tests
                timeoutInMinutes: 60
                variables:
                  VSCODE_ARCH: x64
                steps:
                  - template: win32/product-build-win32.yml
                    parameters:
                      VSCODE_PUBLISH: ${{ variables.VSCODE_PUBLISH }}
                      VSCODE_QUALITY: ${{ variables.VSCODE_QUALITY }}
                      VSCODE_BUILD_TUNNEL_CLI: false
                      VSCODE_RUN_UNIT_TESTS: false
                      VSCODE_RUN_INTEGRATION_TESTS: false
                      VSCODE_RUN_SMOKE_TESTS: true

          - ${{ if and(eq(variables['VSCODE_CIBUILD'], false), eq(parameters.VSCODE_BUILD_WIN32, true)) }}:
              - job: Windows
                timeoutInMinutes: 120
                variables:
                  VSCODE_ARCH: x64
                steps:
                  - template: win32/product-build-win32.yml
                    parameters:
                      VSCODE_PUBLISH: ${{ variables.VSCODE_PUBLISH }}
                      VSCODE_QUALITY: ${{ variables.VSCODE_QUALITY }}
                      VSCODE_BUILD_TUNNEL_CLI: ${{ parameters.VSCODE_BUILD_TUNNEL_CLI }}
                      VSCODE_RUN_UNIT_TESTS: ${{ eq(parameters.VSCODE_STEP_ON_IT, false) }}
                      VSCODE_RUN_INTEGRATION_TESTS: ${{ eq(parameters.VSCODE_STEP_ON_IT, false) }}
                      VSCODE_RUN_SMOKE_TESTS: ${{ eq(parameters.VSCODE_STEP_ON_IT, false) }}
                      ${{ if eq(parameters.VSCODE_BUILD_TUNNEL_CLI, true) }}:
                        VSCODE_CLI_ARTIFACT: vscode_cli_win32_x64_cli-unsigned
                        VSCODE_CLI_BINARY_NAME: ${{ variables.VSCODE_CLI_BINARY_NAME }}

          - ${{ if and(eq(variables['VSCODE_CIBUILD'], false), eq(parameters.VSCODE_BUILD_WIN32_32BIT, true)) }}:
              - job: Windows32
                timeoutInMinutes: 120
                variables:
                  VSCODE_ARCH: ia32
                steps:
                  - template: win32/product-build-win32.yml
                    parameters:
                      VSCODE_PUBLISH: ${{ variables.VSCODE_PUBLISH }}
                      VSCODE_QUALITY: ${{ variables.VSCODE_QUALITY }}
                      VSCODE_BUILD_TUNNEL_CLI: false # todo until 32 bit CLI is available
                      VSCODE_RUN_UNIT_TESTS: ${{ eq(parameters.VSCODE_STEP_ON_IT, false) }}
                      VSCODE_RUN_INTEGRATION_TESTS: ${{ eq(parameters.VSCODE_STEP_ON_IT, false) }}
                      VSCODE_RUN_SMOKE_TESTS: ${{ eq(parameters.VSCODE_STEP_ON_IT, false) }}

          - ${{ if and(eq(variables['VSCODE_CIBUILD'], false), eq(parameters.VSCODE_BUILD_WIN32_ARM64, true)) }}:
              - job: WindowsARM64
                timeoutInMinutes: 90
                variables:
                  VSCODE_ARCH: arm64
                steps:
                  - template: win32/product-build-win32.yml
                    parameters:
                      VSCODE_PUBLISH: ${{ variables.VSCODE_PUBLISH }}
                      VSCODE_QUALITY: ${{ variables.VSCODE_QUALITY }}
                      VSCODE_BUILD_TUNNEL_CLI: ${{ parameters.VSCODE_BUILD_TUNNEL_CLI }}
                      VSCODE_RUN_UNIT_TESTS: false
                      VSCODE_RUN_INTEGRATION_TESTS: false
                      VSCODE_RUN_SMOKE_TESTS: false
                      ${{ if eq(parameters.VSCODE_BUILD_TUNNEL_CLI, true) }}:
                        VSCODE_CLI_ARTIFACT: vscode_cli_win32_arm64_cli-unsigned
                        VSCODE_CLI_BINARY_NAME: ${{ variables.VSCODE_CLI_BINARY_NAME }}

          - ${{ if and(eq(variables['VSCODE_PUBLISH'], true), eq(parameters.VSCODE_BUILD_TUNNEL_CLI, true)) }}:
              - job: windowsCLISign
                timeoutInMinutes: 90
                steps:
                  - template:  win32/product-build-win32-cli-sign.yml
                    parameters:
                      VSCODE_CLI_BINARY_NAME: ${{ variables.VSCODE_CLI_BINARY_NAME }}
                      VSCODE_CLI_ARTIFACTS:
                        - ${{ if eq(parameters.VSCODE_BUILD_WIN32, true) }}:
                          - vscode_cli_win32_x64_cli-unsigned
                        - ${{ if eq(parameters.VSCODE_BUILD_WIN32_ARM64, true) }}:
                          - vscode_cli_win32_arm64_cli-unsigned

          - ${{ if and(eq(variables['VSCODE_PUBLISH'], true), eq(parameters.VSCODE_BUILD_TUNNEL_CLI, true)) }}:
              - job: windowsCLISign
                timeoutInMinutes: 90
                steps:
                  - template:  win32/product-build-win32-cli-sign.yml
                    parameters:
                      VSCODE_BUILD_WIN32: ${{ parameters.VSCODE_BUILD_WIN32 }}
                      VSCODE_BUILD_WIN32_ARM64: ${{ parameters.VSCODE_BUILD_WIN32_ARM64 }}

  - ${{ if and(eq(parameters.VSCODE_COMPILE_ONLY, false), eq(variables['VSCODE_BUILD_STAGE_LINUX'], true)) }}:
      - stage: LinuxServerDependencies
        dependsOn: [] # run in parallel to compile stage
        pool: vscode-1es-linux
        jobs:
          - ${{ if eq(parameters.VSCODE_BUILD_LINUX, true) }}:
              - job: x64
                container: centos7-devtoolset8-x64
                variables:
                  VSCODE_ARCH: x64
                  NPM_ARCH: x64
                steps:
                  - template: linux/product-build-linux-server.yml
                    parameters:
                      VSCODE_QUALITY: ${{ variables.VSCODE_QUALITY }}

          - ${{ if and(eq(variables['VSCODE_CIBUILD'], false), eq(parameters.VSCODE_BUILD_LINUX_ARM64, true)) }}:
              - job: arm64
                variables:
                  VSCODE_ARCH: arm64
                steps:
                  - template: linux/product-build-linux-server.yml
                    parameters:
                      VSCODE_QUALITY: ${{ variables.VSCODE_QUALITY }}

  - ${{ if and(eq(parameters.VSCODE_COMPILE_ONLY, false), eq(variables['VSCODE_BUILD_STAGE_LINUX'], true)) }}:
      - stage: Linux
        dependsOn:
          - Compile
          - LinuxServerDependencies
          - ${{ if eq(parameters.VSCODE_BUILD_TUNNEL_CLI, true) }}:
            - CompileCLI
        pool: vscode-1es-linux
        jobs:
          - ${{ if eq(variables['VSCODE_CIBUILD'], true) }}:
              - job: Linuxx64UnitTest
                displayName: Unit Tests
                container: vscode-bionic-x64
                variables:
                  VSCODE_ARCH: x64
                  NPM_ARCH: x64
                  DISPLAY: ":10"
                steps:
                  - template: linux/product-build-linux-client.yml
                    parameters:
                      VSCODE_PUBLISH: ${{ variables.VSCODE_PUBLISH }}
                      VSCODE_QUALITY: ${{ variables.VSCODE_QUALITY }}
                      VSCODE_BUILD_TUNNEL_CLI: false
                      VSCODE_RUN_UNIT_TESTS: true
                      VSCODE_RUN_INTEGRATION_TESTS: false
                      VSCODE_RUN_SMOKE_TESTS: false
              - job: Linuxx64IntegrationTest
                displayName: Integration Tests
                container: vscode-bionic-x64
                variables:
                  VSCODE_ARCH: x64
                  NPM_ARCH: x64
                  DISPLAY: ":10"
                steps:
                  - template: linux/product-build-linux-client.yml
                    parameters:
                      VSCODE_PUBLISH: ${{ variables.VSCODE_PUBLISH }}
                      VSCODE_QUALITY: ${{ variables.VSCODE_QUALITY }}
                      VSCODE_BUILD_TUNNEL_CLI: false
                      VSCODE_RUN_UNIT_TESTS: false
                      VSCODE_RUN_INTEGRATION_TESTS: true
                      VSCODE_RUN_SMOKE_TESTS: false
              - job: Linuxx64SmokeTest
                displayName: Smoke Tests
                container: vscode-bionic-x64
                variables:
                  VSCODE_ARCH: x64
                  NPM_ARCH: x64
                  DISPLAY: ":10"
                steps:
                  - template: linux/product-build-linux-client.yml
                    parameters:
                      VSCODE_PUBLISH: ${{ variables.VSCODE_PUBLISH }}
                      VSCODE_QUALITY: ${{ variables.VSCODE_QUALITY }}
                      VSCODE_BUILD_TUNNEL_CLI: false
                      VSCODE_RUN_UNIT_TESTS: false
                      VSCODE_RUN_INTEGRATION_TESTS: false
                      VSCODE_RUN_SMOKE_TESTS: true

          - ${{ if and(eq(variables['VSCODE_CIBUILD'], false), eq(parameters.VSCODE_BUILD_LINUX, true)) }}:
              - job: Linuxx64
                container: vscode-bionic-x64
                variables:
                  VSCODE_ARCH: x64
                  NPM_ARCH: x64
                  DISPLAY: ":10"
                steps:
                  - template: linux/product-build-linux-client.yml
                    parameters:
                      VSCODE_PUBLISH: ${{ variables.VSCODE_PUBLISH }}
                      VSCODE_QUALITY: ${{ variables.VSCODE_QUALITY }}
                      VSCODE_BUILD_TUNNEL_CLI: ${{ parameters.VSCODE_BUILD_TUNNEL_CLI }}
                      VSCODE_RUN_UNIT_TESTS: ${{ eq(parameters.VSCODE_STEP_ON_IT, false) }}
                      VSCODE_RUN_INTEGRATION_TESTS: ${{ eq(parameters.VSCODE_STEP_ON_IT, false) }}
                      VSCODE_RUN_SMOKE_TESTS: ${{ eq(parameters.VSCODE_STEP_ON_IT, false) }}
                      ${{ if eq(parameters.VSCODE_BUILD_TUNNEL_CLI, true) }}:
                        VSCODE_CLI_ARTIFACT: vscode_cli_linux_x64_cli-unsigned
                        VSCODE_CLI_BINARY_NAME: ${{ variables.VSCODE_CLI_BINARY_NAME }}

          - ${{ if and(eq(variables['VSCODE_CIBUILD'], false), eq(parameters.VSCODE_BUILD_LINUX, true), ne(variables['VSCODE_PUBLISH'], 'false')) }}:
              - job: LinuxSnap
                dependsOn:
                  - Linuxx64
                container: snapcraft
                variables:
                  VSCODE_ARCH: x64
                steps:
                  - template: linux/snap-build-linux.yml

          - ${{ if and(eq(variables['VSCODE_CIBUILD'], false), eq(parameters.VSCODE_BUILD_LINUX_ARMHF, true)) }}:
              - job: LinuxArmhf
                container: vscode-armhf
                variables:
                  VSCODE_ARCH: armhf
                  NPM_ARCH: armv7l
                steps:
                  - template: linux/product-build-linux-client.yml
                    parameters:
                      VSCODE_PUBLISH: ${{ variables.VSCODE_PUBLISH }}
                      VSCODE_QUALITY: ${{ variables.VSCODE_QUALITY }}
                      VSCODE_BUILD_TUNNEL_CLI: false # todo: not built yet
                      VSCODE_RUN_UNIT_TESTS: false
                      VSCODE_RUN_INTEGRATION_TESTS: false
                      VSCODE_RUN_SMOKE_TESTS: false

          # TODO@joaomoreno: We don't ship ARM snaps for now
          - ${{ if and(false, eq(variables['VSCODE_CIBUILD'], false), eq(parameters.VSCODE_BUILD_LINUX_ARMHF, true)) }}:
              - job: LinuxSnapArmhf
                dependsOn:
                  - LinuxArmhf
                container: snapcraft
                variables:
                  VSCODE_ARCH: armhf
                steps:
                  - template: linux/snap-build-linux.yml

          - ${{ if and(eq(variables['VSCODE_CIBUILD'], false), eq(parameters.VSCODE_BUILD_LINUX_ARM64, true)) }}:
              - job: LinuxArm64
                container: vscode-arm64
                variables:
                  VSCODE_ARCH: arm64
                  NPM_ARCH: arm64
                steps:
                  - template: linux/product-build-linux-client.yml
                    parameters:
                      VSCODE_PUBLISH: ${{ variables.VSCODE_PUBLISH }}
                      VSCODE_QUALITY: ${{ variables.VSCODE_QUALITY }}
                      VSCODE_BUILD_TUNNEL_CLI: ${{ parameters.VSCODE_BUILD_TUNNEL_CLI }}
                      VSCODE_RUN_UNIT_TESTS: false
                      VSCODE_RUN_INTEGRATION_TESTS: false
                      VSCODE_RUN_SMOKE_TESTS: false
                      ${{ if eq(parameters.VSCODE_BUILD_TUNNEL_CLI, true) }}:
                        VSCODE_CLI_ARTIFACT: vscode_cli_linux_arm64_cli-unsigned
                        VSCODE_CLI_BINARY_NAME: ${{ variables.VSCODE_CLI_BINARY_NAME }}

          # TODO@joaomoreno: We don't ship ARM snaps for now
          - ${{ if and(false, eq(variables['VSCODE_CIBUILD'], false), eq(parameters.VSCODE_BUILD_LINUX_ARM64, true)) }}:
              - job: LinuxSnapArm64
                dependsOn:
                  - LinuxArm64
                container: snapcraft
                variables:
                  VSCODE_ARCH: arm64
                steps:
                  - template: linux/snap-build-linux.yml

          - ${{ if and(eq(variables['VSCODE_CIBUILD'], false), eq(parameters.VSCODE_BUILD_LINUX_ALPINE, true)) }}:
              - job: LinuxAlpine
                variables:
                  VSCODE_ARCH: x64
                steps:
                  - template: linux/product-build-alpine.yml

          - ${{ if and(eq(variables['VSCODE_CIBUILD'], false), eq(parameters.VSCODE_BUILD_LINUX_ALPINE_ARM64, true)) }}:
              - job: LinuxAlpineArm64
                timeoutInMinutes: 120
                variables:
                  VSCODE_ARCH: arm64
                steps:
                  - template: linux/product-build-alpine.yml

  - ${{ if and(eq(parameters.VSCODE_COMPILE_ONLY, false), eq(variables['VSCODE_BUILD_STAGE_MACOS'], true)) }}:
      - stage: macOS
        dependsOn:
          - Compile
          - ${{ if eq(parameters.VSCODE_BUILD_TUNNEL_CLI, true) }}:
            - CompileCLI
        pool:
          vmImage: macOS-latest
        variables:
          BUILDSECMON_OPT_IN: true
        jobs:
          - ${{ if eq(variables['VSCODE_CIBUILD'], true) }}:
              - job: macOSUnitTest
                displayName: Unit Tests
                timeoutInMinutes: 90
                variables:
                  VSCODE_ARCH: x64
                steps:
                  - template: darwin/product-build-darwin.yml
                    parameters:
                      VSCODE_PUBLISH: ${{ variables.VSCODE_PUBLISH }}
                      VSCODE_QUALITY: ${{ variables.VSCODE_QUALITY }}
                      VSCODE_BUILD_TUNNEL_CLI: false
                      VSCODE_RUN_UNIT_TESTS: true
                      VSCODE_RUN_INTEGRATION_TESTS: false
                      VSCODE_RUN_SMOKE_TESTS: false
              - job: macOSIntegrationTest
                displayName: Integration Tests
                timeoutInMinutes: 90
                variables:
                  VSCODE_ARCH: x64
                steps:
                  - template: darwin/product-build-darwin.yml
                    parameters:
                      VSCODE_PUBLISH: ${{ variables.VSCODE_PUBLISH }}
                      VSCODE_QUALITY: ${{ variables.VSCODE_QUALITY }}
                      VSCODE_BUILD_TUNNEL_CLI: false
                      VSCODE_RUN_UNIT_TESTS: false
                      VSCODE_RUN_INTEGRATION_TESTS: true
                      VSCODE_RUN_SMOKE_TESTS: false
              - job: macOSSmokeTest
                displayName: Smoke Tests
                timeoutInMinutes: 90
                variables:
                  VSCODE_ARCH: x64
                steps:
                  - template: darwin/product-build-darwin.yml
                    parameters:
                      VSCODE_PUBLISH: ${{ variables.VSCODE_PUBLISH }}
                      VSCODE_QUALITY: ${{ variables.VSCODE_QUALITY }}
                      VSCODE_BUILD_TUNNEL_CLI: false
                      VSCODE_RUN_UNIT_TESTS: false
                      VSCODE_RUN_INTEGRATION_TESTS: false
                      VSCODE_RUN_SMOKE_TESTS: true

          - ${{ if and(eq(variables['VSCODE_CIBUILD'], false), eq(parameters.VSCODE_BUILD_MACOS, true)) }}:
              - job: macOS
                timeoutInMinutes: 90
                variables:
                  VSCODE_ARCH: x64
                steps:
                  - template: darwin/product-build-darwin.yml
                    parameters:
                      VSCODE_PUBLISH: ${{ variables.VSCODE_PUBLISH }}
                      VSCODE_QUALITY: ${{ variables.VSCODE_QUALITY }}
                      VSCODE_BUILD_TUNNEL_CLI: ${{ parameters.VSCODE_BUILD_TUNNEL_CLI }}
                      VSCODE_RUN_UNIT_TESTS: false
                      VSCODE_RUN_INTEGRATION_TESTS: false
                      VSCODE_RUN_SMOKE_TESTS: false
                      ${{ if eq(parameters.VSCODE_BUILD_TUNNEL_CLI, true) }}:
                        VSCODE_CLI_ARTIFACT: vscode_cli_darwin_x64_cli-unsigned
                        VSCODE_CLI_BINARY_NAME: ${{ variables.VSCODE_CLI_BINARY_NAME }}

              - ${{ if eq(parameters.VSCODE_STEP_ON_IT, false) }}:
                  - job: macOSTest
                    timeoutInMinutes: 90
                    variables:
                      VSCODE_ARCH: x64
                    steps:
                      - template: darwin/product-build-darwin.yml
                        parameters:
                          VSCODE_PUBLISH: ${{ variables.VSCODE_PUBLISH }}
                          VSCODE_QUALITY: ${{ variables.VSCODE_QUALITY }}
                          VSCODE_BUILD_TUNNEL_CLI: false
                          VSCODE_RUN_UNIT_TESTS: ${{ eq(parameters.VSCODE_STEP_ON_IT, false) }}
                          VSCODE_RUN_INTEGRATION_TESTS: ${{ eq(parameters.VSCODE_STEP_ON_IT, false) }}
                          VSCODE_RUN_SMOKE_TESTS: ${{ eq(parameters.VSCODE_STEP_ON_IT, false) }}

              - ${{ if eq(variables['VSCODE_PUBLISH'], true) }}:
                  - job: macOSSign
                    dependsOn:
                      - macOS
                    timeoutInMinutes: 90
                    variables:
                      VSCODE_ARCH: x64
                    steps:
                      - template: darwin/product-build-darwin-sign.yml

              - ${{ if and(eq(variables['VSCODE_PUBLISH'], true), eq(parameters.VSCODE_BUILD_TUNNEL_CLI, true)) }}:
                  - job: macOSCLISign
                    timeoutInMinutes: 90
                    steps:
                      - template: darwin/product-build-darwin-cli-sign.yml
                        parameters:
<<<<<<< HEAD
                          VSCODE_CLI_BINARY_NAME: ${{ variables.VSCODE_CLI_BINARY_NAME }}
                          VSCODE_CLI_ARTIFACTS:
                            - ${{ if eq(parameters.VSCODE_BUILD_MACOS, true) }}:
                              - vscode_cli_darwin_x64_cli-unsigned
                            - ${{ if eq(parameters.VSCODE_BUILD_MACOS_ARM64, true) }}:
                              - vscode_cli_darwin_arm64_cli-unsigned
=======
                          VSCODE_BUILD_MACOS: ${{ parameters.VSCODE_BUILD_MACOS }}
                          VSCODE_BUILD_MACOS_ARM64: ${{ parameters.VSCODE_BUILD_MACOS_ARM64 }}
>>>>>>> 65270235

          - ${{ if and(eq(variables['VSCODE_CIBUILD'], false), eq(parameters.VSCODE_BUILD_MACOS_ARM64, true)) }}:
              - job: macOSARM64
                timeoutInMinutes: 90
                variables:
                  VSCODE_ARCH: arm64
                steps:
                  - template: darwin/product-build-darwin.yml
                    parameters:
                      VSCODE_PUBLISH: ${{ variables.VSCODE_PUBLISH }}
                      VSCODE_QUALITY: ${{ variables.VSCODE_QUALITY }}
                      VSCODE_BUILD_TUNNEL_CLI: ${{ parameters.VSCODE_BUILD_TUNNEL_CLI }}
                      VSCODE_RUN_UNIT_TESTS: false
                      VSCODE_RUN_INTEGRATION_TESTS: false
                      VSCODE_RUN_SMOKE_TESTS: false
                      ${{ if eq(parameters.VSCODE_BUILD_TUNNEL_CLI, true) }}:
                        VSCODE_CLI_ARTIFACT: vscode_cli_darwin_arm64_cli-unsigned
                        VSCODE_CLI_BINARY_NAME: ${{ variables.VSCODE_CLI_BINARY_NAME }}

              - ${{ if eq(variables['VSCODE_PUBLISH'], true) }}:
                  - job: macOSARM64Sign
                    dependsOn:
                      - macOSARM64
                    timeoutInMinutes: 90
                    variables:
                      VSCODE_ARCH: arm64
                    steps:
                      - template: darwin/product-build-darwin-sign.yml

          - ${{ if and(eq(variables['VSCODE_CIBUILD'], false), eq(variables['VSCODE_BUILD_MACOS_UNIVERSAL'], true)) }}:
              - job: macOSUniversal
                dependsOn:
                  - macOS
                  - macOSARM64
                timeoutInMinutes: 90
                variables:
                  VSCODE_ARCH: universal
                steps:
                  - template: darwin/product-build-darwin-universal.yml

              - ${{ if eq(variables['VSCODE_PUBLISH'], true) }}:
                  - job: macOSUniversalSign
                    dependsOn:
                      - macOSUniversal
                    timeoutInMinutes: 90
                    variables:
                      VSCODE_ARCH: universal
                    steps:
                      - template: darwin/product-build-darwin-sign.yml

  - ${{ if and(eq(variables['VSCODE_CIBUILD'], false), eq(parameters.VSCODE_COMPILE_ONLY, false), eq(variables['VSCODE_BUILD_STAGE_WEB'], true)) }}:
      - stage: Web
        dependsOn:
          - Compile
        pool: vscode-1es-linux
        jobs:
          - ${{ if eq(parameters.VSCODE_BUILD_WEB, true) }}:
              - job: Web
                variables:
                  VSCODE_ARCH: x64
                steps:
                  - template: web/product-build-web.yml

  - ${{ if and(eq(parameters.VSCODE_COMPILE_ONLY, false), ne(variables['VSCODE_PUBLISH'], 'false')) }}:
      - stage: Publish
        dependsOn:
          - Compile
        pool: vscode-1es-linux
        variables:
          - name: BUILDS_API_URL
            value: $(System.CollectionUri)$(System.TeamProject)/_apis/build/builds/$(Build.BuildId)/
        jobs:
          - job: PublishBuild
            timeoutInMinutes: 180
            displayName: Publish Build
            steps:
              - template: product-publish.yml

      - ${{ if and(parameters.VSCODE_RELEASE, eq(parameters.VSCODE_DISTRO_REF, ' ')) }}:
          - stage: ApproveRelease
            dependsOn: [] # run in parallel to compile stage
            pool: vscode-1es-linux
            jobs:
              - deployment: ApproveRelease
                displayName: "Approve Release"
                environment: "vscode"
                variables:
                  skipComponentGovernanceDetection: true
                strategy:
                  runOnce:
                    deploy:
                      steps:
                        - checkout: none

      - ${{ if or(and(parameters.VSCODE_RELEASE, eq(parameters.VSCODE_DISTRO_REF, ' ')), and(in(parameters.VSCODE_QUALITY, 'insider', 'exploration'), eq(variables['VSCODE_SCHEDULEDBUILD'], true))) }}:
          - stage: Release
            dependsOn:
              - Publish
              - ${{ if and(parameters.VSCODE_RELEASE, eq(parameters.VSCODE_DISTRO_REF, ' ')) }}:
                  - ApproveRelease
            pool: vscode-1es-linux
            jobs:
              - job: ReleaseBuild
                displayName: Release Build
                steps:
                  - template: product-release.yml
                    parameters:
                      VSCODE_RELEASE: ${{ parameters.VSCODE_RELEASE }}<|MERGE_RESOLUTION|>--- conflicted
+++ resolved
@@ -111,10 +111,6 @@
     value: ${{ parameters.VSCODE_QUALITY }}
   - name: VSCODE_BUILD_STAGE_WINDOWS
     value: ${{ or(eq(parameters.VSCODE_BUILD_WIN32, true), eq(parameters.VSCODE_BUILD_WIN32_32BIT, true), eq(parameters.VSCODE_BUILD_WIN32_ARM64, true)) }}
-  - name: VSCODE_BUILD_STAGE_ARM_LINUX
-    value: ${{ or(eq(parameters.VSCODE_BUILD_LINUX_ARMHF, true), eq(parameters.VSCODE_BUILD_LINUX_ARM64, true), eq(parameters.VSCODE_BUILD_LINUX_ALPINE_ARM64, true)) }}
-  - name: VSCODE_BUILD_STAGE_X86_LINUX
-    value: ${{ or(eq(parameters.VSCODE_BUILD_LINUX, true), eq(parameters.VSCODE_BUILD_LINUX_ALPINE, true)) }}
   - name: VSCODE_BUILD_STAGE_LINUX
     value: ${{ or(eq(parameters.VSCODE_BUILD_LINUX, true), eq(parameters.VSCODE_BUILD_LINUX_ARMHF, true), eq(parameters.VSCODE_BUILD_LINUX_ARM64, true), eq(parameters.VSCODE_BUILD_LINUX_ALPINE, true), eq(parameters.VSCODE_BUILD_LINUX_ALPINE_ARM64, true)) }}
   - name: VSCODE_BUILD_STAGE_MACOS
@@ -145,8 +141,6 @@
     value: true
   - name: Codeql.SkipTaskAutoInjection
     value: true
-  - name: VSCODE_CLI_BINARY_NAME
-    value: code-tunnel
 
 resources:
   containers:
@@ -185,29 +179,6 @@
     - stage: CompileCLI
       dependsOn: []
       jobs:
-<<<<<<< HEAD
-        - ${{ if eq(variables.VSCODE_BUILD_STAGE_X86_LINUX, true) }}:
-          - job: LinuxX86
-            pool: vscode-1es-linux
-            steps:
-              - template: ./cli/prepare.yml
-                parameters:
-                  VSCODE_QUALITY: ${{ variables.VSCODE_QUALITY }}
-                  VSCODE_IS_POSIX: true
-              - template: ./cli/compile-linux.yml
-                parameters:
-                  VSCODE_CLI_DIR: $(Build.SourcesDirectory)/cli
-                  VSCODE_CLI_BINARY_NAME: ${{ variables.VSCODE_CLI_BINARY_NAME }}
-                  VSCODE_CLI_TARGETS:
-                    - ${{ if eq(parameters.VSCODE_BUILD_LINUX_ALPINE, true) }}:
-                      - { target: x86_64-unknown-linux-musl, artifact: vscode_cli_alpine_x64_cli-unsigned }
-                    - ${{ if eq(parameters.VSCODE_BUILD_LINUX, true) }}:
-                      - { target: x86_64-unknown-linux-gnu, artifact: vscode_cli_linux_x64_cli-unsigned }
-
-        - ${{ if eq(variables.VSCODE_BUILD_STAGE_ARM_LINUX, true) }}:
-          - job: LinuxArm64
-            pool: vscode-1es-linux-20.04-arm64
-=======
         - ${{ if or(eq(parameters.VSCODE_BUILD_LINUX, true), eq(parameters.VSCODE_BUILD_LINUX_ALPINE, true)) }}:
           - job: LinuxX86
             pool: vscode-1es-linux
@@ -225,7 +196,6 @@
             pool: vscode-1es-linux-20.04-arm64
             variables:
               VSCODE_ARCH: arm64
->>>>>>> 65270235
             steps:
               - task: NodeTool@0
                 displayName: Install Node.js
@@ -237,89 +207,32 @@
                   sudo apt update -y
                   sudo apt install -y build-essential pkg-config
                 displayName: Install build dependencies
-<<<<<<< HEAD
-              - template: ./cli/prepare.yml
-                parameters:
-                  VSCODE_QUALITY: ${{ variables.VSCODE_QUALITY }}
-                  VSCODE_IS_POSIX: true
-              - template: ./cli/compile-linux.yml
-                parameters:
-                  VSCODE_CLI_DIR: $(Build.SourcesDirectory)/cli
-                  VSCODE_CLI_BINARY_NAME: ${{ variables.VSCODE_CLI_BINARY_NAME }}
-                  VSCODE_CLI_TARGETS:
-                    - ${{ if eq(parameters.VSCODE_BUILD_LINUX_ALPINE_ARM64, true) }}:
-                      - { target: aarch64-unknown-linux-musl, artifact: vscode_cli_alpine_arm64_cli-unsigned }
-                    - ${{ if eq(parameters.VSCODE_BUILD_LINUX_ARM64, true) }}:
-                      - { target: aarch64-unknown-linux-gnu, artifact: vscode_cli_linux_arm64_cli-unsigned }
-=======
               - template: ./linux/cli-build-linux.yml
                 parameters:
                   VSCODE_QUALITY: ${{ variables.VSCODE_QUALITY }}
                   VSCODE_BUILD_LINUX_ALPINE_ARM64: ${{ parameters.VSCODE_BUILD_LINUX_ALPINE_ARM64 }}
                   VSCODE_BUILD_LINUX_ARM64: ${{ parameters.VSCODE_BUILD_LINUX_ARM64 }}
->>>>>>> 65270235
 
         - ${{ if eq(variables.VSCODE_BUILD_STAGE_MACOS, true) }}:
           - job: MacOS
             pool:
               vmImage: macOS-latest
             steps:
-<<<<<<< HEAD
-              - template: ./cli/prepare.yml
-                parameters:
-                  VSCODE_QUALITY: ${{ variables.VSCODE_QUALITY }}
-                  VSCODE_IS_POSIX: true
-              - template: ./cli/compile-macos.yml
-                parameters:
-                  VSCODE_CLI_DIR: $(Build.SourcesDirectory)/cli
-                  VSCODE_CLI_BINARY_NAME: ${{ variables.VSCODE_CLI_BINARY_NAME }}
-                  VSCODE_CLI_TARGETS:
-                    - ${{ if eq(parameters.VSCODE_BUILD_MACOS, true) }}:
-                      - { target: x86_64-apple-darwin, artifact: vscode_cli_darwin_x64_cli-unsigned }
-                    - ${{ if eq(parameters.VSCODE_BUILD_MACOS_ARM64, true) }}:
-                      - { target: aarch64-apple-darwin, artifact: vscode_cli_darwin_arm64_cli-unsigned }
-=======
               - template: ./darwin/cli-build-darwin.yml
                 parameters:
                   VSCODE_QUALITY: ${{ variables.VSCODE_QUALITY }}
                   VSCODE_BUILD_MACOS: ${{ parameters.VSCODE_BUILD_MACOS }}
                   VSCODE_BUILD_MACOS_ARM64: ${{ parameters.VSCODE_BUILD_MACOS_ARM64 }}
->>>>>>> 65270235
 
         - ${{ if eq(variables.VSCODE_BUILD_STAGE_WINDOWS, true) }}:
           - job: Windows
             pool: vscode-1es-windows
             steps:
-<<<<<<< HEAD
-              - template: ./cli/prepare.yml
-                parameters:
-                  VSCODE_QUALITY: ${{ variables.VSCODE_QUALITY }}
-                  VSCODE_IS_POSIX: false
-              - template: ./cli/vcpkg-deps.yml
-                parameters:
-                  targets:
-                    - ${{ if eq(parameters.VSCODE_BUILD_WIN32, true) }}:
-                      - x64-windows-static-md
-                    - ${{ if eq(parameters.VSCODE_BUILD_WIN32_ARM64, true) }}:
-                      - arm64-windows-static-md
-                  vcpkgDir: $(Build.SourcesDirectory)/build/azure-pipelines/cli/vcpkg
-                  targetDirectory: $(Build.ArtifactStagingDirectory)/deps
-              - template: ./cli/compile-windows.yml
-                parameters:
-                  VSCODE_CLI_DIR: $(Build.SourcesDirectory)/cli
-                  VSCODE_CLI_BINARY_NAME: ${{ variables.VSCODE_CLI_BINARY_NAME }}
-                  VSCODE_CLI_TARGETS:
-                    - ${{ if eq(parameters.VSCODE_BUILD_WIN32, true) }}:
-                      - { target: x86_64-pc-windows-msvc, artifact: vscode_cli_win32_x64_cli-unsigned }
-                    - ${{ if eq(parameters.VSCODE_BUILD_WIN32_ARM64, true) }}:
-                      - { target: aarch64-pc-windows-msvc, artifact: vscode_cli_win32_arm64_cli-unsigned }
-=======
               - template: ./win32/cli-build-win32.yml
                 parameters:
                   VSCODE_QUALITY: ${{ variables.VSCODE_QUALITY }}
                   VSCODE_BUILD_WIN32: ${{ parameters.VSCODE_BUILD_WIN32 }}
                   VSCODE_BUILD_WIN32_ARM64: ${{ parameters.VSCODE_BUILD_WIN32_ARM64 }}
->>>>>>> 65270235
 
   - ${{ if and(eq(parameters.VSCODE_COMPILE_ONLY, false), eq(variables['VSCODE_BUILD_STAGE_WINDOWS'], true)) }}:
       - stage: Windows
@@ -387,9 +300,6 @@
                       VSCODE_RUN_UNIT_TESTS: ${{ eq(parameters.VSCODE_STEP_ON_IT, false) }}
                       VSCODE_RUN_INTEGRATION_TESTS: ${{ eq(parameters.VSCODE_STEP_ON_IT, false) }}
                       VSCODE_RUN_SMOKE_TESTS: ${{ eq(parameters.VSCODE_STEP_ON_IT, false) }}
-                      ${{ if eq(parameters.VSCODE_BUILD_TUNNEL_CLI, true) }}:
-                        VSCODE_CLI_ARTIFACT: vscode_cli_win32_x64_cli-unsigned
-                        VSCODE_CLI_BINARY_NAME: ${{ variables.VSCODE_CLI_BINARY_NAME }}
 
           - ${{ if and(eq(variables['VSCODE_CIBUILD'], false), eq(parameters.VSCODE_BUILD_WIN32_32BIT, true)) }}:
               - job: Windows32
@@ -420,22 +330,6 @@
                       VSCODE_RUN_UNIT_TESTS: false
                       VSCODE_RUN_INTEGRATION_TESTS: false
                       VSCODE_RUN_SMOKE_TESTS: false
-                      ${{ if eq(parameters.VSCODE_BUILD_TUNNEL_CLI, true) }}:
-                        VSCODE_CLI_ARTIFACT: vscode_cli_win32_arm64_cli-unsigned
-                        VSCODE_CLI_BINARY_NAME: ${{ variables.VSCODE_CLI_BINARY_NAME }}
-
-          - ${{ if and(eq(variables['VSCODE_PUBLISH'], true), eq(parameters.VSCODE_BUILD_TUNNEL_CLI, true)) }}:
-              - job: windowsCLISign
-                timeoutInMinutes: 90
-                steps:
-                  - template:  win32/product-build-win32-cli-sign.yml
-                    parameters:
-                      VSCODE_CLI_BINARY_NAME: ${{ variables.VSCODE_CLI_BINARY_NAME }}
-                      VSCODE_CLI_ARTIFACTS:
-                        - ${{ if eq(parameters.VSCODE_BUILD_WIN32, true) }}:
-                          - vscode_cli_win32_x64_cli-unsigned
-                        - ${{ if eq(parameters.VSCODE_BUILD_WIN32_ARM64, true) }}:
-                          - vscode_cli_win32_arm64_cli-unsigned
 
           - ${{ if and(eq(variables['VSCODE_PUBLISH'], true), eq(parameters.VSCODE_BUILD_TUNNEL_CLI, true)) }}:
               - job: windowsCLISign
@@ -546,9 +440,6 @@
                       VSCODE_RUN_UNIT_TESTS: ${{ eq(parameters.VSCODE_STEP_ON_IT, false) }}
                       VSCODE_RUN_INTEGRATION_TESTS: ${{ eq(parameters.VSCODE_STEP_ON_IT, false) }}
                       VSCODE_RUN_SMOKE_TESTS: ${{ eq(parameters.VSCODE_STEP_ON_IT, false) }}
-                      ${{ if eq(parameters.VSCODE_BUILD_TUNNEL_CLI, true) }}:
-                        VSCODE_CLI_ARTIFACT: vscode_cli_linux_x64_cli-unsigned
-                        VSCODE_CLI_BINARY_NAME: ${{ variables.VSCODE_CLI_BINARY_NAME }}
 
           - ${{ if and(eq(variables['VSCODE_CIBUILD'], false), eq(parameters.VSCODE_BUILD_LINUX, true), ne(variables['VSCODE_PUBLISH'], 'false')) }}:
               - job: LinuxSnap
@@ -602,9 +493,6 @@
                       VSCODE_RUN_UNIT_TESTS: false
                       VSCODE_RUN_INTEGRATION_TESTS: false
                       VSCODE_RUN_SMOKE_TESTS: false
-                      ${{ if eq(parameters.VSCODE_BUILD_TUNNEL_CLI, true) }}:
-                        VSCODE_CLI_ARTIFACT: vscode_cli_linux_arm64_cli-unsigned
-                        VSCODE_CLI_BINARY_NAME: ${{ variables.VSCODE_CLI_BINARY_NAME }}
 
           # TODO@joaomoreno: We don't ship ARM snaps for now
           - ${{ if and(false, eq(variables['VSCODE_CIBUILD'], false), eq(parameters.VSCODE_BUILD_LINUX_ARM64, true)) }}:
@@ -701,9 +589,6 @@
                       VSCODE_RUN_UNIT_TESTS: false
                       VSCODE_RUN_INTEGRATION_TESTS: false
                       VSCODE_RUN_SMOKE_TESTS: false
-                      ${{ if eq(parameters.VSCODE_BUILD_TUNNEL_CLI, true) }}:
-                        VSCODE_CLI_ARTIFACT: vscode_cli_darwin_x64_cli-unsigned
-                        VSCODE_CLI_BINARY_NAME: ${{ variables.VSCODE_CLI_BINARY_NAME }}
 
               - ${{ if eq(parameters.VSCODE_STEP_ON_IT, false) }}:
                   - job: macOSTest
@@ -736,17 +621,8 @@
                     steps:
                       - template: darwin/product-build-darwin-cli-sign.yml
                         parameters:
-<<<<<<< HEAD
-                          VSCODE_CLI_BINARY_NAME: ${{ variables.VSCODE_CLI_BINARY_NAME }}
-                          VSCODE_CLI_ARTIFACTS:
-                            - ${{ if eq(parameters.VSCODE_BUILD_MACOS, true) }}:
-                              - vscode_cli_darwin_x64_cli-unsigned
-                            - ${{ if eq(parameters.VSCODE_BUILD_MACOS_ARM64, true) }}:
-                              - vscode_cli_darwin_arm64_cli-unsigned
-=======
                           VSCODE_BUILD_MACOS: ${{ parameters.VSCODE_BUILD_MACOS }}
                           VSCODE_BUILD_MACOS_ARM64: ${{ parameters.VSCODE_BUILD_MACOS_ARM64 }}
->>>>>>> 65270235
 
           - ${{ if and(eq(variables['VSCODE_CIBUILD'], false), eq(parameters.VSCODE_BUILD_MACOS_ARM64, true)) }}:
               - job: macOSARM64
@@ -762,9 +638,6 @@
                       VSCODE_RUN_UNIT_TESTS: false
                       VSCODE_RUN_INTEGRATION_TESTS: false
                       VSCODE_RUN_SMOKE_TESTS: false
-                      ${{ if eq(parameters.VSCODE_BUILD_TUNNEL_CLI, true) }}:
-                        VSCODE_CLI_ARTIFACT: vscode_cli_darwin_arm64_cli-unsigned
-                        VSCODE_CLI_BINARY_NAME: ${{ variables.VSCODE_CLI_BINARY_NAME }}
 
               - ${{ if eq(variables['VSCODE_PUBLISH'], true) }}:
                   - job: macOSARM64Sign
