--- conflicted
+++ resolved
@@ -202,7 +202,6 @@
         displayName: Build
 
   - ${{ if eq(parameters.VSCODE_BUILD_TUNNEL_CLI, true) }}:
-<<<<<<< HEAD
       - task: DownloadPipelineArtifact@2
         inputs:
           artifact: unsigned_vscode_cli_win32_arm64_cli
@@ -232,48 +231,10 @@
           $ErrorActionPreference = "Stop"
           $ArtifactName = (gci -Path "$(Build.ArtifactStagingDirectory)/cli" | Select-Object -last 1).FullName
           Expand-Archive -Path $ArtifactName -DestinationPath "$(Build.ArtifactStagingDirectory)/cli"
-          Move-Item -Path "$(Build.ArtifactStagingDirectory)/cli/code.exe" -Destination "$(agent.builddirectory)/VSCode-win32-$(VSCODE_ARCH)/bin/code-tunnel.exe"
-
-          if ("$(VSCODE_QUALITY)" -ne "stable")
-          {
-            Move-Item -Path "$(agent.builddirectory)/VSCode-win32-$(VSCODE_ARCH)/bin/code-tunnel.exe" -Destination "$(agent.builddirectory)/VSCode-win32-$(VSCODE_ARCH)/bin/code-tunnel-$(VSCODE_QUALITY).exe"
-          }
+          $AppProductJson = Get-Content -Raw -Path "$(agent.builddirectory)\VSCode-win32-$(VSCODE_ARCH)\resources\app\product.json" | ConvertFrom-Json
+          $CliAppName = $AppProductJson.tunnelApplicationName
+          Move-Item -Path "$(Build.ArtifactStagingDirectory)/cli/code.exe" -Destination "$(agent.builddirectory)/VSCode-win32-$(VSCODE_ARCH)/bin/$CliAppName.exe"
         displayName: Move VS Code CLI
-=======
-    - task: DownloadPipelineArtifact@2
-      inputs:
-        artifact: unsigned_vscode_cli_win32_arm64_cli
-        patterns: '**'
-        path: $(Build.ArtifactStagingDirectory)/cli
-      displayName: Download VS Code CLI
-      condition: and(succeeded(), eq(variables['VSCODE_ARCH'], 'arm64'))
-
-    - task: DownloadPipelineArtifact@2
-      inputs:
-        artifact: unsigned_vscode_cli_win32_x64_cli
-        patterns: '**'
-        path: $(Build.ArtifactStagingDirectory)/cli
-      displayName: Download VS Code CLI
-      condition: and(succeeded(), eq(variables['VSCODE_ARCH'], 'x64'))
-
-    - task: DownloadPipelineArtifact@2
-      inputs:
-        artifact: unsigned_vscode_cli_win32_ia32_cli
-        patterns: '**'
-        path: $(Build.ArtifactStagingDirectory)/cli
-      displayName: Download VS Code CLI
-      condition: and(succeeded(), eq(variables['VSCODE_ARCH'], 'ia32'))
-
-    - powershell: |
-        . build/azure-pipelines/win32/exec.ps1
-        $ErrorActionPreference = "Stop"
-        $ArtifactName = (gci -Path "$(Build.ArtifactStagingDirectory)/cli" | Select-Object -last 1).FullName
-        Expand-Archive -Path $ArtifactName -DestinationPath "$(Build.ArtifactStagingDirectory)/cli"
-        $AppProductJson = Get-Content -Raw -Path "$(agent.builddirectory)\VSCode-win32-$(VSCODE_ARCH)\resources\app\product.json" | ConvertFrom-Json
-        $CliAppName = $AppProductJson.tunnelApplicationName
-        Move-Item -Path "$(Build.ArtifactStagingDirectory)/cli/code.exe" -Destination "$(agent.builddirectory)/VSCode-win32-$(VSCODE_ARCH)/bin/$CliAppName.exe"
-      displayName: Move VS Code CLI
->>>>>>> bece5db8
 
   - ${{ if eq(parameters.VSCODE_PUBLISH, true) }}:
       - powershell: |
@@ -333,28 +294,18 @@
         displayName: Find ESRP CLI
 
   - ${{ if eq(parameters.VSCODE_PUBLISH, true) }}:
-<<<<<<< HEAD
       - powershell: |
           . build/azure-pipelines/win32/exec.ps1
           $ErrorActionPreference = "Stop"
           exec { node build\azure-pipelines\common\sign $env:EsrpCliDllPath windows $(ESRP-PKI) $(esrp-aad-username) $(esrp-aad-password) $(CodeSigningFolderPath) '*.dll,*.exe,*.node' }
+        displayName: Codesign
+
+  - ${{ if and(eq(parameters.VSCODE_QUALITY, 'insider'), eq(parameters.VSCODE_PUBLISH, true)) }}:
+      - powershell: |
+          . build/azure-pipelines/win32/exec.ps1
+          $ErrorActionPreference = "Stop"
           exec { node build\azure-pipelines\common\sign $env:EsrpCliDllPath windows-appx $(ESRP-PKI) $(esrp-aad-username) $(esrp-aad-password) $(CodeSigningFolderPath) '*.appx' }
-        displayName: Codesign
-=======
-    - powershell: |
-        . build/azure-pipelines/win32/exec.ps1
-        $ErrorActionPreference = "Stop"
-        exec { node build\azure-pipelines\common\sign $env:EsrpCliDllPath windows $(ESRP-PKI) $(esrp-aad-username) $(esrp-aad-password) $(CodeSigningFolderPath) '*.dll,*.exe,*.node' }
-      displayName: Codesign
->>>>>>> bece5db8
-
-  - ${{ if eq(parameters.VSCODE_QUALITY, 'insider') }}:
-    - powershell: |
-        . build/azure-pipelines/win32/exec.ps1
-        $ErrorActionPreference = "Stop"
-        exec { node build\azure-pipelines\common\sign $env:EsrpCliDllPath windows-appx $(ESRP-PKI) $(esrp-aad-username) $(esrp-aad-password) $(CodeSigningFolderPath) '*.appx' }
-      displayName: Codesign context menu appx package
-      condition: and(succeeded(), ne(variables['VSCODE_PUBLISH'], 'false'))
+        displayName: Codesign context menu appx package
 
   - ${{ if eq(parameters.VSCODE_PUBLISH, true) }}:
       - powershell: |
