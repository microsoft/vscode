--- conflicted
+++ resolved
@@ -242,13 +242,8 @@
           echo "##vso[task.setvariable variable=EsrpCliDllPath]$EsrpCliDllPath"
         displayName: Find ESRP CLI
 
-<<<<<<< HEAD
       - powershell: node build\azure-pipelines\common\sign $env:EsrpCliDllPath sign-windows $(ESRP-PKI) $(esrp-aad-username) $(esrp-aad-password) $(CodeSigningFolderPath) '*.dll,*.exe,*.node'
-        displayName: Codesign
-=======
-      - powershell: node build\azure-pipelines\common\sign $env:EsrpCliDllPath windows $(ESRP-PKI) $(esrp-aad-username) $(esrp-aad-password) $(CodeSigningFolderPath) '*.dll,*.exe,*.node'
         displayName: Codesign executables and shared libraries
->>>>>>> 3e452bfe
 
     - ${{ if eq(parameters.VSCODE_QUALITY, 'insider') }}:
       - powershell: node build\azure-pipelines\common\sign $env:EsrpCliDllPath sign-windows-appx $(ESRP-PKI) $(esrp-aad-username) $(esrp-aad-password) $(CodeSigningFolderPath) '*.appx'
