# Publish @types/vscode for each release

trigger:
  branches:
    include: ["refs/tags/*"]

pr: none

pool:
  vmImage: ubuntu-latest

steps:
  - task: NodeTool@0
    inputs:
      versionSource: fromFile
      versionFilePath: .nvmrc
<<<<<<< HEAD
=======
      nodejsMirror: https://github.com/joaomoreno/node-mirror/releases/download
>>>>>>> 0e98f35f

  - bash: |
      TAG_VERSION=$(git describe --tags `git rev-list --tags --max-count=1`)
      CHANNEL="C1C14HJ2F"

      if [ "$TAG_VERSION" == "1.999.0" ]; then
        MESSAGE="<!here>. Someone pushed 1.999.0 tag. Please delete it ASAP from remote and local."

        curl -X POST -H "Authorization: Bearer $(SLACK_TOKEN)" \
        -H 'Content-type: application/json; charset=utf-8' \
        --data '{"channel":"'"$CHANNEL"'", "link_names": true, "text":"'"$MESSAGE"'"}' \
        https://slack.com/api/chat.postMessage

        exit 1
      fi
    displayName: Check 1.999.0 tag

  - bash: |
      # Install build dependencies
      (cd build && yarn)
      node build/azure-pipelines/publish-types/check-version.js
    displayName: Check version

  - bash: |
      git config --global user.email "vscode@microsoft.com"
      git config --global user.name "VSCode"

      git clone https://$(GITHUB_TOKEN)@github.com/DefinitelyTyped/DefinitelyTyped.git --depth=1
      node build/azure-pipelines/publish-types/update-types.js

      TAG_VERSION=$(git describe --tags `git rev-list --tags --max-count=1`)

      cd DefinitelyTyped

      git diff --color | cat
      git add -A
      git status
      git checkout -b "vscode-types-$TAG_VERSION"
      git commit -m "VS Code $TAG_VERSION Extension API"
      git push origin "vscode-types-$TAG_VERSION"

    displayName: Push update to DefinitelyTyped

  - bash: |
      TAG_VERSION=$(git describe --tags `git rev-list --tags --max-count=1`)
      CHANNEL="C1C14HJ2F"

      MESSAGE="DefinitelyTyped/DefinitelyTyped#vscode-types-$TAG_VERSION created. Endgame champion, please open this link, examine changes and create a PR:"
      LINK="https://github.com/DefinitelyTyped/DefinitelyTyped/compare/vscode-types-$TAG_VERSION?quick_pull=1&body=Updating%20VS%20Code%20Extension%20API.%20See%20https%3A%2F%2Fgithub.com%2Fmicrosoft%2Fvscode%2Fissues%2F70175%20for%20details."
      MESSAGE2="[@jrieken, @kmaetzel, @egamma]. Please review and merge PR to publish @types/vscode."

      curl -X POST -H "Authorization: Bearer $(SLACK_TOKEN)" \
      -H 'Content-type: application/json; charset=utf-8' \
      --data '{"channel":"'"$CHANNEL"'", "link_names": true, "text":"'"$MESSAGE"'"}' \
      https://slack.com/api/chat.postMessage

      curl -X POST -H "Authorization: Bearer $(SLACK_TOKEN)" \
      -H 'Content-type: application/json; charset=utf-8' \
      --data '{"channel":"'"$CHANNEL"'", "link_names": true, "text":"'"$LINK"'"}' \
      https://slack.com/api/chat.postMessage

      curl -X POST -H "Authorization: Bearer $(SLACK_TOKEN)" \
      -H 'Content-type: application/json; charset=utf-8' \
      --data '{"channel":"'"$CHANNEL"'", "link_names": true, "text":"'"$MESSAGE2"'"}' \
      https://slack.com/api/chat.postMessage

    displayName: Send message linking to changes on Slack<|MERGE_RESOLUTION|>--- conflicted
+++ resolved
@@ -14,10 +14,7 @@
     inputs:
       versionSource: fromFile
       versionFilePath: .nvmrc
-<<<<<<< HEAD
-=======
       nodejsMirror: https://github.com/joaomoreno/node-mirror/releases/download
->>>>>>> 0e98f35f
 
   - bash: |
       TAG_VERSION=$(git describe --tags `git rev-list --tags --max-count=1`)
