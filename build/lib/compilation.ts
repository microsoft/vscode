/*---------------------------------------------------------------------------------------------
 *  Copyright (c) Microsoft Corporation. All rights reserved.
 *  Licensed under the MIT License. See License.txt in the project root for license information.
 *--------------------------------------------------------------------------------------------*/

import es from 'event-stream';
import fs from 'fs';
import gulp from 'gulp';
import path from 'path';
import * as monacodts from './monaco-api.js';
import * as nls from './nls.js';
import { createReporter } from './reporter.js';
import * as util from './util.js';
import fancyLog from 'fancy-log';
import ansiColors from 'ansi-colors';
import os from 'os';
import File from 'vinyl';
import * as task from './task.js';
import { Mangler } from './mangle/index.js';
import { RawSourceMap } from 'source-map';
import ts from 'typescript';
<<<<<<< HEAD
import watch from './watch/index.js';
import * as tsb from './tsb/index.js';
import sourcemaps from 'gulp-sourcemaps';
import bom from 'gulp-bom';
=======
import watch from './watch';
import bom from 'gulp-bom';

>>>>>>> 7dbdaa0a

// --- gulp-tsb: compile and transpile --------------------------------

const reporter = createReporter();

function getTypeScriptCompilerOptions(src: string): ts.CompilerOptions {
	const rootDir = path.join(import.meta.dirname, `../../${src}`);
	const options: ts.CompilerOptions = {};
	options.verbose = false;
	options.sourceMap = true;
	if (process.env['VSCODE_NO_SOURCEMAP']) { // To be used by developers in a hurry
		options.sourceMap = false;
	}
	options.rootDir = rootDir;
	options.baseUrl = rootDir;
	options.sourceRoot = util.toFileUri(rootDir);
	options.newLine = /\r\n/.test(fs.readFileSync(import.meta.filename, 'utf8')) ? 0 : 1;
	return options;
}

interface ICompileTaskOptions {
	readonly build: boolean;
	readonly emitError: boolean;
	readonly transpileOnly: boolean | { esbuild: boolean };
	readonly preserveEnglish: boolean;
}

export function createCompile(src: string, { build, emitError, transpileOnly, preserveEnglish }: ICompileTaskOptions) {
	const projectPath = path.join(import.meta.dirname, '../../', src, 'tsconfig.json');
	const overrideOptions = { ...getTypeScriptCompilerOptions(src), inlineSources: Boolean(build) };
	if (!build) {
		overrideOptions.inlineSourceMap = true;
	}

	const compilation = tsb.create(projectPath, overrideOptions, {
		verbose: false,
		transpileOnly: Boolean(transpileOnly),
		transpileWithEsbuild: typeof transpileOnly !== 'boolean' && transpileOnly.esbuild
	}, err => reporter(err));

	function pipeline(token?: util.ICancellationToken) {

		const tsFilter = util.filter(data => /\.ts$/.test(data.path));
		const isUtf8Test = (f: File) => /(\/|\\)test(\/|\\).*utf8/.test(f.path);
		const isRuntimeJs = (f: File) => f.path.endsWith('.js') && !f.path.includes('fixtures');
		const noDeclarationsFilter = util.filter(data => !(/\.d\.ts$/.test(data.path)));

		const input = es.through();
		const output = input
			.pipe(util.$if(isUtf8Test, bom())) // this is required to preserve BOM in test files that loose it otherwise
			.pipe(util.$if(!build && isRuntimeJs, util.appendOwnPathSourceURL()))
			.pipe(tsFilter)
			.pipe(util.loadSourcemaps())
			.pipe(compilation(token))
			.pipe(noDeclarationsFilter)
			.pipe(util.$if(build, nls.nls({ preserveEnglish })))
			.pipe(noDeclarationsFilter.restore)
			.pipe(util.$if(!transpileOnly, sourcemaps.write('.', {
				addComment: false,
				includeContent: !!build,
				sourceRoot: overrideOptions.sourceRoot
			})))
			.pipe(tsFilter.restore)
			.pipe(reporter.end(!!emitError));

		return es.duplex(input, output);
	}
	pipeline.tsProjectSrc = () => {
		return compilation.src({ base: src });
	};
	pipeline.projectPath = projectPath;
	return pipeline;
}

export function transpileTask(src: string, out: string, esbuild?: boolean): task.StreamTask {

	const task = () => {

		const transpile = createCompile(src, { build: false, emitError: true, transpileOnly: { esbuild: !!esbuild }, preserveEnglish: false });
		const srcPipe = gulp.src(`${src}/**`, { base: `${src}` });

		return srcPipe
			.pipe(transpile())
			.pipe(gulp.dest(out));
	};

	task.taskName = `transpile-${path.basename(src)}`;
	return task;
}

export function compileTask(src: string, out: string, build: boolean, options: { disableMangle?: boolean; preserveEnglish?: boolean } = {}): task.StreamTask {

	const task = () => {

		if (os.totalmem() < 4_000_000_000) {
			throw new Error('compilation requires 4GB of RAM');
		}

		const compile = createCompile(src, { build, emitError: true, transpileOnly: false, preserveEnglish: !!options.preserveEnglish });
		const srcPipe = gulp.src(`${src}/**`, { base: `${src}` });
		const generator = new MonacoGenerator(false);
		if (src === 'src') {
			generator.execute();
		}

		// mangle: TypeScript to TypeScript
		let mangleStream = es.through();
		if (build && !options.disableMangle) {
			let ts2tsMangler: Mangler | undefined = new Mangler(compile.projectPath, (...data) => fancyLog(ansiColors.blue('[mangler]'), ...data), { mangleExports: true, manglePrivateFields: true });
			const newContentsByFileName = ts2tsMangler.computeNewFileContents(new Set(['saveState']));
			mangleStream = es.through(async function write(data: File & { sourceMap?: RawSourceMap }) {
				type TypeScriptExt = typeof ts & { normalizePath(path: string): string };
				const tsNormalPath = (<TypeScriptExt>ts).normalizePath(data.path);
				const newContents = (await newContentsByFileName).get(tsNormalPath);
				if (newContents !== undefined) {
					data.contents = Buffer.from(newContents.out);
					data.sourceMap = newContents.sourceMap && JSON.parse(newContents.sourceMap);
				}
				this.push(data);
			}, async function end() {
				// free resources
				(await newContentsByFileName).clear();

				this.push(null);
				ts2tsMangler = undefined;
			});
		}

		return srcPipe
			.pipe(mangleStream)
			.pipe(generator.stream)
			.pipe(compile())
			.pipe(gulp.dest(out));
	};

	task.taskName = `compile-${path.basename(src)}`;
	return task;
}

export function watchTask(out: string, build: boolean, srcPath: string = 'src'): task.StreamTask {

	const task = () => {
		const compile = createCompile(srcPath, { build, emitError: false, transpileOnly: false, preserveEnglish: false });

		const src = gulp.src(`${srcPath}/**`, { base: srcPath });
		const watchSrc = watch(`${srcPath}/**`, { base: srcPath, readDelay: 200 });

		const generator = new MonacoGenerator(true);
		generator.execute();

		return watchSrc
			.pipe(generator.stream)
			.pipe(util.incremental(compile, src, true))
			.pipe(gulp.dest(out));
	};
	task.taskName = `watch-${path.basename(out)}`;
	return task;
}

const REPO_SRC_FOLDER = path.join(import.meta.dirname, '../../src');

class MonacoGenerator {
	private readonly _isWatch: boolean;
	public readonly stream: NodeJS.ReadWriteStream;

	private readonly _watchedFiles: { [filePath: string]: boolean };
	private readonly _fsProvider: monacodts.FSProvider;
	private readonly _declarationResolver: monacodts.DeclarationResolver;

	constructor(isWatch: boolean) {
		this._isWatch = isWatch;
		this.stream = es.through();
		this._watchedFiles = {};
		const onWillReadFile = (moduleId: string, filePath: string) => {
			if (!this._isWatch) {
				return;
			}
			if (this._watchedFiles[filePath]) {
				return;
			}
			this._watchedFiles[filePath] = true;

			fs.watchFile(filePath, () => {
				this._declarationResolver.invalidateCache(moduleId);
				this._executeSoon();
			});
		};
		this._fsProvider = new class extends monacodts.FSProvider {
			public readFileSync(moduleId: string, filePath: string): Buffer {
				onWillReadFile(moduleId, filePath);
				return super.readFileSync(moduleId, filePath);
			}
		};
		this._declarationResolver = new monacodts.DeclarationResolver(this._fsProvider);

		if (this._isWatch) {
			fs.watchFile(monacodts.RECIPE_PATH, () => {
				this._executeSoon();
			});
		}
	}

	private _executeSoonTimer: NodeJS.Timeout | null = null;
	private _executeSoon(): void {
		if (this._executeSoonTimer !== null) {
			clearTimeout(this._executeSoonTimer);
			this._executeSoonTimer = null;
		}
		this._executeSoonTimer = setTimeout(() => {
			this._executeSoonTimer = null;
			this.execute();
		}, 20);
	}

	private _run(): monacodts.IMonacoDeclarationResult | null {
		const r = monacodts.run3(this._declarationResolver);
		if (!r && !this._isWatch) {
			// The build must always be able to generate the monaco.d.ts
			throw new Error(`monaco.d.ts generation error - Cannot continue`);
		}
		return r;
	}

	private _log(message: any, ...rest: unknown[]): void {
		fancyLog(ansiColors.cyan('[monaco.d.ts]'), message, ...rest);
	}

	public execute(): void {
		const startTime = Date.now();
		const result = this._run();
		if (!result) {
			// nothing really changed
			return;
		}
		if (result.isTheSame) {
			return;
		}

		fs.writeFileSync(result.filePath, result.content);
		fs.writeFileSync(path.join(REPO_SRC_FOLDER, 'vs/editor/common/standalone/standaloneEnums.ts'), result.enums);
		this._log(`monaco.d.ts is changed - total time took ${Date.now() - startTime} ms`);
		if (!this._isWatch) {
			this.stream.emit('error', 'monaco.d.ts is no longer up to date. Please run gulp watch and commit the new file.');
		}
	}
}

function generateApiProposalNames() {
	let eol: string;

	try {
		const src = fs.readFileSync('src/vs/platform/extensions/common/extensionsApiProposals.ts', 'utf-8');
		const match = /\r?\n/m.exec(src);
		eol = match ? match[0] : os.EOL;
	} catch {
		eol = os.EOL;
	}

	const pattern = /vscode\.proposed\.([a-zA-Z\d]+)\.d\.ts$/;
	const versionPattern = /^\s*\/\/\s*version\s*:\s*(\d+)\s*$/mi;
	const proposals = new Map<string, { proposal: string; version?: number }>();

	const input = es.through();
	const output = input
		.pipe(util.filter((f: File) => pattern.test(f.path)))
		.pipe(es.through((f: File) => {
			const name = path.basename(f.path);
			const match = pattern.exec(name);

			if (!match) {
				return;
			}

			const proposalName = match[1];

			const contents = f.contents!.toString('utf8');
			const versionMatch = versionPattern.exec(contents);
			const version = versionMatch ? versionMatch[1] : undefined;

			proposals.set(proposalName, {
				proposal: `https://raw.githubusercontent.com/microsoft/vscode/main/src/vscode-dts/vscode.proposed.${proposalName}.d.ts`,
				version: version ? parseInt(version) : undefined
			});
		}, function () {
			const names = [...proposals.keys()].sort();
			const contents = [
				'/*---------------------------------------------------------------------------------------------',
				' *  Copyright (c) Microsoft Corporation. All rights reserved.',
				' *  Licensed under the MIT License. See License.txt in the project root for license information.',
				' *--------------------------------------------------------------------------------------------*/',
				'',
				'// THIS IS A GENERATED FILE. DO NOT EDIT DIRECTLY.',
				'',
				'const _allApiProposals = {',
				`${names.map(proposalName => {
					const proposal = proposals.get(proposalName)!;
					return `\t${proposalName}: {${eol}\t\tproposal: '${proposal.proposal}',${eol}${proposal.version ? `\t\tversion: ${proposal.version}${eol}` : ''}\t}`;
				}).join(`,${eol}`)}`,
				'};',
				'export const allApiProposals = Object.freeze<{ [proposalName: string]: Readonly<{ proposal: string; version?: number }> }>(_allApiProposals);',
				'export type ApiProposalName = keyof typeof _allApiProposals;',
				'',
			].join(eol);

			this.emit('data', new File({
				path: 'vs/platform/extensions/common/extensionsApiProposals.ts',
				contents: Buffer.from(contents)
			}));
			this.emit('end');
		}));

	return es.duplex(input, output);
}

const apiProposalNamesReporter = createReporter('api-proposal-names');

export const compileApiProposalNamesTask = task.define('compile-api-proposal-names', () => {
	return gulp.src('src/vscode-dts/**')
		.pipe(generateApiProposalNames())
		.pipe(gulp.dest('src'))
		.pipe(apiProposalNamesReporter.end(true));
});

export const watchApiProposalNamesTask = task.define('watch-api-proposal-names', () => {
	const task = () => gulp.src('src/vscode-dts/**')
		.pipe(generateApiProposalNames())
		.pipe(apiProposalNamesReporter.end(true));

	return watch('src/vscode-dts/**', { readDelay: 200 })
		.pipe(util.debounce(task))
		.pipe(gulp.dest('src'));
});<|MERGE_RESOLUTION|>--- conflicted
+++ resolved
@@ -19,16 +19,11 @@
 import { Mangler } from './mangle/index.js';
 import { RawSourceMap } from 'source-map';
 import ts from 'typescript';
-<<<<<<< HEAD
 import watch from './watch/index.js';
+import bom from 'gulp-bom';
 import * as tsb from './tsb/index.js';
 import sourcemaps from 'gulp-sourcemaps';
-import bom from 'gulp-bom';
-=======
-import watch from './watch';
-import bom from 'gulp-bom';
-
->>>>>>> 7dbdaa0a
+
 
 // --- gulp-tsb: compile and transpile --------------------------------
 
