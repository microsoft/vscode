--- conflicted
+++ resolved
@@ -649,13 +649,8 @@
     return (0, event_stream_1.through)(function (xlf) {
         let project = path_1.default.basename(path_1.default.dirname(path_1.default.dirname(xlf.relative)));
         // strip `-new` since vscode-extensions-loc uses the `-new` suffix to indicate that it's from the new loc pipeline
-<<<<<<< HEAD
-        const resource = path.basename(path.basename(xlf.relative, '.xlf'), '-new');
-        if (path.dirname(xlf.relative) === 'vscode-extensions') {
-=======
         const resource = path_1.default.basename(path_1.default.basename(xlf.relative, '.xlf'), '-new');
         if (exports.EXTERNAL_EXTENSIONS.find(e => e === resource)) {
->>>>>>> e6370471
             project = extensionsProject;
         }
         const contents = xlf.contents.toString();
