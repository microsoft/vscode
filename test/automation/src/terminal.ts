--- conflicted
+++ resolved
@@ -55,16 +55,10 @@
 	CreateNew = 'workbench.action.terminal.new'
 }
 interface TerminalLabel {
-<<<<<<< HEAD
-	name?: string,
-	description?: string,
-	icon?: string,
-	color?: string
-=======
 	name?: string;
+	description?: string;
 	icon?: string;
 	color?: string;
->>>>>>> de478e5a
 }
 type TerminalGroup = TerminalLabel[];
 
