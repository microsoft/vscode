--- conflicted
+++ resolved
@@ -195,7 +195,6 @@
 		'throw ListenerLeakError'
 	]);
 
-<<<<<<< HEAD
 	const _testsWithUnexpectedOutput = false;
 
 	// for (const consoleFn of [console.log, console.error, console.info, console.warn, console.trace, console.debug]) {
@@ -216,24 +215,22 @@
 	// 		}
 	// 	};
 	// }
-=======
-	const _allowedSuitesWithOutput = new Set([
-		'InteractiveChatController'
-	]);
-
-	let _testsWithUnexpectedOutput = false;
-
-	for (const consoleFn of [console.log, console.error, console.info, console.warn, console.trace, console.debug]) {
-		console[consoleFn.name] = function (msg) {
-			if (!currentTest) {
-				consoleFn.apply(console, arguments);
-			} else if (!_allowedTestOutput.some(a => a.test(msg)) && !_allowedTestsWithOutput.has(currentTest.title) && !_allowedSuitesWithOutput.has(currentTest.parent?.title)) {
-				_testsWithUnexpectedOutput = true;
-				consoleFn.apply(console, arguments);
-			}
-		};
-	}
->>>>>>> 406d1d72
+	// const _allowedSuitesWithOutput = new Set([
+	// 	'InteractiveChatController'
+	// ]);
+
+	// let _testsWithUnexpectedOutput = false;
+
+	// for (const consoleFn of [console.log, console.error, console.info, console.warn, console.trace, console.debug]) {
+	// 	console[consoleFn.name] = function (msg) {
+	// 		if (!currentTest) {
+	// 			consoleFn.apply(console, arguments);
+	// 		} else if (!_allowedTestOutput.some(a => a.test(msg)) && !_allowedTestsWithOutput.has(currentTest.title) && !_allowedSuitesWithOutput.has(currentTest.parent?.title)) {
+	// 			_testsWithUnexpectedOutput = true;
+	// 			consoleFn.apply(console, arguments);
+	// 		}
+	// 	};
+	// }
 
 	//#endregion
 
