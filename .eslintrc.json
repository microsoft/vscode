{
	"root": true,
	"parser": "@typescript-eslint/parser",
	"parserOptions": {
		"ecmaVersion": 6,
		"sourceType": "module"
	},
	"plugins": [
		"@typescript-eslint",
		"jsdoc",
		"header",
		"local"
	],
	"rules": {
		"constructor-super": "warn",
		"curly": "warn",
		"eqeqeq": "warn",
		"prefer-const": [
			"warn",
			{
				"destructuring": "all"
			}
		],
		"no-buffer-constructor": "warn",
		"no-caller": "warn",
		"no-case-declarations": "warn",
		"no-debugger": "warn",
		"no-duplicate-case": "warn",
		"no-duplicate-imports": "warn",
		"no-eval": "warn",
		"no-async-promise-executor": "warn",
		"no-extra-semi": "warn",
		"no-new-wrappers": "warn",
		"no-redeclare": "off",
		"no-sparse-arrays": "warn",
		"no-throw-literal": "warn",
		"no-unsafe-finally": "warn",
		"no-unused-labels": "warn",
		"no-restricted-globals": [
			"warn",
			"name",
			"length",
			"event",
			"closed",
			"external",
			"status",
			"origin",
			"orientation",
			"context"
		], // non-complete list of globals that are easy to access unintentionally
		"no-var": "warn",
		"jsdoc/no-types": "warn",
		"semi": "off",
		"@typescript-eslint/semi": "warn",
		"@typescript-eslint/member-delimiter-style": "warn",
		"@typescript-eslint/naming-convention": [
			"warn",
			{
				"selector": "class",
				"format": [
					"PascalCase"
				]
			}
		],
		"local/code-no-unused-expressions": [
			"warn",
			{
				"allowTernary": true
			}
		],
		"local/code-translation-remind": "warn",
		"local/code-no-native-private": "warn",
		"local/code-no-nls-in-standalone-editor": "warn",
		"local/code-no-standalone-editor": "warn",
		"local/code-no-unexternalized-strings": "warn",
		"local/code-declare-service-brand": "warn",
		"local/code-layering": [
			"warn",
			{
				"common": [],
				"node": [
					"common"
				],
				"browser": [
					"common"
				],
				"electron-sandbox": [
					"common",
					"browser"
				],
				"electron-main": [
					"common",
					"node"
				]
			}
		],
		"header/header": [
			2,
			"block",
			[
				"---------------------------------------------------------------------------------------------",
				" *  Copyright (c) Microsoft Corporation. All rights reserved.",
				" *  Licensed under the MIT License. See License.txt in the project root for license information.",
				" *--------------------------------------------------------------------------------------------"
			]
		]
	},
	"overrides": [
		{
			"files": [
				"*.js"
			],
			"rules": {
				"jsdoc/no-types": "off"
			}
		},
		{
			"files": [
				"**/*.test.ts"
			],
			"rules": {
				"local/code-no-test-only": "error",
				"local/code-no-test-async-suite": "warn",
				"local/code-no-unexternalized-strings": "off",
				"local/code-must-use-result": [
					"warn",
					[
						{
							"message": "Expression must be awaited",
							"functions": [
								"assertSnapshot",
								"assertHeap"
							]
						}
					]
				]
			}
		},
		{
			"files": [
				"src/vs/**/*.test.ts"
			],
			"rules": {
				"local/code-ensure-no-disposables-leak-in-test": [
					"warn",
					{
						// Files should (only) be removed from the list they adopt the leak detector
						"exclude": [
							"src/vs/base/parts/sandbox/test/electron-sandbox/globals.test.ts",
							"src/vs/base/test/browser/browser.test.ts",
							"src/vs/base/test/browser/comparers.test.ts",
							"src/vs/base/test/browser/hash.test.ts",
							"src/vs/base/test/browser/indexedDB.test.ts",
							"src/vs/base/test/browser/ui/menu/menubar.test.ts",
							"src/vs/base/test/browser/ui/scrollbar/scrollableElement.test.ts",
							"src/vs/base/test/browser/ui/scrollbar/scrollbarState.test.ts",
							"src/vs/base/test/common/arrays.test.ts",
							"src/vs/base/test/common/arraysFind.test.ts",
							"src/vs/base/test/common/cache.test.ts",
							"src/vs/base/test/common/charCode.test.ts",
							"src/vs/base/test/common/collections.test.ts",
							"src/vs/base/test/common/color.test.ts",
							"src/vs/base/test/common/decorators.test.ts",
							"src/vs/base/test/common/diff/diff.test.ts",
							"src/vs/base/test/common/errors.test.ts",
							"src/vs/base/test/common/filters.perf.test.ts",
							"src/vs/base/test/common/filters.test.ts",
							"src/vs/base/test/common/iconLabels.test.ts",
							"src/vs/base/test/common/iterator.test.ts",
							"src/vs/base/test/common/json.test.ts",
							"src/vs/base/test/common/jsonEdit.test.ts",
							"src/vs/base/test/common/jsonFormatter.test.ts",
							"src/vs/base/test/common/keybindings.test.ts",
							"src/vs/base/test/common/keyCodes.test.ts",
							"src/vs/base/test/common/linkedList.test.ts",
							"src/vs/base/test/common/linkedText.test.ts",
							"src/vs/base/test/common/map.test.ts",
							"src/vs/base/test/common/markdownString.test.ts",
							"src/vs/base/test/common/marshalling.test.ts",
							"src/vs/base/test/common/naturalLanguage/korean.test.ts",
							"src/vs/base/test/common/network.test.ts",
							"src/vs/base/test/common/observable.test.ts",
							"src/vs/base/test/common/path.test.ts",
							"src/vs/base/test/common/prefixTree.test.ts",
							"src/vs/base/test/common/resources.test.ts",
							"src/vs/base/test/common/resourceTree.test.ts",
							"src/vs/base/test/common/scrollable.test.ts",
							"src/vs/base/test/common/skipList.test.ts",
							"src/vs/base/test/common/stripComments.test.ts",
							"src/vs/base/test/common/ternarySearchtree.test.ts",
							"src/vs/base/test/common/types.test.ts",
							"src/vs/base/test/common/uri.test.ts",
							"src/vs/base/test/common/uuid.test.ts",
							"src/vs/base/test/node/crypto.test.ts",
							"src/vs/base/test/node/css.build.test.ts",
							"src/vs/base/test/node/id.test.ts",
							"src/vs/base/test/node/nodeStreams.test.ts",
							"src/vs/base/test/node/snapshot.test.ts",
							"src/vs/code/test/electron-sandbox/issue/testReporterModel.test.ts",
							"src/vs/editor/contrib/codeAction/test/browser/codeActionKeybindingResolver.test.ts",
							"src/vs/editor/contrib/codeAction/test/browser/codeActionModel.test.ts",
							"src/vs/editor/contrib/dropOrPasteInto/test/browser/editSort.test.ts",
							"src/vs/editor/contrib/folding/test/browser/foldingModel.test.ts",
							"src/vs/editor/contrib/folding/test/browser/foldingRanges.test.ts",
							"src/vs/editor/contrib/folding/test/browser/indentFold.test.ts",
							"src/vs/editor/contrib/folding/test/browser/indentRangeProvider.test.ts",
							"src/vs/editor/contrib/gotoSymbol/test/browser/referencesModel.test.ts",
							"src/vs/editor/contrib/smartSelect/test/browser/smartSelect.test.ts",
							"src/vs/editor/contrib/snippet/test/browser/snippetParser.test.ts",
							"src/vs/editor/contrib/snippet/test/browser/snippetSession.test.ts",
							"src/vs/editor/contrib/snippet/test/browser/snippetVariables.test.ts",
							"src/vs/editor/contrib/suggest/test/browser/completionModel.test.ts",
							"src/vs/editor/contrib/suggest/test/browser/suggestMemory.test.ts",
							"src/vs/editor/test/common/services/languageService.test.ts",
							"src/vs/editor/test/node/classification/typescript.test.ts",
							"src/vs/editor/test/node/diffing/defaultLinesDiffComputer.test.ts",
							"src/vs/editor/test/node/diffing/fixtures.test.ts",
							"src/vs/platform/configuration/test/common/configuration.test.ts",
							"src/vs/platform/configuration/test/common/configurationModels.test.ts",
							"src/vs/platform/configuration/test/common/configurationRegistry.test.ts",
							"src/vs/platform/contextkey/test/common/contextkey.test.ts",
							"src/vs/platform/contextkey/test/common/parser.test.ts",
							"src/vs/platform/contextkey/test/common/scanner.test.ts",
							"src/vs/platform/extensionManagement/test/common/extensionManagement.test.ts",
							"src/vs/platform/extensions/test/common/extensionValidator.test.ts",
							"src/vs/platform/externalTerminal/electron-main/externalTerminalService.test.ts",
							"src/vs/platform/instantiation/test/common/graph.test.ts",
							"src/vs/platform/instantiation/test/common/instantiationService.test.ts",
							"src/vs/platform/keybinding/test/common/abstractKeybindingService.test.ts",
							"src/vs/platform/keybinding/test/common/keybindingLabels.test.ts",
							"src/vs/platform/keybinding/test/common/keybindingResolver.test.ts",
							"src/vs/platform/markers/test/common/markerService.test.ts",
							"src/vs/platform/opener/test/common/opener.test.ts",
							"src/vs/platform/progress/test/common/progress.test.ts",
							"src/vs/platform/registry/test/common/platform.test.ts",
							"src/vs/platform/remote/test/common/remoteHosts.test.ts",
							"src/vs/platform/telemetry/test/browser/1dsAppender.test.ts",
							"src/vs/platform/userDataSync/test/common/extensionsMerge.test.ts",
							"src/vs/platform/userDataSync/test/common/globalStateMerge.test.ts",
							"src/vs/platform/userDataSync/test/common/settingsMerge.test.ts",
							"src/vs/platform/userDataSync/test/common/userDataProfilesManifestMerge.test.ts",
							"src/vs/platform/workspace/test/common/workspace.test.ts",
							"src/vs/platform/workspaces/test/electron-main/workspaces.test.ts",
							"src/vs/server/test/node/serverConnectionToken.test.ts",
							"src/vs/workbench/api/test/browser/extHostApiCommands.test.ts",
							"src/vs/workbench/api/test/browser/extHostBulkEdits.test.ts",
							"src/vs/workbench/api/test/browser/extHostDocumentSaveParticipant.test.ts",
							"src/vs/workbench/api/test/browser/extHostTextEditor.test.ts",
							"src/vs/workbench/api/test/browser/extHostTypeConverter.test.ts",
							"src/vs/workbench/api/test/browser/extHostTypes.test.ts",
							"src/vs/workbench/api/test/browser/extHostWorkspace.test.ts",
							"src/vs/workbench/api/test/browser/mainThreadConfiguration.test.ts",
							"src/vs/workbench/api/test/browser/mainThreadDocuments.test.ts",
							"src/vs/workbench/api/test/common/extensionHostMain.test.ts",
							"src/vs/workbench/api/test/common/extHostExtensionActivator.test.ts",
							"src/vs/workbench/api/test/node/extHostTunnelService.test.ts",
							"src/vs/workbench/contrib/bulkEdit/test/browser/bulkCellEdits.test.ts",
							"src/vs/workbench/contrib/chat/test/common/chatWordCounter.test.ts",
							"src/vs/workbench/contrib/debug/test/browser/baseDebugView.test.ts",
							"src/vs/workbench/contrib/debug/test/browser/breakpoints.test.ts",
							"src/vs/workbench/contrib/debug/test/browser/callStack.test.ts",
							"src/vs/workbench/contrib/debug/test/browser/debugHover.test.ts",
							"src/vs/workbench/contrib/debug/test/browser/repl.test.ts",
							"src/vs/workbench/contrib/debug/test/common/debugModel.test.ts",
							"src/vs/workbench/contrib/debug/test/node/debugger.test.ts",
							"src/vs/workbench/contrib/debug/test/node/streamDebugAdapter.test.ts",
							"src/vs/workbench/contrib/debug/test/node/terminals.test.ts",
							"src/vs/workbench/contrib/editSessions/test/browser/editSessions.test.ts",
							"src/vs/workbench/contrib/extensions/test/common/extensionQuery.test.ts",
							"src/vs/workbench/contrib/extensions/test/electron-sandbox/extension.test.ts",
							"src/vs/workbench/contrib/files/test/browser/explorerFileNestingTrie.test.ts",
							"src/vs/workbench/contrib/files/test/browser/explorerView.test.ts",
							"src/vs/workbench/contrib/notebook/test/browser/cellDnd.test.ts",
							"src/vs/workbench/contrib/notebook/test/browser/contrib/contributedStatusBarItemController.test.ts",
							"src/vs/workbench/contrib/notebook/test/browser/contrib/executionStatusBarItem.test.ts",
							"src/vs/workbench/contrib/notebook/test/browser/contrib/layoutActions.test.ts",
							"src/vs/workbench/contrib/notebook/test/browser/contrib/outputCopyTests.test.ts",
							"src/vs/workbench/contrib/notebook/test/browser/notebookBrowser.test.ts",
							"src/vs/workbench/contrib/notebook/test/browser/notebookExecutionService.test.ts",
							"src/vs/workbench/contrib/notebook/test/browser/notebookExecutionStateService.test.ts",
							"src/vs/workbench/contrib/notebook/test/browser/notebookTextModel.test.ts",
							"src/vs/workbench/contrib/search/test/common/cacheState.test.ts",
							"src/vs/workbench/contrib/search/test/common/extractRange.test.ts",
							"src/vs/workbench/contrib/snippets/test/browser/snippetFile.test.ts",
							"src/vs/workbench/contrib/snippets/test/browser/snippetsRegistry.test.ts",
							"src/vs/workbench/contrib/snippets/test/browser/snippetsRewrite.test.ts",
							"src/vs/workbench/contrib/tasks/test/common/problemMatcher.test.ts",
							"src/vs/workbench/contrib/tasks/test/common/taskConfiguration.test.ts",
							"src/vs/workbench/contrib/terminal/test/browser/terminalActions.test.ts",
							"src/vs/workbench/contrib/welcomeGettingStarted/test/browser/gettingStartedMarkdownRenderer.test.ts",
							"src/vs/workbench/services/commands/test/common/commandService.test.ts",
							"src/vs/workbench/services/configuration/test/common/configurationModels.test.ts",
							"src/vs/workbench/services/dialogs/test/electron-sandbox/fileDialogService.test.ts",
							"src/vs/workbench/services/extensions/test/common/extensionDescriptionRegistry.test.ts",
							"src/vs/workbench/services/keybinding/test/browser/keybindingIO.test.ts",
							"src/vs/workbench/services/keybinding/test/node/fallbackKeyboardMapper.test.ts",
							"src/vs/workbench/services/keybinding/test/node/macLinuxKeyboardMapper.test.ts",
							"src/vs/workbench/services/keybinding/test/node/windowsKeyboardMapper.test.ts",
							"src/vs/workbench/services/preferences/test/browser/preferencesService.test.ts",
							"src/vs/workbench/services/preferences/test/common/preferencesValidation.test.ts",
							"src/vs/workbench/services/search/test/browser/queryBuilder.test.ts",
							"src/vs/workbench/services/search/test/common/ignoreFile.test.ts",
							"src/vs/workbench/services/search/test/common/queryBuilder.test.ts",
							"src/vs/workbench/services/search/test/common/replace.test.ts",
							"src/vs/workbench/services/search/test/common/search.test.ts",
							"src/vs/workbench/services/search/test/common/searchHelpers.test.ts",
							"src/vs/workbench/services/search/test/node/ripgrepTextSearchEngineUtils.test.ts",
							"src/vs/workbench/services/telemetry/test/browser/commonProperties.test.ts",
							"src/vs/workbench/services/themes/test/node/tokenStyleResolving.test.ts",
							"src/vs/workbench/services/userActivity/test/browser/domActivityTracker.test.ts",
<<<<<<< HEAD
							"src/vs/workbench/services/workspaces/test/browser/workspaces.test.ts",
=======
							"src/vs/workbench/services/workspaces/test/common/workspaceTrust.test.ts",
>>>>>>> 7231f840
							"src/vs/workbench/test/browser/quickAccess.test.ts"
						]
					}
				]
			}
		},
		{
			"files": [
				"**/vscode.d.ts",
				"**/vscode.proposed.*.d.ts"
			],
			"rules": {
				"local/vscode-dts-create-func": "warn",
				"local/vscode-dts-literal-or-types": "warn",
				"local/vscode-dts-string-type-literals": "warn",
				"local/vscode-dts-interface-naming": "warn",
				"local/vscode-dts-cancellation": "warn",
				"local/vscode-dts-use-thenable": "warn",
				"local/vscode-dts-region-comments": "warn",
				"local/vscode-dts-vscode-in-comments": "warn",
				"local/vscode-dts-provider-naming": [
					"warn",
					{
						"allowed": [
							"FileSystemProvider",
							"TreeDataProvider",
							"TestProvider",
							"CustomEditorProvider",
							"CustomReadonlyEditorProvider",
							"TerminalLinkProvider",
							"AuthenticationProvider",
							"NotebookContentProvider"
						]
					}
				],
				"local/vscode-dts-event-naming": [
					"warn",
					{
						"allowed": [
							"onCancellationRequested",
							"event"
						],
						"verbs": [
							"accept",
							"change",
							"close",
							"collapse",
							"create",
							"delete",
							"discover",
							"dispose",
							"drop",
							"edit",
							"end",
							"execute",
							"expand",
							"grant",
							"hide",
							"invalidate",
							"open",
							"override",
							"perform",
							"receive",
							"register",
							"remove",
							"rename",
							"save",
							"send",
							"start",
							"terminate",
							"trigger",
							"unregister",
							"write"
						]
					}
				]
			}
		},
		{
			"files": [
				"**/vscode.d.ts"
			],
			"rules": {
				"jsdoc/tag-lines": "off",
				"jsdoc/valid-types": "off",
				"jsdoc/no-multi-asterisks": [
					"warn",
					{
						"allowWhitespace": true
					}
				],
				"jsdoc/require-jsdoc": [
					"warn",
					{
						"enableFixer": false,
						"contexts": [
							"TSInterfaceDeclaration",
							"TSPropertySignature",
							"TSMethodSignature",
							"TSDeclareFunction",
							"ClassDeclaration",
							"MethodDefinition",
							"PropertyDeclaration",
							"TSEnumDeclaration",
							"TSEnumMember",
							"ExportNamedDeclaration"
						]
					}
				],
				"jsdoc/check-param-names": [
					"warn",
					{
						"enableFixer": false,
						"checkDestructured": false
					}
				],
				"jsdoc/require-returns": "warn"
			}
		},
		{
			"files": [
				"src/**/{common,browser}/**/*.ts"
			],
			"rules": {
				"local/code-amd-node-module": "warn"
			}
		},
		{
			"files": [
				"src/**/{browser,electron-sandbox}/**/*.ts"
			],
			"rules": {
				"local/code-no-global-document-listener": "warn",
				"no-restricted-syntax": [
					"warn",
					{
						"selector": "BinaryExpression[operator='instanceof'][right.name='MouseEvent']",
						"message": "Use DOM.isMouseEvent() to support multi-window scenarios."
					},
					{
						"selector": "BinaryExpression[operator='instanceof'][right.name='KeyboardEvent']",
						"message": "Use DOM.isKeyboardEvent() to support multi-window scenarios."
					},
					{
						"selector": "BinaryExpression[operator='instanceof'][right.name='PointerEvent']",
						"message": "Use DOM.isPointerEvent() to support multi-window scenarios."
					},
					{
						"selector": "BinaryExpression[operator='instanceof'][right.name='DragEvent']",
						"message": "Use DOM.isDragEvent() to support multi-window scenarios."
					},
					{
						"selector": "MemberExpression[object.name='document'][property.name='activeElement']",
						"message": "Use <targetWindow>.document.activeElement to support multi-window scenarios. Resolve targetWindow with DOM.getWindow(element) or DOM.getActiveWindow() or use the predefined mainWindow constant."
					},
					{
						"selector": "MemberExpression[object.name='document'][property.name='contains']",
						"message": "Use <targetWindow>.document.contains to support multi-window scenarios. Resolve targetWindow with DOM.getWindow(element) or DOM.getActiveWindow() or use the predefined mainWindow constant."
					},
					{
						"selector": "MemberExpression[object.name='document'][property.name='styleSheets']",
						"message": "Use <targetWindow>.document.styleSheets to support multi-window scenarios. Resolve targetWindow with DOM.getWindow(element) or DOM.getActiveWindow() or use the predefined mainWindow constant."
					},
					{
						"selector": "MemberExpression[object.name='document'][property.name='fullscreenElement']",
						"message": "Use <targetWindow>.document.fullscreenElement to support multi-window scenarios. Resolve targetWindow with DOM.getWindow(element) or DOM.getActiveWindow() or use the predefined mainWindow constant."
					},
					{
						"selector": "MemberExpression[object.name='document'][property.name='body']",
						"message": "Use <targetWindow>.document.body to support multi-window scenarios. Resolve targetWindow with DOM.getWindow(element) or DOM.getActiveWindow() or use the predefined mainWindow constant."
					},
					{
						"selector": "MemberExpression[object.name='document'][property.name='addEventListener']",
						"message": "Use <targetWindow>.document.addEventListener to support multi-window scenarios. Resolve targetWindow with DOM.getWindow(element) or DOM.getActiveWindow() or use the predefined mainWindow constant."
					},
					{
						"selector": "MemberExpression[object.name='document'][property.name='removeEventListener']",
						"message": "Use <targetWindow>.document.removeEventListener to support multi-window scenarios. Resolve targetWindow with DOM.getWindow(element) or DOM.getActiveWindow() or use the predefined mainWindow constant."
					},
					{
						"selector": "MemberExpression[object.name='document'][property.name='hasFocus']",
						"message": "Use <targetWindow>.document.hasFocus to support multi-window scenarios. Resolve targetWindow with DOM.getWindow(element) or DOM.getActiveWindow() or use the predefined mainWindow constant."
					},
					{
						"selector": "MemberExpression[object.name='document'][property.name='head']",
						"message": "Use <targetWindow>.document.head to support multi-window scenarios. Resolve targetWindow with DOM.getWindow(element) or DOM.getActiveWindow() or use the predefined mainWindow constant."
					},
					{
						"selector": "MemberExpression[object.name='document'][property.name='exitFullscreen']",
						"message": "Use <targetWindow>.document.exitFullscreen to support multi-window scenarios. Resolve targetWindow with DOM.getWindow(element) or DOM.getActiveWindow() or use the predefined mainWindow constant."
					},
					{
						"selector": "MemberExpression[object.name='document'][property.name='getElementById']",
						"message": "Use <targetWindow>.document.getElementById to support multi-window scenarios. Resolve targetWindow with DOM.getWindow(element) or DOM.getActiveWindow() or use the predefined mainWindow constant."
					},
					{
						"selector": "MemberExpression[object.name='document'][property.name='getElementsByClassName']",
						"message": "Use <targetWindow>.document.getElementsByClassName to support multi-window scenarios. Resolve targetWindow with DOM.getWindow(element) or DOM.getActiveWindow() or use the predefined mainWindow constant."
					},
					{
						"selector": "MemberExpression[object.name='document'][property.name='getElementsByName']",
						"message": "Use <targetWindow>.document.getElementsByName to support multi-window scenarios. Resolve targetWindow with DOM.getWindow(element) or DOM.getActiveWindow() or use the predefined mainWindow constant."
					},
					{
						"selector": "MemberExpression[object.name='document'][property.name='getElementsByTagName']",
						"message": "Use <targetWindow>.document.getElementsByTagName to support multi-window scenarios. Resolve targetWindow with DOM.getWindow(element) or DOM.getActiveWindow() or use the predefined mainWindow constant."
					},
					{
						"selector": "MemberExpression[object.name='document'][property.name='getElementsByTagNameNS']",
						"message": "Use <targetWindow>.document.getElementsByTagNameNS to support multi-window scenarios. Resolve targetWindow with DOM.getWindow(element) or DOM.getActiveWindow() or use the predefined mainWindow constant."
					},
					{
						"selector": "MemberExpression[object.name='document'][property.name='getSelection']",
						"message": "Use <targetWindow>.document.getSelection to support multi-window scenarios. Resolve targetWindow with DOM.getWindow(element) or DOM.getActiveWindow() or use the predefined mainWindow constant."
					},
					{
						"selector": "MemberExpression[object.name='document'][property.name='open']",
						"message": "Use <targetWindow>.document.open to support multi-window scenarios. Resolve targetWindow with DOM.getWindow(element) or DOM.getActiveWindow() or use the predefined mainWindow constant."
					},
					{
						"selector": "MemberExpression[object.name='document'][property.name='close']",
						"message": "Use <targetWindow>.document.close to support multi-window scenarios. Resolve targetWindow with DOM.getWindow(element) or DOM.getActiveWindow() or use the predefined mainWindow constant."
					},
					{
						"selector": "MemberExpression[object.name='document'][property.name='documentElement']",
						"message": "Use <targetWindow>.document.documentElement to support multi-window scenarios. Resolve targetWindow with DOM.getWindow(element) or DOM.getActiveWindow() or use the predefined mainWindow constant."
					},
					{
						"selector": "MemberExpression[object.name='document'][property.name='visibilityState']",
						"message": "Use <targetWindow>.document.visibilityState to support multi-window scenarios. Resolve targetWindow with DOM.getWindow(element) or DOM.getActiveWindow() or use the predefined mainWindow constant."
					},
					{
						"selector": "MemberExpression[object.name='document'][property.name='querySelector']",
						"message": "Use <targetWindow>.document.querySelector to support multi-window scenarios. Resolve targetWindow with DOM.getWindow(element) or DOM.getActiveWindow() or use the predefined mainWindow constant."
					},
					{
						"selector": "MemberExpression[object.name='document'][property.name='querySelectorAll']",
						"message": "Use <targetWindow>.document.querySelectorAll to support multi-window scenarios. Resolve targetWindow with DOM.getWindow(element) or DOM.getActiveWindow() or use the predefined mainWindow constant."
					},
					{
						"selector": "MemberExpression[object.name='document'][property.name='elementFromPoint']",
						"message": "Use <targetWindow>.document.elementFromPoint to support multi-window scenarios. Resolve targetWindow with DOM.getWindow(element) or DOM.getActiveWindow() or use the predefined mainWindow constant."
					},
					{
						"selector": "MemberExpression[object.name='document'][property.name='elementsFromPoint']",
						"message": "Use <targetWindow>.document.elementsFromPoint to support multi-window scenarios. Resolve targetWindow with DOM.getWindow(element) or DOM.getActiveWindow() or use the predefined mainWindow constant."
					},
					{
						"selector": "MemberExpression[object.name='document'][property.name='onkeydown']",
						"message": "Use <targetWindow>.document.onkeydown to support multi-window scenarios. Resolve targetWindow with DOM.getWindow(element) or DOM.getActiveWindow() or use the predefined mainWindow constant."
					},
					{
						"selector": "MemberExpression[object.name='document'][property.name='onkeyup']",
						"message": "Use <targetWindow>.document.onkeyup to support multi-window scenarios. Resolve targetWindow with DOM.getWindow(element) or DOM.getActiveWindow() or use the predefined mainWindow constant."
					},
					{
						"selector": "MemberExpression[object.name='document'][property.name='onmousedown']",
						"message": "Use <targetWindow>.document.onmousedown to support multi-window scenarios. Resolve targetWindow with DOM.getWindow(element) or DOM.getActiveWindow() or use the predefined mainWindow constant."
					},
					{
						"selector": "MemberExpression[object.name='document'][property.name='onmouseup']",
						"message": "Use <targetWindow>.document.onmouseup to support multi-window scenarios. Resolve targetWindow with DOM.getWindow(element) or DOM.getActiveWindow() or use the predefined mainWindow constant."
					},
					{
						"selector": "MemberExpression[object.name='document'][property.name='execCommand']",
						"message": "Use <targetWindow>.document.execCommand to support multi-window scenarios. Resolve targetWindow with DOM.getWindow(element) or DOM.getActiveWindow() or use the predefined mainWindow constant."
					}
				],
				"no-restricted-globals": [
					"warn",
					"name",
					"length",
					"event",
					"closed",
					"external",
					"status",
					"origin",
					"orientation",
					"context",
					{
						"name": "setInterval",
						"message": "Use <targetWindow>.setInterval to support multi-window scenarios. Resolve targetWindow with DOM.getWindow(element) or DOM.getActiveWindow() or use the predefined mainWindow constant."
					},
					{
						"name": "clearInterval",
						"message": "Use <targetWindow>.clearInterval to support multi-window scenarios. Resolve targetWindow with DOM.getWindow(element) or DOM.getActiveWindow() or use the predefined mainWindow constant."
					},
					{
						"name": "requestAnimationFrame",
						"message": "Use <targetWindow>.requestAnimationFrame to support multi-window scenarios. Resolve targetWindow with DOM.getWindow(element) or DOM.getActiveWindow() or use the predefined mainWindow constant."
					},
					{
						"name": "cancelAnimationFrame",
						"message": "Use <targetWindow>.cancelAnimationFrame to support multi-window scenarios. Resolve targetWindow with DOM.getWindow(element) or DOM.getActiveWindow() or use the predefined mainWindow constant."
					},
					{
						"name": "requestIdleCallback",
						"message": "Use <targetWindow>.requestIdleCallback to support multi-window scenarios. Resolve targetWindow with DOM.getWindow(element) or DOM.getActiveWindow() or use the predefined mainWindow constant."
					},
					{
						"name": "cancelIdleCallback",
						"message": "Use <targetWindow>.cancelIdleCallback to support multi-window scenarios. Resolve targetWindow with DOM.getWindow(element) or DOM.getActiveWindow() or use the predefined mainWindow constant."
					},
					{
						"name": "window",
						"message": "Use <targetWindow> to support multi-window scenarios. Resolve targetWindow with DOM.getWindow(element) or DOM.getActiveWindow() or use the predefined mainWindow constant."
					},
					{
						"name": "addEventListener",
						"message": "Use <targetWindow>.addEventListener to support multi-window scenarios. Resolve targetWindow with DOM.getWindow(element) or DOM.getActiveWindow() or use the predefined mainWindow constant."
					},
					{
						"name": "removeEventListener",
						"message": "Use <targetWindow>.removeEventListener to support multi-window scenarios. Resolve targetWindow with DOM.getWindow(element) or DOM.getActiveWindow() or use the predefined mainWindow constant."
					},
					{
						"name": "getComputedStyle",
						"message": "Use <targetWindow>.getComputedStyle to support multi-window scenarios. Resolve targetWindow with DOM.getWindow(element) or DOM.getActiveWindow() or use the predefined mainWindow constant."
					},
					{
						"name": "focus",
						"message": "Use <targetWindow>.focus to support multi-window scenarios. Resolve targetWindow with DOM.getWindow(element) or DOM.getActiveWindow() or use the predefined mainWindow constant."
					},
					{
						"name": "blur",
						"message": "Use <targetWindow>.blur to support multi-window scenarios. Resolve targetWindow with DOM.getWindow(element) or DOM.getActiveWindow() or use the predefined mainWindow constant."
					},
					{
						"name": "close",
						"message": "Use <targetWindow>.close to support multi-window scenarios. Resolve targetWindow with DOM.getWindow(element) or DOM.getActiveWindow() or use the predefined mainWindow constant."
					},
					{
						"name": "dispatchEvent",
						"message": "Use <targetWindow>.dispatchEvent to support multi-window scenarios. Resolve targetWindow with DOM.getWindow(element) or DOM.getActiveWindow() or use the predefined mainWindow constant."
					},
					{
						"name": "getSelection",
						"message": "Use <targetWindow>.getSelection to support multi-window scenarios. Resolve targetWindow with DOM.getWindow(element) or DOM.getActiveWindow() or use the predefined mainWindow constant."
					},
					{
						"name": "matchMedia",
						"message": "Use <targetWindow>.matchMedia to support multi-window scenarios. Resolve targetWindow with DOM.getWindow(element) or DOM.getActiveWindow() or use the predefined mainWindow constant."
					},
					{
						"name": "open",
						"message": "Use <targetWindow>.open to support multi-window scenarios. Resolve targetWindow with DOM.getWindow(element) or DOM.getActiveWindow() or use the predefined mainWindow constant."
					},
					{
						"name": "parent",
						"message": "Use <targetWindow>.parent to support multi-window scenarios. Resolve targetWindow with DOM.getWindow(element) or DOM.getActiveWindow() or use the predefined mainWindow constant."
					},
					{
						"name": "postMessage",
						"message": "Use <targetWindow>.postMessage to support multi-window scenarios. Resolve targetWindow with DOM.getWindow(element) or DOM.getActiveWindow() or use the predefined mainWindow constant."
					},
					{
						"name": "devicePixelRatio",
						"message": "Use <targetWindow>.devicePixelRatio to support multi-window scenarios. Resolve targetWindow with DOM.getWindow(element) or DOM.getActiveWindow() or use the predefined mainWindow constant."
					},
					{
						"name": "frames",
						"message": "Use <targetWindow>.frames to support multi-window scenarios. Resolve targetWindow with DOM.getWindow(element) or DOM.getActiveWindow() or use the predefined mainWindow constant."
					},
					{
						"name": "frameElement",
						"message": "Use <targetWindow>.frameElement to support multi-window scenarios. Resolve targetWindow with DOM.getWindow(element) or DOM.getActiveWindow() or use the predefined mainWindow constant."
					},
					{
						"name": "innerHeight",
						"message": "Use <targetWindow>.innerHeight to support multi-window scenarios. Resolve targetWindow with DOM.getWindow(element) or DOM.getActiveWindow() or use the predefined mainWindow constant."
					},
					{
						"name": "innerWidth",
						"message": "Use <targetWindow>.innerWidth to support multi-window scenarios. Resolve targetWindow with DOM.getWindow(element) or DOM.getActiveWindow() or use the predefined mainWindow constant."
					},
					{
						"name": "outerHeight",
						"message": "Use <targetWindow>.outerHeight to support multi-window scenarios. Resolve targetWindow with DOM.getWindow(element) or DOM.getActiveWindow() or use the predefined mainWindow constant."
					},
					{
						"name": "outerWidth",
						"message": "Use <targetWindow>.outerWidth to support multi-window scenarios. Resolve targetWindow with DOM.getWindow(element) or DOM.getActiveWindow() or use the predefined mainWindow constant."
					},
					{
						"name": "opener",
						"message": "Use <targetWindow>.opener to support multi-window scenarios. Resolve targetWindow with DOM.getWindow(element) or DOM.getActiveWindow() or use the predefined mainWindow constant."
					},
					{
						"name": "origin",
						"message": "Use <targetWindow>.origin to support multi-window scenarios. Resolve targetWindow with DOM.getWindow(element) or DOM.getActiveWindow() or use the predefined mainWindow constant."
					},
					{
						"name": "screen",
						"message": "Use <targetWindow>.screen to support multi-window scenarios. Resolve targetWindow with DOM.getWindow(element) or DOM.getActiveWindow() or use the predefined mainWindow constant."
					},
					{
						"name": "screenLeft",
						"message": "Use <targetWindow>.screenLeft to support multi-window scenarios. Resolve targetWindow with DOM.getWindow(element) or DOM.getActiveWindow() or use the predefined mainWindow constant."
					},
					{
						"name": "screenTop",
						"message": "Use <targetWindow>.screenTop to support multi-window scenarios. Resolve targetWindow with DOM.getWindow(element) or DOM.getActiveWindow() or use the predefined mainWindow constant."
					},
					{
						"name": "screenX",
						"message": "Use <targetWindow>.screenX to support multi-window scenarios. Resolve targetWindow with DOM.getWindow(element) or DOM.getActiveWindow() or use the predefined mainWindow constant."
					},
					{
						"name": "screenY",
						"message": "Use <targetWindow>.screenY to support multi-window scenarios. Resolve targetWindow with DOM.getWindow(element) or DOM.getActiveWindow() or use the predefined mainWindow constant."
					},
					{
						"name": "scrollX",
						"message": "Use <targetWindow>.scrollX to support multi-window scenarios. Resolve targetWindow with DOM.getWindow(element) or DOM.getActiveWindow() or use the predefined mainWindow constant."
					},
					{
						"name": "scrollY",
						"message": "Use <targetWindow>.scrollY to support multi-window scenarios. Resolve targetWindow with DOM.getWindow(element) or DOM.getActiveWindow() or use the predefined mainWindow constant."
					},
					{
						"name": "top",
						"message": "Use <targetWindow>.top to support multi-window scenarios. Resolve targetWindow with DOM.getWindow(element) or DOM.getActiveWindow() or use the predefined mainWindow constant."
					},
					{
						"name": "visualViewport",
						"message": "Use <targetWindow>.visualViewport to support multi-window scenarios. Resolve targetWindow with DOM.getWindow(element) or DOM.getActiveWindow() or use the predefined mainWindow constant."
					}
				]
			}
		},
		{
			"files": [
				"src/**/*.ts"
			],
			"rules": {
				"local/code-no-look-behind-regex": "warn",
				"local/code-import-patterns": [
					"warn",
					{
						// imports that are allowed in all files of layers:
						// - browser
						// - electron-sandbox
						"when": "hasBrowser",
						"allow": [
							"vs/css!./**/*"
						]
					},
					{
						// imports that are allowed in all files of layers:
						// - node
						// - electron-main
						"when": "hasNode",
						"allow": [
							"@parcel/watcher",
							"@vscode/sqlite3",
							"@vscode/vscode-languagedetection",
							"@vscode/ripgrep",
							"@vscode/iconv-lite-umd",
							"@vscode/policy-watcher",
							"@vscode/proxy-agent",
							"@vscode/spdlog",
							"@vscode/windows-process-tree",
							"assert",
							"child_process",
							"console",
							"cookie",
							"crypto",
							"dns",
							"electron",
							"events",
							"fs",
							"fs/promises",
							"graceful-fs",
							"http",
							"https",
							"minimist",
							"native-keymap",
							"native-watchdog",
							"net",
							"node-pty",
							"os",
							"path",
							"perf_hooks",
							"readline",
							"stream",
							"string_decoder",
							"tas-client-umd",
							"tls",
							"url",
							"util",
							"v8-inspect-profiler",
							"vscode-regexpp",
							"vscode-textmate",
							"worker_threads",
							"@xterm/addon-canvas",
							"@xterm/addon-image",
							"@xterm/addon-search",
							"@xterm/addon-serialize",
							"@xterm/addon-unicode11",
							"@xterm/addon-webgl",
							"@xterm/headless",
							"@xterm/xterm",
							"yauzl",
							"yazl",
							"zlib"
						]
					},
					{
						// imports that are allowed in all /test/ files
						"when": "test",
						"allow": [
							"vs/css.build",
							"assert",
							"sinon",
							"sinon-test"
						]
					},
					// !!!!!!!!!!!!!!!!!!!!!!!!!!!!!!!!
					// !!! Do not relax these rules !!!
					// !!!!!!!!!!!!!!!!!!!!!!!!!!!!!!!!
					//
					// A path ending in /~ has a special meaning. It indicates a template position
					// which will be substituted with one or more layers.
					//
					// When /~ is used in the target, the rule will be expanded to 14 distinct rules.
					// e.g. "src/vs/base/~" will be expanded to:
					//  - src/vs/base/common
					//  - src/vs/base/worker
					//  - src/vs/base/browser
					//  - src/vs/base/electron-sandbox
					//  - src/vs/base/node
					//  - src/vs/base/electron-main
					//  - src/vs/base/test/common
					//  - src/vs/base/test/worker
					//  - src/vs/base/test/browser
					//  - src/vs/base/test/electron-sandbox
					//  - src/vs/base/test/node
					//  - src/vs/base/test/electron-main
					//
					// When /~ is used in the restrictions, it will be replaced with the correct
					// layers that can be used e.g. "src/vs/base/electron-sandbox" will be able
					// to import "{common,browser,electron-sanbox}", etc.
					//
					// It is possible to use /~ in the restrictions property even without using it in
					// the target property by adding a layer property.
					{
						"target": "src/vs/base/~",
						"restrictions": [
							"vs/base/~"
						]
					},
					{
						"target": "src/vs/base/parts/*/~",
						"restrictions": [
							"vs/base/~",
							"vs/base/parts/*/~"
						]
					},
					{
						"target": "src/vs/platform/*/~",
						"restrictions": [
							"vs/base/~",
							"vs/base/parts/*/~",
							"vs/platform/*/~",
							"tas-client-umd", // node module allowed even in /common/
							"@microsoft/1ds-core-js", // node module allowed even in /common/
							"@microsoft/1ds-post-js" // node module allowed even in /common/
						]
					},
					{
						"target": "src/vs/editor/~",
						"restrictions": [
							"vs/base/~",
							"vs/base/parts/*/~",
							"vs/platform/*/~",
							"vs/editor/~"
						]
					},
					{
						"target": "src/vs/editor/contrib/*/~",
						"restrictions": [
							"vs/base/~",
							"vs/base/parts/*/~",
							"vs/platform/*/~",
							"vs/editor/~",
							"vs/editor/contrib/*/~"
						]
					},
					{
						"target": "src/vs/editor/standalone/~",
						"restrictions": [
							"vs/base/~",
							"vs/base/parts/*/~",
							"vs/platform/*/~",
							"vs/editor/~",
							"vs/editor/contrib/*/~",
							"vs/editor/standalone/~"
						]
					},
					{
						"target": "src/vs/editor/editor.all.ts",
						"layer": "browser",
						"restrictions": [
							"vs/base/~",
							"vs/base/parts/*/~",
							"vs/platform/*/~",
							"vs/editor/~",
							"vs/editor/contrib/*/~"
						]
					},
					{
						"target": "src/vs/editor/editor.worker.ts",
						"layer": "worker",
						"restrictions": [
							"vs/base/~",
							"vs/base/parts/*/~",
							"vs/platform/*/~",
							"vs/editor/~"
						]
					},
					{
						"target": "src/vs/editor/{editor.api.ts,editor.main.ts}",
						"layer": "browser",
						"restrictions": [
							"vs/base/~",
							"vs/base/parts/*/~",
							"vs/editor/~",
							"vs/editor/contrib/*/~",
							"vs/editor/standalone/~",
							"vs/editor/*"
						]
					},
					{
						"target": "src/vs/workbench/~",
						"restrictions": [
							"vs/base/~",
							"vs/base/parts/*/~",
							"vs/platform/*/~",
							"vs/editor/~",
							"vs/editor/contrib/*/~",
							"vs/workbench/~",
							"vs/workbench/services/*/~",
							"assert",
							{
								"when": "test",
								"pattern": "vs/workbench/contrib/*/~"
							} // TODO@layers
						]
					},
					{
						"target": "src/vs/workbench/api/~",
						"restrictions": [
							"vscode",
							"vs/base/~",
							"vs/base/parts/*/~",
							"vs/platform/*/~",
							"vs/editor/~",
							"vs/editor/contrib/*/~",
							"vs/workbench/api/~",
							"vs/workbench/~",
							"vs/workbench/services/*/~",
							"vs/workbench/contrib/*/~",
							"vs/workbench/contrib/terminalContrib/*/~"
						]
					},
					{
						"target": "src/vs/workbench/services/*/~",
						"restrictions": [
							"vs/base/~",
							"vs/base/parts/*/~",
							"vs/platform/*/~",
							"vs/editor/~",
							"vs/editor/contrib/*/~",
							"vs/workbench/~",
							"vs/workbench/services/*/~",
							{
								"when": "test",
								"pattern": "vs/workbench/contrib/*/~"
							}, // TODO@layers
							"tas-client-umd", // node module allowed even in /common/
							"vscode-textmate", // node module allowed even in /common/
							"@vscode/vscode-languagedetection" // node module allowed even in /common/
						]
					},
					{
						"target": "src/vs/workbench/contrib/*/~",
						"restrictions": [
							"vs/base/~",
							"vs/base/parts/*/~",
							"vs/platform/*/~",
							"vs/editor/~",
							"vs/editor/contrib/*/~",
							"vs/workbench/~",
							"vs/workbench/services/*/~",
							"vs/workbench/contrib/*/~",
							"vscode-notebook-renderer", // Type only import
							{
								"when": "hasBrowser",
								"pattern": "@xterm/xterm"
							}, // node module allowed even in /browser/
							{
								"when": "hasBrowser",
								"pattern": "@xterm/addon-*"
							}, // node module allowed even in /browser/
							{
								"when": "hasBrowser",
								"pattern": "vscode-textmate"
							} // node module allowed even in /browser/
						]
					},
					{
						"target": "src/vs/workbench/contrib/terminalContrib/*/~",
						"restrictions": [
							"vs/base/~",
							"vs/base/parts/*/~",
							"vs/platform/*/~",
							"vs/editor/~",
							"vs/editor/contrib/*/~",
							"vs/workbench/~",
							"vs/workbench/services/*/~",
							"vs/workbench/contrib/*/~",
							// Only allow terminalContrib to import from itself, this works because
							// terminalContrib is one extra folder deep
							"vs/workbench/contrib/terminalContrib/*/~",
							"vscode-notebook-renderer", // Type only import
							{
								"when": "hasBrowser",
								"pattern": "@xterm/xterm"
							}, // node module allowed even in /browser/
							{
								"when": "hasBrowser",
								"pattern": "@xterm/addon-*"
							}, // node module allowed even in /browser/
							{
								"when": "hasBrowser",
								"pattern": "vscode-textmate"
							} // node module allowed even in /browser/
						]
					},
					{
						"target": "src/vs/code/~",
						"restrictions": [
							"vs/base/~",
							"vs/base/parts/*/~",
							"vs/platform/*/~",
							"vs/editor/~",
							"vs/editor/contrib/*/~",
							"vs/code/~",
							{
								"when": "hasBrowser",
								"pattern": "vs/workbench/workbench.web.main"
							},
							{
								"when": "hasBrowser",
								"pattern": "vs/workbench/~"
							},
							{
								"when": "hasBrowser",
								"pattern": "vs/workbench/services/*/~"
							}
						]
					},
					{
						"target": "src/vs/server/~",
						"restrictions": [
							"vs/base/~",
							"vs/base/parts/*/~",
							"vs/platform/*/~",
							"vs/workbench/~",
							"vs/workbench/api/~",
							"vs/workbench/services/*/~",
							"vs/workbench/contrib/*/~",
							"vs/server/~"
						]
					},
					{
						"target": "src/vs/workbench/contrib/terminal/terminal.all.ts",
						"layer": "browser",
						"restrictions": [
							"vs/workbench/contrib/**"
						]
					},
					{
						"target": "src/vs/workbench/workbench.common.main.ts",
						"layer": "browser",
						"restrictions": [
							"vs/base/~",
							"vs/base/parts/*/~",
							"vs/platform/*/~",
							"vs/editor/~",
							"vs/editor/contrib/*/~",
							"vs/editor/editor.all",
							"vs/workbench/~",
							"vs/workbench/api/~",
							"vs/workbench/services/*/~",
							"vs/workbench/contrib/*/~",
							"vs/workbench/contrib/terminal/terminal.all"
						]
					},
					{
						"target": "src/vs/workbench/workbench.web.main.ts",
						"layer": "browser",
						"restrictions": [
							"vs/base/~",
							"vs/base/parts/*/~",
							"vs/platform/*/~",
							"vs/editor/~",
							"vs/editor/contrib/*/~",
							"vs/editor/editor.all",
							"vs/workbench/~",
							"vs/workbench/api/~",
							"vs/workbench/services/*/~",
							"vs/workbench/contrib/*/~",
							"vs/workbench/workbench.common.main"
						]
					},
					{
						"target": "src/vs/workbench/workbench.desktop.main.ts",
						"layer": "electron-sandbox",
						"restrictions": [
							"vs/base/*/~",
							"vs/base/parts/*/~",
							"vs/platform/*/~",
							"vs/editor/~",
							"vs/editor/contrib/*/~",
							"vs/editor/editor.all",
							"vs/workbench/~",
							"vs/workbench/api/~",
							"vs/workbench/services/*/~",
							"vs/workbench/contrib/*/~",
							"vs/workbench/workbench.common.main"
						]
					},
					{
						"target": "src/vs/amdX.ts",
						"restrictions": [
							"vs/base/common/*"
						]
					},
					{
						"target": "src/vs/workbench/{workbench.desktop.main.nls.js,workbench.web.main.nls.js}",
						"restrictions": []
					},
					{
						"target": "src/vs/{loader.d.ts,css.ts,css.build.ts,monaco.d.ts,nls.ts,nls.build.ts,nls.mock.ts}",
						"restrictions": []
					},
					{
						"target": "src/vscode-dts/**",
						"restrictions": []
					},
					{
						"target": "src/{bootstrap-amd.js,bootstrap-fork.js,bootstrap-node.js,bootstrap-window.js,bootstrap.js,cli.js,main.js,server-cli.js,server-main.js}",
						"restrictions": []
					}
				]
			}
		},
		{
			"files": [
				"test/**/*.ts"
			],
			"rules": {
				"local/code-import-patterns": [
					"warn",
					{
						"target": "test/smoke/**",
						"restrictions": [
							"test/automation",
							"test/smoke/**",
							"@vscode/*",
							"@parcel/*",
							"@playwright/*",
							"*" // node modules
						]
					},
					{
						"target": "test/automation/**",
						"restrictions": [
							"test/automation/**",
							"@vscode/*",
							"@parcel/*",
							"playwright-core/**",
							"@playwright/*",
							"*" // node modules
						]
					},
					{
						"target": "test/integration/**",
						"restrictions": [
							"test/integration/**",
							"@vscode/*",
							"@parcel/*",
							"@playwright/*",
							"*" // node modules
						]
					},
					{
						"target": "test/monaco/**",
						"restrictions": [
							"test/monaco/**",
							"@vscode/*",
							"@parcel/*",
							"@playwright/*",
							"*" // node modules
						]
					}
				]
			}
		}
	]
}<|MERGE_RESOLUTION|>--- conflicted
+++ resolved
@@ -308,11 +308,6 @@
 							"src/vs/workbench/services/telemetry/test/browser/commonProperties.test.ts",
 							"src/vs/workbench/services/themes/test/node/tokenStyleResolving.test.ts",
 							"src/vs/workbench/services/userActivity/test/browser/domActivityTracker.test.ts",
-<<<<<<< HEAD
-							"src/vs/workbench/services/workspaces/test/browser/workspaces.test.ts",
-=======
-							"src/vs/workbench/services/workspaces/test/common/workspaceTrust.test.ts",
->>>>>>> 7231f840
 							"src/vs/workbench/test/browser/quickAccess.test.ts"
 						]
 					}
