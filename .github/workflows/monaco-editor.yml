--- conflicted
+++ resolved
@@ -64,66 +64,34 @@
       - name: Run Monaco Editor Checks
         run: npm run monaco-compile-check
 
-<<<<<<< HEAD
       - name: Editor Distro & ESM
-        run: yarn gulp editor-esm
+        run: npm run gulp editor-esm
 
       - name: Editor ESM sources check
         working-directory: ./test/monaco
-        run: yarn run esm-check
-=======
-      # - name: Editor Distro & ESM
-      #   run: npm run gulp editor-esm
-
-      # - name: Editor ESM sources check
-      #   working-directory: test/monaco
-      #   run: npm run esm-check
->>>>>>> cbcf121d
+        run: npm run esm-check
 
       - name: Typings validation prep
         run: |
           mkdir typings-test
 
-<<<<<<< HEAD
       - name: Typings validation
         working-directory: ./typings-test
         run: |
-          yarn init -yp
+          npm init -yp
           ../node_modules/.bin/tsc --init
           echo "import '../out-monaco-editor-core';" > a.ts
           ../node_modules/.bin/tsc --noEmit
 
       - name: Package Editor with Webpack
         working-directory: ./test/monaco
-        run: yarn run bundle-webpack
+        run: npm run bundle-webpack
 
       - name: Compile Editor Tests
         working-directory: ./test/monaco
-        run: yarn run compile
+        run: npm run compile
 
       - name: Run Editor Tests
         timeout-minutes: 5
         working-directory: ./test/monaco
-        run: yarn test
-=======
-      # - name: Typings validation
-      #   working-directory: typings-test
-      #   run: |
-      #     npm init -yp
-      #     ../node_modules/.bin/tsc --init
-      #     echo "import '../out-monaco-editor-core';" > a.ts
-      #     ../node_modules/.bin/tsc --noEmit
-
-      # - name: Package Editor with Webpack
-      #   working-directory: test/monaco
-      #   run: npm run bundle-webpack
-
-      # - name: Compile Editor Tests
-      #   working-directory: test/monaco
-      #   run: npm run compile
-
-      # - name: Run Editor Tests
-      #   timeout-minutes: 5
-      #   working-directory: test/monaco
-      #   run: npm run test
->>>>>>> cbcf121d
+        run: npm run test