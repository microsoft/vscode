--- conflicted
+++ resolved
@@ -6,13 +6,8 @@
 {
 	"command.branch": "분기 만들기...",
 	"command.checkout": "다음으로 체크 아웃...",
-<<<<<<< HEAD
-	"command.clean": "파일 삭제",
-	"command.cleanAll": "모든 파일 삭제",
-=======
 	"command.clean": "파일 정리",
 	"command.cleanAll": "모든 파일 정리",
->>>>>>> 376986b1
 	"command.clone": "복제",
 	"command.commit": "커밋",
 	"command.commitAll": "모두 커밋",
