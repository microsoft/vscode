/*---------------------------------------------------------------------------------------------
 *  Copyright (c) Microsoft Corporation. All rights reserved.
 *  Licensed under the MIT License. See License.txt in the project root for license information.
 *--------------------------------------------------------------------------------------------*/
// Do not edit this file. It is machine generated.
{
	"command.branch": "Crear rama...",
	"command.checkout": "Desproteger en...",
<<<<<<< HEAD
	"command.clean": "Descartar archivo",
	"command.cleanAll": "Descartar todos los archivos",
=======
	"command.clean": "Limpiar archivo",
	"command.cleanAll": "Limpiar todos los archivos",
>>>>>>> 376986b1
	"command.clone": "Clonar",
	"command.commit": "Confirmar",
	"command.commitAll": "Confirmar todo",
	"command.commitAllSigned": "Confirmar todo (aprobado)",
	"command.commitStaged": "Confirmar almacenados provisionalmente",
	"command.commitStagedSigned": "Confirmar archivos almacenados provisionalmente (aprobados)",
	"command.init": "Inicializar el repositorio",
	"command.openChange": "Abrir cambio",
	"command.openFile": "Abrir archivo",
	"command.publish": "Publicar",
	"command.pull": "Incorporación de cambios",
	"command.pullRebase": "Incorporación de cambios (fusionar mediante cambio de base)",
	"command.push": "Insertar",
	"command.pushTo": "Insertar en...",
	"command.refresh": "Actualizar",
	"command.revertSelectedRanges": "Revertir los intervalos seleccionados",
	"command.showOutput": "Mostrar salida de GIT",
	"command.stage": "Almacenar archivo provisionalmente",
	"command.stageAll": "Almacenar todos los archivos provisionalmente",
	"command.stageSelectedRanges": "Realizar copia intermedia de los intervalos seleccionados",
	"command.sync": "Sincronizar",
	"command.undoCommit": "Deshacer última confirmación",
	"command.unstage": "Cancelar almacenamiento provisional del archivo",
	"command.unstageAll": "Cancelar almacenamiento provisional de todos los archivos",
	"command.unstageSelectedRanges": "Cancelar almacenamiento provisional de los intervalos seleccionados",
	"config.autofetch": "Si la búsqueda automática está habilitada",
	"config.autorefresh": "Si la actualización automática está habilitada",
	"config.checkoutType": "Controla qué tipo de ramas figuran en la lista",
	"config.confirmSync": "Confirmar antes de sincronizar repositorios GIT",
	"config.countBadge": "Controla el contador de señales GIT",
	"config.enableLongCommitWarning": "Si se debe advertir sobre los mensajes de confirmación largos",
	"config.enabled": "Si GIT está habilitado",
	"config.path": "Ruta de acceso del ejecutable de GIT"
}<|MERGE_RESOLUTION|>--- conflicted
+++ resolved
@@ -6,13 +6,8 @@
 {
 	"command.branch": "Crear rama...",
 	"command.checkout": "Desproteger en...",
-<<<<<<< HEAD
-	"command.clean": "Descartar archivo",
-	"command.cleanAll": "Descartar todos los archivos",
-=======
 	"command.clean": "Limpiar archivo",
 	"command.cleanAll": "Limpiar todos los archivos",
->>>>>>> 376986b1
 	"command.clone": "Clonar",
 	"command.commit": "Confirmar",
 	"command.commitAll": "Confirmar todo",
