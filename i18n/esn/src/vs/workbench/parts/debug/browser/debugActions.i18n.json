--- conflicted
+++ resolved
@@ -41,10 +41,7 @@
 	"debugConsoleAction": "Consola de depuración",
 	"unreadOutput": "Nueva salida en la consola de depuración",
 	"debugFocusConsole": "Enfocar consola de depuración",
-<<<<<<< HEAD
-=======
 	"focusSession": "Sesión de foco",
->>>>>>> 8647b7c1
 	"stepBackDebug": "Retroceder",
 	"reverseContinue": "Invertir"
 }