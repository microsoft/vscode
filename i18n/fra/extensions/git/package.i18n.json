--- conflicted
+++ resolved
@@ -6,13 +6,8 @@
 {
 	"command.branch": "Créer une branche...",
 	"command.checkout": "Extraire vers...",
-<<<<<<< HEAD
-	"command.clean": "Abandonner le fichier",
-	"command.cleanAll": "Abandonner tous les fichiers",
-=======
 	"command.clean": "Nettoyer le fichier",
 	"command.cleanAll": "Nettoyer tous les fichiers",
->>>>>>> 376986b1
 	"command.clone": "Cloner",
 	"command.commit": "Valider",
 	"command.commitAll": "Valider tout",
